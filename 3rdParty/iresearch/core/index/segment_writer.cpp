--- conflicted
+++ resolved
@@ -39,7 +39,7 @@
 NS_ROOT
 
 segment_writer::column::column(
-    const string_ref& name,
+    const string_ref& name, 
     columnstore_writer& columnstore) {
   this->name.assign(name.c_str(), name.size());
   this->handle = columnstore.push_column();
@@ -163,16 +163,11 @@
 
   // flush columnstore and columns indices
   if (col_writer_->flush() && !columns_.empty()) {
-<<<<<<< HEAD
-    static struct less_t {
-      bool operator()(const column* lhs, const column* rhs) const {
-=======
     struct less_t {
       bool operator()(
           const column* lhs,
           const column* rhs
       ) const NOEXCEPT {
->>>>>>> d3c44615
         return lhs->name < rhs->name;
       };
     };
