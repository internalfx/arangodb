/*jshint globalstrict:false, unused:false */
/*global start_pretty_print */
'use strict';

const fs = require("fs");
const internal = require("internal");
const executeExternal = internal.executeExternal;
const executeExternalAndWait = internal.executeExternalAndWait;
const download = internal.download;
const print = internal.print;
const wait = internal.wait;
const killExternal = internal.killExternal;
const toArgv = internal.toArgv;
const statusExternal = internal.statusExternal;
const testPort = internal.testPort;

const yaml = require("js-yaml");

const documentationSourceDirs = [
  fs.join(fs.makeAbsolute(''), "Documentation/Examples/setup-arangosh.js"),
  fs.join(fs.makeAbsolute(''), "Documentation/DocuBlocks"),
  fs.join(fs.makeAbsolute(''), "Documentation/Books/Users")
];

const theScript = 'utils/generateExamples.py';

const scriptArguments = {
  'outputDir': fs.join(fs.makeAbsolute(''), "Documentation/Examples"),
  'outputFile': fs.join(fs.makeAbsolute(''), "arangosh.examples.js")
};

let ARANGOD;
let ARANGOSH;

ARANGOD = fs.join(fs.join(fs.makeAbsolute('')), "build/bin/arangod");
ARANGOSH = fs.join(fs.join(fs.makeAbsolute('')), "build/bin/arangosh");

function endpointToURL(endpoint) {
  if (endpoint.substr(0, 6) === "ssl://") {
    return "https://" + endpoint.substr(6);
  }

  const pos = endpoint.indexOf("://");

  if (pos === -1) {
    return "http://" + endpoint;
  }

  return "http" + endpoint.substr(pos);
}

function findFreePort() {
  while (true) {
    const port = Math.floor(Math.random() * (65536 - 1024)) + 1024;
    const free = testPort("tcp://0.0.0.0:" + port);

    if (free) {
      return port;
    }
  }

  return 8529;
}

function main(argv) {
<<<<<<< HEAD
  let CMakeCache = fs.readFileSync('build/CMakeCache.txt');
  let thePython = CMakeCache.toString().match(/^PYTHON_EXECUTABLE:FILEPATH=(.*)$/m)[1];
=======
  let thePython = 'python';
  if (fs.exists('build/CMakeCache.txt')) {
    let CMakeCache = fs.readFileSync('build/CMakeCache.txt');
    thePython = CMakeCache.toString().match(/^PYTHON_EXECUTABLE:FILEPATH=(.*)$/m)[1];
  }
>>>>>>> 7d608b16
  let options = {};
  let serverEndpoint = '';
  let startServer = true;
  let instanceInfo = {};
  let serverCrashed = false;
  let protocol = 'tcp';
  let tmpDataDir = fs.getTempFile();
  let count = 0;

  try {
    options = internal.parseArgv(argv, 0);
  } catch (x) {
    print("failed to parse the options: " + x.message);
    return -1;
  }

  print(options);

  if (options.hasOwnProperty('withPython')) {
    thePython = options.withPython;
  }

  if (options.hasOwnProperty('onlyThisOne')) {
    scriptArguments.onlyThisOne = options.onlyThisOne;
  }

  if (options.hasOwnProperty('server.endpoint')) {
    startServer = false;
    serverEndpoint = options['server.endpoint'];
  }

  let args = [theScript].concat(internal.toArgv(scriptArguments));
  args = args.concat(['--arangoshSetup']);
  args = args.concat(documentationSourceDirs);

  let res = executeExternalAndWait(thePython, args);

  if (res.exit !== 0) {
    print("parsing the examples failed - aborting!");
    print(res);
    return -1;
  }

  if (startServer) {
    let port = findFreePort();
    instanceInfo.port = port;
    serverEndpoint = protocol + "://127.0.0.1:" + port;

    instanceInfo.url = endpointToURL(serverEndpoint);

    fs.makeDirectoryRecursive(fs.join(tmpDataDir, "data"));

    let serverArgs = {};

    serverArgs["configuration"] = "none";
    serverArgs["database.directory"] = fs.join(tmpDataDir, "data");
    serverArgs["javascript.app-path"] = fs.join(tmpDataDir, "apps");
    serverArgs["javascript.startup-directory"] = "js";
    serverArgs["log.file"] = fs.join(tmpDataDir, "log");
    serverArgs["server.disable-authentication"] = "true";
    serverArgs["server.endpoint"] = serverEndpoint;
    serverArgs["server.threads"] = "3";

    print("================================================================================");
    print(toArgv(serverArgs));
    instanceInfo.pid = executeExternal(ARANGOD, toArgv(serverArgs)).pid;

    // Wait until the server is up:
    count = 0;
    instanceInfo.endpoint = serverEndpoint;

    while (true) {
      wait(0.5, false);
      let r = download(instanceInfo.url + "/_api/version", "");

      if (!r.error && r.code === 200) {
        break;
      }

      count++;

      if (count % 60 === 0) {
        res = statusExternal(instanceInfo.pid, false);

        if (res.status !== "RUNNING") {
          print("start failed - process is gone: " + yaml.safeDump(res));
          return 1;
        }
      }
    }
  }

  let arangoshArgs = {
    'configuration': fs.join(fs.makeAbsolute(''), 'etc', 'relative', 'arangosh.conf'),
    'server.password': "",
    'server.endpoint': serverEndpoint,
    'javascript.execute': scriptArguments.outputFile
  };

  res = executeExternalAndWait(ARANGOSH, internal.toArgv(arangoshArgs));

  if (startServer) {
    if (typeof(instanceInfo.exitStatus) === 'undefined') {
      download(instanceInfo.url + "/_admin/shutdown", "");

      print("Waiting for server shut down");
      count = 0;
      let bar = "[";

      while (1) {
        instanceInfo.exitStatus = statusExternal(instanceInfo.pid, false);

        if (instanceInfo.exitStatus.status === "RUNNING") {
          count++;
          if (typeof(options.valgrind) === 'string') {
            wait(1);
            continue;
          }
          if (count % 10 === 0) {
            bar = bar + "#";
          }
          if (count > 600) {
            print("forcefully terminating " + yaml.safeDump(instanceInfo.pid) +
              " after 600 s grace period; marking crashy.");
            serverCrashed = true;
            killExternal(instanceInfo.pid);
            break;
          } else {
            wait(1);
          }
        } else if (instanceInfo.exitStatus.status !== "TERMINATED") {
          if (instanceInfo.exitStatus.hasOwnProperty('signal')) {
            print("Server shut down with : " +
              yaml.safeDump(instanceInfo.exitStatus) +
              " marking build as crashy.");
            serverCrashed = true;
            break;
          }
          if (internal.platform.substr(0, 3) === 'win') {
            // Windows: wait for procdump to do its job...
            statusExternal(instanceInfo.monitor, true);
          }
        } else {
          print("Server shutdown: Success.");
          break; // Success.
        }
      }

      if (count > 10) {
        print("long Server shutdown: " + bar + ']');
      }

    }
  }

  return 0;
}

main(ARGUMENTS);<|MERGE_RESOLUTION|>--- conflicted
+++ resolved
@@ -63,16 +63,11 @@
 }
 
 function main(argv) {
-<<<<<<< HEAD
-  let CMakeCache = fs.readFileSync('build/CMakeCache.txt');
-  let thePython = CMakeCache.toString().match(/^PYTHON_EXECUTABLE:FILEPATH=(.*)$/m)[1];
-=======
   let thePython = 'python';
   if (fs.exists('build/CMakeCache.txt')) {
     let CMakeCache = fs.readFileSync('build/CMakeCache.txt');
     thePython = CMakeCache.toString().match(/^PYTHON_EXECUTABLE:FILEPATH=(.*)$/m)[1];
   }
->>>>>>> 7d608b16
   let options = {};
   let serverEndpoint = '';
   let startServer = true;
