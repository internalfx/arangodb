--- conflicted
+++ resolved
@@ -91,10 +91,6 @@
   double _startTimeSecs = 0;
   double _computationStartTimeSecs = 0;
   double _endTimeSecs = 0;
-<<<<<<< HEAD
-=======
-  std::unique_ptr<asio::steady_timer> _steady_timer;
->>>>>>> 969ceaff
 
   bool _startGlobalStep();
   int _initializeWorkers(std::string const& path, VPackSlice additional);
