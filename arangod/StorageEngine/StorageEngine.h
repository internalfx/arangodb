--- conflicted
+++ resolved
@@ -256,8 +256,6 @@
   /// @brief transfer markers into a collection
   virtual int transferMarkers(LogicalCollection* collection, MMFilesCollectorCache*,
                               MMFilesOperationsType const&) = 0;
-<<<<<<< HEAD
-  
 
   // AQL functions
   // -------------
@@ -266,8 +264,6 @@
   ///        Parameter is a callback that has to be called
   ///        once for every funtion.
   virtual void addAqlFunctions() const = 0;
-=======
->>>>>>> 8dfb97c0
 
  protected:
   arangodb::LogicalCollection* registerCollection(
