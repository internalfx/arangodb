////////////////////////////////////////////////////////////////////////////////
/// DISCLAIMER
///
/// Copyright 2014-2016 ArangoDB GmbH, Cologne, Germany
/// Copyright 2004-2014 triAGENS GmbH, Cologne, Germany
///
/// Licensed under the Apache License, Version 2.0 (the "License");
/// you may not use this file except in compliance with the License.
/// You may obtain a copy of the License at
///
///     http://www.apache.org/licenses/LICENSE-2.0
///
/// Unless required by applicable law or agreed to in writing, software
/// distributed under the License is distributed on an "AS IS" BASIS,
/// WITHOUT WARRANTIES OR CONDITIONS OF ANY KIND, either express or implied.
/// See the License for the specific language governing permissions and
/// limitations under the License.
///
/// Copyright holder is ArangoDB GmbH, Cologne, Germany
///
/// @author Jan Steemann
/// @author Jan Christoph Uhde
////////////////////////////////////////////////////////////////////////////////

#ifndef ARANGOD_STORAGE_ENGINE_STORAGE_ENGINE_H
#define ARANGOD_STORAGE_ENGINE_STORAGE_ENGINE_H 1

#include "Basics/Common.h"
#include "Basics/Result.h"
#include "ApplicationFeatures/ApplicationFeature.h"
#include "Indexes/IndexFactory.h"
#include "VocBase/AccessMode.h"
#include "VocBase/voc-types.h"
#include "VocBase/vocbase.h"

#include <velocypack/Builder.h>
#include <velocypack/Slice.h>

namespace arangodb {

class LogicalCollection;
class LogicalView;
class PhysicalCollection;
class PhysicalView;
class Result;
class TransactionCollection;
class TransactionManager;
class TransactionState;
class InitialSyncer;

namespace rest {
class RestHandlerFactory;
}

namespace transaction {
class Context;
class ContextData;
struct Options;
}

class StorageEngine : public application_features::ApplicationFeature {

 public:

  // create the storage engine
  StorageEngine(application_features::ApplicationServer* server,
                std::string const& engineName, std::string const& featureName,
                IndexFactory* indexFactory)
      : application_features::ApplicationFeature(server, featureName),
        _indexFactory(indexFactory),
        _typeName(engineName) {

    // each specific storage engine feature is optional. the storage engine selection feature
    // will make sure that exactly one engine is selected at startup
    setOptional(true);
    // storage engines must not use elevated privileges for files etc
    requiresElevatedPrivileges(false);

    startsAfter("CacheManager");
    startsAfter("DatabasePath");
    startsAfter("FileDescriptors");
    startsAfter("Temp");
    startsAfter("TransactionManager");
<<<<<<< HEAD

    startsBefore("StorageEngine"); // this is the StorageEngineFeature
=======
    startsAfter("ViewTypes");
>>>>>>> c06caf95
  }

  virtual bool supportsDfdb() const = 0;

  virtual TransactionManager* createTransactionManager() = 0;
  virtual transaction::ContextData* createTransactionContextData() = 0;
  virtual TransactionState* createTransactionState(TRI_vocbase_t*, transaction::Options const&) = 0;
  virtual TransactionCollection* createTransactionCollection(TransactionState*, TRI_voc_cid_t, AccessMode::Type, int nestingLevel) = 0;

  // when a new collection is created, this method is called to augment the collection
  // creation data with engine-specific information
  virtual void addParametersForNewCollection(VPackBuilder& builder, VPackSlice info) {}

  // when a new index is created, this method is called to augment the index
  // creation data with engine-specific information
  virtual void addParametersForNewIndex(VPackBuilder& builder, VPackSlice info) {}

  // create storage-engine specific collection
  virtual PhysicalCollection* createPhysicalCollection(LogicalCollection*, VPackSlice const&) = 0;

  // create storage-engine specific view
  virtual PhysicalView* createPhysicalView(LogicalView*, VPackSlice const&) = 0;

  // status functionality
  // --------------------

  // return the name of the specific storage engine e.g. rocksdb
  char const* typeName() const { return _typeName.c_str(); }

  // inventory functionality
  // -----------------------

  // fill the Builder object with an array of databases that were detected
  // by the storage engine. this method must sort out databases that were not
  // fully created (see "createDatabase" below). called at server start only
  virtual void getDatabases(arangodb::velocypack::Builder& result) = 0;

  // fills the provided builder with information about the collection
  virtual void getCollectionInfo(TRI_vocbase_t* vocbase, TRI_voc_cid_t cid,
                                 arangodb::velocypack::Builder& result,
                                 bool includeIndexes, TRI_voc_tick_t maxTick) = 0;

  // fill the Builder object with an array of collections (and their corresponding
  // indexes) that were detected by the storage engine. called at server start separately
  // for each database
  virtual int getCollectionsAndIndexes(TRI_vocbase_t* vocbase, arangodb::velocypack::Builder& result,
                                       bool wasCleanShutdown, bool isUpgrade) = 0;

  virtual int getViews(TRI_vocbase_t* vocbase, arangodb::velocypack::Builder& result) = 0;

  // return the absolute path for the VERSION file of a database
  virtual std::string versionFilename(TRI_voc_tick_t id) const = 0;

  // return the path for a database
  virtual std::string databasePath(TRI_vocbase_t const* vocbase) const = 0;

  // return the path for a collection
  virtual std::string collectionPath(TRI_vocbase_t const* vocbase, TRI_voc_cid_t id) const = 0;


  // database, collection and index management
  // -----------------------------------------

  // if not stated other wise functions may throw and the caller has to take care of error handling
  // the return values will be the usual  TRI_ERROR_* codes.

  // TODO add pre / post conditions for functions

  using CollectionView = LogicalCollection;

  virtual void waitForSync(TRI_voc_tick_t tick) = 0;

  //// operations on databasea

  /// @brief opens a database
  virtual TRI_vocbase_t* openDatabase(arangodb::velocypack::Slice const& args, bool isUpgrade, int& status) = 0;
  TRI_vocbase_t* openDatabase(arangodb::velocypack::Slice const& args, bool isUpgrade){
    int status;
    TRI_vocbase_t* rv = openDatabase(args, isUpgrade, status);
    TRI_ASSERT(status == TRI_ERROR_NO_ERROR);
    TRI_ASSERT(rv != nullptr);
    return rv;
  }

  // asks the storage engine to create a database as specified in the VPack
  // Slice object and persist the creation info. It is guaranteed by the server that
  // no other active database with the same name and id exists when this function
  // is called. If this operation fails somewhere in the middle, the storage
  // engine is required to fully clean up the creation and throw only then,
  // so that subsequent database creation requests will not fail.
  // the WAL entry for the database creation will be written *after* the call
  // to "createDatabase" returns
  // no way to acquire id within this function?!
  virtual TRI_vocbase_t* createDatabase(TRI_voc_tick_t id, arangodb::velocypack::Slice const& args, int& status) = 0;
  TRI_vocbase_t* createDatabase(TRI_voc_tick_t id, arangodb::velocypack::Slice const& args ){
    int status;
    TRI_vocbase_t* rv = createDatabase(id, args, status);
    TRI_ASSERT(status == TRI_ERROR_NO_ERROR);
    TRI_ASSERT(rv != nullptr);
    return rv;
  }

  // @brief write create marker for database
  virtual int writeCreateDatabaseMarker(TRI_voc_tick_t id, VPackSlice const& slice) = 0;

  // asks the storage engine to drop the specified database and persist the
  // deletion info. Note that physical deletion of the database data must not
  // be carried out by this call, as there may still be readers of the database's data.
  // It is recommended that this operation only sets a deletion flag for the database
  // but let's an async task perform the actual deletion.
  // the WAL entry for database deletion will be written *after* the call
  // to "prepareDropDatabase" returns
  //
  // is done under a lock in database feature
  virtual void prepareDropDatabase(TRI_vocbase_t* vocbase, bool useWriteMarker, int& status) = 0;
  void prepareDropDatabase(TRI_vocbase_t* db, bool useWriteMarker){
    int status = 0;
    prepareDropDatabase(db, useWriteMarker, status);
    TRI_ASSERT(status == TRI_ERROR_NO_ERROR);
  };

  // perform a physical deletion of the database
  virtual Result dropDatabase(TRI_vocbase_t*) = 0;

  /// @brief wait until a database directory disappears - not under lock in databaseFreature
  virtual void waitUntilDeletion(TRI_voc_tick_t id, bool force, int& status) = 0;

  /// @brief is database in recovery
  virtual bool inRecovery() { return false; }

  /// @brief function to be run when recovery is done
  virtual void recoveryDone(TRI_vocbase_t* vocbase) {}

  //// Operations on Collections
  // asks the storage engine to create a collection as specified in the VPack
  // Slice object and persist the creation info. It is guaranteed by the server
  // that no other active collection with the same name and id exists in the same
  // database when this function is called. If this operation fails somewhere in
  // the middle, the storage engine is required to fully clean up the creation
  // and throw only then, so that subsequent collection creation requests will not fail.
  // the WAL entry for the collection creation will be written *after* the call
  // to "createCollection" returns
  virtual std::string createCollection(TRI_vocbase_t* vocbase, TRI_voc_cid_t id,
                                       arangodb::LogicalCollection const*) = 0;

  // asks the storage engine to persist the collection.
  // After this call the collection is persisted over recovery.
  virtual arangodb::Result persistCollection(
      TRI_vocbase_t* vocbase,
      arangodb::LogicalCollection const* collection) = 0;

  // asks the storage engine to drop the specified collection and persist the
  // deletion info. Note that physical deletion of the collection data must not
  // be carried out by this call, as there may
  // still be readers of the collection's data. It is recommended that this operation
  // only sets a deletion flag for the collection but lets an async task perform
  // the actual deletion.
  // the WAL entry for collection deletion will be written *after* the call
  // to "dropCollection" returns
  virtual arangodb::Result dropCollection(TRI_vocbase_t* vocbase, arangodb::LogicalCollection* collection) = 0;

  // perform a physical deletion of the collection
  // After this call data of this collection is corrupted, only perform if
  // assured that no one is using the collection anymore
  virtual void destroyCollection(TRI_vocbase_t* vocbase, arangodb::LogicalCollection* collection) = 0;

  // asks the storage engine to change properties of the collection as specified in
  // the VPack Slice object and persist them. If this operation fails
  // somewhere in the middle, the storage engine is required to fully revert the
  // property changes and throw only then, so that subsequent operations will not fail.
  // the WAL entry for the propery change will be written *after* the call
  // to "changeCollection" returns
  virtual void changeCollection(TRI_vocbase_t* vocbase, TRI_voc_cid_t id,
                                arangodb::LogicalCollection const* parameters,
                                bool doSync) = 0;

  // asks the storage engine to persist renaming of a collection
  virtual arangodb::Result renameCollection(
      TRI_vocbase_t* vocbase, arangodb::LogicalCollection const* collection,
      std::string const& oldName) = 0;

  //// Operations on Views
  // asks the storage engine to create a view as specified in the VPack
  // Slice object and persist the creation info. It is guaranteed by the server
  // that no other active view with the same name and id exists in the same
  // database when this function is called. If this operation fails somewhere in
  // the middle, the storage engine is required to fully clean up the creation
  // and throw only then, so that subsequent view creation requests will not fail.
  // the WAL entry for the view creation will be written *after* the call
  // to "createCview" returns
  virtual void createView(TRI_vocbase_t* vocbase, TRI_voc_cid_t id,
                          arangodb::LogicalView const*) = 0;

  // asks the storage engine to persist the view.
  // After this call the view is persisted over recovery.
  virtual arangodb::Result persistView(
      TRI_vocbase_t* vocbase, arangodb::LogicalView const*) = 0;

  // asks the storage engine to drop the specified view and persist the
  // deletion info. Note that physical deletion of the view data must not
  // be carried out by this call, as there may
  // still be readers of the view's data. It is recommended that this operation
  // only sets a deletion flag for the view but lets an async task perform
  // the actual deletion.
  // the WAL entry for view deletion will be written *after* the call
  // to "dropView" returns
  virtual arangodb::Result dropView(TRI_vocbase_t* vocbase, arangodb::LogicalView*) = 0;

  // perform a physical deletion of the view
  // After this call data of this view is corrupted, only perform if
  // assured that no one is using the view anymore
  virtual void destroyView(TRI_vocbase_t* vocbase, arangodb::LogicalView*) = 0;

  // asks the storage engine to change properties of the view as specified in
  // the VPack Slice object and persist them. If this operation fails
  // somewhere in the middle, the storage engine is required to fully revert the
  // property changes and throw only then, so that subsequent operations will not fail.
  // the WAL entry for the propery change will be written *after* the call
  // to "changeView" returns
  virtual void changeView(TRI_vocbase_t* vocbase, TRI_voc_cid_t id,
                          arangodb::LogicalView const*, bool doSync) = 0;

  // asks the storage engine to create an index as specified in the VPack
  // Slice object and persist the creation info. The database id, collection id
  // and index data are passed in the Slice object. Note that this function
  // is not responsible for inserting the individual documents into the index.
  // If this operation fails somewhere in the middle, the storage engine is required
  // to fully clean up the creation and throw only then, so that subsequent index
  // creation requests will not fail.
  // the WAL entry for the index creation will be written *after* the call
  // to "createIndex" returns
  virtual void createIndex(TRI_vocbase_t* vocbase, TRI_voc_cid_t collectionId,
                           TRI_idx_iid_t id, arangodb::velocypack::Slice const& data) = 0;

  // Returns the StorageEngine-specific implementation
  // of the IndexFactory. This is used to validate
  // information about indexes.
  IndexFactory const* indexFactory() const {
    // The factory has to be created by the implementation
    // and shall never be deleted
    TRI_ASSERT(_indexFactory.get() != nullptr);
    return _indexFactory.get();
  }

  virtual void unloadCollection(TRI_vocbase_t* vocbase, arangodb::LogicalCollection* collection) = 0;

  virtual void signalCleanup(TRI_vocbase_t* vocbase) = 0;

  virtual int shutdownDatabase(TRI_vocbase_t* vocbase) = 0;

  // AQL functions
  // -------------

  /// @brief Add engine-specific AQL functions.
  virtual void addAqlFunctions() {}

  /// @brief Add engine-specific optimizer rules
  virtual void addOptimizerRules() {}

  /// @brief Add engine-specific V8 functions
  virtual void addV8Functions() {}

  /// @brief Add engine-specific REST handlers
  virtual void addRestHandlers(rest::RestHandlerFactory*) {}

  // replication
  virtual std::shared_ptr<arangodb::velocypack::Builder> getReplicationApplierConfiguration(TRI_vocbase_t*, int& status) = 0;
  virtual int removeReplicationApplierConfiguration(TRI_vocbase_t* vocbase) = 0;
  virtual int saveReplicationApplierConfiguration(TRI_vocbase_t* vocbase, arangodb::velocypack::Slice slice, bool doSync) = 0;

  virtual int handleSyncKeys(arangodb::InitialSyncer& syncer,
                          arangodb::LogicalCollection* col,
                          std::string const& keysId,
                          std::string const& cid,
                          std::string const& collectionName,
                          TRI_voc_tick_t maxTick,
                          std::string& errorMsg) = 0;
  virtual Result createLoggerState(TRI_vocbase_t* vocbase, VPackBuilder& builder) = 0;
  virtual Result createTickRanges(VPackBuilder& builder) = 0;
  virtual Result firstTick(uint64_t& tick) = 0;
  virtual Result lastLogger(TRI_vocbase_t* vocbase
                           ,std::shared_ptr<transaction::Context>
                           ,uint64_t tickStart, uint64_t tickEnd
                           ,std::shared_ptr<VPackBuilder>& builderSPtr) = 0;

  virtual bool useRawDocumentPointers() = 0;

  void getCapabilities(VPackBuilder& builder) const {
    builder.openObject();
    builder.add("name", VPackValue(typeName()));
    builder.add("supports", VPackValue(VPackValueType::Object));
    builder.add("dfdb", VPackValue(supportsDfdb()));
    builder.add("indexes", VPackValue(VPackValueType::Array));

    for (auto const& it : indexFactory()->supportedIndexes()) {
      builder.add(VPackValue(it));
    }

    builder.close(); // indexes
    builder.close(); // supports
    builder.close(); // object
  }

  virtual void getStatistics(VPackBuilder& builder) const {
    builder.openObject();
    builder.close();
  }

 protected:
  void registerCollection(TRI_vocbase_t* vocbase,
                          arangodb::LogicalCollection* collection) {
    vocbase->registerCollection(true, collection);
  }

  void registerView(TRI_vocbase_t* vocbase,
                    std::shared_ptr<arangodb::LogicalView> view) {
    vocbase->registerView(true, view);
  }

 private:

  std::unique_ptr<IndexFactory> const _indexFactory;

  std::string const _typeName;

};

}

#endif<|MERGE_RESOLUTION|>--- conflicted
+++ resolved
@@ -81,12 +81,9 @@
     startsAfter("FileDescriptors");
     startsAfter("Temp");
     startsAfter("TransactionManager");
-<<<<<<< HEAD
+    startsAfter("ViewTypes");
 
     startsBefore("StorageEngine"); // this is the StorageEngineFeature
-=======
-    startsAfter("ViewTypes");
->>>>>>> c06caf95
   }
 
   virtual bool supportsDfdb() const = 0;
