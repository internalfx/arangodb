////////////////////////////////////////////////////////////////////////////////
/// DISCLAIMER
///
/// Copyright 2014-2016 ArangoDB GmbH, Cologne, Germany
/// Copyright 2004-2014 triAGENS GmbH, Cologne, Germany
///
/// Licensed under the Apache License, Version 2.0 (the "License");
/// you may not use this file except in compliance with the License.
/// You may obtain a copy of the License at
///
///     http://www.apache.org/licenses/LICENSE-2.0
///
/// Unless required by applicable law or agreed to in writing, software
/// distributed under the License is distributed on an "AS IS" BASIS,
/// WITHOUT WARRANTIES OR CONDITIONS OF ANY KIND, either express or implied.
/// See the License for the specific language governing permissions and
/// limitations under the License.
///
/// Copyright holder is ArangoDB GmbH, Cologne, Germany
///
/// @author Jan Steemann
////////////////////////////////////////////////////////////////////////////////

#include "MMFilesPersistentIndex.h"
#include "Aql/AstNode.h"
#include "Aql/SortCondition.h"
#include "Basics/AttributeNameParser.h"
#include "Basics/FixedSizeAllocator.h"
#include "Basics/StaticStrings.h"
#include "Basics/VelocyPackHelper.h"
#include "Indexes/IndexLookupContext.h"
#include "MMFiles/MMFilesCollection.h"
#include "MMFiles/MMFilesIndexElement.h"
#include "MMFiles/MMFilesPersistentIndexFeature.h"
#include "MMFiles/MMFilesPersistentIndexKeyComparator.h"
#include "MMFiles/MMFilesPrimaryIndex.h"
#include "MMFiles/MMFilesToken.h"
#include "MMFiles/MMFilesTransactionState.h"
#include "Transaction/Helpers.h"
#include "Transaction/Methods.h"
#include "VocBase/LogicalCollection.h"

#include <rocksdb/utilities/optimistic_transaction_db.h>
#include <rocksdb/utilities/transaction.h>

#include <velocypack/Iterator.h>
#include <velocypack/velocypack-aliases.h>

using namespace arangodb;

// .............................................................................
// recall for all of the following comparison functions:
//
// left < right  return -1
// left > right  return  1
// left == right return  0
//
// furthermore:
//
// the following order is currently defined for placing an order on documents
// undef < null < boolean < number < strings < lists < hash arrays
// note: undefined will be treated as NULL pointer not NULL JSON OBJECT
// within each type class we have the following order
// boolean: false < true
// number: natural order
// strings: lexicographical
// lists: lexicographically and within each slot according to these rules.
// ...........................................................................

MMFilesPersistentIndexIterator::MMFilesPersistentIndexIterator(
    LogicalCollection* collection, transaction::Methods* trx,
    ManagedDocumentResult* mmdr, arangodb::MMFilesPersistentIndex const* index,
    arangodb::MMFilesPrimaryIndex* primaryIndex,
    rocksdb::OptimisticTransactionDB* db, bool reverse, VPackSlice const& left,
    VPackSlice const& right)
    : IndexIterator(collection, trx, mmdr, index),
      _primaryIndex(primaryIndex),
      _db(db),
      _reverse(reverse),
      _probe(false) {
  TRI_idx_iid_t const id = index->id();
  std::string const prefix = MMFilesPersistentIndex::buildPrefix(
      trx->vocbase()->id(), _primaryIndex->collection()->cid(), id);
  TRI_ASSERT(prefix.size() == MMFilesPersistentIndex::keyPrefixSize());

  _leftEndpoint.reset(new arangodb::velocypack::Buffer<char>());
  _leftEndpoint->reserve(MMFilesPersistentIndex::keyPrefixSize() +
                         left.byteSize());
  _leftEndpoint->append(prefix.c_str(), prefix.size());
  _leftEndpoint->append(left.startAs<char const>(), left.byteSize());

  _rightEndpoint.reset(new arangodb::velocypack::Buffer<char>());
  _rightEndpoint->reserve(MMFilesPersistentIndex::keyPrefixSize() +
                          right.byteSize());
  _rightEndpoint->append(prefix.c_str(), prefix.size());
  _rightEndpoint->append(right.startAs<char const>(), right.byteSize());

  TRI_ASSERT(_leftEndpoint->size() > 8);
  TRI_ASSERT(_rightEndpoint->size() > 8);

  // LOG_TOPIC(TRACE, arangodb::Logger::FIXME) << "prefix: " <<
  // fasthash64(prefix.c_str(), prefix.size(), 0);
  // LOG_TOPIC(TRACE, arangodb::Logger::FIXME) << "iterator left key: " <<
  // left.toJson();
  // LOG_TOPIC(TRACE, arangodb::Logger::FIXME) << "iterator right key: " <<
  // right.toJson();

  _cursor.reset(_db->GetBaseDB()->NewIterator(rocksdb::ReadOptions()));

  reset();
}

/// @brief Reset the cursor
void MMFilesPersistentIndexIterator::reset() {
  if (_reverse) {
    _probe = true;
    _cursor->Seek(
        rocksdb::Slice(_rightEndpoint->data(), _rightEndpoint->size()));
    if (!_cursor->Valid()) {
      _cursor->SeekToLast();
    }
  } else {
    _cursor->Seek(rocksdb::Slice(_leftEndpoint->data(), _leftEndpoint->size()));
  }
}

bool MMFilesPersistentIndexIterator::next(TokenCallback const& cb,
                                          size_t limit) {
  auto comparator = MMFilesPersistentIndexFeature::instance()->comparator();
  while (limit > 0) {
    if (!_cursor->Valid()) {
      // We are exhausted already, sorry
      return false;
    }

    rocksdb::Slice key = _cursor->key();
    // LOG_TOPIC(TRACE, arangodb::Logger::FIXME) << "cursor key: " <<
    // VPackSlice(key.data() +
    // MMFilesPersistentIndex::keyPrefixSize()).toJson();

    int res = comparator->Compare(
        key, rocksdb::Slice(_leftEndpoint->data(), _leftEndpoint->size()));
    // LOG_TOPIC(TRACE, arangodb::Logger::FIXME) << "comparing: " <<
    // VPackSlice(key.data() + MMFilesPersistentIndex::keyPrefixSize()).toJson()
    // << " with " << VPackSlice((char const*) _leftEndpoint->data() +
    // MMFilesPersistentIndex::keyPrefixSize()).toJson() << " - res: " << res;

    if (res < 0) {
      if (_reverse) {
        // We are done
        return false;
      } else {
        _cursor->Next();
      }
      continue;
    }

    res = comparator->Compare(
        key, rocksdb::Slice(_rightEndpoint->data(), _rightEndpoint->size()));
    // LOG_TOPIC(TRACE, arangodb::Logger::FIXME) << "comparing: " <<
    // VPackSlice(key.data() + MMFilesPersistentIndex::keyPrefixSize()).toJson()
    // << " with " << VPackSlice((char const*) _rightEndpoint->data() +
    // MMFilesPersistentIndex::keyPrefixSize()).toJson() << " - res: " << res;

    if (res <= 0) {
      // get the value for _key, which is the last entry in the key array
      VPackSlice const keySlice = comparator->extractKeySlice(key);
      TRI_ASSERT(keySlice.isArray());
      VPackValueLength const n = keySlice.length();
      TRI_ASSERT(n > 1);  // one value + _key

      // LOG_TOPIC(TRACE, arangodb::Logger::FIXME) << "looking up document with
      // key: " << keySlice.toJson();
      // LOG_TOPIC(TRACE, arangodb::Logger::FIXME) << "looking up document with
      // primary key: " << keySlice[n - 1].toJson();

      // use primary index to lookup the document
      MMFilesSimpleIndexElement element =
          _primaryIndex->lookupKey(_trx, keySlice[n - 1]);
      if (element) {
        MMFilesToken doc = MMFilesToken{element.revisionId()};
        if (doc != 0) {
          cb(doc);
          --limit;
        }
      }
    }

    if (_reverse) {
      _cursor->Prev();
    } else {
      _cursor->Next();
    }

    if (res > 0) {
      if (!_probe) {
        return false;
      }
      _probe = false;
    }
  }
  return true;
}

/// @brief create the index
MMFilesPersistentIndex::MMFilesPersistentIndex(
    TRI_idx_iid_t iid, arangodb::LogicalCollection* collection,
    arangodb::velocypack::Slice const& info)
    : MMFilesPathBasedIndex(iid, collection, info, sizeof(TRI_voc_rid_t),
                            true) {}

/// @brief destroy the index
MMFilesPersistentIndex::~MMFilesPersistentIndex() {}

size_t MMFilesPersistentIndex::memory() const {
  return 0;  // TODO
}

/// @brief return a VelocyPack representation of the index
void MMFilesPersistentIndex::toVelocyPack(VPackBuilder& builder,
                                          bool withFigures,
                                          bool forPersistence) const {
  builder.openObject();
  Index::toVelocyPack(builder, withFigures, forPersistence);
  builder.add("unique", VPackValue(_unique));
  builder.add("sparse", VPackValue(_sparse));
  builder.close();
}

/// @brief return a VelocyPack representation of the index figures
void MMFilesPersistentIndex::toVelocyPackFigures(VPackBuilder& builder) const {
  TRI_ASSERT(builder.isOpenObject());
  builder.add("memory", VPackValue(memory()));
}

/// @brief inserts a document into the index
int MMFilesPersistentIndex::insert(transaction::Methods* trx,
                                   TRI_voc_rid_t revisionId,
                                   VPackSlice const& doc, bool isRollback) {
  auto comparator = MMFilesPersistentIndexFeature::instance()->comparator();
  std::vector<MMFilesSkiplistIndexElement*> elements;

  int res;
  try {
    res = fillElement(elements, revisionId, doc);
  } catch (...) {
    res = TRI_ERROR_OUT_OF_MEMORY;
  }

  // make sure we clean up before we leave this method
  auto cleanup = [this, &elements] {
    for (auto& it : elements) {
      _allocator->deallocate(it);
    }
  };

  TRI_DEFER(cleanup());

  if (res != TRI_ERROR_NO_ERROR) {
    return res;
  }

  ManagedDocumentResult result;
  IndexLookupContext context(trx, _collection, &result, numPaths());
  VPackSlice const key = transaction::helpers::extractKeyFromDocument(doc);
  std::string const prefix =
      buildPrefix(trx->vocbase()->id(), _collection->cid(), _iid);

  VPackBuilder builder;
  std::vector<std::string> values;
  values.reserve(elements.size());

  // lower and upper bounds, only required if the index is unique
  std::vector<std::pair<std::string, std::string>> bounds;
  if (_unique) {
    bounds.reserve(elements.size());
  }

  for (auto const& it : elements) {
    builder.clear();
    builder.openArray();
    for (size_t i = 0; i < _fields.size(); ++i) {
      builder.add(it->slice(&context, i));
    }
    builder.add(key);  // always append _key value to the end of the array
    builder.close();

    VPackSlice const s = builder.slice();
    std::string value;
    value.reserve(keyPrefixSize() + s.byteSize());
    value += prefix;
    value.append(s.startAs<char const>(), s.byteSize());
    values.emplace_back(std::move(value));

    if (_unique) {
      builder.clear();
      builder.openArray();
      for (size_t i = 0; i < _fields.size(); ++i) {
        builder.add(it->slice(&context, i));
      }
      builder.add(VPackSlice::minKeySlice());
      builder.close();

      VPackSlice s = builder.slice();
      std::string value;
      value.reserve(keyPrefixSize() + s.byteSize());
      value += prefix;
      value.append(s.startAs<char const>(), s.byteSize());

      std::pair<std::string, std::string> p;
      p.first = value;

      builder.clear();
      builder.openArray();
      for (size_t i = 0; i < _fields.size(); ++i) {
        builder.add(it->slice(&context, i));
      }
      builder.add(VPackSlice::maxKeySlice());
      builder.close();

      s = builder.slice();
      value.clear();
      value += prefix;
      value.append(s.startAs<char const>(), s.byteSize());

      p.second = value;
      bounds.emplace_back(std::move(p));
    }
  }

  auto rocksTransaction =
      static_cast<MMFilesTransactionState*>(trx->state())->rocksTransaction();
  TRI_ASSERT(rocksTransaction != nullptr);

  rocksdb::ReadOptions readOptions;

  size_t const count = elements.size();
  for (size_t i = 0; i < count; ++i) {
    if (_unique) {
      bool uniqueConstraintViolated = false;
      auto iterator = rocksTransaction->GetIterator(readOptions);

      if (iterator != nullptr) {
        auto& bound = bounds[i];
        iterator->Seek(rocksdb::Slice(bound.first.c_str(), bound.first.size()));

<<<<<<< HEAD
        while (iterator->Valid()) {
          int res = comparator->Compare(
              iterator->key(),
              rocksdb::Slice(bound.second.c_str(), bound.second.size()));
=======
        if (iterator->Valid()) {
          int res = comparator->Compare(iterator->key(), rocksdb::Slice(bound.second.c_str(), bound.second.size()));
>>>>>>> afad626e

          if (res <= 0) {
            uniqueConstraintViolated = true;
          }
        }

        delete iterator;
      }

      if (uniqueConstraintViolated) {
        // duplicate key
        res = TRI_ERROR_ARANGO_UNIQUE_CONSTRAINT_VIOLATED;
        auto physical =
            static_cast<MMFilesCollection*>(_collection->getPhysical());
        TRI_ASSERT(physical != nullptr);
        if (!physical->useSecondaryIndexes()) {
          // suppress the error during recovery
          res = TRI_ERROR_NO_ERROR;
        }
      }
    }

    if (res == TRI_ERROR_NO_ERROR) {
      auto status = rocksTransaction->Put(values[i], std::string());

      if (!status.ok()) {
        res = TRI_ERROR_INTERNAL;
      }
    }

    if (res != TRI_ERROR_NO_ERROR) {
      for (size_t j = 0; j < i; ++j) {
        rocksTransaction->Delete(values[i]);
      }

      if (res == TRI_ERROR_ARANGO_UNIQUE_CONSTRAINT_VIOLATED && !_unique) {
        // We ignore unique_constraint violated if we are not unique
        res = TRI_ERROR_NO_ERROR;
      }
      break;
    }
  }

  return res;
}

/// @brief removes a document from the index
int MMFilesPersistentIndex::remove(transaction::Methods* trx,
                                   TRI_voc_rid_t revisionId,
                                   VPackSlice const& doc, bool isRollback) {
  std::vector<MMFilesSkiplistIndexElement*> elements;

  int res;
  try {
    res = fillElement(elements, revisionId, doc);
  } catch (...) {
    res = TRI_ERROR_OUT_OF_MEMORY;
  }

  // make sure we clean up before we leave this method
  auto cleanup = [this, &elements] {
    for (auto& it : elements) {
      _allocator->deallocate(it);
    }
  };

  TRI_DEFER(cleanup());

  if (res != TRI_ERROR_NO_ERROR) {
    return res;
  }

  ManagedDocumentResult result;
  IndexLookupContext context(trx, _collection, &result, numPaths());
  VPackSlice const key = transaction::helpers::extractKeyFromDocument(doc);

  VPackBuilder builder;
  std::vector<std::string> values;
  for (auto const& it : elements) {
    builder.clear();
    builder.openArray();
    for (size_t i = 0; i < _fields.size(); ++i) {
      builder.add(it->slice(&context, i));
    }
    builder.add(key);  // always append _key value to the end of the array
    builder.close();

    VPackSlice const s = builder.slice();
    std::string value;
    value.reserve(keyPrefixSize() + s.byteSize());
    value.append(buildPrefix(trx->vocbase()->id(), _collection->cid(), _iid));
    value.append(s.startAs<char const>(), s.byteSize());
    values.emplace_back(std::move(value));
  }

  auto rocksTransaction =
      static_cast<MMFilesTransactionState*>(trx->state())->rocksTransaction();
  TRI_ASSERT(rocksTransaction != nullptr);

  size_t const count = elements.size();

  for (size_t i = 0; i < count; ++i) {
    // LOG_TOPIC(TRACE, arangodb::Logger::FIXME) << "removing key: " <<
    // VPackSlice(values[i].c_str() + keyPrefixSize()).toJson();
    auto status = rocksTransaction->Delete(values[i]);

    // we may be looping through this multiple times, and if an error
    // occurs, we want to keep it
    if (!status.ok()) {
      res = TRI_ERROR_INTERNAL;
    }
  }

  return res;
}

int MMFilesPersistentIndex::unload() {
  // nothing to do
  return TRI_ERROR_NO_ERROR;
}

/// @brief called when the index is dropped
int MMFilesPersistentIndex::drop() {
  return MMFilesPersistentIndexFeature::instance()->dropIndex(
      _collection->vocbase()->id(), _collection->cid(), _iid);
}

/// @brief attempts to locate an entry in the index
/// Warning: who ever calls this function is responsible for destroying
/// the MMFilesPersistentIndexIterator* results
MMFilesPersistentIndexIterator* MMFilesPersistentIndex::lookup(
    transaction::Methods* trx, ManagedDocumentResult* mmdr,
    VPackSlice const searchValues, bool reverse) const {
  TRI_ASSERT(searchValues.isArray());
  TRI_ASSERT(searchValues.length() <= _fields.size());

  VPackBuilder leftSearch;
  VPackBuilder rightSearch;

  VPackSlice lastNonEq;
  leftSearch.openArray();
  for (auto const& it : VPackArrayIterator(searchValues)) {
    TRI_ASSERT(it.isObject());
    VPackSlice eq = it.get(StaticStrings::IndexEq);
    if (eq.isNone()) {
      lastNonEq = it;
      break;
    }
    leftSearch.add(eq);
  }

  VPackSlice leftBorder;
  VPackSlice rightBorder;

  if (lastNonEq.isNone()) {
    // We only have equality!
    rightSearch = leftSearch;

    leftSearch.add(VPackSlice::minKeySlice());
    leftSearch.close();

    rightSearch.add(VPackSlice::maxKeySlice());
    rightSearch.close();

    leftBorder = leftSearch.slice();
    rightBorder = rightSearch.slice();
  } else {
    // Copy rightSearch = leftSearch for right border
    rightSearch = leftSearch;

    // Define Lower-Bound
    VPackSlice lastLeft = lastNonEq.get(StaticStrings::IndexGe);
    if (!lastLeft.isNone()) {
      TRI_ASSERT(!lastNonEq.hasKey(StaticStrings::IndexGt));
      leftSearch.add(lastLeft);
      leftSearch.add(VPackSlice::minKeySlice());
      leftSearch.close();
      VPackSlice search = leftSearch.slice();
      leftBorder = search;
    } else {
      lastLeft = lastNonEq.get(StaticStrings::IndexGt);
      if (!lastLeft.isNone()) {
        leftSearch.add(lastLeft);
        leftSearch.add(VPackSlice::maxKeySlice());
        leftSearch.close();
        VPackSlice search = leftSearch.slice();
        leftBorder = search;
      } else {
        // No lower bound set default to (null <= x)
        leftSearch.add(VPackSlice::minKeySlice());
        leftSearch.close();
        VPackSlice search = leftSearch.slice();
        leftBorder = search;
      }
    }

    // Define upper-bound
    VPackSlice lastRight = lastNonEq.get(StaticStrings::IndexLe);
    if (!lastRight.isNone()) {
      TRI_ASSERT(!lastNonEq.hasKey(StaticStrings::IndexLt));
      rightSearch.add(lastRight);
      rightSearch.add(VPackSlice::maxKeySlice());
      rightSearch.close();
      VPackSlice search = rightSearch.slice();
      rightBorder = search;
    } else {
      lastRight = lastNonEq.get(StaticStrings::IndexLt);
      if (!lastRight.isNone()) {
        rightSearch.add(lastRight);
        rightSearch.add(VPackSlice::minKeySlice());
        rightSearch.close();
        VPackSlice search = rightSearch.slice();
        rightBorder = search;
      } else {
        // No upper bound set default to (x <= INFINITY)
        rightSearch.add(VPackSlice::maxKeySlice());
        rightSearch.close();
        VPackSlice search = rightSearch.slice();
        rightBorder = search;
      }
    }
  }

  // Secured by trx. The shared_ptr index stays valid in
  // _collection at least as long as trx is running.
  // Same for the iterator
  auto physical = static_cast<MMFilesCollection*>(_collection->getPhysical());
  auto idx = physical->primaryIndex();
  auto db = MMFilesPersistentIndexFeature::instance()->db();
  return new MMFilesPersistentIndexIterator(
      _collection, trx, mmdr, this, idx, db, reverse, leftBorder, rightBorder);
}

bool MMFilesPersistentIndex::accessFitsIndex(
    arangodb::aql::AstNode const* access, arangodb::aql::AstNode const* other,
    arangodb::aql::AstNode const* op, arangodb::aql::Variable const* reference,
    std::unordered_map<size_t, std::vector<arangodb::aql::AstNode const*>>&
        found,
    std::unordered_set<std::string>& nonNullAttributes,
    bool isExecution) const {
  if (!canUseConditionPart(access, other, op, reference, nonNullAttributes,
                           isExecution)) {
    return false;
  }

  arangodb::aql::AstNode const* what = access;
  std::pair<arangodb::aql::Variable const*,
            std::vector<arangodb::basics::AttributeName>>
      attributeData;

  if (op->type != arangodb::aql::NODE_TYPE_OPERATOR_BINARY_IN) {
    if (!what->isAttributeAccessForVariable(attributeData) ||
        attributeData.first != reference) {
      // this access is not referencing this collection
      return false;
    }
    if (arangodb::basics::TRI_AttributeNamesHaveExpansion(
            attributeData.second)) {
      // doc.value[*] == 'value'
      return false;
    }
    if (isAttributeExpanded(attributeData.second)) {
      // doc.value == 'value' (with an array index)
      return false;
    }
  } else {
    // ok, we do have an IN here... check if it's something like 'value' IN
    // doc.value[*]
    TRI_ASSERT(op->type == arangodb::aql::NODE_TYPE_OPERATOR_BINARY_IN);
    bool canUse = false;

    if (what->isAttributeAccessForVariable(attributeData) &&
        attributeData.first == reference &&
        !arangodb::basics::TRI_AttributeNamesHaveExpansion(
            attributeData.second) &&
        attributeMatches(attributeData.second)) {
      // doc.value IN 'value'
      // can use this index
      canUse = true;
    } else {
      // check for  'value' IN doc.value  AND  'value' IN doc.value[*]
      what = other;
      if (what->isAttributeAccessForVariable(attributeData) &&
          attributeData.first == reference &&
          isAttributeExpanded(attributeData.second) &&
          attributeMatches(attributeData.second)) {
        canUse = true;
      }
    }

    if (!canUse) {
      return false;
    }
  }

  std::vector<arangodb::basics::AttributeName> const& fieldNames =
      attributeData.second;

  for (size_t i = 0; i < _fields.size(); ++i) {
    if (_fields[i].size() != fieldNames.size()) {
      // attribute path length differs
      continue;
    }

    if (this->isAttributeExpanded(i) &&
        op->type != arangodb::aql::NODE_TYPE_OPERATOR_BINARY_IN) {
      // If this attribute is correct or not, it could only serve for IN
      continue;
    }

    bool match = arangodb::basics::AttributeName::isIdentical(_fields[i],
                                                              fieldNames, true);

    if (match) {
      // mark ith attribute as being covered
      auto it = found.find(i);

      if (it == found.end()) {
        found.emplace(i, std::vector<arangodb::aql::AstNode const*>{op});
      } else {
        (*it).second.emplace_back(op);
      }
      TRI_IF_FAILURE("PersistentIndex::accessFitsIndex") {
        THROW_ARANGO_EXCEPTION(TRI_ERROR_DEBUG);
      }

      return true;
    }
  }

  return false;
}

void MMFilesPersistentIndex::matchAttributes(
    arangodb::aql::AstNode const* node,
    arangodb::aql::Variable const* reference,
    std::unordered_map<size_t, std::vector<arangodb::aql::AstNode const*>>&
        found,
    size_t& values, std::unordered_set<std::string>& nonNullAttributes,
    bool isExecution) const {
  for (size_t i = 0; i < node->numMembers(); ++i) {
    auto op = node->getMember(i);

    switch (op->type) {
      case arangodb::aql::NODE_TYPE_OPERATOR_BINARY_EQ:
      case arangodb::aql::NODE_TYPE_OPERATOR_BINARY_LT:
      case arangodb::aql::NODE_TYPE_OPERATOR_BINARY_LE:
      case arangodb::aql::NODE_TYPE_OPERATOR_BINARY_GT:
      case arangodb::aql::NODE_TYPE_OPERATOR_BINARY_GE:
        TRI_ASSERT(op->numMembers() == 2);
        accessFitsIndex(op->getMember(0), op->getMember(1), op, reference,
                        found, nonNullAttributes, isExecution);
        accessFitsIndex(op->getMember(1), op->getMember(0), op, reference,
                        found, nonNullAttributes, isExecution);
        break;

      case arangodb::aql::NODE_TYPE_OPERATOR_BINARY_IN:
        if (accessFitsIndex(op->getMember(0), op->getMember(1), op, reference,
                            found, nonNullAttributes, isExecution)) {
          auto m = op->getMember(1);
          if (m->isArray() && m->numMembers() > 1) {
            // attr IN [ a, b, c ]  =>  this will produce multiple items, so
            // count them!
            values += m->numMembers() - 1;
          }
        }
        break;

      default:
        break;
    }
  }
}

bool MMFilesPersistentIndex::supportsFilterCondition(
    arangodb::aql::AstNode const* node,
    arangodb::aql::Variable const* reference, size_t itemsInIndex,
    size_t& estimatedItems, double& estimatedCost) const {
  std::unordered_map<size_t, std::vector<arangodb::aql::AstNode const*>> found;
  std::unordered_set<std::string> nonNullAttributes;
  size_t values = 0;
  matchAttributes(node, reference, found, values, nonNullAttributes, false);

  bool lastContainsEquality = true;
  size_t attributesCovered = 0;
  size_t attributesCoveredByEquality = 0;
  double equalityReductionFactor = 20.0;
  estimatedCost = static_cast<double>(itemsInIndex);

  for (size_t i = 0; i < _fields.size(); ++i) {
    auto it = found.find(i);

    if (it == found.end()) {
      // index attribute not covered by condition
      break;
    }

    // check if the current condition contains an equality condition
    auto const& nodes = (*it).second;
    bool containsEquality = false;
    for (size_t j = 0; j < nodes.size(); ++j) {
      if (nodes[j]->type == arangodb::aql::NODE_TYPE_OPERATOR_BINARY_EQ ||
          nodes[j]->type == arangodb::aql::NODE_TYPE_OPERATOR_BINARY_IN) {
        containsEquality = true;
        break;
      }
    }

    if (!lastContainsEquality) {
      // unsupported condition. must abort
      break;
    }

    ++attributesCovered;
    if (containsEquality) {
      ++attributesCoveredByEquality;
      estimatedCost /= equalityReductionFactor;

      // decrease the effect of the equality reduction factor
      equalityReductionFactor *= 0.25;
      if (equalityReductionFactor < 2.0) {
        // equalityReductionFactor shouldn't get too low
        equalityReductionFactor = 2.0;
      }
    } else {
      // quick estimate for the potential reductions caused by the conditions
      if (nodes.size() >= 2) {
        // at least two (non-equality) conditions. probably a range with lower
        // and upper bound defined
        estimatedCost /= 7.5;
      } else {
        // one (non-equality). this is either a lower or a higher bound
        estimatedCost /= 2.0;
      }
    }

    lastContainsEquality = containsEquality;
  }

  if (values == 0) {
    values = 1;
  }

  if (attributesCoveredByEquality == _fields.size() && unique()) {
    // index is unique and condition covers all attributes by equality
    if (estimatedItems >= values) {
      // reduce costs due to uniqueness
      estimatedItems = values;
      estimatedCost = static_cast<double>(estimatedItems);
    } else {
      // cost is already low... now slightly prioritize the unique index
      estimatedCost *= 0.995;
    }
    return true;
  }

  if (attributesCovered > 0 &&
      (!_sparse || attributesCovered == _fields.size())) {
    // if the condition contains at least one index attribute and is not sparse,
    // or the index is sparse and all attributes are covered by the condition,
    // then it can be used (note: additional checks for condition parts in
    // sparse indexes are contained in Index::canUseConditionPart)
    estimatedItems = static_cast<size_t>((std::max)(
        static_cast<size_t>(estimatedCost * values), static_cast<size_t>(1)));
    estimatedCost *= static_cast<double>(values);
    return true;
  }

  // no condition
  estimatedItems = itemsInIndex;
  estimatedCost = static_cast<double>(estimatedItems);
  return false;
}

bool MMFilesPersistentIndex::supportsSortCondition(
    arangodb::aql::SortCondition const* sortCondition,
    arangodb::aql::Variable const* reference, size_t itemsInIndex,
    double& estimatedCost, size_t& coveredAttributes) const {
  TRI_ASSERT(sortCondition != nullptr);

  if (!_sparse) {
    // only non-sparse indexes can be used for sorting
    if (!_useExpansion && sortCondition->isUnidirectional() &&
        sortCondition->isOnlyAttributeAccess()) {
      coveredAttributes = sortCondition->coveredAttributes(reference, _fields);

      if (coveredAttributes >= sortCondition->numAttributes()) {
        // sort is fully covered by index. no additional sort costs!
        // forward iteration does not have high costs
        estimatedCost = itemsInIndex * 0.001;
        if (sortCondition->isDescending()) {
          // reverse iteration has higher costs than forward iteration
          estimatedCost *= 4;
        }
        return true;
      } else if (coveredAttributes > 0) {
        estimatedCost = (itemsInIndex / coveredAttributes) *
                        std::log2(static_cast<double>(itemsInIndex));
        if (sortCondition->isAscending()) {
          // reverse iteration is more expensive
          estimatedCost *= 4;
        }
        return true;
      }
    }
  }

  coveredAttributes = 0;
  // by default no sort conditions are supported
  if (itemsInIndex > 0) {
    estimatedCost = itemsInIndex * std::log2(static_cast<double>(itemsInIndex));
    // slightly penalize this type of index against other indexes which
    // are in memory
    estimatedCost *= 1.05;
  } else {
    estimatedCost = 0.0;
  }
  return false;
}

IndexIterator* MMFilesPersistentIndex::iteratorForCondition(
    transaction::Methods* trx, ManagedDocumentResult* mmdr,
    arangodb::aql::AstNode const* node,
    arangodb::aql::Variable const* reference, bool reverse) {
  VPackBuilder searchValues;
  searchValues.openArray();
  bool needNormalize = false;
  if (node == nullptr) {
    // We only use this index for sort. Empty searchValue
    VPackArrayBuilder guard(&searchValues);

    TRI_IF_FAILURE("PersistentIndex::noSortIterator") {
      THROW_ARANGO_EXCEPTION(TRI_ERROR_DEBUG);
    }
  } else {
    // Create the search Values for the lookup
    VPackArrayBuilder guard(&searchValues);

    std::unordered_map<size_t, std::vector<arangodb::aql::AstNode const*>>
        found;
    std::unordered_set<std::string> nonNullAttributes;
    size_t unused = 0;
    matchAttributes(node, reference, found, unused, nonNullAttributes, true);

    // found contains all attributes that are relevant for this node.
    // It might be less than fields().
    //
    // Handle the first attributes. They can only be == or IN and only
    // one node per attribute

    auto getValueAccess = [&](arangodb::aql::AstNode const* comp,
                              arangodb::aql::AstNode const*& access,
                              arangodb::aql::AstNode const*& value) -> bool {
      access = comp->getMember(0);
      value = comp->getMember(1);
      std::pair<arangodb::aql::Variable const*,
                std::vector<arangodb::basics::AttributeName>>
          paramPair;
      if (!(access->isAttributeAccessForVariable(paramPair) &&
            paramPair.first == reference)) {
        access = comp->getMember(1);
        value = comp->getMember(0);
        if (!(access->isAttributeAccessForVariable(paramPair) &&
              paramPair.first == reference)) {
          // Both side do not have a correct AttributeAccess, this should not
          // happen and indicates
          // an error in the optimizer
          TRI_ASSERT(false);
        }
        return true;
      }
      return false;
    };

    size_t usedFields = 0;
    for (; usedFields < _fields.size(); ++usedFields) {
      auto it = found.find(usedFields);
      if (it == found.end()) {
        // We are either done
        // or this is a range.
        // Continue with more complicated loop
        break;
      }

      auto comp = it->second[0];
      TRI_ASSERT(comp->numMembers() == 2);
      arangodb::aql::AstNode const* access = nullptr;
      arangodb::aql::AstNode const* value = nullptr;
      getValueAccess(comp, access, value);
      // We found an access for this field

      if (comp->type == arangodb::aql::NODE_TYPE_OPERATOR_BINARY_EQ) {
        searchValues.openObject();
        searchValues.add(VPackValue(StaticStrings::IndexEq));
        TRI_IF_FAILURE("PersistentIndex::permutationEQ") {
          THROW_ARANGO_EXCEPTION(TRI_ERROR_DEBUG);
        }
      } else if (comp->type == arangodb::aql::NODE_TYPE_OPERATOR_BINARY_IN) {
        if (isAttributeExpanded(usedFields)) {
          searchValues.openObject();
          searchValues.add(VPackValue(StaticStrings::IndexEq));
          TRI_IF_FAILURE("PersistentIndex::permutationArrayIN") {
            THROW_ARANGO_EXCEPTION(TRI_ERROR_DEBUG);
          }
        } else {
          needNormalize = true;
          searchValues.openObject();
          searchValues.add(VPackValue(StaticStrings::IndexIn));
        }
      } else {
        // This is a one-sided range
        break;
      }
      // We have to add the value always, the key was added before
      value->toVelocyPackValue(searchValues);
      searchValues.close();
    }

    // Now handle the next element, which might be a range
    if (usedFields < _fields.size()) {
      auto it = found.find(usedFields);
      if (it != found.end()) {
        auto rangeConditions = it->second;
        TRI_ASSERT(rangeConditions.size() <= 2);
        VPackObjectBuilder searchElement(&searchValues);
        for (auto& comp : rangeConditions) {
          TRI_ASSERT(comp->numMembers() == 2);
          arangodb::aql::AstNode const* access = nullptr;
          arangodb::aql::AstNode const* value = nullptr;
          bool isReverseOrder = getValueAccess(comp, access, value);
          // Add the key
          switch (comp->type) {
            case arangodb::aql::NODE_TYPE_OPERATOR_BINARY_LT:
              if (isReverseOrder) {
                searchValues.add(VPackValue(StaticStrings::IndexGt));
              } else {
                searchValues.add(VPackValue(StaticStrings::IndexLt));
              }
              break;
            case arangodb::aql::NODE_TYPE_OPERATOR_BINARY_LE:
              if (isReverseOrder) {
                searchValues.add(VPackValue(StaticStrings::IndexGe));
              } else {
                searchValues.add(VPackValue(StaticStrings::IndexLe));
              }
              break;
            case arangodb::aql::NODE_TYPE_OPERATOR_BINARY_GT:
              if (isReverseOrder) {
                searchValues.add(VPackValue(StaticStrings::IndexLt));
              } else {
                searchValues.add(VPackValue(StaticStrings::IndexGt));
              }
              break;
            case arangodb::aql::NODE_TYPE_OPERATOR_BINARY_GE:
              if (isReverseOrder) {
                searchValues.add(VPackValue(StaticStrings::IndexLe));
              } else {
                searchValues.add(VPackValue(StaticStrings::IndexGe));
              }
              break;
            default:
              // unsupported right now. Should have been rejected by
              // supportsFilterCondition
              TRI_ASSERT(false);
              return nullptr;
          }
          value->toVelocyPackValue(searchValues);
        }
      }
    }
  }
  searchValues.close();

  TRI_IF_FAILURE("PersistentIndex::noIterator") {
    THROW_ARANGO_EXCEPTION(TRI_ERROR_DEBUG);
  }

  if (needNormalize) {
    VPackBuilder expandedSearchValues;
    expandInSearchValues(searchValues.slice(), expandedSearchValues);
    VPackSlice expandedSlice = expandedSearchValues.slice();
    std::vector<IndexIterator*> iterators;
    try {
      for (auto const& val : VPackArrayIterator(expandedSlice)) {
        auto iterator = lookup(trx, mmdr, val, reverse);
        try {
          iterators.push_back(iterator);
        } catch (...) {
          // avoid leak
          delete iterator;
          throw;
        }
      }
      if (reverse) {
        std::reverse(iterators.begin(), iterators.end());
      }
    } catch (...) {
      for (auto& it : iterators) {
        delete it;
      }
      throw;
    }
    return new MultiIndexIterator(_collection, trx, mmdr, this, iterators);
  }

  VPackSlice searchSlice = searchValues.slice();
  TRI_ASSERT(searchSlice.length() == 1);
  searchSlice = searchSlice.at(0);
  return lookup(trx, mmdr, searchSlice, reverse);
}

/// @brief specializes the condition for use with the index
arangodb::aql::AstNode* MMFilesPersistentIndex::specializeCondition(
    arangodb::aql::AstNode* node,
    arangodb::aql::Variable const* reference) const {
  std::unordered_map<size_t, std::vector<arangodb::aql::AstNode const*>> found;
  std::unordered_set<std::string> nonNullAttributes;
  size_t values = 0;
  matchAttributes(node, reference, found, values, nonNullAttributes, false);

  std::vector<arangodb::aql::AstNode const*> children;
  bool lastContainsEquality = true;

  for (size_t i = 0; i < _fields.size(); ++i) {
    auto it = found.find(i);

    if (it == found.end()) {
      // index attribute not covered by condition
      break;
    }

    // check if the current condition contains an equality condition
    auto& nodes = (*it).second;
    bool containsEquality = false;
    for (size_t j = 0; j < nodes.size(); ++j) {
      if (nodes[j]->type == arangodb::aql::NODE_TYPE_OPERATOR_BINARY_EQ ||
          nodes[j]->type == arangodb::aql::NODE_TYPE_OPERATOR_BINARY_IN) {
        containsEquality = true;
        break;
      }
    }

    if (!lastContainsEquality) {
      // unsupported condition. must abort
      break;
    }

    std::sort(nodes.begin(), nodes.end(),
              [](arangodb::aql::AstNode const* lhs,
                 arangodb::aql::AstNode const* rhs) -> bool {
                return sortWeight(lhs) < sortWeight(rhs);
              });

    lastContainsEquality = containsEquality;
    std::unordered_set<int> operatorsFound;
    for (auto& it : nodes) {
      // do not let duplicate or related operators pass
      if (isDuplicateOperator(it, operatorsFound)) {
        continue;
      }
      operatorsFound.emplace(static_cast<int>(it->type));
      children.emplace_back(it);
    }
  }

  while (node->numMembers() > 0) {
    node->removeMemberUnchecked(0);
  }

  for (auto& it : children) {
    node->addMember(it);
  }
  return node;
}

bool MMFilesPersistentIndex::isDuplicateOperator(
    arangodb::aql::AstNode const* node,
    std::unordered_set<int> const& operatorsFound) const {
  auto type = node->type;
  if (operatorsFound.find(static_cast<int>(type)) != operatorsFound.end()) {
    // duplicate operator
    return true;
  }

  if (operatorsFound.find(
          static_cast<int>(arangodb::aql::NODE_TYPE_OPERATOR_BINARY_EQ)) !=
          operatorsFound.end() ||
      operatorsFound.find(
          static_cast<int>(arangodb::aql::NODE_TYPE_OPERATOR_BINARY_IN)) !=
          operatorsFound.end()) {
    return true;
  }

  bool duplicate = false;
  switch (type) {
    case arangodb::aql::NODE_TYPE_OPERATOR_BINARY_LT:
      duplicate = operatorsFound.find(static_cast<int>(
                      arangodb::aql::NODE_TYPE_OPERATOR_BINARY_LE)) !=
                  operatorsFound.end();
      break;
    case arangodb::aql::NODE_TYPE_OPERATOR_BINARY_LE:
      duplicate = operatorsFound.find(static_cast<int>(
                      arangodb::aql::NODE_TYPE_OPERATOR_BINARY_LT)) !=
                  operatorsFound.end();
      break;
    case arangodb::aql::NODE_TYPE_OPERATOR_BINARY_GT:
      duplicate = operatorsFound.find(static_cast<int>(
                      arangodb::aql::NODE_TYPE_OPERATOR_BINARY_GE)) !=
                  operatorsFound.end();
      break;
    case arangodb::aql::NODE_TYPE_OPERATOR_BINARY_GE:
      duplicate = operatorsFound.find(static_cast<int>(
                      arangodb::aql::NODE_TYPE_OPERATOR_BINARY_GT)) !=
                  operatorsFound.end();
      break;
    case arangodb::aql::NODE_TYPE_OPERATOR_BINARY_EQ:
      duplicate = operatorsFound.find(static_cast<int>(
                      arangodb::aql::NODE_TYPE_OPERATOR_BINARY_IN)) !=
                  operatorsFound.end();
      break;
    case arangodb::aql::NODE_TYPE_OPERATOR_BINARY_IN:
      duplicate = operatorsFound.find(static_cast<int>(
                      arangodb::aql::NODE_TYPE_OPERATOR_BINARY_EQ)) !=
                  operatorsFound.end();
      break;
    default: {
      // ignore
    }
  }

  return duplicate;
}<|MERGE_RESOLUTION|>--- conflicted
+++ resolved
@@ -344,15 +344,10 @@
         auto& bound = bounds[i];
         iterator->Seek(rocksdb::Slice(bound.first.c_str(), bound.first.size()));
 
-<<<<<<< HEAD
-        while (iterator->Valid()) {
+        if (iterator->Valid()) {
           int res = comparator->Compare(
               iterator->key(),
               rocksdb::Slice(bound.second.c_str(), bound.second.size()));
-=======
-        if (iterator->Valid()) {
-          int res = comparator->Compare(iterator->key(), rocksdb::Slice(bound.second.c_str(), bound.second.size()));
->>>>>>> afad626e
 
           if (res <= 0) {
             uniqueConstraintViolated = true;
