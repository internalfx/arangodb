--- conflicted
+++ resolved
@@ -535,11 +535,7 @@
 
   LocalDocumentId reuseOrCreateLocalDocumentId(OperationOptions const& options) const;
 
-<<<<<<< HEAD
-  bool hasAllPersistentLocalIds() const override { return _hasAllPersistentLocalIds.load(); }
-=======
-  bool hasAllPersistentLocalIds() const;
->>>>>>> 3d1c643e
+  bool hasAllPersistentLocalIds() const override;
 
   static Result persistLocalDocumentIdsForDatafile(
       MMFilesCollection& collection, MMFilesDatafile& file);
