////////////////////////////////////////////////////////////////////////////////
/// DISCLAIMER
///
/// Copyright 2014-2016 ArangoDB GmbH, Cologne, Germany
/// Copyright 2004-2014 triAGENS GmbH, Cologne, Germany
///
/// Licensed under the Apache License, Version 2.0 (the "License");
/// you may not use this file except in compliance with the License.
/// You may obtain a copy of the License at
///
///     http://www.apache.org/licenses/LICENSE-2.0
///
/// Unless required by applicable law or agreed to in writing, software
/// distributed under the License is distributed on an "AS IS" BASIS,
/// WITHOUT WARRANTIES OR CONDITIONS OF ANY KIND, either express or implied.
/// See the License for the specific language governing permissions and
/// limitations under the License.
///
/// Copyright holder is ArangoDB GmbH, Cologne, Germany
///
/// @author Jan Steemann
////////////////////////////////////////////////////////////////////////////////

#include "MMFilesCollection.h"
#include "ApplicationFeatures/ApplicationServer.h"
#include "Aql/PlanCache.h"
#include "Basics/Exceptions.h"
#include "Basics/FileUtils.h"
#include "Basics/PerformanceLogScope.h"
#include "Basics/ReadLocker.h"
#include "Basics/Result.h"
#include "Basics/StaticStrings.h"
#include "Basics/VelocyPackHelper.h"
#include "Basics/WriteLocker.h"
#include "Basics/WriteUnlocker.h"
#include "Basics/encoding.h"
#include "Basics/process-utils.h"
#include "Cluster/ClusterMethods.h"
#include "Cluster/CollectionLockState.h"
#include "Indexes/IndexIterator.h"
#include "Logger/Logger.h"
#include "MMFiles/MMFilesCollectionReadLocker.h"
#include "MMFiles/MMFilesCollectionWriteLocker.h"
#include "MMFiles/MMFilesDatafile.h"
#include "MMFiles/MMFilesDatafileHelper.h"
#include "MMFiles/MMFilesDocumentOperation.h"
#include "MMFiles/MMFilesDocumentPosition.h"
#include "MMFiles/MMFilesEngine.h"
#include "MMFiles/MMFilesIndexElement.h"
#include "MMFiles/MMFilesLogfileManager.h"
#include "MMFiles/MMFilesPrimaryIndex.h"
#include "MMFiles/MMFilesTransactionState.h"
#include "RestServer/DatabaseFeature.h"
#include "Scheduler/Scheduler.h"
#include "Scheduler/SchedulerFeature.h"
#include "StorageEngine/EngineSelectorFeature.h"
#include "StorageEngine/StorageEngine.h"
#include "Transaction/Helpers.h"
#include "Transaction/Hints.h"
#include "Transaction/Methods.h"
#include "Transaction/StandaloneContext.h"
#include "Utils/CollectionNameResolver.h"
#include "Utils/Events.h"
#include "Utils/OperationOptions.h"
#include "Utils/SingleCollectionTransaction.h"
#include "VocBase/KeyGenerator.h"
#include "VocBase/LocalDocumentId.h"
#include "VocBase/LogicalCollection.h"
#include "VocBase/ticks.h"

using namespace arangodb;
using Helper = arangodb::basics::VelocyPackHelper;

namespace {

/// @brief helper class for filling indexes
class MMFilesIndexFillerTask : public basics::LocalTask {
 public:
  MMFilesIndexFillerTask(
      std::shared_ptr<basics::LocalTaskQueue> queue, transaction::Methods* trx, Index* idx,
      std::shared_ptr<std::vector<std::pair<LocalDocumentId, VPackSlice>>> documents)
      : LocalTask(queue), _trx(trx), _idx(idx), _documents(documents) {}

  void run() {
    TRI_ASSERT(_idx->type() != Index::IndexType::TRI_IDX_TYPE_PRIMARY_INDEX);

    try {
      _idx->batchInsert(_trx, *_documents.get(), _queue);
    } catch (std::exception const&) {
      _queue->setStatus(TRI_ERROR_INTERNAL);
    }

    _queue->join();
  }

 private:
  transaction::Methods* _trx;
  Index* _idx;
  std::shared_ptr<std::vector<std::pair<LocalDocumentId, VPackSlice>>> _documents;
};

/// @brief find a statistics container for a given file id
static MMFilesDatafileStatisticsContainer* FindDatafileStats(
    MMFilesCollection::OpenIteratorState* state, TRI_voc_fid_t fid) {
  auto it = state->_stats.find(fid);

  if (it != state->_stats.end()) {
    return (*it).second;
  }

  auto stats = std::make_unique<MMFilesDatafileStatisticsContainer>();
  state->_stats.emplace(fid, stats.get());
  return stats.release();
}

}  // namespace

arangodb::Result MMFilesCollection::updateProperties(VPackSlice const& slice,
                                                     bool doSync) {
  // validation
  uint32_t tmp = arangodb::basics::VelocyPackHelper::getNumericValue<uint32_t>(
      slice, "indexBuckets",
      2 /*Just for validation, this default Value passes*/);

  if (tmp == 0 || tmp > 1024) {
    return {TRI_ERROR_BAD_PARAMETER,
            "indexBuckets must be a two-power between 1 and 1024"};
  }

  if (isVolatile() &&
      arangodb::basics::VelocyPackHelper::getBooleanValue(
          slice, "waitForSync", _logicalCollection->waitForSync())) {
    // the combination of waitForSync and isVolatile makes no sense
    THROW_ARANGO_EXCEPTION_MESSAGE(
        TRI_ERROR_BAD_PARAMETER,
        "volatile collections do not support the waitForSync option");
  }

  if (isVolatile() != arangodb::basics::VelocyPackHelper::getBooleanValue(
                          slice, "isVolatile", isVolatile())) {
    THROW_ARANGO_EXCEPTION_MESSAGE(
        TRI_ERROR_BAD_PARAMETER,
        "isVolatile option cannot be changed at runtime");
  }
  auto journalSlice = slice.get("journalSize");

  if (journalSlice.isNone()) {
    // In some APIs maximalSize is allowed instead
    journalSlice = slice.get("maximalSize");
  }

  if (!journalSlice.isNone() && journalSlice.isNumber()) {
    uint32_t toUpdate = journalSlice.getNumericValue<uint32_t>();
    if (toUpdate < TRI_JOURNAL_MINIMAL_SIZE) {
      return {TRI_ERROR_BAD_PARAMETER, "<properties>.journalSize too small"};
    }
  }

  _indexBuckets = Helper::getNumericValue<uint32_t>(slice, "indexBuckets",
                                                    _indexBuckets);  // MMFiles

  if (slice.hasKey("journalSize")) {
    _journalSize = Helper::getNumericValue<uint32_t>(slice, "journalSize",
                                                           _journalSize);
  } else {
    _journalSize = Helper::getNumericValue<uint32_t>(slice, "maximalSize",
                                                           _journalSize);
  }
  _doCompact = Helper::getBooleanValue(slice, "doCompact", _doCompact);

  int64_t count = arangodb::basics::VelocyPackHelper::getNumericValue<int64_t>(
      slice, "count", _initialCount);
  if (count != _initialCount) {
    _initialCount = count;
  }

  return {};
}

arangodb::Result MMFilesCollection::persistProperties() {
  Result res;
  try {
    VPackBuilder infoBuilder = _logicalCollection->toVelocyPackIgnore(
        {"path", "statusString"}, true, true);
    MMFilesCollectionMarker marker(TRI_DF_MARKER_VPACK_CHANGE_COLLECTION,
                                   _logicalCollection->vocbase()->id(),
                                   _logicalCollection->cid(),
                                   infoBuilder.slice());
    MMFilesWalSlotInfoCopy slotInfo =
        MMFilesLogfileManager::instance()->allocateAndWrite(marker, false);
    res = slotInfo.errorCode;
  } catch (arangodb::basics::Exception const& ex) {
    res = ex.code();
  } catch (...) {
    res = TRI_ERROR_INTERNAL;
  }

  if (res.fail()) {
    // TODO: what to do here
    LOG_TOPIC(WARN, arangodb::Logger::ENGINES)
        << "could not save collection change marker in log: "
        << res.errorMessage();
  }
  return res;
}

PhysicalCollection* MMFilesCollection::clone(LogicalCollection* logical) const {
  return new MMFilesCollection(logical, this);
}

/// @brief process a document (or edge) marker when opening a collection
int MMFilesCollection::OpenIteratorHandleDocumentMarker(
    MMFilesMarker const* marker, MMFilesDatafile* datafile,
    MMFilesCollection::OpenIteratorState* state) {
  LogicalCollection* collection = state->_collection;
  TRI_ASSERT(collection != nullptr);
  auto physical = static_cast<MMFilesCollection*>(collection->getPhysical());
  TRI_ASSERT(physical != nullptr);
  transaction::Methods* trx = state->_trx;
  TRI_ASSERT(trx != nullptr);

  VPackSlice const slice(
      reinterpret_cast<char const*>(marker) +
      MMFilesDatafileHelper::VPackOffset(TRI_DF_MARKER_VPACK_DOCUMENT));
  uint8_t const* vpack = slice.begin();
  
  LocalDocumentId localDocumentId; 
  if (marker->getSize() == MMFilesDatafileHelper::VPackOffset(TRI_DF_MARKER_VPACK_DOCUMENT) + slice.byteSize() + sizeof(LocalDocumentId::BaseType)) {
    // we do have a LocalDocumentId stored at the end of the marker
    uint8_t const* ptr = vpack + slice.byteSize();
    localDocumentId = LocalDocumentId(encoding::readNumber<LocalDocumentId::BaseType>(ptr, sizeof(LocalDocumentId::BaseType)));
    //LOG_TOPIC(ERR, Logger::FIXME) << "OPEN: FOUND LOCALDOCUMENTID: " << localDocumentId.id(); 
  } else {
    localDocumentId = LocalDocumentId::create();
    //LOG_TOPIC(ERR, Logger::FIXME) << "OPEN: FOUND NO LOCALDOCUMENTID: " << localDocumentId.id(); 
  }

  VPackSlice keySlice;
  TRI_voc_rid_t revisionId;

  transaction::helpers::extractKeyAndRevFromDocument(slice, keySlice,
                                                     revisionId);

  physical->setRevision(revisionId, false);

  if (state->_trackKeys) {
    VPackValueLength length;
    char const* p = keySlice.getString(length);
    collection->keyGenerator()->track(p, static_cast<size_t>(length));
  }

  ++state->_documents;

  TRI_voc_fid_t const fid = datafile->fid();
  if (state->_fid != fid) {
    // update the state
    state->_fid = fid;  // when we're here, we're looking at a datafile
    state->_dfi = FindDatafileStats(state, fid);
  }

  // no primary index lock required here because we are the only ones reading
  // from the index ATM
  MMFilesSimpleIndexElement* found =
      state->_primaryIndex->lookupKeyRef(trx, keySlice, state->_mmdr);

  // it is a new entry
  if (found == nullptr || !found->isSet()) {
    physical->insertLocalDocumentId(localDocumentId, vpack, fid, false, false);

    // insert into primary index
    Result res = state->_primaryIndex->insertKey(trx, localDocumentId,
                                                 VPackSlice(vpack),
                                                 state->_mmdr,
                                                 Index::OperationMode::normal);

    if (res.fail()) {
      physical->removeLocalDocumentId(localDocumentId, false);
      LOG_TOPIC(ERR, arangodb::Logger::FIXME)
          << "inserting document into primary index failed with error: "
          << res.errorMessage();

      return res.errorNumber();
    }

    // update the datafile info
    state->_dfi->numberAlive++;
    state->_dfi->sizeAlive +=
        MMFilesDatafileHelper::AlignedMarkerSize<int64_t>(marker);
  }

  // it is an update
  else {
    LocalDocumentId const oldLocalDocumentId = found->localDocumentId();
    // update the revision id in primary index
    found->updateLocalDocumentId(localDocumentId, static_cast<uint32_t>(keySlice.begin() - vpack));

    MMFilesDocumentPosition const old = physical->lookupDocument(oldLocalDocumentId);

    // remove old revision
    physical->removeLocalDocumentId(oldLocalDocumentId, false);

    // insert new revision
    physical->insertLocalDocumentId(localDocumentId, vpack, fid, false, false);

    // update the datafile info
    MMFilesDatafileStatisticsContainer* dfi;
    if (old.fid() == state->_fid) {
      dfi = state->_dfi;
    } else {
      dfi = FindDatafileStats(state, old.fid());
    }

    if (old.dataptr() != nullptr) {
      uint8_t const* vpack = static_cast<uint8_t const*>(old.dataptr());
      MMFilesMarker const* oldMarker = reinterpret_cast<MMFilesMarker const*>(vpack - MMFilesDatafileHelper::VPackOffset(TRI_DF_MARKER_VPACK_DOCUMENT));

      int64_t size = MMFilesDatafileHelper::AlignedMarkerSize<int64_t>(oldMarker);
      dfi->numberAlive--;
      dfi->sizeAlive -= size;
      dfi->numberDead++;
      dfi->sizeDead += size;
    }

    state->_dfi->numberAlive++;
    state->_dfi->sizeAlive +=
        MMFilesDatafileHelper::AlignedMarkerSize<int64_t>(marker);
  }

  return TRI_ERROR_NO_ERROR;
}

/// @brief process a deletion marker when opening a collection
int MMFilesCollection::OpenIteratorHandleDeletionMarker(
    MMFilesMarker const* marker, MMFilesDatafile* datafile,
    MMFilesCollection::OpenIteratorState* state) {
  LogicalCollection* collection = state->_collection;
  TRI_ASSERT(collection != nullptr);
  auto physical = static_cast<MMFilesCollection*>(collection->getPhysical());
  TRI_ASSERT(physical != nullptr);
  transaction::Methods* trx = state->_trx;

  VPackSlice const slice(
      reinterpret_cast<char const*>(marker) +
      MMFilesDatafileHelper::VPackOffset(TRI_DF_MARKER_VPACK_REMOVE));

  VPackSlice keySlice;
  TRI_voc_rid_t revisionId;

  transaction::helpers::extractKeyAndRevFromDocument(slice, keySlice, revisionId);

  physical->setRevision(revisionId, false);
  if (state->_trackKeys) {
    VPackValueLength length;
    char const* p = keySlice.getString(length);
    collection->keyGenerator()->track(p, length);
  }

  ++state->_deletions;

  if (state->_fid != datafile->fid()) {
    // update the state
    state->_fid = datafile->fid();
    state->_dfi = FindDatafileStats(state, datafile->fid());
  }

  // no primary index lock required here because we are the only ones reading
  // from the index ATM
  MMFilesSimpleIndexElement found =
      state->_primaryIndex->lookupKey(trx, keySlice, state->_mmdr);

  // it is a new entry, so we missed the create
  if (!found) {
    // update the datafile info
    state->_dfi->numberDeletions++;
  }

  // it is a real delete
  else {
    LocalDocumentId const oldLocalDocumentId = found.localDocumentId();

    MMFilesDocumentPosition const old = physical->lookupDocument(oldLocalDocumentId);

    // update the datafile info
    MMFilesDatafileStatisticsContainer* dfi;

    if (old.fid() == state->_fid) {
      dfi = state->_dfi;
    } else {
      dfi = FindDatafileStats(state, old.fid());
    }

    TRI_ASSERT(old.dataptr() != nullptr);

    uint8_t const* vpack = static_cast<uint8_t const*>(old.dataptr());
    MMFilesMarker const* oldMarker = reinterpret_cast<MMFilesMarker const*>(vpack - MMFilesDatafileHelper::VPackOffset(TRI_DF_MARKER_VPACK_DOCUMENT));

    int64_t size = MMFilesDatafileHelper::AlignedMarkerSize<int64_t>(oldMarker);
    dfi->numberAlive--;
    dfi->sizeAlive -= size;
    dfi->numberDead++;
    dfi->sizeDead += size;
    state->_dfi->numberDeletions++;

    state->_primaryIndex->removeKey(trx, oldLocalDocumentId, VPackSlice(vpack),
                                    state->_mmdr, Index::OperationMode::normal);

    physical->removeLocalDocumentId(oldLocalDocumentId, true);
  }

  return TRI_ERROR_NO_ERROR;
}

/// @brief iterator for open
bool MMFilesCollection::OpenIterator(MMFilesMarker const* marker,
                                     MMFilesCollection::OpenIteratorState* data,
                                     MMFilesDatafile* datafile) {
  TRI_voc_tick_t const tick = marker->getTick();
  MMFilesMarkerType const type = marker->getType();

  int res;

  if (type == TRI_DF_MARKER_VPACK_DOCUMENT) {
    res = OpenIteratorHandleDocumentMarker(marker, datafile, data);

    if (datafile->_dataMin == 0) {
      datafile->_dataMin = tick;
    }

    if (tick > datafile->_dataMax) {
      datafile->_dataMax = tick;
    }

    if (++data->_operations % 1024 == 0) {
      data->_mmdr.reset();
    }
  } else if (type == TRI_DF_MARKER_VPACK_REMOVE) {
    res = OpenIteratorHandleDeletionMarker(marker, datafile, data);
    if (++data->_operations % 1024 == 0) {
      data->_mmdr.reset();
    }
  } else {
    if (type == TRI_DF_MARKER_HEADER) {
      // ensure there is a datafile info entry for each datafile of the
      // collection
      FindDatafileStats(data, datafile->fid());
    }

    LOG_TOPIC(TRACE, arangodb::Logger::FIXME) << "skipping marker type "
                                              << TRI_NameMarkerDatafile(marker);
    res = TRI_ERROR_NO_ERROR;
  }

  if (datafile->_tickMin == 0) {
    datafile->_tickMin = tick;
  }

  if (tick > datafile->_tickMax) {
    datafile->_tickMax = tick;
  }

  auto physical = data->_collection->getPhysical();
  auto mmfiles = static_cast<MMFilesCollection*>(physical);
  TRI_ASSERT(mmfiles);
  if (tick > mmfiles->maxTick()) {
    if (type != TRI_DF_MARKER_HEADER && type != TRI_DF_MARKER_FOOTER &&
        type != TRI_DF_MARKER_COL_HEADER && type != TRI_DF_MARKER_PROLOGUE) {
      mmfiles->maxTick(tick);
    }
  }

  return (res == TRI_ERROR_NO_ERROR);
}

MMFilesCollection::MMFilesCollection(LogicalCollection* collection,
                                     VPackSlice const& info)
    : PhysicalCollection(collection, info),
      _ditches(collection),
      _initialCount(0),
      _revisionError(false),
      _lastRevision(0),
      _uncollectedLogfileEntries(0),
      _nextCompactionStartIndex(0),
      _lastCompactionStatus(nullptr),
      _lastCompactionStamp(0.0),
      _journalSize(Helper::readNumericValue<uint32_t>(
          info, "maximalSize",  // Backwards compatibility. Agency uses
                                // journalSize. paramters.json uses maximalSize
          Helper::readNumericValue<uint32_t>(info, "journalSize",
                                                   TRI_JOURNAL_DEFAULT_SIZE))),
      _isVolatile(arangodb::basics::VelocyPackHelper::readBooleanValue(
          info, "isVolatile", false)),
      _persistentIndexes(0),
      _indexBuckets(Helper::readNumericValue<uint32_t>(
          info, "indexBuckets", defaultIndexBuckets)),
      _useSecondaryIndexes(true),
      _doCompact(Helper::readBooleanValue(info, "doCompact", true)),
      _maxTick(0) {
  if (_isVolatile && _logicalCollection->waitForSync()) {
    // Illegal collection configuration
    THROW_ARANGO_EXCEPTION_MESSAGE(
        TRI_ERROR_BAD_PARAMETER,
        "volatile collections do not support the waitForSync option");
  }

  if (_journalSize < TRI_JOURNAL_MINIMAL_SIZE) {
    THROW_ARANGO_EXCEPTION_MESSAGE(TRI_ERROR_BAD_PARAMETER,
                                   "<properties>.journalSize too small");
  }

  auto pathSlice = info.get("path");
  if (pathSlice.isString()) {
    _path = pathSlice.copyString();
  }
  setCompactionStatus("compaction not yet started");
}

MMFilesCollection::MMFilesCollection(LogicalCollection* logical,
                                     PhysicalCollection const* physical)
    : PhysicalCollection(logical, VPackSlice::emptyObjectSlice()),
      _ditches(logical),
      _isVolatile(static_cast<MMFilesCollection const*>(physical)->isVolatile()) {
  MMFilesCollection const& mmfiles = *static_cast<MMFilesCollection const*>(physical);
  _persistentIndexes = mmfiles._persistentIndexes;
  _useSecondaryIndexes = mmfiles._useSecondaryIndexes;
  _initialCount = mmfiles._initialCount;
  _revisionError = mmfiles._revisionError;
  _lastRevision = mmfiles._lastRevision;
  _nextCompactionStartIndex = mmfiles._nextCompactionStartIndex;
  _lastCompactionStatus = mmfiles._lastCompactionStatus;
  _lastCompactionStamp = mmfiles._lastCompactionStamp;
  _journalSize = mmfiles._journalSize;
  _indexBuckets = mmfiles._indexBuckets;
  _path = mmfiles._path;
  _doCompact = mmfiles._doCompact;
  _maxTick = mmfiles._maxTick;
/*
  // Copy over index definitions
  _indexes.reserve(mmfiles._indexes.size());
  for (auto const& idx : mmfiles._indexes) {
    _indexes.emplace_back(idx);
  }
*/
  setCompactionStatus("compaction not yet started");
  //  not copied
  //  _datafiles;   // all datafiles
  //  _journals;    // all journals
  //  _compactors;  // all compactor files
  //  _uncollectedLogfileEntries = mmfiles.uncollectedLogfileEntries; //TODO
  //  FIXME
  //  _datafileStatistics;
  //  _revisionsCache;
}

MMFilesCollection::~MMFilesCollection() {}

TRI_voc_rid_t MMFilesCollection::revision(
    arangodb::transaction::Methods*) const {
  return _lastRevision;
}

TRI_voc_rid_t MMFilesCollection::revision() const { return _lastRevision; }

/// @brief update statistics for a collection
void MMFilesCollection::setRevision(TRI_voc_rid_t revision, bool force) {
  if (revision > 0 && (force || revision > _lastRevision)) {
    _lastRevision = revision;
  }
}

size_t MMFilesCollection::journalSize() const { return _journalSize; };

bool MMFilesCollection::isVolatile() const { return _isVolatile; }

/// @brief closes an open collection
int MMFilesCollection::close() {
  if (!_logicalCollection->deleted() &&
      !_logicalCollection->vocbase()->isDropped()) {
    auto primIdx = primaryIndex();
    auto idxSize = primIdx->size();

    if (_initialCount != static_cast<int64_t>(idxSize)) {
      _initialCount = idxSize;

      // save new "count" value
      StorageEngine* engine = EngineSelectorFeature::ENGINE;
      bool const doSync =
          application_features::ApplicationServer::getFeature<DatabaseFeature>(
              "Database")
              ->forceSyncProperties();
      engine->changeCollection(_logicalCollection->vocbase(),
                               _logicalCollection->cid(), _logicalCollection,
                               doSync);
    }
  }

  {
    // We also have to unload the indexes.
    WRITE_LOCKER(writeLocker, _dataLock);
    for (auto& idx : _indexes) {
      idx->unload();
    }
  }

  // wait until ditches have been processed fully
  while (_ditches.contains(MMFilesDitch::TRI_DITCH_DATAFILE_DROP) ||
         _ditches.contains(MMFilesDitch::TRI_DITCH_DATAFILE_RENAME) ||
         _ditches.contains(MMFilesDitch::TRI_DITCH_COMPACTION)) {
<<<<<<< HEAD
    WRITE_UNLOCKER(unlocker, _logicalCollection->lock());
    usleep(20000);
=======
    std::this_thread::sleep_for(std::chrono::microseconds(20000));
>>>>>>> dce67772
  }

  {
    WRITE_LOCKER(writeLocker, _filesLock);

    // close compactor files
    closeDatafiles(_compactors);
    for (auto& it : _compactors) {
      delete it;
    }
    _compactors.clear();

    // close journal files
    closeDatafiles(_journals);
    for (auto& it : _journals) {
      delete it;
    }
    _journals.clear();

    // close datafiles
    closeDatafiles(_datafiles);
    for (auto& it : _datafiles) {
      delete it;
    }
    _datafiles.clear();
  }

  _lastRevision = 0;

  // clear revisions lookup table
  _revisionsCache.clear();

  return TRI_ERROR_NO_ERROR;
}

/// @brief seal a datafile
int MMFilesCollection::sealDatafile(MMFilesDatafile* datafile,
                                    bool isCompactor) {
  int res = datafile->seal();

  if (res != TRI_ERROR_NO_ERROR) {
    LOG_TOPIC(ERR, arangodb::Logger::FIXME) << "failed to seal journal '"
                                            << datafile->getName()
                                            << "': " << TRI_errno_string(res);
    return res;
  }

  if (!isCompactor && datafile->isPhysical()) {
    // rename the file
    std::string dname("datafile-" + std::to_string(datafile->fid()) + ".db");
    std::string filename =
        arangodb::basics::FileUtils::buildFilename(path(), dname);

    res = datafile->rename(filename);

    if (res == TRI_ERROR_NO_ERROR) {
      LOG_TOPIC(TRACE, arangodb::Logger::FIXME) << "closed file '"
                                                << datafile->getName() << "'";
    } else {
      LOG_TOPIC(ERR, arangodb::Logger::FIXME)
          << "failed to rename datafile '" << datafile->getName() << "' to '"
          << filename << "': " << TRI_errno_string(res);
    }
  }

  return res;
}

/// @brief set the initial datafiles for the collection
void MMFilesCollection::setInitialFiles(std::vector<MMFilesDatafile*>&& datafiles,
                                        std::vector<MMFilesDatafile*>&& journals,
                                        std::vector<MMFilesDatafile*>&& compactors) {
  WRITE_LOCKER(writeLocker, _filesLock);

  _datafiles = std::move(datafiles);
  _journals = std::move(journals);
  _compactors = std::move(compactors);

  TRI_ASSERT(_journals.size() <= 1);
}

/// @brief rotate the active journal - will do nothing if there is no journal
int MMFilesCollection::rotateActiveJournal() {
  WRITE_LOCKER(writeLocker, _filesLock);

  // note: only journals need to be handled here as the journal is the
  // only place that's ever written to. if a journal is full, it will have been
  // sealed and synced already
  if (_journals.empty()) {
    return TRI_ERROR_ARANGO_NO_JOURNAL;
  }

  if (_journals.size() > 1) {
    // we should never have more than a single journal at a time
    return TRI_ERROR_INTERNAL;
  }

  MMFilesDatafile* datafile = _journals.back();
  TRI_ASSERT(datafile != nullptr);

  TRI_IF_FAILURE("CreateMultipleJournals") {
    // create an additional journal now, without sealing and renaming the old one!
    _datafiles.emplace_back(datafile);
    _journals.pop_back();

    return TRI_ERROR_NO_ERROR;
  }

  // make sure we have enough room in the target vector before we go on
  _datafiles.reserve(_datafiles.size() + 1);

  int res = sealDatafile(datafile, false);

  if (res != TRI_ERROR_NO_ERROR) {
    return res;
  }

  // shouldn't throw as we reserved enough space before
  _datafiles.emplace_back(datafile);

  TRI_ASSERT(!_journals.empty());
  TRI_ASSERT(_journals.back() == datafile);
  _journals.pop_back();
  TRI_ASSERT(_journals.empty());

  return res;
}

/// @brief sync the active journal - will do nothing if there is no journal
/// or if the journal is volatile
int MMFilesCollection::syncActiveJournal() {
  WRITE_LOCKER(writeLocker, _filesLock);

  // note: only journals need to be handled here as the journal is the
  // only place that's ever written to. if a journal is full, it will have been
  // sealed and synced already
  if (_journals.empty()) {
    // nothing to do
    return TRI_ERROR_NO_ERROR;
  }

  TRI_ASSERT(_journals.size() == 1);

  MMFilesDatafile* datafile = _journals.back();
  TRI_ASSERT(datafile != nullptr);

  int res = TRI_ERROR_NO_ERROR;

  // we only need to care about physical datafiles
  // anonymous regions do not need to be synced
  if (datafile->isPhysical()) {
    char const* synced = datafile->_synced;
    char* written = datafile->_written;

    if (synced < written) {
      res = datafile->sync(synced, written);

      if (res == TRI_ERROR_NO_ERROR) {
        LOG_TOPIC(TRACE, Logger::COLLECTOR) << "msync succeeded "
                                            << (void*)synced << ", size "
                                            << (written - synced);
        datafile->_synced = written;
      } else {
        LOG_TOPIC(ERR, Logger::COLLECTOR) << "msync failed with: " << TRI_errno_string(res);
      }
    }
  }

  return res;
}

/// @brief reserve space in the current journal. if no create exists or the
/// current journal cannot provide enough space, close the old journal and
/// create a new one
int MMFilesCollection::reserveJournalSpace(TRI_voc_tick_t tick,
                                           uint32_t size,
                                           char*& resultPosition,
                                           MMFilesDatafile*& resultDatafile) {
  // reset results
  resultPosition = nullptr;
  resultDatafile = nullptr;

  // start with configured journal size
  uint32_t targetSize = static_cast<uint32_t>(_journalSize);

  // make sure that the document fits
  while (targetSize - 256 < size) {
    targetSize *= 2;
  }

  WRITE_LOCKER(writeLocker, _filesLock);
  TRI_ASSERT(_journals.size() <= 1);

  while (true) {
    // no need to go on if the collection is already deleted
    if (_logicalCollection->status() == TRI_VOC_COL_STATUS_DELETED) {
      return TRI_ERROR_ARANGO_COLLECTION_NOT_FOUND;
    }

    MMFilesDatafile* datafile = nullptr;

    if (_journals.empty()) {
      // create enough room in the journals vector
      _journals.reserve(_journals.size() + 1);

      try {
        std::unique_ptr<MMFilesDatafile> df(
            createDatafile(tick, targetSize, false));

        // shouldn't throw as we reserved enough space before
        _journals.emplace_back(df.get());
        df.release();
        TRI_ASSERT(_journals.size() == 1);
      } catch (basics::Exception const& ex) {
        LOG_TOPIC(ERR, Logger::COLLECTOR) << "cannot select journal: "
                                          << ex.what();
        return ex.code();
      } catch (std::exception const& ex) {
        LOG_TOPIC(ERR, Logger::COLLECTOR) << "cannot select journal: "
                                          << ex.what();
        return TRI_ERROR_INTERNAL;
      } catch (...) {
        LOG_TOPIC(ERR, Logger::COLLECTOR)
            << "cannot select journal: unknown exception";
        return TRI_ERROR_INTERNAL;
      }
    }

    // select datafile
    TRI_ASSERT(!_journals.empty());
    TRI_ASSERT(_journals.size() == 1);

    datafile = _journals.back();

    TRI_ASSERT(datafile != nullptr);

    // try to reserve space in the datafile
    MMFilesMarker* position = nullptr;
    int res = datafile->reserveElement(size, &position, targetSize);

    // found a datafile with enough space left
    if (res == TRI_ERROR_NO_ERROR) {
      datafile->_written = ((char*)position) + size;
      // set result
      resultPosition = reinterpret_cast<char*>(position);
      resultDatafile = datafile;
      return TRI_ERROR_NO_ERROR;
    }

    if (res != TRI_ERROR_ARANGO_DATAFILE_FULL) {
      // some other error
      LOG_TOPIC(ERR, Logger::COLLECTOR) << "cannot select journal: '"
                                        << TRI_last_error() << "'";
      return res;
    }

    // TRI_ERROR_ARANGO_DATAFILE_FULL...
    // journal is full, close it and sync
    LOG_TOPIC(DEBUG, Logger::COLLECTOR) << "closing full journal '"
                                        << datafile->getName() << "'";

    // make sure we have enough room in the target vector before we go on
    _datafiles.reserve(_datafiles.size() + 1);

    res = sealDatafile(datafile, false);

    // move journal into _datafiles vector
    // this shouldn't fail, as we have reserved space before already
    _datafiles.emplace_back(datafile);

    // and finally erase it from _journals vector
    TRI_ASSERT(!_journals.empty());
    TRI_ASSERT(_journals.back() == datafile);
    _journals.pop_back();
    TRI_ASSERT(_journals.empty());

    if (res != TRI_ERROR_NO_ERROR) {
      // an error occurred, we must stop here
      return res;
    }
  }  // otherwise, next iteration!

  return TRI_ERROR_ARANGO_NO_JOURNAL;
}

/// @brief create compactor file
MMFilesDatafile* MMFilesCollection::createCompactor(
    TRI_voc_fid_t fid, uint32_t maximalSize) {
  WRITE_LOCKER(writeLocker, _filesLock);

  TRI_ASSERT(_compactors.empty());
  // reserve enough space for the later addition
  _compactors.reserve(_compactors.size() + 1);

  std::unique_ptr<MMFilesDatafile> compactor(
      createDatafile(fid, static_cast<uint32_t>(maximalSize), true));

  // should not throw, as we've reserved enough space before
  _compactors.emplace_back(compactor.get());
  TRI_ASSERT(_compactors.size() == 1);
  return compactor.release();
}

/// @brief close an existing compactor
int MMFilesCollection::closeCompactor(MMFilesDatafile* datafile) {
  WRITE_LOCKER(writeLocker, _filesLock);

  if (_compactors.size() != 1) {
    return TRI_ERROR_ARANGO_NO_JOURNAL;
  }

  MMFilesDatafile* compactor = _compactors[0];

  if (datafile != compactor) {
    // wrong compactor file specified... should not happen
    return TRI_ERROR_INTERNAL;
  }

  return sealDatafile(datafile, true);
}

/// @brief replace a datafile with a compactor
int MMFilesCollection::replaceDatafileWithCompactor(
    MMFilesDatafile* datafile, MMFilesDatafile* compactor) {
  TRI_ASSERT(datafile != nullptr);
  TRI_ASSERT(compactor != nullptr);

  WRITE_LOCKER(writeLocker, _filesLock);

  TRI_ASSERT(!_compactors.empty());

  for (size_t i = 0; i < _datafiles.size(); ++i) {
    if (_datafiles[i]->fid() == datafile->fid()) {
      // found!
      // now put the compactor in place of the datafile
      _datafiles[i] = compactor;

      // remove the compactor file from the list of compactors
      TRI_ASSERT(_compactors[0] != nullptr);
      TRI_ASSERT(_compactors[0]->fid() == compactor->fid());

      _compactors.erase(_compactors.begin());
      TRI_ASSERT(_compactors.empty());

      return TRI_ERROR_NO_ERROR;
    }
  }

  return TRI_ERROR_INTERNAL;
}

/// @brief creates a datafile
MMFilesDatafile* MMFilesCollection::createDatafile(TRI_voc_fid_t fid,
                                                   uint32_t journalSize,
                                                   bool isCompactor) {
  TRI_ASSERT(fid > 0);

  // create an entry for the new datafile
  try {
    _datafileStatistics.create(fid);
  } catch (basics::Exception const& ex) {
    THROW_ARANGO_EXCEPTION_MESSAGE(ex.code(), ex.what());
  } catch (std::exception const& ex) {
    // rethrow but do not change error code
    THROW_ARANGO_EXCEPTION_MESSAGE(TRI_ERROR_INTERNAL, ex.what());
  } catch (...) {
    THROW_ARANGO_EXCEPTION(TRI_ERROR_OUT_OF_MEMORY);
  }

  std::unique_ptr<MMFilesDatafile> datafile;

  if (isVolatile()) {
    // in-memory collection
    datafile.reset(
        MMFilesDatafile::create(StaticStrings::Empty, fid, journalSize, true));
  } else {
    // construct a suitable filename (which may be temporary at the beginning)
    std::string jname;
    if (isCompactor) {
      jname = "compaction-";
    } else {
      jname = "temp-";
    }

    jname.append(std::to_string(fid) + ".db");
    std::string filename =
        arangodb::basics::FileUtils::buildFilename(path(), jname);

    TRI_IF_FAILURE("CreateJournalDocumentCollection") {
      // simulate disk full
      THROW_ARANGO_EXCEPTION(TRI_ERROR_ARANGO_FILESYSTEM_FULL);
    }

    // remove an existing temporary file first
    if (TRI_ExistsFile(filename.c_str())) {
      // remove an existing file first
      TRI_UnlinkFile(filename.c_str());
    }

    datafile.reset(MMFilesDatafile::create(filename, fid, journalSize, true));
  }

  if (datafile == nullptr) {
    if (TRI_errno() == TRI_ERROR_OUT_OF_MEMORY_MMAP) {
      THROW_ARANGO_EXCEPTION(TRI_ERROR_OUT_OF_MEMORY_MMAP);
    }
    THROW_ARANGO_EXCEPTION(TRI_ERROR_ARANGO_NO_JOURNAL);
  }

  // datafile is there now
  TRI_ASSERT(datafile != nullptr);

  if (isCompactor) {
    LOG_TOPIC(TRACE, arangodb::Logger::FIXME) << "created new compactor '"
                                              << datafile->getName() << "'";
  } else {
    LOG_TOPIC(TRACE, arangodb::Logger::FIXME) << "created new journal '"
                                              << datafile->getName() << "'";
  }

  // create a collection header, still in the temporary file
  MMFilesMarker* position;
  int res = datafile->reserveElement(sizeof(MMFilesCollectionHeaderMarker),
                                     &position, journalSize);

  TRI_IF_FAILURE("CreateJournalDocumentCollectionReserve1") {
    res = TRI_ERROR_DEBUG;
  }

  if (res != TRI_ERROR_NO_ERROR) {
    LOG_TOPIC(ERR, arangodb::Logger::FIXME)
        << "cannot create collection header in file '" << datafile->getName()
        << "': " << TRI_errno_string(res);

    // close the journal and remove it
    std::string temp(datafile->getName());
    datafile.reset();
    TRI_UnlinkFile(temp.c_str());

    THROW_ARANGO_EXCEPTION(res);
  }

  MMFilesCollectionHeaderMarker cm;
  MMFilesDatafileHelper::InitMarker(
      reinterpret_cast<MMFilesMarker*>(&cm), TRI_DF_MARKER_COL_HEADER,
      sizeof(MMFilesCollectionHeaderMarker), static_cast<TRI_voc_tick_t>(fid));
  cm._cid = _logicalCollection->cid();

  res = datafile->writeCrcElement(position, &cm.base, false);

  TRI_IF_FAILURE("CreateJournalDocumentCollectionReserve2") {
    res = TRI_ERROR_DEBUG;
  }

  if (res != TRI_ERROR_NO_ERROR) {
    int res = datafile->_lastError;
    LOG_TOPIC(ERR, arangodb::Logger::FIXME)
        << "cannot create collection header in file '" << datafile->getName()
        << "': " << TRI_last_error();

    // close the datafile and remove it
    std::string temp(datafile->getName());
    datafile.reset();
    TRI_UnlinkFile(temp.c_str());

    THROW_ARANGO_EXCEPTION(res);
  }

  TRI_ASSERT(fid == datafile->fid());

  // if a physical file, we can rename it from the temporary name to the correct
  // name
  if (!isCompactor && datafile->isPhysical()) {
    // and use the correct name
    std::string jname("journal-" + std::to_string(datafile->fid()) + ".db");
    std::string filename =
        arangodb::basics::FileUtils::buildFilename(path(), jname);

    int res = datafile->rename(filename);

    if (res != TRI_ERROR_NO_ERROR) {
      LOG_TOPIC(ERR, arangodb::Logger::FIXME)
          << "failed to rename journal '" << datafile->getName() << "' to '"
          << filename << "': " << TRI_errno_string(res);

      std::string temp(datafile->getName());
      datafile.reset();
      TRI_UnlinkFile(temp.c_str());

      THROW_ARANGO_EXCEPTION(res);
    }

    LOG_TOPIC(TRACE, arangodb::Logger::FIXME) << "renamed journal from '"
                                              << datafile->getName() << "' to '"
                                              << filename << "'";
  }

  return datafile.release();
}

/// @brief remove a compactor file from the list of compactors
bool MMFilesCollection::removeCompactor(MMFilesDatafile* df) {
  TRI_ASSERT(df != nullptr);

  WRITE_LOCKER(writeLocker, _filesLock);

  for (auto it = _compactors.begin(); it != _compactors.end(); ++it) {
    if ((*it) == df) {
      // and finally remove the file from the _compactors vector
      _compactors.erase(it);
      return true;
    }
  }

  // not found
  return false;
}

/// @brief remove a datafile from the list of datafiles
bool MMFilesCollection::removeDatafile(MMFilesDatafile* df) {
  TRI_ASSERT(df != nullptr);

  WRITE_LOCKER(writeLocker, _filesLock);

  for (auto it = _datafiles.begin(); it != _datafiles.end(); ++it) {
    if ((*it) == df) {
      // and finally remove the file from the _datafiles vector
      _datafiles.erase(it);
      return true;
    }
  }

  // not found
  return false;
}

/// @brief iterates over a collection
bool MMFilesCollection::iterateDatafiles(
    std::function<bool(MMFilesMarker const*, MMFilesDatafile*)> const& cb) {
  READ_LOCKER(readLocker, _filesLock);

  if (!iterateDatafilesVector(_datafiles, cb) ||
      !iterateDatafilesVector(_compactors, cb) ||
      !iterateDatafilesVector(_journals, cb)) {
    return false;
  }
  return true;
}

/// @brief iterate over all datafiles in a vector
/// the caller must hold the _filesLock
bool MMFilesCollection::iterateDatafilesVector(
    std::vector<MMFilesDatafile*> const& files,
    std::function<bool(MMFilesMarker const*, MMFilesDatafile*)> const& cb) {
  for (auto const& datafile : files) {
    datafile->sequentialAccess();
    datafile->willNeed();

    if (!TRI_IterateDatafile(datafile, cb)) {
      return false;
    }

    if (datafile->isPhysical() && datafile->isSealed()) {
      datafile->randomAccess();
    }
  }

  return true;
}

/// @brief closes the datafiles passed in the vector
bool MMFilesCollection::closeDatafiles(
    std::vector<MMFilesDatafile*> const& files) {
  bool result = true;

  for (auto const& datafile : files) {
    TRI_ASSERT(datafile != nullptr);
    if (datafile->state() == TRI_DF_STATE_CLOSED) {
      continue;
    }

    int res = datafile->close();

    if (res != TRI_ERROR_NO_ERROR) {
      result = false;
    }
  }

  return result;
}

/// @brief export properties
void MMFilesCollection::getPropertiesVPack(velocypack::Builder& result) const {
  TRI_ASSERT(result.isOpenObject());
  result.add("count", VPackValue(_initialCount));
  result.add("doCompact", VPackValue(_doCompact));
  result.add("indexBuckets", VPackValue(_indexBuckets));
  result.add("isVolatile", VPackValue(_isVolatile));
  result.add("journalSize", VPackValue(_journalSize));
  result.add("path", VPackValue(_path));

  TRI_ASSERT(result.isOpenObject());
}

/// @brief used for updating properties
void MMFilesCollection::getPropertiesVPackCoordinator(
    velocypack::Builder& result) const {
  TRI_ASSERT(result.isOpenObject());
  result.add("doCompact", VPackValue(_doCompact));
  result.add("indexBuckets", VPackValue(_indexBuckets));
  result.add("journalSize", VPackValue(_journalSize));
}

void MMFilesCollection::figuresSpecific(
    std::shared_ptr<arangodb::velocypack::Builder>& builder) {
  // fills in compaction status
  char const* lastCompactionStatus = "-";
  char lastCompactionStampString[21];
  lastCompactionStampString[0] = '-';
  lastCompactionStampString[1] = '\0';

  double lastCompactionStamp;

  {
    MUTEX_LOCKER(mutexLocker, _compactionStatusLock);
    lastCompactionStatus = _lastCompactionStatus;
    lastCompactionStamp = _lastCompactionStamp;
  }

  if (lastCompactionStatus != nullptr) {
    if (lastCompactionStamp == 0.0) {
      lastCompactionStamp = TRI_microtime();
    }
    struct tm tb;
    time_t tt = static_cast<time_t>(lastCompactionStamp);
    TRI_gmtime(tt, &tb);
    strftime(&lastCompactionStampString[0], sizeof(lastCompactionStampString),
             "%Y-%m-%dT%H:%M:%SZ", &tb);
  }
  builder->add("documentReferences",
               VPackValue(_ditches.numMMFilesDocumentMMFilesDitches()));

  char const* waitingForDitch = _ditches.head();
  builder->add("waitingFor",
               VPackValue(waitingForDitch == nullptr ? "-" : waitingForDitch));

  // add datafile statistics
  MMFilesDatafileStatisticsContainer dfi = _datafileStatistics.all();
  MMFilesDatafileStatistics::CompactionStats stats = _datafileStatistics.getStats();

  builder->add("alive", VPackValue(VPackValueType::Object)); {
    builder->add("count", VPackValue(dfi.numberAlive));
    builder->add("size", VPackValue(dfi.sizeAlive));
    builder->close();  // alive
  }

  builder->add("dead", VPackValue(VPackValueType::Object)); {
    builder->add("count", VPackValue(dfi.numberDead));
    builder->add("size", VPackValue(dfi.sizeDead));
    builder->add("deletion", VPackValue(dfi.numberDeletions));
    builder->close();  // dead
  }

  builder->add("compactionStatus", VPackValue(VPackValueType::Object)); {
    builder->add("message", VPackValue(lastCompactionStatus));
    builder->add("time", VPackValue(&lastCompactionStampString[0]));

    builder->add("count", VPackValue(stats._compactionCount));
    builder->add("filesCombined", VPackValue(stats._filesCombined));
    builder->add("bytesRead", VPackValue(stats._compactionBytesRead));
    builder->add("bytesWritten", VPackValue(stats._compactionBytesWritten));
    builder->close();  // compactionStatus
  }

  // add file statistics
  READ_LOCKER(readLocker, _filesLock);

  size_t sizeDatafiles = 0;
  builder->add("datafiles", VPackValue(VPackValueType::Object));
  for (auto const& it : _datafiles) {
    sizeDatafiles += it->initSize();
  }

  builder->add("count", VPackValue(_datafiles.size()));
  builder->add("fileSize", VPackValue(sizeDatafiles));
  builder->close();  // datafiles

  size_t sizeJournals = 0;
  for (auto const& it : _journals) {
    sizeJournals += it->initSize();
  }
  builder->add("journals", VPackValue(VPackValueType::Object));
  builder->add("count", VPackValue(_journals.size()));
  builder->add("fileSize", VPackValue(sizeJournals));
  builder->close();  // journals

  size_t sizeCompactors = 0;
  for (auto const& it : _compactors) {
    sizeCompactors += it->initSize();
  }
  builder->add("compactors", VPackValue(VPackValueType::Object));
  builder->add("count", VPackValue(_compactors.size()));
  builder->add("fileSize", VPackValue(sizeCompactors));
  builder->close();  // compactors

  builder->add("revisions", VPackValue(VPackValueType::Object));
  builder->add("count", VPackValue(_revisionsCache.size()));
  builder->add("size", VPackValue(_revisionsCache.memoryUsage()));
  builder->close();  // revisions

  builder->add("lastTick", VPackValue(_maxTick));
  builder->add("uncollectedLogfileEntries",
               VPackValue(uncollectedLogfileEntries()));
}

/// @brief iterate over a vector of datafiles and pick those with a specific
/// data range
std::vector<MMFilesCollection::DatafileDescription>
MMFilesCollection::datafilesInRange(TRI_voc_tick_t dataMin,
                                    TRI_voc_tick_t dataMax) {
  std::vector<DatafileDescription> result;

  auto apply = [&dataMin, &dataMax, &result](MMFilesDatafile const* datafile,
                                             bool isJournal) {
    DatafileDescription entry = {datafile, datafile->_dataMin,
                                 datafile->_dataMax, datafile->_tickMax,
                                 isJournal};
    LOG_TOPIC(TRACE, arangodb::Logger::FIXME)
        << "checking datafile " << datafile->fid() << " with data range "
        << datafile->_dataMin << " - " << datafile->_dataMax
        << ", tick max: " << datafile->_tickMax;

    if (datafile->_dataMin == 0 || datafile->_dataMax == 0) {
      // datafile doesn't have any data
      return;
    }

    TRI_ASSERT(datafile->_tickMin <= datafile->_tickMax);
    TRI_ASSERT(datafile->_dataMin <= datafile->_dataMax);

    if (dataMax < datafile->_dataMin) {
      // datafile is newer than requested range
      return;
    }

    if (dataMin > datafile->_dataMax) {
      // datafile is older than requested range
      return;
    }

    result.emplace_back(entry);
  };

  READ_LOCKER(readLocker, _filesLock);

  for (auto& it : _datafiles) {
    apply(it, false);
  }
  for (auto& it : _journals) {
    apply(it, true);
  }

  return result;
}

bool MMFilesCollection::applyForTickRange(
    TRI_voc_tick_t dataMin, TRI_voc_tick_t dataMax,
    std::function<bool(TRI_voc_tick_t foundTick,
                       MMFilesMarker const* marker)> const& callback) {
  LOG_TOPIC(TRACE, arangodb::Logger::FIXME)
      << "getting datafiles in data range " << dataMin << " - " << dataMax;

  std::vector<DatafileDescription> datafiles =
      datafilesInRange(dataMin, dataMax);
  // now we have a list of datafiles...

  size_t const n = datafiles.size();

  for (size_t i = 0; i < n; ++i) {
    auto const& e = datafiles[i];
    MMFilesDatafile const* datafile = e._data;

    // we are reading from a journal that might be modified in parallel
    // so we must read-lock it
    CONDITIONAL_READ_LOCKER(readLocker, _filesLock, e._isJournal);

    if (!e._isJournal) {
      TRI_ASSERT(datafile->isSealed());
    }

    char const* ptr = datafile->_data;
    char const* end = ptr + datafile->currentSize();

    while (ptr < end) {
      auto const* marker = reinterpret_cast<MMFilesMarker const*>(ptr);

      if (marker->getSize() == 0) {
        // end of datafile
        break;
      }

      MMFilesMarkerType type = marker->getType();

      if (type <= TRI_DF_MARKER_MIN) {
        break;
      }

      ptr += MMFilesDatafileHelper::AlignedMarkerSize<size_t>(marker);

      if (type == TRI_DF_MARKER_BLANK) {
        // fully ignore these marker types. they don't need to be replicated,
        // but we also cannot stop iteration if we find one of these
        continue;
      }

      // get the marker's tick and check whether we should include it
      TRI_voc_tick_t foundTick = marker->getTick();

      if (foundTick <= dataMin) {
        // marker too old
        continue;
      }

      if (foundTick > dataMax) {
        // marker too new
        return false;  // hasMore = false
      }

      if (type != TRI_DF_MARKER_VPACK_DOCUMENT &&
          type != TRI_DF_MARKER_VPACK_REMOVE) {
        // found a non-data marker...

        // check if we can abort searching
        if (foundTick >= dataMax || (foundTick > e._tickMax && i == (n - 1))) {
          // fetched the last available marker
          return false;  // hasMore = false
        }

        continue;
      }

      // note the last tick we processed
      bool doAbort = false;
      if (!callback(foundTick, marker)) {
        doAbort = true;
      }

      if (foundTick >= dataMax || (foundTick >= e._tickMax && i == (n - 1))) {
        // fetched the last available marker
        return false;  // hasMore = false
      }

      if (doAbort) {
        return true;  // hasMore = true
      }
    }  // next marker in datafile
  }    // next datafile

  return false;  // hasMore = false
}

// @brief Return the number of documents in this collection
uint64_t MMFilesCollection::numberDocuments(transaction::Methods* trx) const {
  TRI_ASSERT(!ServerState::instance()->isCoordinator());
  return primaryIndex()->size();
}

void MMFilesCollection::sizeHint(transaction::Methods* trx, int64_t hint) {
  if (hint <= 0) {
    return;
  }
  primaryIndex()->resize(trx, static_cast<size_t>(hint * 1.1));
}

/// @brief report extra memory used by indexes etc.
size_t MMFilesCollection::memory() const {
  return 0;  // TODO
}

/// @brief disallow compaction of the collection
void MMFilesCollection::preventCompaction() { _compactionLock.readLock(); }

/// @brief try disallowing compaction of the collection
bool MMFilesCollection::tryPreventCompaction() {
  return _compactionLock.tryReadLock();
}

/// @brief re-allow compaction of the collection
void MMFilesCollection::allowCompaction() { _compactionLock.unlock(); }

/// @brief exclusively lock the collection for compaction
void MMFilesCollection::lockForCompaction() { _compactionLock.writeLock(); }

/// @brief try to exclusively lock the collection for compaction
bool MMFilesCollection::tryLockForCompaction() {
  return _compactionLock.tryWriteLock();
}

/// @brief signal that compaction is finished
void MMFilesCollection::finishCompaction() { _compactionLock.unlock(); }

/// @brief iterator for index open
bool MMFilesCollection::openIndex(VPackSlice const& description,
                                  transaction::Methods* trx) {
  // VelocyPack must be an index description
  if (!description.isObject()) {
    return false;
  }

  bool unused = false;
  auto idx = _logicalCollection->createIndex(trx, description, unused);

  if (idx == nullptr) {
    // error was already printed if we get here
    return false;
  }

  return true;
}

/// @brief initializes an index with a set of existing documents
void MMFilesCollection::fillIndex(
    std::shared_ptr<arangodb::basics::LocalTaskQueue> queue, transaction::Methods* trx,
    arangodb::Index* idx,
    std::shared_ptr<std::vector<std::pair<LocalDocumentId, VPackSlice>>> documents,
    bool skipPersistent) {
  TRI_ASSERT(idx->type() != Index::IndexType::TRI_IDX_TYPE_PRIMARY_INDEX);
  TRI_ASSERT(!ServerState::instance()->isCoordinator());
  if (!useSecondaryIndexes()) {
    return;
  }

  if (idx->isPersistent() && skipPersistent) {
    return;
  }

  try {
    // move task into thread pool
    std::shared_ptr<::MMFilesIndexFillerTask> worker;
    worker.reset(new ::MMFilesIndexFillerTask(queue, trx, idx, documents));
    queue->enqueue(worker);
  } catch (...) {
    // set error code
    queue->setStatus(TRI_ERROR_INTERNAL);
  }
}

uint32_t MMFilesCollection::indexBuckets() const { return _indexBuckets; }

// @brief return the primary index
// WARNING: Make sure that this LogicalCollection Instance
// is somehow protected. If it goes out of all scopes
// or it's indexes are freed the pointer returned will get invalidated.
arangodb::MMFilesPrimaryIndex* MMFilesCollection::primaryIndex() const {
  // The primary index always has iid 0
  auto primary = _logicalCollection->lookupIndex(0);
  TRI_ASSERT(primary != nullptr);

#ifdef ARANGODB_ENABLE_MAINTAINER_MODE
  if (primary->type() != Index::IndexType::TRI_IDX_TYPE_PRIMARY_INDEX) {
    LOG_TOPIC(ERR, arangodb::Logger::FIXME)
        << "got invalid indexes for collection '" << _logicalCollection->name()
        << "'";
    for (auto const& it : _indexes) {
      LOG_TOPIC(ERR, arangodb::Logger::FIXME) << "- " << it.get();
    }
  }
#endif
  TRI_ASSERT(primary->type() == Index::IndexType::TRI_IDX_TYPE_PRIMARY_INDEX);
  // the primary index must be the index at position #0
  return static_cast<arangodb::MMFilesPrimaryIndex*>(primary.get());
}

int MMFilesCollection::fillAllIndexes(transaction::Methods* trx) {
  return fillIndexes(trx, _indexes);
}

/// @brief Fill the given list of Indexes
int MMFilesCollection::fillIndexes(
    transaction::Methods* trx,
    std::vector<std::shared_ptr<arangodb::Index>> const& indexes,
    bool skipPersistent) {
  // distribute the work to index threads plus this thread
  TRI_ASSERT(!ServerState::instance()->isCoordinator());
  size_t const n = indexes.size();

  if (n == 0 || (n == 1 &&
                 indexes[0].get()->type() ==
                     Index::IndexType::TRI_IDX_TYPE_PRIMARY_INDEX)) {
    return TRI_ERROR_NO_ERROR;
  }

  bool rolledBack = false;
  auto rollbackAll = [&]() -> void {
    for (size_t i = 0; i < n; i++) {
      auto idx = indexes[i].get();
      if (idx->type() == Index::IndexType::TRI_IDX_TYPE_PRIMARY_INDEX) {
        continue;
      }
      if (idx->isPersistent()) {
        continue;
      }
      idx->unload();  // TODO: check is this safe? truncate not necessarily
                      // feasible
    }
  };

  TRI_ASSERT(n > 0);

  PerformanceLogScope logScope(
      std::string("fill-indexes-document-collection { collection: ") +
      _logicalCollection->vocbase()->name() + "/" + _logicalCollection->name() +
      " }, indexes: " + std::to_string(n - 1));

  auto poster = [](std::function<void()> fn) -> void {
    SchedulerFeature::SCHEDULER->post(fn);
  };
  auto queue = std::make_shared<arangodb::basics::LocalTaskQueue>(poster);

  try {
    TRI_ASSERT(!ServerState::instance()->isCoordinator());

    // give the index a size hint
    auto primaryIdx = primaryIndex();
    auto nrUsed = primaryIdx->size();
    for (size_t i = 0; i < n; i++) {
      auto idx = indexes[i];
      if (idx->type() == Index::IndexType::TRI_IDX_TYPE_PRIMARY_INDEX) {
        continue;
      }
      idx.get()->sizeHint(trx, nrUsed);
    }

    // process documents a million at a time
    size_t blockSize = 1024 * 1024 * 1;

    if (nrUsed < blockSize) {
      blockSize = nrUsed;
    }
    if (blockSize == 0) {
      blockSize = 1;
    }

    auto documentsPtr = std::make_shared<std::vector<std::pair<LocalDocumentId, VPackSlice>>>();
    std::vector<std::pair<LocalDocumentId, VPackSlice>>& documents = *documentsPtr.get();
    documents.reserve(blockSize);

    auto insertInAllIndexes = [&]() -> void {
      for (size_t i = 0; i < n; ++i) {
        auto idx = indexes[i];
        if (idx->type() == Index::IndexType::TRI_IDX_TYPE_PRIMARY_INDEX) {
          continue;
        }
        fillIndex(queue, trx, idx.get(), documentsPtr, skipPersistent);
      }

      queue->dispatchAndWait();

      if (queue->status() != TRI_ERROR_NO_ERROR) {
        rollbackAll();
        rolledBack = true;
      }
    };

    if (nrUsed > 0) {
      arangodb::basics::BucketPosition position;
      uint64_t total = 0;

      while (true) {
        MMFilesSimpleIndexElement element =
            primaryIdx->lookupSequential(trx, position, total);

        if (!element) {
          break;
        }

        LocalDocumentId const documentId = element.localDocumentId();

        uint8_t const* vpack = lookupDocumentVPack(documentId);
        if (vpack != nullptr) {
          documents.emplace_back(std::make_pair(documentId, VPackSlice(vpack)));

          if (documents.size() == blockSize) {
            // now actually fill the secondary indexes
            insertInAllIndexes();
            if (queue->status() != TRI_ERROR_NO_ERROR) {
              break;
            }
            documents.clear();
          }
        }
      }
    }

    // process the remainder of the documents
    if (queue->status() == TRI_ERROR_NO_ERROR && !documents.empty()) {
      insertInAllIndexes();
    }
  } catch (arangodb::basics::Exception const& ex) {
    queue->setStatus(ex.code());
    LOG_TOPIC(WARN, arangodb::Logger::FIXME)
        << "caught exception while filling indexes: " << ex.what();
  } catch (std::bad_alloc const&) {
    queue->setStatus(TRI_ERROR_OUT_OF_MEMORY);
  } catch (std::exception const& ex) {
    LOG_TOPIC(WARN, arangodb::Logger::FIXME)
        << "caught exception while filling indexes: " << ex.what();
    queue->setStatus(TRI_ERROR_INTERNAL);
  } catch (...) {
    LOG_TOPIC(WARN, arangodb::Logger::FIXME)
        << "caught unknown exception while filling indexes";
    queue->setStatus(TRI_ERROR_INTERNAL);
  }

  if (queue->status() != TRI_ERROR_NO_ERROR && !rolledBack) {
    try {
      rollbackAll();
    } catch (...) {
    }
  }

  return queue->status();
}

/// @brief opens an existing collection
int MMFilesCollection::openWorker(bool ignoreErrors) {
  auto vocbase = _logicalCollection->vocbase();
  PerformanceLogScope logScope(std::string("open-collection { collection: ") +
                               vocbase->name() + "/" +
                               _logicalCollection->name() + " }");

  try {
    // check for journals and datafiles
    MMFilesEngine* engine = static_cast<MMFilesEngine*>(EngineSelectorFeature::ENGINE);
    int res = engine->openCollection(vocbase, _logicalCollection, ignoreErrors);

    if (res != TRI_ERROR_NO_ERROR) {
      LOG_TOPIC(DEBUG, arangodb::Logger::FIXME) << "cannot open '" << path()
                                                << "', check failed";
      return res;
    }

    return TRI_ERROR_NO_ERROR;
  } catch (basics::Exception const& ex) {
    LOG_TOPIC(ERR, arangodb::Logger::FIXME)
        << "cannot load collection parameter file '" << path()
        << "': " << ex.what();
    return ex.code();
  } catch (std::exception const& ex) {
    LOG_TOPIC(ERR, arangodb::Logger::FIXME)
        << "cannot load collection parameter file '" << path()
        << "': " << ex.what();
    return TRI_ERROR_INTERNAL;
  }
}

void MMFilesCollection::open(bool ignoreErrors) {
  VPackBuilder builder;
  StorageEngine* engine = EngineSelectorFeature::ENGINE;
  auto vocbase = _logicalCollection->vocbase();
  auto cid = _logicalCollection->cid();
  engine->getCollectionInfo(vocbase, cid, builder, true, 0);

  VPackSlice initialCount =
      builder.slice().get(std::vector<std::string>({"parameters", "count"}));
  if (initialCount.isNumber()) {
    int64_t count = initialCount.getNumber<int64_t>();
    if (count > 0) {
      _initialCount = count;
    }
  }

  PerformanceLogScope logScope(
      std::string("open-document-collection { collection: ") + vocbase->name() +
      "/" + _logicalCollection->name() + " }");

  int res = openWorker(ignoreErrors);

  if (res != TRI_ERROR_NO_ERROR) {
    THROW_ARANGO_EXCEPTION_MESSAGE(
        res,
        std::string("cannot open document collection from path '") + path() +
            "': " + TRI_errno_string(res));
  }

  arangodb::SingleCollectionTransaction trx(
      arangodb::transaction::StandaloneContext::Create(vocbase), cid,
      AccessMode::Type::READ);
  // the underlying collections must not be locked here because the "load"
  // routine can be invoked from any other place, e.g. from an AQL query
  trx.addHint(transaction::Hints::Hint::LOCK_NEVER);

  {
    PerformanceLogScope logScope(std::string("iterate-markers { collection: ") +
                                 vocbase->name() + "/" +
                                 _logicalCollection->name() + " }");
    // iterate over all markers of the collection
    res = iterateMarkersOnLoad(&trx);

    if (res != TRI_ERROR_NO_ERROR) {
      THROW_ARANGO_EXCEPTION_MESSAGE(
          res,
          std::string("cannot iterate data of document collection: ") +
              TRI_errno_string(res));
    }
  }

  // build the indexes meta-data, but do not fill the indexes yet
  {
    auto old = useSecondaryIndexes();

    // turn filling of secondary indexes off. we're now only interested in
    // getting
    // the indexes' definition. we'll fill them below ourselves.
    useSecondaryIndexes(false);

    try {
      detectIndexes(&trx);
      useSecondaryIndexes(old);
    } catch (basics::Exception const& ex) {
      useSecondaryIndexes(old);
      THROW_ARANGO_EXCEPTION_MESSAGE(
          ex.code(),
          std::string("cannot initialize collection indexes: ") + ex.what());
    } catch (std::exception const& ex) {
      useSecondaryIndexes(old);
      THROW_ARANGO_EXCEPTION_MESSAGE(
          TRI_ERROR_INTERNAL,
          std::string("cannot initialize collection indexes: ") + ex.what());
    } catch (...) {
      useSecondaryIndexes(old);
      THROW_ARANGO_EXCEPTION_MESSAGE(
          TRI_ERROR_INTERNAL,
          "cannot initialize collection indexes: unknown exception");
    }
  }

  if (!engine->inRecovery()) {
    // build the index structures, and fill the indexes
    fillIndexes(&trx, _indexes);
  }

  // successfully opened collection. now adjust version number
  if (_logicalCollection->version() != LogicalCollection::VERSION_31 &&
      !_revisionError &&
      application_features::ApplicationServer::server
          ->getFeature<DatabaseFeature>("Database")
          ->check30Revisions()) {
    _logicalCollection->setVersion(LogicalCollection::VERSION_31);
    bool const doSync =
        application_features::ApplicationServer::getFeature<DatabaseFeature>(
            "Database")
            ->forceSyncProperties();
    StorageEngine* engine = EngineSelectorFeature::ENGINE;
    engine->changeCollection(_logicalCollection->vocbase(),
                             _logicalCollection->cid(), _logicalCollection,
                             doSync);
  }
}

/// @brief iterate all markers of the collection
int MMFilesCollection::iterateMarkersOnLoad(transaction::Methods* trx) {
  // initialize state for iteration
  OpenIteratorState openState(_logicalCollection, trx);

  if (_initialCount != -1) {
    _revisionsCache.sizeHint(_initialCount);
    sizeHint(trx, _initialCount);
    openState._initialCount = _initialCount;
  }

  // read all documents and fill primary index
  auto cb = [&openState](MMFilesMarker const* marker,
                         MMFilesDatafile* datafile) -> bool {
    return OpenIterator(marker, &openState, datafile);
  };

  iterateDatafiles(cb);

  LOG_TOPIC(TRACE, arangodb::Logger::FIXME)
      << "found " << openState._documents << " document markers, "
      << openState._deletions << " deletion markers for collection '"
      << _logicalCollection->name() << "'";

  if (_logicalCollection->version() <= LogicalCollection::VERSION_30 &&
      _lastRevision >= static_cast<TRI_voc_rid_t>(2016ULL - 1970ULL) * 1000ULL *
                           60ULL * 60ULL * 24ULL * 365ULL &&
      application_features::ApplicationServer::server
          ->getFeature<DatabaseFeature>("Database")
          ->check30Revisions()) {
    // a collection from 3.0 or earlier with a _rev value that is higher than we
    // can handle safely
    setRevisionError();

    LOG_TOPIC(WARN, arangodb::Logger::FIXME)
        << "collection '" << _logicalCollection->name()
        << "' contains _rev values that are higher than expected for an "
           "ArangoDB 3.1 database. If this collection was created or used with "
           "a pre-release or development version of ArangoDB 3.1, please "
           "restart the server with option '--database.check-30-revisions "
           "false' to suppress this warning. If this collection was created "
           "with an ArangoDB 3.0, please dump the 3.0 database with arangodump "
           "and restore it in 3.1 with arangorestore.";
    if (application_features::ApplicationServer::server
            ->getFeature<DatabaseFeature>("Database")
            ->fail30Revisions()) {
      THROW_ARANGO_EXCEPTION_MESSAGE(
          TRI_ERROR_ARANGO_CORRUPTED_DATAFILE,
          std::string("collection '") + _logicalCollection->name() +
              "' contains _rev values from 3.0 and needs to be migrated using "
              "dump/restore");
    }
  }

  // update the real statistics for the collection
  try {
    for (auto& it : openState._stats) {
      createStats(it.first, *(it.second));
    }
  } catch (basics::Exception const& ex) {
    return ex.code();
  } catch (...) {
    return TRI_ERROR_INTERNAL;
  }

  return TRI_ERROR_NO_ERROR;
}

LocalDocumentId MMFilesCollection::lookupKey(transaction::Methods *trx,
                                                     VPackSlice const& key) {
  MMFilesPrimaryIndex *index = primaryIndex();
  MMFilesSimpleIndexElement element = index->lookupKey(trx, key);
  return element ? LocalDocumentId(element.localDocumentId()) : LocalDocumentId();
}

Result MMFilesCollection::read(transaction::Methods* trx, VPackSlice const& key,
                               ManagedDocumentResult& result, bool lock) {
  TRI_IF_FAILURE("ReadDocumentNoLock") {
    // test what happens if no lock can be acquired
    return Result(TRI_ERROR_DEBUG);
  }

  TRI_IF_FAILURE("ReadDocumentNoLockExcept") {
    THROW_ARANGO_EXCEPTION(TRI_ERROR_DEBUG);
  }

  bool const useDeadlockDetector =
      (lock && !trx->isSingleOperationTransaction() && !trx->state()->hasHint(transaction::Hints::Hint::NO_DLD));
  MMFilesCollectionReadLocker collectionLocker(this, useDeadlockDetector, lock);

  Result res = lookupDocument(trx, key, result);

  if (res.fail()) {
    return res;
  }

  // we found a document
  return Result(TRI_ERROR_NO_ERROR);
}

Result MMFilesCollection::read(transaction::Methods* trx, StringRef const& key,
                               ManagedDocumentResult& result, bool lock){
  // copy string into a vpack string
  transaction::BuilderLeaser builder(trx);
  builder->add(VPackValuePair(key.data(), key.size(), VPackValueType::String));
  return read(trx, builder->slice(), result, lock);
}

bool MMFilesCollection::readDocument(transaction::Methods* trx,
                                     LocalDocumentId const& documentId,
                                     ManagedDocumentResult& result) {
  uint8_t const* vpack = lookupDocumentVPack(documentId);
  if (vpack != nullptr) {
    result.setUnmanaged(vpack, documentId);
    return true;
  }
  return false;
}

bool MMFilesCollection::readDocumentWithCallback(transaction::Methods* trx,
                                                 LocalDocumentId const& documentId,
                                                 IndexIterator::DocumentCallback const& cb) {
  uint8_t const* vpack = lookupDocumentVPack(documentId);
  if (vpack != nullptr) {
    cb(documentId, VPackSlice(vpack));
    return true;
  }
  return false;
}

size_t MMFilesCollection::readDocumentWithCallback(transaction::Methods* trx,
                                                   std::vector<std::pair<LocalDocumentId, uint8_t const*>>& documentIds,
                                                   IndexIterator::DocumentCallback const& cb) {
  size_t count = 0;
  batchLookupRevisionVPack(documentIds);
  for (auto const& it : documentIds) {
    if (it.second) {
      cb(it.first, VPackSlice(it.second));
      ++count;
    }
  }
  return count;
}

bool MMFilesCollection::readDocumentConditional(
    transaction::Methods* trx, LocalDocumentId const& documentId,
    TRI_voc_tick_t maxTick, ManagedDocumentResult& result) {
  TRI_ASSERT(documentId.isSet());
  uint8_t const* vpack =
      lookupDocumentVPackConditional(documentId, maxTick, true);
  if (vpack != nullptr) {
    result.setUnmanaged(vpack, documentId);
    return true;
  }
  return false;
}

void MMFilesCollection::prepareIndexes(VPackSlice indexesSlice) {
  TRI_ASSERT(indexesSlice.isArray());
  if (indexesSlice.length() == 0) {
    createInitialIndexes();
  }

  bool foundPrimary = false;
  bool foundEdge = false;

  for (auto const& it : VPackArrayIterator(indexesSlice)) {
    auto const& s = it.get("type");
    if (s.isString()) {
      std::string const type = s.copyString();
      if (type == "primary") {
        foundPrimary = true;
      } else if (type == "edge") {
        foundEdge = true;
      }
    }
  }
  for (auto const& idx : _indexes) {
    if (idx->type() == Index::IndexType::TRI_IDX_TYPE_PRIMARY_INDEX) {
      foundPrimary = true;
    } else if (_logicalCollection->type() == TRI_COL_TYPE_EDGE &&
               idx->type() == Index::IndexType::TRI_IDX_TYPE_EDGE_INDEX) {
      foundEdge = true;
    }
  }

  if (!foundPrimary ||
      (!foundEdge && _logicalCollection->type() == TRI_COL_TYPE_EDGE)) {
    // we still do not have any of the default indexes, so create them now
    createInitialIndexes();
  }

  StorageEngine* engine = EngineSelectorFeature::ENGINE;
  IndexFactory const* idxFactory = engine->indexFactory();
  TRI_ASSERT(idxFactory != nullptr);

  for (auto const& v : VPackArrayIterator(indexesSlice)) {
    if (arangodb::basics::VelocyPackHelper::getBooleanValue(v, "error",
                                                            false)) {
      // We have an error here.
      // Do not add index.
      continue;
    }

    auto idx =
        idxFactory->prepareIndexFromSlice(v, false, _logicalCollection, true);

    if (ServerState::instance()->isRunningInCluster()) {
      addIndexCoordinator(idx);
    } else {
      addIndexLocal(idx);
    }
  }

  TRI_ASSERT(!_indexes.empty());

  if (_indexes[0]->type() != Index::IndexType::TRI_IDX_TYPE_PRIMARY_INDEX ||
      (_logicalCollection->type() == TRI_COL_TYPE_EDGE &&
       (_indexes.size() < 2 || _indexes[1]->type() != Index::IndexType::TRI_IDX_TYPE_EDGE_INDEX))) {
#ifdef ARANGODB_ENABLE_MAINTAINER_MODE
    for (auto const& it : _indexes) {
      LOG_TOPIC(ERR, arangodb::Logger::FIXME) << "- " << it.get();
    }
#endif
    std::string errorMsg("got invalid indexes for collection '");
    errorMsg.append(_logicalCollection->name());
    errorMsg.push_back('\'');
    THROW_ARANGO_EXCEPTION_MESSAGE(TRI_ERROR_INTERNAL, errorMsg);
  }

#ifdef ARANGODB_ENABLE_MAINTAINER_MODE
  {
    bool foundPrimary = false;
    for (auto const& it : _indexes) {
      if (it->type() == Index::IndexType::TRI_IDX_TYPE_PRIMARY_INDEX) {
        if (foundPrimary) {
          std::string errorMsg("found multiple primary indexes for collection '");
          errorMsg.append(_logicalCollection->name());
          errorMsg.push_back('\'');
          THROW_ARANGO_EXCEPTION_MESSAGE(TRI_ERROR_INTERNAL, errorMsg);
        }
        foundPrimary = true;
      }
    }
  }
#endif
}

/// @brief creates the initial indexes for the collection
void MMFilesCollection::createInitialIndexes() {
  if (!_indexes.empty()) {
    return;
  }

  std::vector<std::shared_ptr<arangodb::Index>> systemIndexes;
  StorageEngine* engine = EngineSelectorFeature::ENGINE;
  IndexFactory const* idxFactory = engine->indexFactory();
  TRI_ASSERT(idxFactory != nullptr);

  idxFactory->fillSystemIndexes(_logicalCollection, systemIndexes);
  for (auto const& it : systemIndexes) {
    addIndex(it);
  }
}

std::shared_ptr<Index> MMFilesCollection::lookupIndex(
    VPackSlice const& info) const {
  TRI_ASSERT(info.isObject());

  // extract type
  VPackSlice value = info.get("type");

  if (!value.isString()) {
    // Compatibility with old v8-vocindex.
    THROW_ARANGO_EXCEPTION_MESSAGE(TRI_ERROR_INTERNAL, "invalid index definition");
  }

  std::string tmp = value.copyString();
  arangodb::Index::IndexType const type = arangodb::Index::type(tmp.c_str());

  for (auto const& idx : _indexes) {
    if (idx->type() == type) {
      // Only check relevant indices
      if (idx->matchesDefinition(info)) {
        // We found an index for this definition.
        return idx;
      }
    }
  }
  return nullptr;
}

std::shared_ptr<Index> MMFilesCollection::createIndex(transaction::Methods* trx,
                                                      VPackSlice const& info,
                                                      bool& created) {
  // TODO Get LOCK for the vocbase
  auto idx = lookupIndex(info);
  if (idx != nullptr) {
    created = false;
    // We already have this index.
    return idx;
  }

  StorageEngine* engine = EngineSelectorFeature::ENGINE;
  IndexFactory const* idxFactory = engine->indexFactory();
  TRI_ASSERT(idxFactory != nullptr);

  // We are sure that we do not have an index of this type.
  // We also hold the lock.
  // Create it

  idx =
      idxFactory->prepareIndexFromSlice(info, true, _logicalCollection, false);
  TRI_ASSERT(idx != nullptr);
  if (ServerState::instance()->isCoordinator()) {
    // In the coordinator case we do not fill the index
    // We only inform the others.
    addIndexCoordinator(idx);
    created = true;
    return idx;
  }

  int res = saveIndex(trx, idx);

  if (res != TRI_ERROR_NO_ERROR) {
    THROW_ARANGO_EXCEPTION(res);
  }

#if USE_PLAN_CACHE
  arangodb::aql::PlanCache::instance()->invalidate(
      _logicalCollection->vocbase());
#endif
  // Until here no harm is done if sth fails. The shared ptr will clean up. if
  // left before

  addIndexLocal(idx);
  {
    bool const doSync =
        application_features::ApplicationServer::getFeature<DatabaseFeature>(
            "Database")
            ->forceSyncProperties();
    VPackBuilder builder =
        _logicalCollection->toVelocyPackIgnore({"path", "statusString"}, true, true);
    _logicalCollection->updateProperties(builder.slice(), doSync);
  }
  created = true;
  return idx;
}

/// @brief Persist an index information to file
int MMFilesCollection::saveIndex(transaction::Methods* trx,
                                 std::shared_ptr<arangodb::Index> idx) {
  TRI_ASSERT(!ServerState::instance()->isCoordinator());
  // we cannot persist PrimaryIndex
  TRI_ASSERT(idx->type() != Index::IndexType::TRI_IDX_TYPE_PRIMARY_INDEX);
  std::vector<std::shared_ptr<arangodb::Index>> indexListLocal;
  indexListLocal.emplace_back(idx);

  int res = fillIndexes(trx, indexListLocal, false);

  if (res != TRI_ERROR_NO_ERROR) {
    return res;
  }

  std::shared_ptr<VPackBuilder> builder;
  try {
    builder = idx->toVelocyPack(false, true);
  } catch (arangodb::basics::Exception const& ex) {
    return ex.code();
  } catch (std::exception const& ex) {
    LOG_TOPIC(ERR, arangodb::Logger::FIXME) << "cannot save index definition: " << ex.what();
    return TRI_ERROR_INTERNAL;
  } catch (...) {
    LOG_TOPIC(ERR, arangodb::Logger::FIXME) << "cannot save index definition";
    return TRI_ERROR_INTERNAL;
  }
  if (builder == nullptr) {
    LOG_TOPIC(ERR, arangodb::Logger::FIXME) << "cannot save index definition";
    return TRI_ERROR_OUT_OF_MEMORY;
  }
  auto vocbase = _logicalCollection->vocbase();
  auto collectionId = _logicalCollection->cid();
  VPackSlice data = builder->slice();

  StorageEngine* engine = EngineSelectorFeature::ENGINE;
  engine->createIndex(vocbase, collectionId, idx->id(), data);

  if (!engine->inRecovery()) {
    // We need to write an index marker
    try {
      MMFilesCollectionMarker marker(TRI_DF_MARKER_VPACK_CREATE_INDEX,
                                     vocbase->id(), collectionId, data);

      MMFilesWalSlotInfoCopy slotInfo =
          MMFilesLogfileManager::instance()->allocateAndWrite(marker, false);
      res = slotInfo.errorCode;
    } catch (arangodb::basics::Exception const& ex) {
      res = ex.code();
    } catch (...) {
      res = TRI_ERROR_INTERNAL;
    }
  }
  return res;
}

bool MMFilesCollection::addIndex(std::shared_ptr<arangodb::Index> idx) {
  auto const id = idx->id();
  for (auto const& it : _indexes) {
    if (it->id() == id) {
      // already have this particular index. do not add it again
      return false;
    }
  }

  TRI_UpdateTickServer(static_cast<TRI_voc_tick_t>(id));

  _indexes.emplace_back(idx);
  return true;
}

void MMFilesCollection::addIndexLocal(std::shared_ptr<arangodb::Index> idx) {
  // primary index must be added at position 0
  TRI_ASSERT(idx->type() != arangodb::Index::TRI_IDX_TYPE_PRIMARY_INDEX ||
             _indexes.empty());

  if (!addIndex(idx)) {
    return;
  }

  // update statistics
  if (idx->isPersistent()) {
    ++_persistentIndexes;
  }
}

void MMFilesCollection::addIndexCoordinator(
    std::shared_ptr<arangodb::Index> idx) {
  addIndex(idx);
}

int MMFilesCollection::restoreIndex(transaction::Methods* trx,
                                    VPackSlice const& info,
                                    std::shared_ptr<arangodb::Index>& idx) {
  // The coordinator can never get into this state!
  TRI_ASSERT(!ServerState::instance()->isCoordinator());
  idx.reset();  // Clear it to make sure.
  if (!info.isObject()) {
    return TRI_ERROR_INTERNAL;
  }

  // We create a new Index object to make sure that the index
  // is not handed out except for a successful case.
  std::shared_ptr<Index> newIdx;
  try {
    StorageEngine* engine = EngineSelectorFeature::ENGINE;
    IndexFactory const* idxFactory = engine->indexFactory();
    TRI_ASSERT(idxFactory != nullptr);
    newIdx = idxFactory->prepareIndexFromSlice(info, false, _logicalCollection,
                                               false);
  } catch (arangodb::basics::Exception const& e) {
    // Something with index creation went wrong.
    // Just report.
    return e.code();
  }
  TRI_ASSERT(newIdx != nullptr);

  TRI_UpdateTickServer(newIdx->id());

  auto const id = newIdx->id();
  for (auto& it : _indexes) {
    if (it->id() == id) {
      // index already exists
      idx = it;
      return TRI_ERROR_NO_ERROR;
    }
  }

  TRI_ASSERT(newIdx.get()->type() !=
             Index::IndexType::TRI_IDX_TYPE_PRIMARY_INDEX);
  std::vector<std::shared_ptr<arangodb::Index>> indexListLocal;
  indexListLocal.emplace_back(newIdx);

  int res = fillIndexes(trx, indexListLocal, false);

  if (res != TRI_ERROR_NO_ERROR) {
    return res;
  }

  addIndexLocal(newIdx);
  idx = newIdx;
  return TRI_ERROR_NO_ERROR;
}

bool MMFilesCollection::dropIndex(TRI_idx_iid_t iid) {
  if (iid == 0) {
    // invalid index id or primary index
    events::DropIndex("", std::to_string(iid), TRI_ERROR_NO_ERROR);
    return true;
  }
  auto vocbase = _logicalCollection->vocbase();

  if (!removeIndex(iid)) {
    // We tried to remove an index that does not exist
    events::DropIndex("", std::to_string(iid),
                      TRI_ERROR_ARANGO_INDEX_NOT_FOUND);
    return false;
  }

  auto cid = _logicalCollection->cid();
  MMFilesEngine* engine = static_cast<MMFilesEngine*>(EngineSelectorFeature::ENGINE);
  engine->dropIndex(vocbase, cid, iid);
  {
    bool const doSync =
        application_features::ApplicationServer::getFeature<DatabaseFeature>(
            "Database")
            ->forceSyncProperties();
    VPackBuilder builder =
        _logicalCollection->toVelocyPackIgnore({"path", "statusString"}, true, true);
    _logicalCollection->updateProperties(builder.slice(), doSync);
  }

  if (!engine->inRecovery()) {
    int res = TRI_ERROR_NO_ERROR;

    VPackBuilder markerBuilder;
    markerBuilder.openObject();
    markerBuilder.add("id", VPackValue(std::to_string(iid)));
    markerBuilder.close();
    engine->dropIndexWalMarker(vocbase, cid, markerBuilder.slice(), true, res);

    if (res == TRI_ERROR_NO_ERROR) {
      events::DropIndex("", std::to_string(iid), TRI_ERROR_NO_ERROR);
    } else {
      LOG_TOPIC(WARN, arangodb::Logger::FIXME)
          << "could not save index drop marker in log: "
          << TRI_errno_string(res);
      events::DropIndex("", std::to_string(iid), res);
    }
  }
  return true;
}

/// @brief removes an index by id
bool MMFilesCollection::removeIndex(TRI_idx_iid_t iid) {
  size_t const n = _indexes.size();

  for (size_t i = 0; i < n; ++i) {
    auto idx = _indexes[i];

    if (!idx->canBeDropped()) {
      continue;
    }

    if (idx->id() == iid) {
      // found!
      idx->drop();

      _indexes.erase(_indexes.begin() + i);

      // update statistics
      if (idx->isPersistent()) {
        --_persistentIndexes;
      }

      return true;
    }
  }

  // not found
  return false;
}

std::unique_ptr<IndexIterator> MMFilesCollection::getAllIterator(
    transaction::Methods* trx, ManagedDocumentResult* mdr, bool reverse) const {
  return std::unique_ptr<IndexIterator>(
      primaryIndex()->allIterator(trx, mdr, reverse));
}

std::unique_ptr<IndexIterator> MMFilesCollection::getAnyIterator(
    transaction::Methods* trx, ManagedDocumentResult* mdr) const {
  return std::unique_ptr<IndexIterator>(primaryIndex()->anyIterator(trx, mdr));
}

void MMFilesCollection::invokeOnAllElements(
    transaction::Methods* trx,
    std::function<bool(LocalDocumentId const&)> callback) {
  primaryIndex()->invokeOnAllElements(callback);
}

/// @brief read locks a collection, with a timeout (in µseconds)
int MMFilesCollection::lockRead(bool useDeadlockDetector, double timeout) {
  if (CollectionLockState::_noLockHeaders != nullptr) {
    auto it =
        CollectionLockState::_noLockHeaders->find(_logicalCollection->name());
    if (it != CollectionLockState::_noLockHeaders->end()) {
      // do not lock by command
      // LOCKING-DEBUG
      // std::cout << "BeginReadTimed blocked: " << _name <<
      // std::endl;
      return TRI_ERROR_NO_ERROR;
    }
  }

  // LOCKING-DEBUG
  // std::cout << "BeginReadTimed: " << _name << std::endl;
  int iterations = 0;
  bool wasBlocked = false;
  uint64_t waitTime = 0;  // indicate that times uninitialized
  double startTime = 0.0;

  while (true) {
    TRY_READ_LOCKER(locker, _dataLock);

    if (locker.isLocked()) {
      // when we are here, we've got the read lock
      if (useDeadlockDetector) {
        _logicalCollection->vocbase()->_deadlockDetector.addReader(
            _logicalCollection, wasBlocked);
      }

      // keep lock and exit loop
      locker.steal();
      return TRI_ERROR_NO_ERROR;
    }

    if (useDeadlockDetector) {
      try {
        if (!wasBlocked) {
          // insert reader
          wasBlocked = true;
          if (_logicalCollection->vocbase()->_deadlockDetector.setReaderBlocked(
                  _logicalCollection) == TRI_ERROR_DEADLOCK) {
            // deadlock
            LOG_TOPIC(TRACE, arangodb::Logger::FIXME)
                << "deadlock detected while trying to acquire read-lock "
                   "on collection '"
                << _logicalCollection->name() << "'";
            return TRI_ERROR_DEADLOCK;
          }
          LOG_TOPIC(TRACE, arangodb::Logger::FIXME)
              << "waiting for read-lock on collection '"
              << _logicalCollection->name() << "'";
          // intentionally falls through
        } else if (++iterations >= 5) {
          // periodically check for deadlocks
          TRI_ASSERT(wasBlocked);
          iterations = 0;
          if (_logicalCollection->vocbase()->_deadlockDetector.detectDeadlock(
                  _logicalCollection, false) == TRI_ERROR_DEADLOCK) {
            // deadlock
            _logicalCollection->vocbase()->_deadlockDetector.unsetReaderBlocked(
                _logicalCollection);
            LOG_TOPIC(TRACE, arangodb::Logger::FIXME)
                << "deadlock detected while trying to acquire read-lock "
                   "on collection '"
                << _logicalCollection->name() << "'";
            return TRI_ERROR_DEADLOCK;
          }
        }
      } catch (...) {
        // clean up!
        if (wasBlocked) {
          _logicalCollection->vocbase()->_deadlockDetector.unsetReaderBlocked(
              _logicalCollection);
        }
        // always exit
        return TRI_ERROR_OUT_OF_MEMORY;
      }
    }

    double now = TRI_microtime();

    if (waitTime == 0) {  // initialize times
      // set end time for lock waiting
      if (timeout <= 0.0) {
        timeout = defaultLockTimeout;
      }
      startTime = now;
      waitTime = 1;
    }

    if (now > startTime + timeout) {
      if (useDeadlockDetector) {
        _logicalCollection->vocbase()->_deadlockDetector.unsetReaderBlocked(
            _logicalCollection);
      }
      LOG_TOPIC(TRACE, arangodb::Logger::FIXME)
          << "timed out after " << timeout
          << " s waiting for read-lock on collection '"
          << _logicalCollection->name() << "'";
      return TRI_ERROR_LOCK_TIMEOUT;
    }

    if (now - startTime < 0.001) {
      std::this_thread::yield();
    } else {
      std::this_thread::sleep_for(std::chrono::microseconds(waitTime));
      if (waitTime < 32) {
        waitTime *= 2;
      }
    }
  }
}

/// @brief write locks a collection, with a timeout
int MMFilesCollection::lockWrite(bool useDeadlockDetector, double timeout) {
  if (CollectionLockState::_noLockHeaders != nullptr) {
    auto it =
        CollectionLockState::_noLockHeaders->find(_logicalCollection->name());
    if (it != CollectionLockState::_noLockHeaders->end()) {
      // do not lock by command
      // LOCKING-DEBUG
      // std::cout << "BeginWriteTimed blocked: " << _name <<
      // std::endl;
      return TRI_ERROR_NO_ERROR;
    }
  }

  // LOCKING-DEBUG
  // std::cout << "BeginWriteTimed: " << document->_info._name << std::endl;
  int iterations = 0;
  bool wasBlocked = false;
  uint64_t waitTime = 0;  // indicate that times uninitialized
  double startTime = 0.0;

  while (true) {
    TRY_WRITE_LOCKER(locker, _dataLock);

    if (locker.isLocked()) {
      // register writer
      if (useDeadlockDetector) {
        _logicalCollection->vocbase()->_deadlockDetector.addWriter(
            _logicalCollection, wasBlocked);
      }
      // keep lock and exit loop
      locker.steal();
      return TRI_ERROR_NO_ERROR;
    }

    if (useDeadlockDetector) {
      try {
        if (!wasBlocked) {
          // insert writer
          wasBlocked = true;
          if (_logicalCollection->vocbase()->_deadlockDetector.setWriterBlocked(
                  _logicalCollection) == TRI_ERROR_DEADLOCK) {
            // deadlock
            LOG_TOPIC(TRACE, arangodb::Logger::FIXME)
                << "deadlock detected while trying to acquire "
                   "write-lock on collection '"
                << _logicalCollection->name() << "'";
            return TRI_ERROR_DEADLOCK;
          }
          LOG_TOPIC(TRACE, arangodb::Logger::FIXME)
              << "waiting for write-lock on collection '"
              << _logicalCollection->name() << "'";
        } else if (++iterations >= 5) {
          // periodically check for deadlocks
          TRI_ASSERT(wasBlocked);
          iterations = 0;
          if (_logicalCollection->vocbase()->_deadlockDetector.detectDeadlock(
                  _logicalCollection, true) == TRI_ERROR_DEADLOCK) {
            // deadlock
            _logicalCollection->vocbase()->_deadlockDetector.unsetWriterBlocked(
                _logicalCollection);
            LOG_TOPIC(TRACE, arangodb::Logger::FIXME)
                << "deadlock detected while trying to acquire "
                   "write-lock on collection '"
                << _logicalCollection->name() << "'";
            return TRI_ERROR_DEADLOCK;
          }
        }
      } catch (...) {
        // clean up!
        if (wasBlocked) {
          _logicalCollection->vocbase()->_deadlockDetector.unsetWriterBlocked(
              _logicalCollection);
        }
        // always exit
        return TRI_ERROR_OUT_OF_MEMORY;
      }
    }

    double now = TRI_microtime();

    if (waitTime == 0) {  // initialize times
      // set end time for lock waiting
      if (timeout <= 0.0) {
        timeout = defaultLockTimeout;
      }
      startTime = now;
      waitTime = 1;
    }

    if (now > startTime + timeout) {
      if (useDeadlockDetector) {
        _logicalCollection->vocbase()->_deadlockDetector.unsetWriterBlocked(
            _logicalCollection);
      }
      LOG_TOPIC(TRACE, arangodb::Logger::FIXME)
          << "timed out after " << timeout
          << " s waiting for write-lock on collection '"
          << _logicalCollection->name() << "'";
      return TRI_ERROR_LOCK_TIMEOUT;
    }

    if (now - startTime < 0.001) {
      std::this_thread::yield();
    } else {
      std::this_thread::sleep_for(std::chrono::microseconds(waitTime));
      if (waitTime < 32) {
        waitTime *= 2;
      }
    }
  }
}

/// @brief read unlocks a collection
int MMFilesCollection::unlockRead(bool useDeadlockDetector) {
  if (CollectionLockState::_noLockHeaders != nullptr) {
    auto it =
        CollectionLockState::_noLockHeaders->find(_logicalCollection->name());
    if (it != CollectionLockState::_noLockHeaders->end()) {
      // do not lock by command
      // LOCKING-DEBUG
      // std::cout << "EndRead blocked: " << _name << std::endl;
      return TRI_ERROR_NO_ERROR;
    }
  }

  if (useDeadlockDetector) {
    // unregister reader
    try {
      _logicalCollection->vocbase()->_deadlockDetector.unsetReader(
          _logicalCollection);
    } catch (...) {
    }
  }

  // LOCKING-DEBUG
  // std::cout << "EndRead: " << _name << std::endl;
  _dataLock.unlockRead();

  return TRI_ERROR_NO_ERROR;
}

/// @brief write unlocks a collection
int MMFilesCollection::unlockWrite(bool useDeadlockDetector) {
  if (CollectionLockState::_noLockHeaders != nullptr) {
    auto it =
        CollectionLockState::_noLockHeaders->find(_logicalCollection->name());
    if (it != CollectionLockState::_noLockHeaders->end()) {
      // do not lock by command
      // LOCKING-DEBUG
      // std::cout << "EndWrite blocked: " << _name <<
      // std::endl;
      return TRI_ERROR_NO_ERROR;
    }
  }

  if (useDeadlockDetector) {
    // unregister writer
    try {
      _logicalCollection->vocbase()->_deadlockDetector.unsetWriter(
          _logicalCollection);
    } catch (...) {
      // must go on here to unlock the lock
    }
  }

  // LOCKING-DEBUG
  // std::cout << "EndWrite: " << _name << std::endl;
  _dataLock.unlockWrite();

  return TRI_ERROR_NO_ERROR;
}

void MMFilesCollection::truncate(transaction::Methods* trx,
                                 OperationOptions& options) {
  auto primaryIdx = primaryIndex();

  options.ignoreRevs = true;

  // create remove marker
  transaction::BuilderLeaser builder(trx);

  auto callback = [&](MMFilesSimpleIndexElement const& element) {
    LocalDocumentId const oldDocumentId = element.localDocumentId();
    uint8_t const* vpack = lookupDocumentVPack(oldDocumentId);
    if (vpack != nullptr) {
      builder->clear();
      VPackSlice oldDoc(vpack);

      LocalDocumentId const documentId = LocalDocumentId::create();
      TRI_voc_rid_t revisionId;
      newObjectForRemove(trx, oldDoc, documentId, *builder.get(), options.isRestore, revisionId);

      Result res = removeFastPath(trx, revisionId, oldDocumentId, VPackSlice(vpack),
                                  options, documentId, builder->slice());

      if (res.fail()) {
        THROW_ARANGO_EXCEPTION(res);
      }
    }

    return true;
  };
  primaryIdx->invokeOnAllElementsForRemoval(callback);

  auto indexes = _indexes;
  size_t const n = indexes.size();

  for (size_t i = 1; i < n; ++i) {
    auto idx = indexes[i];
    TRI_ASSERT(idx->type() != Index::IndexType::TRI_IDX_TYPE_PRIMARY_INDEX);
    idx->afterTruncate();
  }
}

LocalDocumentId MMFilesCollection::reuseOrCreateLocalDocumentId(OperationOptions const& options) const {
  //LOG_TOPIC(ERR, Logger::FIXME) << "REUSEORCREATE. ISRECOVERY: " << (options.recoveryData != nullptr);
  if (options.recoveryData != nullptr) {
    auto marker = static_cast<MMFilesWalMarker*>(options.recoveryData);
  //LOG_TOPIC(ERR, Logger::FIXME) << "CHECKING FOR EXISTING DOCUMENTID";
    if (marker->hasLocalDocumentId()) {
  //LOG_TOPIC(ERR, Logger::FIXME) << "FOUND EXISTING DOCUMENTID: " << marker->getLocalDocumentId().id();
      return marker->getLocalDocumentId();
    }
    // falls through intentionally
  }

  // new operation, no recovery -> generate a new LocalDocumentId
  //LOG_TOPIC(ERR, Logger::FIXME) << "GENERATING NEW DOCUMENTID";
  return LocalDocumentId::create();
}

Result MMFilesCollection::insert(transaction::Methods* trx,
                                 VPackSlice const slice,
                                 ManagedDocumentResult& result,
                                 OperationOptions& options,
                                 TRI_voc_tick_t& resultMarkerTick, bool lock,
                                 TRI_voc_tick_t& revisionId) {

  VPackSlice fromSlice;
  VPackSlice toSlice;

  LocalDocumentId const documentId = reuseOrCreateLocalDocumentId(options); 
  //LOG_TOPIC(ERR, Logger::FIXME) << "INSERT. EFFECTIVE LOCALDOCUMENTID: " << documentId.id();
  bool const isEdgeCollection =
      (_logicalCollection->type() == TRI_COL_TYPE_EDGE);

  if (isEdgeCollection) {
    // _from:
    fromSlice = slice.get(StaticStrings::FromString);
    if (!fromSlice.isString()) {
      return Result(TRI_ERROR_ARANGO_INVALID_EDGE_ATTRIBUTE);
    }
    VPackValueLength len;
    char const* docId = fromSlice.getString(len);
    size_t split;
    if (!TRI_ValidateDocumentIdKeyGenerator(docId, static_cast<size_t>(len),
                                            &split)) {
      return Result(TRI_ERROR_ARANGO_INVALID_EDGE_ATTRIBUTE);
    }
    // _to:
    toSlice = slice.get(StaticStrings::ToString);
    if (!toSlice.isString()) {
      return Result(TRI_ERROR_ARANGO_INVALID_EDGE_ATTRIBUTE);
    }
    docId = toSlice.getString(len);
    if (!TRI_ValidateDocumentIdKeyGenerator(docId, static_cast<size_t>(len),
                                            &split)) {
      return Result(TRI_ERROR_ARANGO_INVALID_EDGE_ATTRIBUTE);
    }
  }

  transaction::BuilderLeaser builder(trx);
  VPackSlice newSlice;
  Result res(TRI_ERROR_NO_ERROR);
  if (options.recoveryData == nullptr) {
    res = newObjectForInsert(trx, slice, fromSlice, toSlice, documentId,
                             isEdgeCollection, *builder.get(), options.isRestore, revisionId);
    if (res.fail()) {
      return res;
    }
    newSlice = builder->slice();
  } else {
    TRI_ASSERT(slice.isObject());
    // we can get away with the fast hash function here, as key values are
    // restricted to strings
    newSlice = slice;

    VPackSlice keySlice = newSlice.get(StaticStrings::KeyString);
    if (keySlice.isString()) {
      VPackValueLength l;
      char const* p = keySlice.getString(l);
      TRI_ASSERT(p != nullptr);
      _logicalCollection->keyGenerator()->track(p, l);
    }

    VPackSlice revSlice = newSlice.get(StaticStrings::RevString);
    if (revSlice.isString()) {
      VPackValueLength l;
      char const* p = revSlice.getString(l);
      TRI_ASSERT(p != nullptr);
      revisionId = TRI_StringToRid(p, l, false);
    }
  }

  // create marker
  MMFilesCrudMarker insertMarker(
      TRI_DF_MARKER_VPACK_DOCUMENT,
      static_cast<MMFilesTransactionState*>(trx->state())->idForMarker(),
      documentId,
      newSlice);

  MMFilesWalMarker const* marker;
  if (options.recoveryData == nullptr) {
    marker = &insertMarker;
  } else {
    marker = static_cast<MMFilesWalMarker*>(options.recoveryData);
  }

  // now insert into indexes
  TRI_IF_FAILURE("InsertDocumentNoLock") {
    // test what happens if no lock can be acquired
    return Result(TRI_ERROR_DEBUG);
  }

  // TODO Do we need a LogicalCollection here?
  MMFilesDocumentOperation operation(_logicalCollection,
                                     TRI_VOC_DOCUMENT_OPERATION_INSERT);

  TRI_IF_FAILURE("InsertDocumentNoHeader") {
    // test what happens if no header can be acquired
    return Result(TRI_ERROR_DEBUG);
  }

  TRI_IF_FAILURE("InsertDocumentNoHeaderExcept") {
    // test what happens if no header can be acquired
    THROW_ARANGO_EXCEPTION(TRI_ERROR_DEBUG);
  }

  VPackSlice doc(marker->vpack());
  operation.setDocumentIds(MMFilesDocumentDescriptor(),
                           MMFilesDocumentDescriptor(documentId, doc.begin()));

  try {
    insertLocalDocumentId(documentId, marker->vpack(), 0, true, true);
    // and go on with the insertion...
  } catch (basics::Exception const& ex) {
    return Result(ex.code());
  } catch (std::bad_alloc const&) {
    return Result(TRI_ERROR_OUT_OF_MEMORY);
  } catch (std::exception const& ex) {
    return Result(TRI_ERROR_INTERNAL, ex.what());
  } catch (...) {
    return Result(TRI_ERROR_INTERNAL);
  }

  res = Result();
  {
    // use lock?
    bool const useDeadlockDetector =
      (lock && !trx->isSingleOperationTransaction() && !trx->state()->hasHint(transaction::Hints::Hint::NO_DLD));
    try {
      arangodb::MMFilesCollectionWriteLocker collectionLocker(
          this, useDeadlockDetector, lock);

      try {
        // insert into indexes
        res = insertDocument(trx, documentId, revisionId, doc, operation,
                             marker, options, options.waitForSync);
      } catch (basics::Exception const& ex) {
        res = Result(ex.code());
      } catch (std::bad_alloc const&) {
        res = Result(TRI_ERROR_OUT_OF_MEMORY);
      } catch (std::exception const& ex) {
        res = Result(TRI_ERROR_INTERNAL, ex.what());
      } catch (...) {
        res = Result(TRI_ERROR_INTERNAL);
      }
    } catch (...) {
      // the collectionLocker may have thrown in its constructor...
      // if it did, then we need to manually remove the revision id
      // from the list of revisions
      try {
        removeLocalDocumentId(documentId, false);
      } catch (...) {
      }
      throw;
    }

    if (res.fail()) {
      operation.revert(trx);
    }
  }

  if (res.ok()) {
    uint8_t const* vpack = lookupDocumentVPack(documentId);
    if (vpack != nullptr) {
      result.setUnmanaged(vpack, documentId);
    }

    // store the tick that was used for writing the document
    resultMarkerTick = operation.tick();
  }
  return res;
}

bool MMFilesCollection::isFullyCollected() const {
  int64_t uncollected = _uncollectedLogfileEntries.load();
  return (uncollected == 0);
}

MMFilesDocumentPosition MMFilesCollection::lookupDocument(LocalDocumentId const& documentId) const {
  TRI_ASSERT(documentId.isSet());
  MMFilesDocumentPosition const old = _revisionsCache.lookup(documentId);
  if (old) {
    return old;
  }
  THROW_ARANGO_EXCEPTION_MESSAGE(TRI_ERROR_INTERNAL,
                                 "got invalid revision value on lookup");
}

uint8_t const* MMFilesCollection::lookupDocumentVPack(LocalDocumentId const& documentId) const {
  TRI_ASSERT(documentId.isSet());

  MMFilesDocumentPosition const old = _revisionsCache.lookup(documentId);
  if (old) {
    uint8_t const* vpack = static_cast<uint8_t const*>(old.dataptr());
    TRI_ASSERT(VPackSlice(vpack).isObject());
    return vpack;
  }
  THROW_ARANGO_EXCEPTION_MESSAGE(TRI_ERROR_INTERNAL,
                                 "got invalid vpack value on lookup");
}

uint8_t const* MMFilesCollection::lookupDocumentVPackConditional(
    LocalDocumentId const& documentId, TRI_voc_tick_t maxTick, bool excludeWal) const {
  TRI_ASSERT(documentId.isSet());

  MMFilesDocumentPosition const old = _revisionsCache.lookup(documentId);
  if (!old) {
    return nullptr;
  }
  if (excludeWal && old.pointsToWal()) {
    return nullptr;
  }

  uint8_t const* vpack = static_cast<uint8_t const*>(old.dataptr());

  if (maxTick > 0) {
    MMFilesMarker const* marker = reinterpret_cast<MMFilesMarker const*>(
        vpack -
        MMFilesDatafileHelper::VPackOffset(TRI_DF_MARKER_VPACK_DOCUMENT));
    if (marker->getTick() > maxTick) {
      return nullptr;
    }
  }

  return vpack;
}

void MMFilesCollection::batchLookupRevisionVPack(std::vector<std::pair<LocalDocumentId, uint8_t const*>>& documentIds) const {
  _revisionsCache.batchLookup(documentIds);
}

MMFilesDocumentPosition MMFilesCollection::insertLocalDocumentId(
    LocalDocumentId const& documentId, uint8_t const* dataptr, TRI_voc_fid_t fid,
    bool isInWal, bool shouldLock) {
  TRI_ASSERT(documentId.isSet());
  TRI_ASSERT(dataptr != nullptr);
  return _revisionsCache.insert(documentId, dataptr, fid, isInWal, shouldLock);
}

void MMFilesCollection::insertLocalDocumentId(MMFilesDocumentPosition const& position,
                                              bool shouldLock) {
  return _revisionsCache.insert(position, shouldLock);
}

void MMFilesCollection::updateLocalDocumentId(LocalDocumentId const& documentId,
                                              uint8_t const* dataptr,
                                              TRI_voc_fid_t fid, bool isInWal) {
  TRI_ASSERT(documentId.isSet());
  TRI_ASSERT(dataptr != nullptr);
  _revisionsCache.update(documentId, dataptr, fid, isInWal);
}

bool MMFilesCollection::updateLocalDocumentIdConditional(
    LocalDocumentId const& documentId, MMFilesMarker const* oldPosition,
    MMFilesMarker const* newPosition, TRI_voc_fid_t newFid, bool isInWal) {
  TRI_ASSERT(documentId.isSet());
  TRI_ASSERT(newPosition != nullptr);
  return _revisionsCache.updateConditional(documentId, oldPosition, newPosition,
                                           newFid, isInWal);
}

void MMFilesCollection::removeLocalDocumentId(LocalDocumentId const& documentId,
                                              bool updateStats) {
  TRI_ASSERT(documentId.isSet());
  if (updateStats) {
    MMFilesDocumentPosition const old =
        _revisionsCache.fetchAndRemove(documentId);
    if (old && !old.pointsToWal() && old.fid() != 0) {
      TRI_ASSERT(old.dataptr() != nullptr);
      uint8_t const* vpack = static_cast<uint8_t const*>(old.dataptr());
      auto oldMarker = reinterpret_cast<MMFilesMarker const*>(vpack - MMFilesDatafileHelper::VPackOffset(TRI_DF_MARKER_VPACK_DOCUMENT));
      int64_t size = MMFilesDatafileHelper::AlignedMarkerSize<int64_t>(oldMarker);
      _datafileStatistics.increaseDead(old.fid(), 1, size);
    }
  } else {
    _revisionsCache.remove(documentId);
  }
}

/// @brief creates a new entry in the primary index
Result MMFilesCollection::insertPrimaryIndex(transaction::Methods* trx,
                                             LocalDocumentId const& documentId,
                                             VPackSlice const& doc,
                                             OperationOptions& options) {
  TRI_IF_FAILURE("InsertPrimaryIndex") { return Result(TRI_ERROR_DEBUG); }

  // insert into primary index
  return primaryIndex()->insertKey(trx, documentId, doc, options.indexOperationMode);
}

/// @brief deletes an entry from the primary index
Result MMFilesCollection::deletePrimaryIndex(
    arangodb::transaction::Methods* trx, LocalDocumentId const& documentId,
    VPackSlice const& doc, OperationOptions& options) {
  TRI_IF_FAILURE("DeletePrimaryIndex") { return Result(TRI_ERROR_DEBUG); }

  return primaryIndex()->removeKey(trx, documentId, doc, options.indexOperationMode);
}

/// @brief creates a new entry in the secondary indexes
Result MMFilesCollection::insertSecondaryIndexes(
    arangodb::transaction::Methods* trx, LocalDocumentId const& documentId,
    VPackSlice const& doc, Index::OperationMode mode) {
  // Coordinator doesn't know index internals
  TRI_ASSERT(!ServerState::instance()->isCoordinator());
  TRI_IF_FAILURE("InsertSecondaryIndexes") { return Result(TRI_ERROR_DEBUG); }

  bool const useSecondary = useSecondaryIndexes();
  if (!useSecondary && _persistentIndexes == 0) {
    return TRI_ERROR_NO_ERROR;
  }

  Result result;

  auto indexes = _indexes;
  size_t const n = indexes.size();

  for (size_t i = 1; i < n; ++i) {
    auto idx = indexes[i];
    TRI_ASSERT(idx->type() != Index::IndexType::TRI_IDX_TYPE_PRIMARY_INDEX);

    if (!useSecondary && !idx->isPersistent()) {
      continue;
    }

    Result res = idx->insert(trx, documentId, doc, mode);

    // in case of no-memory, return immediately
    if (res.errorNumber() == TRI_ERROR_OUT_OF_MEMORY) {
      return res;
    }
    if (!res.ok()) {
      if (res.errorNumber() == TRI_ERROR_ARANGO_UNIQUE_CONSTRAINT_VIOLATED ||
          result.ok()) {
        // "prefer" unique constraint violated
        result = res;
      }
    }
  }

  return result;
}

/// @brief deletes an entry from the secondary indexes
Result MMFilesCollection::deleteSecondaryIndexes(
    arangodb::transaction::Methods* trx, LocalDocumentId const& documentId,
    VPackSlice const& doc, Index::OperationMode mode) {
  // Coordintor doesn't know index internals
  TRI_ASSERT(!ServerState::instance()->isCoordinator());

  bool const useSecondary = useSecondaryIndexes();
  if (!useSecondary && _persistentIndexes == 0) {
    return Result(TRI_ERROR_NO_ERROR);
  }

  TRI_IF_FAILURE("DeleteSecondaryIndexes") { return Result(TRI_ERROR_DEBUG); }

  Result result;

  // TODO FIXME
  auto indexes = _logicalCollection->getIndexes();
  size_t const n = indexes.size();

  for (size_t i = 1; i < n; ++i) {
    auto idx = indexes[i];
    TRI_ASSERT(idx->type() != Index::IndexType::TRI_IDX_TYPE_PRIMARY_INDEX);

    if (!useSecondary && !idx->isPersistent()) {
      continue;
    }

    Result res = idx->remove(trx, documentId, doc, mode);

    if (res.fail()) {
      // an error occurred
      result = res;
    }
  }

  return result;
}

/// @brief enumerate all indexes of the collection, but don't fill them yet
int MMFilesCollection::detectIndexes(transaction::Methods* trx) {
  StorageEngine* engine = EngineSelectorFeature::ENGINE;
  VPackBuilder builder;
  engine->getCollectionInfo(_logicalCollection->vocbase(),
                            _logicalCollection->cid(), builder, true,
                            UINT64_MAX);

  // iterate over all index files
  for (auto const& it : VPackArrayIterator(builder.slice().get("indexes"))) {
    bool ok = openIndex(it, trx);

    if (!ok) {
      LOG_TOPIC(ERR, arangodb::Logger::FIXME)
          << "cannot load index for collection '" << _logicalCollection->name()
          << "'";
    }
  }

  return TRI_ERROR_NO_ERROR;
}

/// @brief insert a document into all indexes known to
///        this collection.
///        This function guarantees all or nothing,
///        If it returns NO_ERROR all indexes are filled.
///        If it returns an error no documents are inserted
Result MMFilesCollection::insertIndexes(arangodb::transaction::Methods* trx,
                                        LocalDocumentId const& documentId,
                                        VPackSlice const& doc,
                                        OperationOptions& options) {
  // insert into primary index first
  Result res = insertPrimaryIndex(trx, documentId, doc, options);

  if (res.fail()) {
    // insert has failed
    return res;
  }

  // insert into secondary indexes
  res = insertSecondaryIndexes(trx, documentId, doc, options.indexOperationMode);

  if (res.fail()) {
    deleteSecondaryIndexes(trx, documentId, doc,
                           Index::OperationMode::rollback);
    deletePrimaryIndex(trx, documentId, doc, options);
  }
  return res;
}

/// @brief insert a document, low level worker
/// the caller must make sure the write lock on the collection is held
Result MMFilesCollection::insertDocument(arangodb::transaction::Methods* trx,
                                         LocalDocumentId const& documentId,
                                         TRI_voc_rid_t revisionId,
                                         VPackSlice const& doc,
                                         MMFilesDocumentOperation& operation,
                                         MMFilesWalMarker const* marker,
                                         OperationOptions& options,
                                         bool& waitForSync) {
  Result res = insertIndexes(trx, documentId, doc, options);
  if (res.fail()) {
    return res;
  }
  operation.indexed();

  TRI_IF_FAILURE("InsertDocumentNoOperation") { return Result(TRI_ERROR_DEBUG); }

  TRI_IF_FAILURE("InsertDocumentNoOperationExcept") {
    THROW_ARANGO_EXCEPTION(TRI_ERROR_DEBUG);
  }

  return Result(static_cast<MMFilesTransactionState*>(trx->state())
      ->addOperation(documentId, revisionId, operation, marker, waitForSync));
}

Result MMFilesCollection::update(
    arangodb::transaction::Methods* trx, VPackSlice const newSlice,
    ManagedDocumentResult& result, OperationOptions& options,
    TRI_voc_tick_t& resultMarkerTick, bool lock, TRI_voc_rid_t& prevRev,
    ManagedDocumentResult& previous, VPackSlice const key) {
  LocalDocumentId const documentId = reuseOrCreateLocalDocumentId(options); 
  //LOG_TOPIC(ERR, Logger::FIXME) << "UPDATE. EFFECTIVE LOCALDOCUMENTID: " << documentId.id();

  bool const isEdgeCollection =
      (_logicalCollection->type() == TRI_COL_TYPE_EDGE);
  TRI_IF_FAILURE("UpdateDocumentNoLock") { return Result(TRI_ERROR_DEBUG); }

  bool const useDeadlockDetector =
      (lock && !trx->isSingleOperationTransaction() && !trx->state()->hasHint(transaction::Hints::Hint::NO_DLD));
  arangodb::MMFilesCollectionWriteLocker collectionLocker(
      this, useDeadlockDetector, lock);

  // get the previous revision
  Result res = lookupDocument(trx, key, previous);

  if (res.fail()) {
    return res;
  }

  uint8_t const* vpack = previous.vpack();
  LocalDocumentId const oldDocumentId = previous.localDocumentId();
  VPackSlice oldDoc(vpack);
  TRI_voc_rid_t oldRevisionId =
      transaction::helpers::extractRevFromDocument(oldDoc);
  prevRev = oldRevisionId;

  TRI_IF_FAILURE("UpdateDocumentNoMarker") {
    // test what happens when no marker can be created
    return Result(TRI_ERROR_DEBUG);
  }

  TRI_IF_FAILURE("UpdateDocumentNoMarkerExcept") {
    // test what happens when no marker can be created
    THROW_ARANGO_EXCEPTION(TRI_ERROR_DEBUG);
  }

  // Check old revision:
  if (!options.ignoreRevs) {
    TRI_voc_rid_t expectedRev = 0;
    if (newSlice.isObject()) {
      expectedRev = TRI_ExtractRevisionId(newSlice);
    }
    int res = checkRevision(trx, expectedRev, prevRev);
    if (res != TRI_ERROR_NO_ERROR) {
      return Result(res);
    }
  }

  if (newSlice.length() <= 1) {
    // no need to do anything
    result = std::move(previous);
    if (_logicalCollection->waitForSync()) {
      options.waitForSync = true;
    }
    return Result(TRI_ERROR_NO_ERROR);
  }

  // merge old and new values
  TRI_voc_rid_t revisionId;
  transaction::BuilderLeaser builder(trx);
  if (options.recoveryData == nullptr) {
    mergeObjectsForUpdate(trx, oldDoc, newSlice, isEdgeCollection,
                          documentId, options.mergeObjects,
                          options.keepNull, *builder.get(), options.isRestore, revisionId);

    if (_isDBServer) {
      // Need to check that no sharding keys have changed:
      if (arangodb::shardKeysChanged(_logicalCollection->dbName(),
                                     trx->resolver()->getCollectionNameCluster(
                                         _logicalCollection->planId()),
                                     oldDoc, builder->slice(), false)) {
        return Result(TRI_ERROR_CLUSTER_MUST_NOT_CHANGE_SHARDING_ATTRIBUTES);
      }
    }
  } else {
    revisionId = TRI_ExtractRevisionId(VPackSlice(static_cast<MMFilesMarkerEnvelope*>(options.recoveryData)->vpack()));
  }

  // create marker
  MMFilesCrudMarker updateMarker(
      TRI_DF_MARKER_VPACK_DOCUMENT,
      static_cast<MMFilesTransactionState*>(trx->state())->idForMarker(),
      documentId,
      builder->slice());

  MMFilesWalMarker const* marker;
  if (options.recoveryData == nullptr) {
    marker = &updateMarker;
  } else {
    marker = static_cast<MMFilesWalMarker*>(options.recoveryData);
  }

  VPackSlice const newDoc(marker->vpack());

  MMFilesDocumentOperation operation(_logicalCollection,
                                     TRI_VOC_DOCUMENT_OPERATION_UPDATE);

  try {
    insertLocalDocumentId(documentId, marker->vpack(), 0, true, true);

    operation.setDocumentIds(MMFilesDocumentDescriptor(oldDocumentId, oldDoc.begin()),
                             MMFilesDocumentDescriptor(documentId, newDoc.begin()));

    if (oldRevisionId == revisionId) {
      // update with same revision id => can happen if isRestore = true
      result.reset();
    }

    res = updateDocument(trx, revisionId, oldDocumentId, oldDoc, documentId,
                         newDoc, operation, marker, options,
                         options.waitForSync);
  } catch (basics::Exception const& ex) {
    res = Result(ex.code());
  } catch (std::bad_alloc const&) {
    res = Result(TRI_ERROR_OUT_OF_MEMORY);
  } catch (std::exception const& ex) {
    res = Result(TRI_ERROR_INTERNAL, ex.what());
  } catch (...) {
    res = Result(TRI_ERROR_INTERNAL);
  }

  if (res.fail()) {
    operation.revert(trx);
  } else {
    uint8_t const* vpack = lookupDocumentVPack(documentId);
    if (vpack != nullptr) {
      result.setUnmanaged(vpack, documentId);
    }
    if (options.waitForSync) {
      // store the tick that was used for writing the new document
      resultMarkerTick = operation.tick();
    }
  }

  return res;
}

Result MMFilesCollection::replace(
    transaction::Methods* trx, VPackSlice const newSlice,
    ManagedDocumentResult& result, OperationOptions& options,
    TRI_voc_tick_t& resultMarkerTick, bool lock, TRI_voc_rid_t& prevRev,
    ManagedDocumentResult& previous,
    VPackSlice const fromSlice, VPackSlice const toSlice) {
  LocalDocumentId const documentId = reuseOrCreateLocalDocumentId(options); 
  //LOG_TOPIC(ERR, Logger::FIXME) << "REPLACE. EFFECTIVE LOCALDOCUMENTID: " << documentId.id();

  bool const isEdgeCollection =
      (_logicalCollection->type() == TRI_COL_TYPE_EDGE);
  TRI_IF_FAILURE("ReplaceDocumentNoLock") { return Result(TRI_ERROR_DEBUG); }

  // get the previous revision
  VPackSlice key = newSlice.get(StaticStrings::KeyString);
  if (key.isNone()) {
    return TRI_ERROR_ARANGO_DOCUMENT_HANDLE_BAD;
  }

  bool const useDeadlockDetector =
      (lock && !trx->isSingleOperationTransaction() && !trx->state()->hasHint(transaction::Hints::Hint::NO_DLD));
  arangodb::MMFilesCollectionWriteLocker collectionLocker(
      this, useDeadlockDetector, lock);

  // get the previous revision
  Result res = lookupDocument(trx, key, previous);

  if (res.fail()) {
    return res;
  }

  TRI_IF_FAILURE("ReplaceDocumentNoMarker") {
    // test what happens when no marker can be created
    return Result(TRI_ERROR_DEBUG);
  }

  TRI_IF_FAILURE("ReplaceDocumentNoMarkerExcept") {
    // test what happens when no marker can be created
    THROW_ARANGO_EXCEPTION(TRI_ERROR_DEBUG);
  }

  uint8_t const* vpack = previous.vpack();
  LocalDocumentId const oldDocumentId = previous.localDocumentId();

  VPackSlice oldDoc(vpack);
  TRI_voc_rid_t oldRevisionId =
      transaction::helpers::extractRevFromDocument(oldDoc);
  prevRev = oldRevisionId;

  // Check old revision:
  if (!options.ignoreRevs) {
    TRI_voc_rid_t expectedRev = 0;
    if (newSlice.isObject()) {
      expectedRev = TRI_ExtractRevisionId(newSlice);
    }
    int res = checkRevision(trx, expectedRev, prevRev);
    if (res != TRI_ERROR_NO_ERROR) {
      return Result(res);
    }
  }

  // merge old and new values
  TRI_voc_rid_t revisionId;
  transaction::BuilderLeaser builder(trx);
  newObjectForReplace(trx, oldDoc, newSlice, fromSlice, toSlice,
                      isEdgeCollection, documentId,
                      *builder.get(), options.isRestore, revisionId);

  if (_isDBServer) {
    // Need to check that no sharding keys have changed:
    if (arangodb::shardKeysChanged(_logicalCollection->dbName(),
                                   trx->resolver()->getCollectionNameCluster(
                                       _logicalCollection->planId()),
                                   oldDoc, builder->slice(), false)) {
      return Result(TRI_ERROR_CLUSTER_MUST_NOT_CHANGE_SHARDING_ATTRIBUTES);
    }
  }

  // create marker
  MMFilesCrudMarker replaceMarker(
      TRI_DF_MARKER_VPACK_DOCUMENT,
      static_cast<MMFilesTransactionState*>(trx->state())->idForMarker(),
      documentId,
      builder->slice());

  MMFilesWalMarker const* marker;
  if (options.recoveryData == nullptr) {
    marker = &replaceMarker;
  } else {
    marker = static_cast<MMFilesWalMarker*>(options.recoveryData);
  }

  VPackSlice const newDoc(marker->vpack());

  MMFilesDocumentOperation operation(_logicalCollection,
                                     TRI_VOC_DOCUMENT_OPERATION_REPLACE);

  try {
    insertLocalDocumentId(documentId, marker->vpack(), 0, true, true);

    operation.setDocumentIds(MMFilesDocumentDescriptor(oldDocumentId, oldDoc.begin()),
                             MMFilesDocumentDescriptor(documentId, newDoc.begin()));

    if (oldDocumentId == documentId) {
      // update with same revision id => can happen if isRestore = true
      result.reset();
    }

    res = updateDocument(trx, revisionId, oldDocumentId, oldDoc, documentId,
                         newDoc, operation, marker, options,
                         options.waitForSync);
  } catch (basics::Exception const& ex) {
    res = Result(ex.code());
  } catch (std::bad_alloc const&) {
    res = Result(TRI_ERROR_OUT_OF_MEMORY);
  } catch (std::exception const& ex) {
    res = Result(TRI_ERROR_INTERNAL, ex.what());
  } catch (...) {
    res = Result(TRI_ERROR_INTERNAL);
  }

  if (res.fail()) {
    operation.revert(trx);
  } else {
    if (oldDocumentId == documentId) {
      // update with same revision id => can happen if isRestore = true
      result.reset();
    }
    uint8_t const* vpack = lookupDocumentVPack(documentId);
    if (vpack != nullptr) {
      result.setUnmanaged(vpack, documentId);
    }

    if (options.waitForSync) {
      // store the tick that was used for writing the new document
      resultMarkerTick = operation.tick();
    }
  }

  return res;
}

Result MMFilesCollection::remove(arangodb::transaction::Methods* trx,
                                 VPackSlice const slice,
                                 ManagedDocumentResult& previous,
                                 OperationOptions& options,
                                 TRI_voc_tick_t& resultMarkerTick, bool lock,
                                 TRI_voc_rid_t& prevRev,
                                 TRI_voc_rid_t& revisionId) {
  prevRev = 0;
  LocalDocumentId const documentId = LocalDocumentId::create();

  transaction::BuilderLeaser builder(trx);
  newObjectForRemove(trx, slice, documentId, *builder.get(), options.isRestore, revisionId);

  TRI_IF_FAILURE("RemoveDocumentNoMarker") {
    // test what happens when no marker can be created
    return Result(TRI_ERROR_DEBUG);
  }

  TRI_IF_FAILURE("RemoveDocumentNoMarkerExcept") {
    // test what happens if no marker can be created
    THROW_ARANGO_EXCEPTION(TRI_ERROR_DEBUG);
  }

  // create marker
  MMFilesCrudMarker removeMarker(
      TRI_DF_MARKER_VPACK_REMOVE,
      static_cast<MMFilesTransactionState*>(trx->state())->idForMarker(),
      documentId,
      builder->slice());

  MMFilesWalMarker const* marker;
  if (options.recoveryData == nullptr) {
    marker = &removeMarker;
  } else {
    marker = static_cast<MMFilesWalMarker*>(options.recoveryData);
  }

  TRI_IF_FAILURE("RemoveDocumentNoLock") {
    // test what happens if no lock can be acquired
    return Result(TRI_ERROR_DEBUG);
  }

  VPackSlice key;
  if (slice.isString()) {
    key = slice;
  } else {
    key = slice.get(StaticStrings::KeyString);
  }
  TRI_ASSERT(!key.isNone());

  MMFilesDocumentOperation operation(_logicalCollection,
                                     TRI_VOC_DOCUMENT_OPERATION_REMOVE);

  bool const useDeadlockDetector =
      (lock && !trx->isSingleOperationTransaction() && !trx->state()->hasHint(transaction::Hints::Hint::NO_DLD));
  arangodb::MMFilesCollectionWriteLocker collectionLocker(
      this, useDeadlockDetector, lock);

  // get the previous revision
  Result res = lookupDocument(trx, key, previous);

  if (res.fail()) {
    return res;
  }

  uint8_t const* vpack = previous.vpack();
  VPackSlice oldDoc(vpack);
  LocalDocumentId const oldDocumentId = previous.localDocumentId();
  TRI_voc_rid_t oldRevisionId = arangodb::transaction::helpers::extractRevFromDocument(oldDoc);
  prevRev = oldRevisionId;

  // Check old revision:
  if (!options.ignoreRevs && slice.isObject()) {
    TRI_voc_rid_t expectedRevisionId = TRI_ExtractRevisionId(slice);
    res = checkRevision(trx, expectedRevisionId, oldRevisionId);

    if (res.fail()) {
      return res;
    }
  }

  // we found a document to remove
  try {
    operation.setDocumentIds(MMFilesDocumentDescriptor(oldDocumentId, oldDoc.begin()),
                             MMFilesDocumentDescriptor());

    // delete from indexes
    res = deleteSecondaryIndexes(trx, oldDocumentId, oldDoc,
                                 options.indexOperationMode);

    if (res.fail()) {
      insertSecondaryIndexes(trx, oldDocumentId, oldDoc,
                             Index::OperationMode::rollback);
      THROW_ARANGO_EXCEPTION(res);
    }

    res = deletePrimaryIndex(trx, oldDocumentId, oldDoc, options);

    if (res.fail()) {
      insertSecondaryIndexes(trx, oldDocumentId, oldDoc,
                             Index::OperationMode::rollback);
      THROW_ARANGO_EXCEPTION(res);
    }

    operation.indexed();

    TRI_IF_FAILURE("RemoveDocumentNoOperation") {
      THROW_ARANGO_EXCEPTION(TRI_ERROR_DEBUG);
    }

    try {
      removeLocalDocumentId(oldDocumentId, true);
    } catch (...) {
    }

    TRI_IF_FAILURE("RemoveDocumentNoOperationExcept") {
      THROW_ARANGO_EXCEPTION(TRI_ERROR_DEBUG);
    }

    res =
        static_cast<MMFilesTransactionState*>(trx->state())
            ->addOperation(documentId, revisionId, operation, marker, options.waitForSync);
  } catch (basics::Exception const& ex) {
    res = Result(ex.code());
  } catch (std::bad_alloc const&) {
    res = Result(TRI_ERROR_OUT_OF_MEMORY);
  } catch (std::exception const& ex) {
    res = Result(TRI_ERROR_INTERNAL, ex.what());
  } catch (...) {
    res = Result(TRI_ERROR_INTERNAL);
  }

  if (res.fail()) {
    operation.revert(trx);
  } else {
    // store the tick that was used for removing the document
    resultMarkerTick = operation.tick();
  }
  return res;
}

/// @brief Defer a callback to be executed when the collection
///        can be dropped. The callback is supposed to drop
///        the collection and it is guaranteed that no one is using
///        it at that moment.
void MMFilesCollection::deferDropCollection(
    std::function<bool(LogicalCollection*)> callback) {
  // add callback for dropping
  ditches()->createMMFilesDropCollectionDitch(_logicalCollection, callback,
                                              __FILE__, __LINE__);
}

/// @brief rolls back a document operation
Result MMFilesCollection::rollbackOperation(
    transaction::Methods* trx, TRI_voc_document_operation_e type,
    LocalDocumentId const& oldDocumentId, VPackSlice const& oldDoc,
    LocalDocumentId const& newDocumentId, VPackSlice const& newDoc) {
  OperationOptions options;
  options.indexOperationMode=  Index::OperationMode::rollback;

  if (type == TRI_VOC_DOCUMENT_OPERATION_INSERT) {
    TRI_ASSERT(oldDocumentId.empty());
    TRI_ASSERT(oldDoc.isNone());
    TRI_ASSERT(!newDocumentId.empty());
    TRI_ASSERT(!newDoc.isNone());

    // ignore any errors we're getting from this
    deletePrimaryIndex(trx, newDocumentId, newDoc, options);
    deleteSecondaryIndexes(trx, newDocumentId, newDoc,
                           Index::OperationMode::rollback);
    return TRI_ERROR_NO_ERROR;
  }

  if (type == TRI_VOC_DOCUMENT_OPERATION_UPDATE ||
      type == TRI_VOC_DOCUMENT_OPERATION_REPLACE) {
    TRI_ASSERT(!oldDocumentId.empty());
    TRI_ASSERT(!oldDoc.isNone());
    TRI_ASSERT(!newDocumentId.empty());
    TRI_ASSERT(!newDoc.isNone());

    // remove the current values from the indexes
    deleteSecondaryIndexes(trx, newDocumentId, newDoc,
                           Index::OperationMode::rollback);
    // re-insert old state
    return insertSecondaryIndexes(trx, oldDocumentId, oldDoc,
                                  Index::OperationMode::rollback);
  }

  if (type == TRI_VOC_DOCUMENT_OPERATION_REMOVE) {
    // re-insert old document
    TRI_ASSERT(!oldDocumentId.empty());
    TRI_ASSERT(!oldDoc.isNone());
    TRI_ASSERT(newDocumentId.empty());
    TRI_ASSERT(newDoc.isNone());

    Result res = insertPrimaryIndex(trx, oldDocumentId, oldDoc, options);

    if (res.ok()) {
      res = insertSecondaryIndexes(trx, oldDocumentId, oldDoc,
                                   Index::OperationMode::rollback);
    } else {
      LOG_TOPIC(ERR, arangodb::Logger::FIXME)
          << "error rolling back remove operation";
    }
    return res;
  }

#ifdef ARANGODB_ENABLE_MAINTAINER_MODE
  LOG_TOPIC(ERR, arangodb::Logger::FIXME)
      << "logic error. invalid operation type on rollback";
#endif
  return TRI_ERROR_INTERNAL;
}

/// @brief removes a document or edge, fast path function for database documents
Result MMFilesCollection::removeFastPath(arangodb::transaction::Methods* trx,
                                         TRI_voc_rid_t revisionId,
                                         LocalDocumentId const& oldDocumentId,
                                         VPackSlice const oldDoc,
                                         OperationOptions& options,
                                         LocalDocumentId const& documentId,
                                         VPackSlice const toRemove) {
  TRI_IF_FAILURE("RemoveDocumentNoMarker") {
    // test what happens when no marker can be created
    return Result(TRI_ERROR_DEBUG);
  }

  TRI_IF_FAILURE("RemoveDocumentNoMarkerExcept") {
    // test what happens if no marker can be created
    THROW_ARANGO_EXCEPTION(TRI_ERROR_DEBUG);
  }

  // create marker
  MMFilesCrudMarker removeMarker(
      TRI_DF_MARKER_VPACK_REMOVE,
      static_cast<MMFilesTransactionState*>(trx->state())->idForMarker(),
      documentId,
      toRemove);

  MMFilesWalMarker const* marker = &removeMarker;

  TRI_IF_FAILURE("RemoveDocumentNoLock") {
    // test what happens if no lock can be acquired
    return Result(TRI_ERROR_DEBUG);
  }

  VPackSlice key =
      arangodb::transaction::helpers::extractKeyFromDocument(oldDoc);
  TRI_ASSERT(!key.isNone());

  MMFilesDocumentOperation operation(_logicalCollection,
                                     TRI_VOC_DOCUMENT_OPERATION_REMOVE);

  operation.setDocumentIds(MMFilesDocumentDescriptor(oldDocumentId, oldDoc.begin()),
                           MMFilesDocumentDescriptor());

  // delete from indexes
  Result res;
  try {
    res = deleteSecondaryIndexes(trx, oldDocumentId, oldDoc,
                                 options.indexOperationMode);

    if (res.fail()) {
      insertSecondaryIndexes(trx, oldDocumentId, oldDoc,
                             Index::OperationMode::rollback);
      THROW_ARANGO_EXCEPTION(res);
    }

    res = deletePrimaryIndex(trx, oldDocumentId, oldDoc, options);

    if (res.fail()) {
      insertSecondaryIndexes(trx, oldDocumentId, oldDoc,
                             Index::OperationMode::rollback);
      THROW_ARANGO_EXCEPTION(res);
    }

    operation.indexed();

    try {
      removeLocalDocumentId(oldDocumentId, true);
    } catch (...) {
    }

    TRI_IF_FAILURE("RemoveDocumentNoOperation") {
      THROW_ARANGO_EXCEPTION(TRI_ERROR_DEBUG);
    }

    TRI_IF_FAILURE("RemoveDocumentNoOperationExcept") {
      THROW_ARANGO_EXCEPTION(TRI_ERROR_DEBUG);
    }

    res =
        static_cast<MMFilesTransactionState*>(trx->state())
            ->addOperation(documentId, revisionId, operation, marker, options.waitForSync);
  } catch (basics::Exception const& ex) {
    res = Result(ex.code());
  } catch (std::bad_alloc const&) {
    res = Result(TRI_ERROR_OUT_OF_MEMORY);
  } catch (std::exception const& ex) {
    res = Result(TRI_ERROR_INTERNAL, ex.what());
  } catch (...) {
    res = Result(TRI_ERROR_INTERNAL);
  }

  if (res.fail()) {
    operation.revert(trx);
  }

  return res;
}

/// @brief looks up a document by key, low level worker
/// the caller must make sure the read lock on the collection is held
/// the key must be a string slice, no revision check is performed
Result MMFilesCollection::lookupDocument(transaction::Methods* trx,
                                         VPackSlice key,
                                         ManagedDocumentResult& result) {
  if (!key.isString()) {
    return Result(TRI_ERROR_ARANGO_DOCUMENT_KEY_BAD);
  }

  MMFilesSimpleIndexElement element =
      primaryIndex()->lookupKey(trx, key, result);
  if (element) {
    LocalDocumentId const documentId = element.localDocumentId();
    uint8_t const* vpack = lookupDocumentVPack(documentId);
    if (vpack != nullptr) {
      result.setUnmanaged(vpack, documentId);
    }
    return Result(TRI_ERROR_NO_ERROR);
  }

  return Result(TRI_ERROR_ARANGO_DOCUMENT_NOT_FOUND);
}

/// @brief updates an existing document, low level worker
/// the caller must make sure the write lock on the collection is held
Result MMFilesCollection::updateDocument(
    transaction::Methods* trx,TRI_voc_rid_t revisionId,
    LocalDocumentId const& oldDocumentId,
    VPackSlice const& oldDoc, LocalDocumentId const& newDocumentId,
    VPackSlice const& newDoc, MMFilesDocumentOperation& operation,
    MMFilesWalMarker const* marker, OperationOptions& options,
    bool& waitForSync) {
  // remove old document from secondary indexes
  // (it will stay in the primary index as the key won't change)
  Result res = deleteSecondaryIndexes(trx, oldDocumentId, oldDoc,
                                      options.indexOperationMode);

  if (res.fail()) {
    // re-enter the document in case of failure, ignore errors during rollback
    insertSecondaryIndexes(trx, oldDocumentId, oldDoc,
                           Index::OperationMode::rollback);
    return res;
  }

  // insert new document into secondary indexes
  res = insertSecondaryIndexes(trx, newDocumentId, newDoc,
                               options.indexOperationMode);

  if (res.fail()) {
    // rollback
    deleteSecondaryIndexes(trx, newDocumentId, newDoc,
                           Index::OperationMode::rollback);
    insertSecondaryIndexes(trx, oldDocumentId, oldDoc,
                           Index::OperationMode::rollback);
    return res;
  }

  // update the index element (primary index only - other index have been
  // adjusted)
  VPackSlice keySlice(transaction::helpers::extractKeyFromDocument(newDoc));
  MMFilesSimpleIndexElement* element =
      primaryIndex()->lookupKeyRef(trx, keySlice);
  if (element != nullptr && element->isSet()) {
    element->updateLocalDocumentId(
        newDocumentId,
        static_cast<uint32_t>(keySlice.begin() - newDoc.begin()));
  }

  operation.indexed();

  if (oldDocumentId != newDocumentId) {
    try {
      removeLocalDocumentId(oldDocumentId, true);
    } catch (...) {
    }
  }

  TRI_IF_FAILURE("UpdateDocumentNoOperation") {
    return Result(TRI_ERROR_DEBUG);
  }

  TRI_IF_FAILURE("UpdateDocumentNoOperationExcept") {
    THROW_ARANGO_EXCEPTION(TRI_ERROR_DEBUG);
  }

  return Result(static_cast<MMFilesTransactionState*>(trx->state())
      ->addOperation(newDocumentId, revisionId, operation, marker, waitForSync));
}<|MERGE_RESOLUTION|>--- conflicted
+++ resolved
@@ -223,16 +223,16 @@
       reinterpret_cast<char const*>(marker) +
       MMFilesDatafileHelper::VPackOffset(TRI_DF_MARKER_VPACK_DOCUMENT));
   uint8_t const* vpack = slice.begin();
-  
-  LocalDocumentId localDocumentId; 
+
+  LocalDocumentId localDocumentId;
   if (marker->getSize() == MMFilesDatafileHelper::VPackOffset(TRI_DF_MARKER_VPACK_DOCUMENT) + slice.byteSize() + sizeof(LocalDocumentId::BaseType)) {
     // we do have a LocalDocumentId stored at the end of the marker
     uint8_t const* ptr = vpack + slice.byteSize();
     localDocumentId = LocalDocumentId(encoding::readNumber<LocalDocumentId::BaseType>(ptr, sizeof(LocalDocumentId::BaseType)));
-    //LOG_TOPIC(ERR, Logger::FIXME) << "OPEN: FOUND LOCALDOCUMENTID: " << localDocumentId.id(); 
+    //LOG_TOPIC(ERR, Logger::FIXME) << "OPEN: FOUND LOCALDOCUMENTID: " << localDocumentId.id();
   } else {
     localDocumentId = LocalDocumentId::create();
-    //LOG_TOPIC(ERR, Logger::FIXME) << "OPEN: FOUND NO LOCALDOCUMENTID: " << localDocumentId.id(); 
+    //LOG_TOPIC(ERR, Logger::FIXME) << "OPEN: FOUND NO LOCALDOCUMENTID: " << localDocumentId.id();
   }
 
   VPackSlice keySlice;
@@ -605,12 +605,7 @@
   while (_ditches.contains(MMFilesDitch::TRI_DITCH_DATAFILE_DROP) ||
          _ditches.contains(MMFilesDitch::TRI_DITCH_DATAFILE_RENAME) ||
          _ditches.contains(MMFilesDitch::TRI_DITCH_COMPACTION)) {
-<<<<<<< HEAD
-    WRITE_UNLOCKER(unlocker, _logicalCollection->lock());
-    usleep(20000);
-=======
-    std::this_thread::sleep_for(std::chrono::microseconds(20000));
->>>>>>> dce67772
+    std::this_thread::sleep_for(std::chrono::milliseconds(20));
   }
 
   {
@@ -2817,7 +2812,7 @@
   VPackSlice fromSlice;
   VPackSlice toSlice;
 
-  LocalDocumentId const documentId = reuseOrCreateLocalDocumentId(options); 
+  LocalDocumentId const documentId = reuseOrCreateLocalDocumentId(options);
   //LOG_TOPIC(ERR, Logger::FIXME) << "INSERT. EFFECTIVE LOCALDOCUMENTID: " << documentId.id();
   bool const isEdgeCollection =
       (_logicalCollection->type() == TRI_COL_TYPE_EDGE);
@@ -3271,7 +3266,7 @@
     ManagedDocumentResult& result, OperationOptions& options,
     TRI_voc_tick_t& resultMarkerTick, bool lock, TRI_voc_rid_t& prevRev,
     ManagedDocumentResult& previous, VPackSlice const key) {
-  LocalDocumentId const documentId = reuseOrCreateLocalDocumentId(options); 
+  LocalDocumentId const documentId = reuseOrCreateLocalDocumentId(options);
   //LOG_TOPIC(ERR, Logger::FIXME) << "UPDATE. EFFECTIVE LOCALDOCUMENTID: " << documentId.id();
 
   bool const isEdgeCollection =
@@ -3414,7 +3409,7 @@
     TRI_voc_tick_t& resultMarkerTick, bool lock, TRI_voc_rid_t& prevRev,
     ManagedDocumentResult& previous,
     VPackSlice const fromSlice, VPackSlice const toSlice) {
-  LocalDocumentId const documentId = reuseOrCreateLocalDocumentId(options); 
+  LocalDocumentId const documentId = reuseOrCreateLocalDocumentId(options);
   //LOG_TOPIC(ERR, Logger::FIXME) << "REPLACE. EFFECTIVE LOCALDOCUMENTID: " << documentId.id();
 
   bool const isEdgeCollection =
