--- conflicted
+++ resolved
@@ -498,22 +498,15 @@
       exit(EXIT_FAILURE);
     }
 
-<<<<<<< HEAD
     // make the pid filename absolute
-=======
-    // make the pid file absolute
->>>>>>> 697d09a5
     int err = 0;
     string currentDir = FileUtils::currentDirectory(&err);
     char* absoluteFile = TRI_GetAbsolutePath(_pidFile.c_str(), currentDir.c_str());
+
     if (absoluteFile != 0) {
       _pidFile = string(absoluteFile);
       TRI_Free(TRI_UNKNOWN_MEM_ZONE, absoluteFile);
-<<<<<<< HEAD
-      
-=======
-    
->>>>>>> 697d09a5
+ 
       LOGGER_DEBUG << "using absolute pid file '" << _pidFile << "'";
     }
     else {
@@ -554,10 +547,6 @@
   if (_applicationServer->programOptions().has("upgrade")) {
     _applicationV8->performUpgrade();
   }
-<<<<<<< HEAD
-=======
-
->>>>>>> 697d09a5
 
 #if TRI_ENABLE_MRUBY
   _applicationMR->setVocbase(_vocbase);
