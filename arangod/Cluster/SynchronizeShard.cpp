--- conflicted
+++ resolved
@@ -691,16 +691,8 @@
       return false;
     }
 
-<<<<<<< HEAD
-    std::shared_ptr<LogicalCollection> ci;
-    try {   // ci->getCollection can throw
-      ci = clusterInfo->getCollection(database, planId);
-    } catch(...) {
-=======
     auto ci = clusterInfo->getCollectionNT(database, planId);
     if (ci == nullptr) {
-      auto const endTime = system_clock::now();
->>>>>>> 30748251
       std::stringstream msg;
       msg << "exception in getCollection, ";
       AppendShardInformationToMessage(database, shard, planId, startTime, msg);
