////////////////////////////////////////////////////////////////////////////////
/// DISCLAIMER
///
/// Copyright 2014-2018 ArangoDB GmbH, Cologne, Germany
/// Copyright 2004-2014 triAGENS GmbH, Cologne, Germany
///
/// Licensed under the Apache License, Version 2.0 (the "License");
/// you may not use this file except in compliance with the License.
/// You may obtain a copy of the License at
///
///     http://www.apache.org/licenses/LICENSE-2.0
///
/// Unless required by applicable law or agreed to in writing, software
/// distributed under the License is distributed on an "AS IS" BASIS,
/// WITHOUT WARRANTIES OR CONDITIONS OF ANY KIND, either express or implied.
/// See the License for the specific language governing permissions and
/// limitations under the License.
///
/// Copyright holder is ArangoDB GmbH, Cologne, Germany
///
/// @author Max Neunhoeffer
/// @author Jan Steemann
////////////////////////////////////////////////////////////////////////////////

#include "ClusterInfo.h"

#include "Basics/ConditionLocker.h"
#include "Basics/Exceptions.h"
#include "Basics/MutexLocker.h"
#include "Basics/StringUtils.h"
#include "Basics/VelocyPackHelper.h"
#include "Basics/WriteLocker.h"
#include "Basics/hashes.h"
#include "Cluster/ClusterHelpers.h"
#include "Cluster/ServerState.h"
#include "Logger/Logger.h"
#include "Random/RandomGenerator.h"
#include "Rest/HttpResponse.h"
#include "RestServer/DatabaseFeature.h"
#include "StorageEngine/PhysicalCollection.h"
#include "Utils/Events.h"
#include "VocBase/LogicalCollection.h"
#include "VocBase/LogicalView.h"

#ifdef USE_ENTERPRISE
#include "Enterprise/VocBase/SmartVertexCollection.h"
#include "Enterprise/VocBase/VirtualCollection.h"
#endif

#include <velocypack/Builder.h>
#include <velocypack/Collection.h>
#include <velocypack/Iterator.h>
#include <velocypack/Slice.h>
#include <velocypack/velocypack-aliases.h>

namespace {

// identical code to RecursiveWriteLocker in vocbase.cpp except for type
template<typename T>
class RecursiveMutexLocker {
 public:
  RecursiveMutexLocker(
      T& mutex,
      std::atomic<std::thread::id>& owner,
      arangodb::basics::LockerType type,
      bool acquire,
      char const* file,
      int line
  ): _locker(&mutex, type, false, file, line), _owner(owner), _update(noop) {
    if (acquire) {
      lock();
    }
  }

  ~RecursiveMutexLocker() {
    unlock();
  }

  bool isLocked() {
    return _locker.isLocked();
  }

  void lock() {
    // recursive locking of the same instance is not yet supported (create a new instance instead)
    TRI_ASSERT(_update != owned);

    if (std::this_thread::get_id() != _owner.load()) { // not recursive
      _locker.lock();
      _owner.store(std::this_thread::get_id());
      _update = owned;
    }
  }

  void unlock() {
    _update(*this);
  }

 private:
  arangodb::basics::MutexLocker<T> _locker;
  std::atomic<std::thread::id>& _owner;
  void (*_update)(RecursiveMutexLocker& locker);

  static void noop(RecursiveMutexLocker&) {}
  static void owned(RecursiveMutexLocker& locker) {
    static std::thread::id unowned;
    locker._owner.store(unowned);
    locker._locker.unlock();
    locker._update = noop;
  }
};

#define NAME__(name, line) name ## line
#define NAME_EXPANDER__(name, line) NAME__(name, line)
#define NAME(name) NAME_EXPANDER__(name, __LINE__)
#define RECURSIVE_MUTEX_LOCKER_NAMED(name, lock, owner, acquire) RecursiveMutexLocker<typename std::decay<decltype (lock)>::type> name(lock, owner, arangodb::basics::LockerType::BLOCKING, acquire, __FILE__, __LINE__)
#define RECURSIVE_MUTEX_LOCKER(lock, owner) RECURSIVE_MUTEX_LOCKER_NAMED(NAME(RecursiveLocker), lock, owner, true)

}

#ifdef _WIN32
// turn off warnings about too long type name for debug symbols blabla in MSVC
// only...
#pragma warning(disable : 4503)
#endif

using namespace arangodb;

static std::unique_ptr<ClusterInfo> _instance;

////////////////////////////////////////////////////////////////////////////////
/// @brief a local helper to report errors and messages
////////////////////////////////////////////////////////////////////////////////

static inline int setErrormsg(int ourerrno, std::string& errorMsg) {
  errorMsg = TRI_errno_string(ourerrno);
  return ourerrno;
}

////////////////////////////////////////////////////////////////////////////////
/// @brief check whether the JSON returns an error
////////////////////////////////////////////////////////////////////////////////

static inline bool hasError(VPackSlice const& slice) {
  return arangodb::basics::VelocyPackHelper::getBooleanValue(slice, "error",
                                                             false);
}

////////////////////////////////////////////////////////////////////////////////
/// @brief extract the error message from a JSON
////////////////////////////////////////////////////////////////////////////////

static std::string extractErrorMessage(std::string const& shardId,
                                       VPackSlice const& slice) {
  std::string msg = " shardID:" + shardId + ": ";

  // add error message text
  msg += arangodb::basics::VelocyPackHelper::getStringValue(slice,
                                                            "errorMessage", "");

  // add error number
  if (slice.hasKey(StaticStrings::ErrorNum)) {
    VPackSlice const errorNum = slice.get(StaticStrings::ErrorNum);
    if (errorNum.isNumber()) {
      msg += " (errNum=" + arangodb::basics::StringUtils::itoa(
                               errorNum.getNumericValue<uint32_t>()) +
             ")";
    }
  }

  return msg;
}

////////////////////////////////////////////////////////////////////////////////
/// @brief creates an empty collection info object
////////////////////////////////////////////////////////////////////////////////

CollectionInfoCurrent::CollectionInfoCurrent(uint64_t currentVersion)
  : _currentVersion(currentVersion) {}

////////////////////////////////////////////////////////////////////////////////
/// @brief destroys a collection info object
////////////////////////////////////////////////////////////////////////////////

CollectionInfoCurrent::~CollectionInfoCurrent() {}

////////////////////////////////////////////////////////////////////////////////
/// @brief create the clusterinfo instance
////////////////////////////////////////////////////////////////////////////////

void ClusterInfo::createInstance(
    AgencyCallbackRegistry* agencyCallbackRegistry) {
  _instance.reset(new ClusterInfo(agencyCallbackRegistry));
}

////////////////////////////////////////////////////////////////////////////////
/// @brief returns an instance of the cluster info class
////////////////////////////////////////////////////////////////////////////////

ClusterInfo* ClusterInfo::instance() { return _instance.get(); }

////////////////////////////////////////////////////////////////////////////////
/// @brief creates a cluster info object
////////////////////////////////////////////////////////////////////////////////

ClusterInfo::ClusterInfo(AgencyCallbackRegistry* agencyCallbackRegistry)
    : _agency(),
      _agencyCallbackRegistry(agencyCallbackRegistry),
      _planVersion(0),
      _currentVersion(0),
      _planLoader(std::thread::id()),
      _uniqid() {
  _uniqid._currentValue = 1ULL;
  _uniqid._upperValue = 0ULL;

  // Actual loading into caches is postponed until necessary
}

////////////////////////////////////////////////////////////////////////////////
/// @brief destroys a cluster info object
////////////////////////////////////////////////////////////////////////////////

ClusterInfo::~ClusterInfo() {}

////////////////////////////////////////////////////////////////////////////////
/// @brief cleanup method which frees cluster-internal shared ptrs on shutdown
////////////////////////////////////////////////////////////////////////////////

void ClusterInfo::cleanup() {
  ClusterInfo* theInstance = instance();
  if (theInstance == nullptr) {
    return;
  }

  MUTEX_LOCKER(mutexLocker, theInstance->_planProt.mutex);

  TRI_ASSERT(theInstance->_newPlannedViews.empty()); // only non-empty during loadPlan()
  theInstance->_plannedViews.clear();
  theInstance->_plannedCollections.clear();
  theInstance->_shards.clear();
  theInstance->_shardKeys.clear();
  theInstance->_shardIds.clear();
  theInstance->_currentCollections.clear();
}

////////////////////////////////////////////////////////////////////////////////
/// @brief increase the uniqid value. if it exceeds the upper bound, fetch a
/// new upper bound value from the agency
////////////////////////////////////////////////////////////////////////////////

uint64_t ClusterInfo::uniqid(uint64_t count) {
  while (true) {
    uint64_t oldValue;
    {
      // The quick path, we have enough in our private reserve:
      MUTEX_LOCKER(mutexLocker, _idLock);

      if (_uniqid._currentValue + count - 1 <= _uniqid._upperValue) {
        uint64_t result = _uniqid._currentValue;
        _uniqid._currentValue += count;

        return result;
      }
      oldValue = _uniqid._currentValue;
    }

    // We need to fetch from the agency

    uint64_t fetch = count;

    if (fetch < MinIdsPerBatch) {
      fetch = MinIdsPerBatch;
    }

    uint64_t result = _agency.uniqid(fetch, 0.0);

    {
      MUTEX_LOCKER(mutexLocker, _idLock);

      if (oldValue == _uniqid._currentValue) {
        _uniqid._currentValue = result + count;
        _uniqid._upperValue = result + fetch - 1;

        return result;
      }
      // If we get here, somebody else tried succeeded in doing the same,
      // so we just try again.
    }
  }
}

////////////////////////////////////////////////////////////////////////////////
/// @brief flush the caches (used for testing)
////////////////////////////////////////////////////////////////////////////////

void ClusterInfo::flush() {
  loadServers();
  loadCurrentDBServers();
  loadCurrentCoordinators();
  loadCurrentMappings();
  loadPlan();
  loadCurrent();
}

////////////////////////////////////////////////////////////////////////////////
/// @brief ask whether a cluster database exists
////////////////////////////////////////////////////////////////////////////////

bool ClusterInfo::doesDatabaseExist(DatabaseID const& databaseID, bool reload) {
  int tries = 0;

  if (reload || !_planProt.isValid || !_currentProt.isValid ||
      !_DBServersProt.isValid) {
    loadPlan();
    loadCurrent();
    loadCurrentDBServers();
    ++tries;  // no need to reload if the database is not found
  }

  // From now on we know that all data has been valid once, so no need
  // to check the isValid flags again under the lock.

  while (true) {
    {
      size_t expectedSize;
      {
        READ_LOCKER(readLocker, _DBServersProt.lock);
        expectedSize = _DBServers.size();
      }

      // look up database by name:

      READ_LOCKER(readLocker, _planProt.lock);
      // _plannedDatabases is a map-type<DatabaseID, VPackSlice>
      auto it = _plannedDatabases.find(databaseID);

      if (it != _plannedDatabases.end()) {
        // found the database in Plan
        READ_LOCKER(readLocker, _currentProt.lock);
        // _currentDatabases is
        //     a map-type<DatabaseID, a map-type<ServerID, VPackSlice>>
        auto it2 = _currentDatabases.find(databaseID);

        if (it2 != _currentDatabases.end()) {
          // found the database in Current

          return ((*it2).second.size() >= expectedSize);
        }
      }
    }

    if (++tries >= 2) {
      break;
    }

    loadPlan();
    loadCurrent();
    loadCurrentDBServers();
  }

  return false;
}

////////////////////////////////////////////////////////////////////////////////
/// @brief get list of databases in the cluster
////////////////////////////////////////////////////////////////////////////////

std::vector<DatabaseID> ClusterInfo::databases(bool reload) {
  std::vector<DatabaseID> result;

  if (_clusterId.empty()) {
    loadClusterId();
  }

  if (reload || !_planProt.isValid || !_currentProt.isValid ||
      !_DBServersProt.isValid) {
    loadPlan();
    loadCurrent();
    loadCurrentDBServers();
  }

  // From now on we know that all data has been valid once, so no need
  // to check the isValid flags again under the lock.

  size_t expectedSize;
  {
    READ_LOCKER(readLocker, _DBServersProt.lock);
    expectedSize = _DBServers.size();
  }

  {
    READ_LOCKER(readLockerPlanned, _planProt.lock);
    READ_LOCKER(readLockerCurrent, _currentProt.lock);
    // _plannedDatabases is a map-type<DatabaseID, VPackSlice>
    auto it = _plannedDatabases.begin();

    while (it != _plannedDatabases.end()) {
      // _currentDatabases is:
      //   a map-type<DatabaseID, a map-type<ServerID, VPackSlice>>
      auto it2 = _currentDatabases.find((*it).first);

      if (it2 != _currentDatabases.end()) {
        if ((*it2).second.size() >= expectedSize) {
          result.push_back((*it).first);
        }
      }

      ++it;
    }
  }
  return result;
}


/// @brief Load cluster ID
void ClusterInfo::loadClusterId() {

  // Contact agency for /<prefix>/Cluster
  AgencyCommResult result = _agency.getValues("Cluster");

  // Parse
  if (result.successful()) {
    VPackSlice slice = result.slice()[0].get(
      std::vector<std::string>({AgencyCommManager::path(), "Cluster"}));
    if(slice.isString()) {
      _clusterId = slice.copyString();
    }
  }
}


////////////////////////////////////////////////////////////////////////////////
/// @brief (re-)load the information about our plan
/// Usually one does not have to call this directly.
////////////////////////////////////////////////////////////////////////////////
//
static std::string const prefixPlan = "Plan";

void ClusterInfo::loadPlan() {
  DatabaseFeature* databaseFeature =
      application_features::ApplicationServer::getFeature<DatabaseFeature>(
          "Database");
  ++_planProt.wantedVersion;  // Indicate that after *NOW* somebody has to
                              // reread from the agency!
  MUTEX_LOCKER(mutexLocker, _planProt.mutex);  // only one may work at a time

  // For ArangoSearch views we need to get access to immediately created views
  // in order to allow links to be created correctly.
  // For the scenario above, we track such views in '_newPlannedViews' member
  // which is supposed to be empty before and after 'ClusterInfo::loadPlan()' execution.
  // In addition, we do the following "trick" to provide access to '_newPlannedViews'
  // from outside 'ClusterInfo': in case if 'ClusterInfo::getView' has been called
  // from within 'ClusterInfo::loadPlan', we redirect caller to search view in
  // '_newPlannedViews' member instead of '_plannedViews'

  // set plan loader
  TRI_ASSERT(_newPlannedViews.empty());
  _planLoader = std::this_thread::get_id();

  // ensure we'll eventually reset plan loader
  auto resetLoader = scopeGuard([this](){
    _planLoader = std::thread::id();
    _newPlannedViews.clear();
  });

  uint64_t storedVersion = _planProt.wantedVersion;  // this is the version
                                                     // we will set in the end

  LOG_TOPIC(TRACE, Logger::CLUSTER) << "loadPlan: wantedVersion="
    << storedVersion << ", doneVersion=" << _planProt.doneVersion;
  if (_planProt.doneVersion == storedVersion) {
    // Somebody else did, what we intended to do, so just return
    return;
  }

  // Now contact the agency:
  AgencyCommResult result = _agency.getValues(prefixPlan);

  if (result.successful()) {
    VPackSlice slice = result.slice()[0].get(
        std::vector<std::string>({AgencyCommManager::path(), "Plan"}));
    auto planBuilder = std::make_shared<VPackBuilder>();
    planBuilder->add(slice);

    VPackSlice planSlice = planBuilder->slice();

    if (planSlice.isObject()) {
      uint64_t newPlanVersion = 0;
      VPackSlice planVersionSlice = planSlice.get("Version");
      if (planVersionSlice.isNumber()) {
        try {
          newPlanVersion = planVersionSlice.getNumber<uint64_t>();
        } catch (...) {
        }
      }
      LOG_TOPIC(TRACE, Logger::CLUSTER) << "loadPlan: newPlanVersion="
        << newPlanVersion;
      if (newPlanVersion == 0) {
        LOG_TOPIC(WARN, Logger::CLUSTER)
          << "Attention: /arango/Plan/Version in the agency is not set or not "
             "a positive number.";
      }
      {
        READ_LOCKER(guard, _planProt.lock);
        if (_planProt.isValid && newPlanVersion <= _planVersion) {
          LOG_TOPIC(DEBUG, Logger::CLUSTER)
            << "We already know this or a later version, do not update. "
            << "newPlanVersion=" << newPlanVersion << " _planVersion="
            << _planVersion;
          return;
        }
      }
      decltype(_plannedDatabases) newDatabases;
      decltype(_plannedCollections) newCollections; // map<string /*database id*/
                                                    //    ,map<string /*collection id*/
                                                    //        ,shared_ptr<LogicalCollection>
                                                    //        >
                                                    //    >
      decltype(_shards) newShards;
      decltype(_shardServers) newShardServers;
      decltype(_shardKeys) newShardKeys;

      bool swapDatabases = false;
      bool swapCollections = false;
      bool swapViews = false;

      VPackSlice databasesSlice;
      databasesSlice = planSlice.get("Databases");
      if (databasesSlice.isObject()) {
        for (auto const& database : VPackObjectIterator(databasesSlice)) {
          std::string const& name = database.key.copyString();

          newDatabases.insert(std::make_pair(name, database.value));
        }
        swapDatabases = true;
      }

      // Ensure views are being created BEFORE collections to allow
      // links find them
      // Immediate children of "Views" are database names, then ids
      // of views, then one JSON object with the description:

      // "Plan":{"Views": {
      //  "_system": {
      //    "654321": {
      //      "id": "654321",
      //      "name": "v",
      //      "collections": [
      //        <list of cluster-wide collection IDs of linked collections>
      //      ]
      //    },...
      //  },...
      //  }}

      // Now the same for views:
      databasesSlice = planSlice.get("Views"); // format above
      if (databasesSlice.isObject()) {
        for (auto const& databasePairSlice :
             VPackObjectIterator(databasesSlice)) {
          VPackSlice const& viewsSlice = databasePairSlice.value;
          if (!viewsSlice.isObject()) {
            continue;
          }
          std::string const databaseName = databasePairSlice.key.copyString();
          TRI_vocbase_t* vocbase = databaseFeature->lookupDatabase(databaseName);

          if (vocbase == nullptr) {
            // No database with this name found.
            // We have an invalid state here.
            continue;
          }

          for (auto const& viewPairSlice :
               VPackObjectIterator(viewsSlice)) {
            VPackSlice const& viewSlice = viewPairSlice.value;
            if (!viewSlice.isObject()) {
              continue;
            }

            std::string const viewId =
                viewPairSlice.key.copyString();

            try {
              LogicalView::ptr view;
              auto res = LogicalView::instantiate(
                view, *vocbase, viewPairSlice.value, newPlanVersion
              );

              if (!res.ok() || !view) {
                LOG_TOPIC(ERR, Logger::AGENCY)
                  << "Failed to create view '" << viewId
                  << "'. The view will be ignored for now and the invalid information "
                  "will be repaired. VelocyPack: "
                  << viewSlice.toJson();

                continue;
              }

              auto& views = _newPlannedViews[databaseName];

              // register with guid/id/name
              views.reserve(views.size() + 3);
              views[viewId] = view;
              views[view->name()] = view;
              views[view->guid()] = view;
            } catch (std::exception const& ex) {
              // The Plan contains invalid view information.
              // This should not happen in healthy situations.
              // If it happens in unhealthy situations the
              // cluster should not fail.
              LOG_TOPIC(ERR, Logger::AGENCY)
                << "Failed to load information for view '" << viewId
                << "': " << ex.what() << ". invalid information in Plan. The "
                "view  will be ignored for now and the invalid information "
                "will be repaired. VelocyPack: "
                << viewSlice.toJson();

              TRI_ASSERT(false);
            } catch (...) {
              // The Plan contains invalid view information.
              // This should not happen in healthy situations.
              // If it happens in unhealthy situations the
              // cluster should not fail.
              LOG_TOPIC(ERR, Logger::AGENCY)
                << "Failed to load information for view '" << viewId
                << ". invalid information in Plan. The view will "
                "be ignored for now and the invalid information will "
                "be repaired. VelocyPack: "
                << viewSlice.toJson();

              TRI_ASSERT(false);
            }
          }

          swapViews = true;
        }
      }

      // Immediate children of "Collections" are database names, then ids
      // of collections, then one JSON object with the description:

      // "Plan":{"Collections": {
      //  "_system": {
      //    "3010001": {
      //      "deleted": false,
      //      DO_COMPACT: true,
      //      "id": "3010001",
      //      INDEX_BUCKETS: 8,
      //      "indexes": [
      //        {
      //          "fields": [
      //            "_key"
      //          ],
      //          "id": "0",
      //          "sparse": false,
      //          "type": "primary",
      //          "unique": true
      //        }
      //      ],
      //      "isSmart": false,
      //      "isSystem": true,
      //      "isVolatile": false,
      //      JOURNAL_SIZE: 1048576,
      //      "keyOptions": {
      //        "allowUserKeys": true,
      //        "lastValue": 0,
      //        "type": "traditional"
      //      },
      //      "name": "_graphs",
      //      "numberOfSh ards": 1,
      //      "path": "",
      //      "replicationFactor": 2,
      //      "shardKeys": [
      //        "_key"
      //      ],
      //      "shards": {
      //        "s3010002": [
      //          "PRMR-bf44d6fe-e31c-4b09-a9bf-e2df6c627999",
      //          "PRMR-11a29830-5aca-454b-a2c3-dac3a08baca1"
      //        ]
      //      },
      //      "status": 3,
      //      "statusString": "loaded",
      //      "type": 2,
      //      StaticStrings::WaitForSyncString: false
      //    },...
      //  },...
      // }}

      databasesSlice = planSlice.get("Collections"); //format above
      if (databasesSlice.isObject()) {
        bool isCoordinator = ServerState::instance()->isCoordinator();
        for (auto const& databasePairSlice :
             VPackObjectIterator(databasesSlice)) {
          VPackSlice const& collectionsSlice = databasePairSlice.value;
          if (!collectionsSlice.isObject()) {
            continue;
          }
          DatabaseCollections databaseCollections;
          std::string const databaseName = databasePairSlice.key.copyString();
          TRI_vocbase_t* vocbase = databaseFeature->lookupDatabase(databaseName);

          if (vocbase == nullptr) {
            // No database with this name found.
            // We have an invalid state here.
            continue;
          }

          for (auto const& collectionPairSlice :
               VPackObjectIterator(collectionsSlice)) {
            
            VPackSlice const& collectionSlice = collectionPairSlice.value;
            if (!collectionSlice.isObject()) {
              continue;
            }

            // We'll remove indexes from plan for this collection, if still `isBuilding`
            VPackBuilder tmp;
            { VPackObjectBuilder o(&tmp);
              for (auto const& kvpair : VPackObjectIterator(collectionSlice)) {
                auto const& key = kvpair.key.copyString();
                auto const& val = kvpair.value;
                if (key != "indexes") {
                  tmp.add(key, val);
                } else {
                  tmp.add(VPackValue("indexes"));
                  VPackArrayBuilder a(&tmp);
                  for (auto const& index : VPackArrayIterator(val)) {
                    if (index.hasKey("isBuilding")) {
                      // This index is still being built
                      continue;
                    }
                    tmp.add(index);
                  }
                }
              }
            }
              
            auto const collectionId = collectionPairSlice.key.copyString();

            try {
              std::shared_ptr<LogicalCollection> newCollection;

            #if defined(USE_ENTERPRISE)
              VPackSlice isSmart = collectionSlice.get(StaticStrings::IsSmart);

              if (isSmart.isTrue()) {
                auto type =
                  collectionSlice.get(arangodb::StaticStrings::DataSourceType);

                if (type.isInteger() && type.getUInt() == TRI_COL_TYPE_EDGE) {
                  newCollection = std::make_shared<VirtualSmartEdgeCollection>(
                    *vocbase, collectionSlice, newPlanVersion
                  );
                } else {
                  newCollection = std::make_shared<SmartVertexCollection>(
                    *vocbase, collectionSlice, newPlanVersion
                  );
                }
              } else
            #endif
              {
                newCollection = std::make_shared<LogicalCollection>(
                  *vocbase, collectionSlice, true, newPlanVersion
                );
              }

              auto& collectionName = newCollection->name();

              if (isCoordinator) {
                // copying over index estimates from the old version of the collection
                // into the new one
                LOG_TOPIC(TRACE, Logger::CLUSTER) << "copying index estimates";
                // it is effectively safe to access _plannedCollections in read-only mode
                // here, as the only places that modify _plannedCollections are the shutdown
                // and this function itself, which is protected by a mutex
                auto it = _plannedCollections.find(databaseName);
                if (it != _plannedCollections.end()) {
                  auto it2 = (*it).second.find(collectionId);
                  if (it2 != (*it).second.end()) {
                    try {
                      auto estimates = (*it2).second->clusterIndexEstimates(false);
                      if (!estimates.empty()) {
                        // already have an estimate... now copy it over
                        newCollection->clusterIndexEstimates(std::move(estimates));
                      }
                    } catch (...) {
                      // may fail during unit tests with mocks
                    }
                  }
                }
              }
              // register with name as well as with id:
              databaseCollections.emplace(
                  std::make_pair(collectionName, newCollection));
              databaseCollections.emplace(
                  std::make_pair(collectionId, newCollection));

              auto shardKeys = std::make_shared<std::vector<std::string>>(
                  newCollection->shardKeys());
              newShardKeys.insert(make_pair(collectionId, shardKeys));

              auto shardIDs = newCollection->shardIds();
              auto shards = std::make_shared<std::vector<std::string>>();
              for (auto const& p : *shardIDs) {
                shards->push_back(p.first);
                newShardServers.emplace(p.first, p.second);
              }
              // Sort by the number in the shard ID ("s0000001" for example):
              std::sort(shards->begin(), shards->end(),
                        [](std::string const& a, std::string const& b) -> bool {
                          return std::strtol(a.c_str() + 1, nullptr, 10) <
                                 std::strtol(b.c_str() + 1, nullptr, 10);
                        });
              newShards.emplace(std::make_pair(collectionId, shards));

            } catch (std::exception const& ex) {
              // The plan contains invalid collection information.
              // This should not happen in healthy situations.
              // If it happens in unhealthy situations the
              // cluster should not fail.
              LOG_TOPIC(ERR, Logger::AGENCY)
                << "Failed to load information for collection '" << collectionId
                << "': " << ex.what() << ". invalid information in plan. The"
                "collection will be ignored for now and the invalid information"
                "will be repaired. VelocyPack: "
                << collectionSlice.toJson();

              TRI_ASSERT(false);
              continue;
            } catch (...) {
              // The plan contains invalid collection information.
              // This should not happen in healthy situations.
              // If it happens in unhealthy situations the
              // cluster should not fail.
              LOG_TOPIC(ERR, Logger::AGENCY)
                << "Failed to load information for collection '" << collectionId
                << ". invalid information in plan. The collection will "
                "be ignored for now and the invalid information will "
                "be repaired. VelocyPack: "
                << collectionSlice.toJson();

              TRI_ASSERT(false);
              continue;
            }
          }

          newCollections.emplace(
              std::make_pair(databaseName, databaseCollections));
          swapCollections = true;
        }
      }

      WRITE_LOCKER(writeLocker, _planProt.lock);
      _plan = planBuilder;
      _planVersion = newPlanVersion;
      if (swapDatabases) {
        _plannedDatabases.swap(newDatabases);
      }
      if (swapCollections) {
        _plannedCollections.swap(newCollections);
        _shards.swap(newShards);
        _shardKeys.swap(newShardKeys);
        _shardServers.swap(newShardServers);
      }
      if (swapViews) {
        _plannedViews.swap(_newPlannedViews);
      }
      _planProt.doneVersion = storedVersion;
      _planProt.isValid = true;
    } else {
      LOG_TOPIC(ERR, Logger::CLUSTER) << "\"Plan\" is not an object in agency";
    }
    return;
  }

  LOG_TOPIC(DEBUG, Logger::CLUSTER)
      << "Error while loading " << prefixPlan
      << " httpCode: " << result.httpCode()
      << " errorCode: " << result.errorCode()
      << " errorMessage: " << result.errorMessage()
      << " body: " << result.body();
}

////////////////////////////////////////////////////////////////////////////////
/// @brief (re-)load the information about current databases
/// Usually one does not have to call this directly.
////////////////////////////////////////////////////////////////////////////////

static std::string const prefixCurrent = "Current";

void ClusterInfo::loadCurrent() {
  ++_currentProt.wantedVersion;  // Indicate that after *NOW* somebody has to
                                 // reread from the agency!
  MUTEX_LOCKER(mutexLocker, _currentProt.mutex);  // only one may work at a time
  uint64_t storedVersion = _currentProt.wantedVersion;  // this is the version
  // we will set at the end
  if (_currentProt.doneVersion == storedVersion) {
    // Somebody else did, what we intended to do, so just return
    return;
  }

  // Now contact the agency:
  AgencyCommResult result = _agency.getValues(prefixCurrent);

  if (result.successful()) {
    velocypack::Slice slice = result.slice()[0].get(
        std::vector<std::string>({AgencyCommManager::path(), "Current"}));

    auto currentBuilder = std::make_shared<VPackBuilder>();
    currentBuilder->add(slice);

    VPackSlice currentSlice = currentBuilder->slice();

    if (currentSlice.isObject()) {
      uint64_t newCurrentVersion = 0;
      VPackSlice currentVersionSlice = currentSlice.get("Version");
      if (currentVersionSlice.isNumber()) {
        try {
          newCurrentVersion = currentVersionSlice.getNumber<uint64_t>();
        } catch (...) {
        }
      }
      if (newCurrentVersion == 0) {
        LOG_TOPIC(WARN, Logger::CLUSTER)
          << "Attention: /arango/Current/Version in the agency is not set or "
             "not a positive number.";
      }
      {
        READ_LOCKER(guard, _currentProt.lock);
        if (_currentProt.isValid && newCurrentVersion <= _currentVersion) {
          LOG_TOPIC(DEBUG, Logger::CLUSTER)
            << "We already know this or a later version, do not update. "
            << "newCurrentVersion=" << newCurrentVersion << " _currentVersion="
            << _currentVersion;
          return;
        }
      }

      decltype(_currentDatabases) newDatabases;
      decltype(_currentCollections) newCollections;
      decltype(_shardIds) newShardIds;

      bool swapDatabases = false;
      bool swapCollections = false;

      VPackSlice databasesSlice = currentSlice.get("Databases");
      if (databasesSlice.isObject()) {
        for (auto const& databaseSlicePair :
             VPackObjectIterator(databasesSlice)) {
          std::string const database = databaseSlicePair.key.copyString();

          if (!databaseSlicePair.value.isObject()) {
            continue;
          }

          std::unordered_map<ServerID, VPackSlice> serverList;
          for (auto const& serverSlicePair :
               VPackObjectIterator(databaseSlicePair.value)) {
            serverList.insert(std::make_pair(serverSlicePair.key.copyString(),
                                             serverSlicePair.value));
          }

          newDatabases.insert(std::make_pair(database, serverList));
        }
        swapDatabases = true;
      }

      databasesSlice = currentSlice.get("Collections");
      if (databasesSlice.isObject()) {
        for (auto const& databaseSlice : VPackObjectIterator(databasesSlice)) {
          std::string const databaseName = databaseSlice.key.copyString();

          DatabaseCollectionsCurrent databaseCollections;
          for (auto const& collectionSlice :
               VPackObjectIterator(databaseSlice.value)) {
            std::string const collectionName = collectionSlice.key.copyString();

            auto collectionDataCurrent =
                std::make_shared<CollectionInfoCurrent>(newCurrentVersion);
            for (auto const& shardSlice :
                 VPackObjectIterator(collectionSlice.value)) {
              std::string const shardID = shardSlice.key.copyString();
              collectionDataCurrent->add(shardID, shardSlice.value);

              // Note that we have only inserted the CollectionInfoCurrent under
              // the collection ID and not under the name! It is not possible
              // to query the current collection info by name. This is because
              // the correct place to hold the current name is in the plan.
              // Thus: Look there and get the collection ID from there. Then
              // ask about the current collection info.

              // Now take note of this shard and its responsible server:
              auto servers = std::make_shared<std::vector<ServerID>>(
                  collectionDataCurrent->servers(shardID));
              newShardIds.insert(make_pair(shardID, servers));
            }
            databaseCollections.insert(
                std::make_pair(collectionName, collectionDataCurrent));
          }
          newCollections.emplace(
              std::make_pair(databaseName, databaseCollections));
        }
        swapCollections = true;
      }

      // Now set the new value:
      WRITE_LOCKER(writeLocker, _currentProt.lock);
      _current = currentBuilder;
      _currentVersion = newCurrentVersion;
      if (swapDatabases) {
        _currentDatabases.swap(newDatabases);
      }
      if (swapCollections) {
        LOG_TOPIC(TRACE, Logger::CLUSTER)
            << "Have loaded new collections current cache!";
        _currentCollections.swap(newCollections);
        _shardIds.swap(newShardIds);
      }
      _currentProt.doneVersion = storedVersion;
      _currentProt.isValid = true;
    } else {
      LOG_TOPIC(ERR, Logger::CLUSTER) << "Current is not an object!";
    }

    return;
  }

  LOG_TOPIC(DEBUG, Logger::CLUSTER) << "Error while loading " << prefixCurrent
                                    << " httpCode: " << result.httpCode()
                                    << " errorCode: " << result.errorCode()
                                    << " errorMessage: " << result.errorMessage()
                                    << " body: " << result.body();
}

/// @brief ask about a collection
/// If it is not found in the cache, the cache is reloaded once
/// if the collection is not found afterwards, this method will throw an exception

std::shared_ptr<LogicalCollection> ClusterInfo::getCollection(
    DatabaseID const& databaseID, CollectionID const& collectionID) {
  int tries = 0;

  if (!_planProt.isValid) {
    loadPlan();
    ++tries;
  }

  while (true) {  // left by break
    {
      READ_LOCKER(readLocker, _planProt.lock);
      // look up database by id
      AllCollections::const_iterator it = _plannedCollections.find(databaseID);

      if (it != _plannedCollections.end()) {
        // look up collection by id (or by name)
        DatabaseCollections::const_iterator it2 =
            (*it).second.find(collectionID);

        if (it2 != (*it).second.end()) {
          return (*it2).second;
        }
      }
    }
    if (++tries >= 2) {
      break;
    }

    // must load collections outside the lock
    loadPlan();
  }
  THROW_ARANGO_EXCEPTION_MESSAGE(
      TRI_ERROR_ARANGO_DATA_SOURCE_NOT_FOUND,
      "Collection not found: " + collectionID + " in database " + databaseID);
}

////////////////////////////////////////////////////////////////////////////////
/// @brief ask about all collections
////////////////////////////////////////////////////////////////////////////////

std::vector<std::shared_ptr<LogicalCollection>> const
ClusterInfo::getCollections(DatabaseID const& databaseID) {
  std::vector<std::shared_ptr<LogicalCollection>> result;

  // always reload
  loadPlan();

  READ_LOCKER(readLocker, _planProt.lock);
  // look up database by id
  AllCollections::const_iterator it = _plannedCollections.find(databaseID);

  if (it == _plannedCollections.end()) {
    return result;
  }

  // iterate over all collections
  DatabaseCollections::const_iterator it2 = (*it).second.begin();
  while (it2 != (*it).second.end()) {
    char c = (*it2).first[0];

    if (c < '0' || c > '9') {
      // skip collections indexed by id
      result.push_back((*it2).second);

      
    }

    ++it2;
  }

  return result;
}

////////////////////////////////////////////////////////////////////////////////
/// @brief ask about a collection in current. This returns information about
/// all shards in the collection.
/// If it is not found in the cache, the cache is reloaded once.
////////////////////////////////////////////////////////////////////////////////

std::shared_ptr<CollectionInfoCurrent> ClusterInfo::getCollectionCurrent(
    DatabaseID const& databaseID, CollectionID const& collectionID) {
  int tries = 0;

  if (!_currentProt.isValid) {
    loadCurrent();
    ++tries;
  }

  while (true) {
    {
      READ_LOCKER(readLocker, _currentProt.lock);
      // look up database by id
      AllCollectionsCurrent::const_iterator it =
          _currentCollections.find(databaseID);

      if (it != _currentCollections.end()) {
        // look up collection by id
        DatabaseCollectionsCurrent::const_iterator it2 =
            (*it).second.find(collectionID);

        if (it2 != (*it).second.end()) {
          return (*it2).second;
        }
      }
    }

    if (++tries >= 2) {
      break;
    }

    // must load collections outside the lock
    loadCurrent();
  }

  return std::make_shared<CollectionInfoCurrent>(0);
}

//////////////////////////////////////////////////////////////////////////////
/// @brief ask about a view
/// If it is not found in the cache, the cache is reloaded once. The second
/// argument can be a view ID or a view name (both cluster-wide).
//////////////////////////////////////////////////////////////////////////////

std::shared_ptr<LogicalView> ClusterInfo::getView(
    DatabaseID const& databaseID,
    ViewID const& viewID
) {
  if (viewID.empty()) {
    return nullptr;
  }

  auto lookupView = [](
      AllViews const& dbs,
      DatabaseID const& databaseID,
      ViewID const& viewID
  ) noexcept -> std::shared_ptr<LogicalView> {
    // look up database by id
    auto const db = dbs.find(databaseID);

    if (db != dbs.end()) {
      // look up view by id (or by name)
      auto& views = db->second;
      auto const view = views.find(viewID);

      if (view != views.end()) {
        return view->second;
      }
    }

    return nullptr;
  };

  if (std::this_thread::get_id() == _planLoader) {
    // we're loading plan, lookup inside immediately created planned views
    // already protected by _planProt.mutex, don't need to lock there
    return lookupView(_newPlannedViews, databaseID, viewID);
  }

  int tries = 0;

  if (!_planProt.isValid) {
    loadPlan();
    ++tries;
  }

  while (true) {  // left by break
    {
      READ_LOCKER(readLocker, _planProt.lock);
      auto const view = lookupView(_plannedViews, databaseID, viewID);

      if (view) {
        return view;
      }
    }
    if (++tries >= 2) {
      break;
    }

    // must load plan outside the lock
    loadPlan();
  }

  LOG_TOPIC(DEBUG, Logger::CLUSTER)
    << "View not found: '" << viewID << "' in database '" << databaseID << "'";

  return nullptr;
}

std::shared_ptr<LogicalView> ClusterInfo::getViewCurrent(
    DatabaseID const& databaseID,
    ViewID const& viewID
) {
  if (viewID.empty()) {
    return nullptr;
  }

  static const auto lookupView = [](
      AllViews const& dbs,
      DatabaseID const& databaseID,
      ViewID const& viewID
  ) noexcept -> std::shared_ptr<LogicalView> {
    auto const db = dbs.find(databaseID); // look up database by id

    if (db != dbs.end()) {
      auto& views = db->second;
      auto const itr = views.find(viewID); // look up view by id (or by name)

      if (itr != views.end()) {
        return itr->second;
      }
    }

    return nullptr;
  };

  if (std::this_thread::get_id() == _planLoader) {
    return lookupView(_plannedViews, databaseID, viewID);
  }

  size_t planReloads = 0;

  if (!_planProt.isValid) {
    loadPlan(); // current Views are actually in Plan instead of Current
    ++planReloads;
  }

  for(;;) {
    {
      READ_LOCKER(readLocker, _planProt.lock);
      auto const view = lookupView(_plannedViews, databaseID, viewID);

      if (view) {
        return view;
      }
    }

    if (planReloads >= 2) {
      break;
    }

    loadPlan(); // current Views are actually in Plan instead of Current (must load plan outside the lock)
    ++planReloads;
  }

  LOG_TOPIC(INFO, Logger::CLUSTER)
    << "View not found: '" << viewID << "' in database '" << databaseID << "'";

  return nullptr;
}

//////////////////////////////////////////////////////////////////////////////
/// @brief ask about all views of a database
//////////////////////////////////////////////////////////////////////////////

std::vector<std::shared_ptr<LogicalView>> const ClusterInfo::getViews(
    DatabaseID const& databaseID) {
  std::vector<std::shared_ptr<LogicalView>> result;

  // always reload
  loadPlan();

  READ_LOCKER(readLocker, _planProt.lock);
  // look up database by id
  AllViews::const_iterator it = _plannedViews.find(databaseID);

  if (it == _plannedViews.end()) {
    return result;
  }

  // iterate over all collections
  DatabaseViews::const_iterator it2 = (*it).second.begin();
  while (it2 != it->second.end()) {
    char c = it2->first[0];
    if (c >= '0' && c <= '9') {
      // skip views indexed by name
      result.emplace_back(it2->second);
    }
    ++it2;
  }

  return result;
}

////////////////////////////////////////////////////////////////////////////////
/// @brief create database in coordinator, the return value is an ArangoDB
/// error code and the errorMsg is set accordingly. One possible error
/// is a timeout, a timeout of 0.0 means no timeout.
////////////////////////////////////////////////////////////////////////////////

int ClusterInfo::createDatabaseCoordinator(std::string const& name,
                                           VPackSlice const& slice,
                                           std::string& errorMsg,
                                           double timeout) {
  AgencyComm ac;
  AgencyCommResult res;

  double const realTimeout = getTimeout(timeout);
  double const endTime = TRI_microtime() + realTimeout;
  double const interval = getPollInterval();

  auto DBServers =
      std::make_shared<std::vector<ServerID>>(getCurrentDBServers());
  auto dbServerResult = std::make_shared<std::atomic<int>>(-1);
  std::shared_ptr<std::string> errMsg = std::make_shared<std::string>();

  std::function<bool(VPackSlice const& result)> dbServerChanged =
      [=](VPackSlice const& result) {
        size_t numDbServers = DBServers->size();
        if (result.isObject() && result.length() >= numDbServers) {
          // We use >= here since the number of DBservers could have increased
          // during the creation of the database and we might not yet have
          // the latest list. Thus there could be more reports than we know
          // servers.
          VPackObjectIterator dbs(result);

          std::string tmpMsg = "";
          bool tmpHaveError = false;

          for (VPackObjectIterator::ObjectPair dbserver : dbs) {
            VPackSlice slice = dbserver.value;
            if (arangodb::basics::VelocyPackHelper::getBooleanValue(
                  slice, "error", false)) {
              tmpHaveError = true;
              tmpMsg += " DBServer:" + dbserver.key.copyString() + ":";
              tmpMsg += arangodb::basics::VelocyPackHelper::getStringValue(
                  slice, StaticStrings::ErrorMessage, "");
              if (slice.hasKey(StaticStrings::ErrorNum)) {
                VPackSlice errorNum = slice.get(StaticStrings::ErrorNum);
                if (errorNum.isNumber()) {
                  tmpMsg += " (errorNum=";
                  tmpMsg += basics::StringUtils::itoa(
                      errorNum.getNumericValue<uint32_t>());
                  tmpMsg += ")";
                }
              }
            }
          }
          if (tmpHaveError) {
            *errMsg = "Error in creation of database:" + tmpMsg;
            dbServerResult->store(TRI_ERROR_CLUSTER_COULD_NOT_CREATE_DATABASE,
                                  std::memory_order_release);
            return true;
          }
          dbServerResult->store(setErrormsg(TRI_ERROR_NO_ERROR, *errMsg),
                                std::memory_order_release);
        }
        return true;
      };

  // ATTENTION: The following callback calls the above closure in a
  // different thread. Nevertheless, the closure accesses some of our
  // local variables. Therefore we have to protect all accesses to them
  // by a mutex. We use the mutex of the condition variable in the
  // AgencyCallback for this.
  auto agencyCallback = std::make_shared<AgencyCallback>(
      ac, "Current/Databases/" + name, dbServerChanged, true, false);
  _agencyCallbackRegistry->registerCallback(agencyCallback);
  auto cbGuard = scopeGuard([&] {
    _agencyCallbackRegistry->unregisterCallback(agencyCallback);
  });

  AgencyOperation newVal("Plan/Databases/" + name,
                         AgencyValueOperationType::SET, slice);
  AgencyOperation incrementVersion("Plan/Version",
                                   AgencySimpleOperationType::INCREMENT_OP);
  AgencyPrecondition precondition("Plan/Databases/" + name,
                                  AgencyPrecondition::Type::EMPTY, true);
  AgencyWriteTransaction trx({newVal, incrementVersion}, precondition);

  res = ac.sendTransactionWithFailover(trx, realTimeout);

  if (!res.successful()) {
    if (res._statusCode ==
        (int)arangodb::rest::ResponseCode::PRECONDITION_FAILED) {
      return setErrormsg(TRI_ERROR_ARANGO_DUPLICATE_NAME, errorMsg);
    }
    errorMsg = std::string("Failed to create database at ") +
      __FILE__ + ":" + std::to_string(__LINE__);
    return setErrormsg(TRI_ERROR_CLUSTER_COULD_NOT_CREATE_DATABASE_IN_PLAN,
                       errorMsg);
  }

  // Now update our own cache of planned databases:
  loadPlan();

  {
    CONDITION_LOCKER(locker, agencyCallback->_cv);

    int count = 0;  // this counts, when we have to reload the DBServers
    while (true) {
      if (++count >=
          static_cast<int>(getReloadServerListTimeout() / interval)) {
        // We update the list of DBServers every minute in case one of them
        // was taken away since we last looked. This also helps (slightly)
        // if a new DBServer was added. However, in this case we report
        // success a bit too early, which is not too bad.
        loadCurrentDBServers();
        *DBServers = getCurrentDBServers();
        count = 0;
      }

      int tmpRes = dbServerResult->load(std::memory_order_acquire);
      if (tmpRes >= 0) {
        cbGuard.fire(); // unregister cb before accessing errMsg
        errorMsg = *errMsg;
        loadCurrent();  // update our cache
        return tmpRes;
      }

      if (TRI_microtime() > endTime) {
        return setErrormsg(TRI_ERROR_CLUSTER_TIMEOUT, errorMsg);
      }

      agencyCallback->executeByCallbackOrTimeout(getReloadServerListTimeout() /
                                                 interval);
      if (!application_features::ApplicationServer::isRetryOK()) {
        return setErrormsg(TRI_ERROR_CLUSTER_TIMEOUT, errorMsg);
      }
    }
  }
}

////////////////////////////////////////////////////////////////////////////////
/// @brief drop database in coordinator, the return value is an ArangoDB
/// error code and the errorMsg is set accordingly. One possible error
/// is a timeout, a timeout of 0.0 means no timeout.
////////////////////////////////////////////////////////////////////////////////

int ClusterInfo::dropDatabaseCoordinator(std::string const& name,
                                         std::string& errorMsg,
                                         double timeout) {
  if (name == TRI_VOC_SYSTEM_DATABASE) {
    return TRI_ERROR_FORBIDDEN;
  }

  AgencyComm ac;

  double const realTimeout = getTimeout(timeout);
  double const endTime = TRI_microtime() + realTimeout;
  double const interval = getPollInterval();

  auto dbServerResult = std::make_shared<std::atomic<int>>(-1);
  std::function<bool(VPackSlice const& result)> dbServerChanged =
      [=](VPackSlice const& result) {
        if (result.isNone() || (result.isEmptyObject())) {
          dbServerResult->store(0, std::memory_order_release);
        }
        return true;
      };

  std::string where("Current/Databases/" + name);

  // ATTENTION: The following callback calls the above closure in a
  // different thread. Nevertheless, the closure accesses some of our
  // local variables. Therefore we have to protect all accesses to them
  // by a mutex. We use the mutex of the condition variable in the
  // AgencyCallback for this.
  auto agencyCallback =
      std::make_shared<AgencyCallback>(ac, where, dbServerChanged, true, false);
  _agencyCallbackRegistry->registerCallback(agencyCallback);
  TRI_DEFER(_agencyCallbackRegistry->unregisterCallback(agencyCallback));

  // Transact to agency
  AgencyOperation delPlanDatabases("Plan/Databases/" + name,
                                   AgencySimpleOperationType::DELETE_OP);
  AgencyOperation delPlanCollections("Plan/Collections/" + name,
                                     AgencySimpleOperationType::DELETE_OP);
  AgencyOperation incrementVersion("Plan/Version",
                                   AgencySimpleOperationType::INCREMENT_OP);
  AgencyPrecondition databaseExists("Plan/Databases/" + name,
                                    AgencyPrecondition::Type::EMPTY, false);
  AgencyWriteTransaction trans(
      {delPlanDatabases, delPlanCollections, incrementVersion}, databaseExists);

  AgencyCommResult res = ac.sendTransactionWithFailover(trans);
  if (!res.successful()) {
    if (res._statusCode ==
        (int)arangodb::rest::ResponseCode::PRECONDITION_FAILED) {
      return setErrormsg(TRI_ERROR_ARANGO_DATABASE_NOT_FOUND, errorMsg);
    }
    errorMsg = std::string("Failed to drop database at ") +
    __FILE__ + ":" + std::to_string(__LINE__);
    return setErrormsg(TRI_ERROR_CLUSTER_COULD_NOT_REMOVE_DATABASE_IN_PLAN, errorMsg);
  }

  // Load our own caches:
  loadPlan();

  // Now wait stuff in Current to disappear and thus be complete:
  {
    CONDITION_LOCKER(locker, agencyCallback->_cv);
    while (true) {
      if (dbServerResult->load(std::memory_order_acquire) >= 0) {
        res = ac.removeValues(where, true);
        if (res.successful()) {
          return setErrormsg(TRI_ERROR_NO_ERROR, errorMsg);
        }
        return setErrormsg(
            TRI_ERROR_CLUSTER_COULD_NOT_REMOVE_DATABASE_IN_CURRENT, errorMsg);
      }

      if (TRI_microtime() > endTime) {
        AgencyCommResult ag = ac.getValues("/");
        if (ag.successful()) {
          LOG_TOPIC(ERR, Logger::CLUSTER) << "Agency dump:\n"
                                          << ag.slice().toJson();
        } else {
          LOG_TOPIC(ERR, Logger::CLUSTER) << "Could not get agency dump!";
        }

        return setErrormsg(TRI_ERROR_CLUSTER_TIMEOUT, errorMsg);
      }

      agencyCallback->executeByCallbackOrTimeout(interval);
      if (!application_features::ApplicationServer::isRetryOK()) {
        return setErrormsg(TRI_ERROR_CLUSTER_TIMEOUT, errorMsg);
      }
    }
  }
}

////////////////////////////////////////////////////////////////////////////////
/// @brief create collection in coordinator, the return value is an ArangoDB
/// error code and the errorMsg is set accordingly. One possible error
/// is a timeout, a timeout of 0.0 means no timeout.
////////////////////////////////////////////////////////////////////////////////

int ClusterInfo::createCollectionCoordinator(std::string const& databaseName,
                                             std::string const& collectionID,
                                             uint64_t numberOfShards,
                                             uint64_t replicationFactor,
                                             bool waitForReplication,
                                             VPackSlice const& json,
                                             std::string& errorMsg,
                                             double timeout) {
  using arangodb::velocypack::Slice;

  AgencyComm ac;

  double const realTimeout = getTimeout(timeout);
  double const endTime = TRI_microtime() + realTimeout;
  double const interval = getPollInterval();

  auto const name = arangodb::basics::VelocyPackHelper::getStringValue(
    json, arangodb::StaticStrings::DataSourceName, StaticStrings::Empty
  );
  if (name.empty() || !json.isObject() || !json.get("shards").isObject()) {
    return TRI_ERROR_BAD_PARAMETER; // must not be empty
  }

  {
    // check if a collection with the same name is already planned
    loadPlan();
    READ_LOCKER(readLocker, _planProt.lock);
    {
      AllCollections::const_iterator it = _plannedCollections.find(databaseName);
      if (it != _plannedCollections.end()) {
        DatabaseCollections::const_iterator it2 = (*it).second.find(name);

        if (it2 != (*it).second.end()) {
          // collection already exists!
          events::CreateCollection(name, TRI_ERROR_ARANGO_DUPLICATE_NAME);
          return TRI_ERROR_ARANGO_DUPLICATE_NAME;
        }
      }
    } {
      // check against planned views as well
      AllViews::const_iterator it = _plannedViews.find(databaseName);
      if (it != _plannedViews.end()) {
        DatabaseViews::const_iterator it2 = (*it).second.find(name);

        if (it2 != (*it).second.end()) {
          // view already exists!
          events::CreateView(name, TRI_ERROR_ARANGO_DUPLICATE_NAME);
          return TRI_ERROR_ARANGO_DUPLICATE_NAME;
        }
      }
    }
  }

  // mop: why do these ask the agency instead of checking cluster info?
  if (!ac.exists("Plan/Databases/" + databaseName)) {
    events::CreateCollection(name, TRI_ERROR_ARANGO_DATABASE_NOT_FOUND);
    return setErrormsg(TRI_ERROR_ARANGO_DATABASE_NOT_FOUND, errorMsg);
  }

  if (ac.exists("Plan/Collections/" + databaseName + "/" + collectionID)) {
    events::CreateCollection(name, TRI_ERROR_CLUSTER_COLLECTION_ID_EXISTS);
    return setErrormsg(TRI_ERROR_CLUSTER_COLLECTION_ID_EXISTS, errorMsg);
  }

  // The following three are used for synchronization between the callback
  // closure and the main thread executing this function. Note that it can
  // happen that the callback is called only after we return from this
  // function!
  auto dbServerResult = std::make_shared<std::atomic<int>>(-1);
  auto errMsg = std::make_shared<std::string>();
  auto cacheMutex = std::make_shared<Mutex>();
  auto cacheMutexOwner = std::make_shared<std::atomic<std::thread::id>>();
  // current thread owning 'cacheMutex' write lock (workaround for non-recursive Mutex)

  std::function<bool(VPackSlice const& result)> dbServerChanged =
      [=](VPackSlice const& result) {
        RECURSIVE_MUTEX_LOCKER(*cacheMutex, *cacheMutexOwner);

        if (result.isObject() && result.length() == (size_t)numberOfShards) {
          std::string tmpError = "";
          for (auto const& p : VPackObjectIterator(result)) {
            if (arangodb::basics::VelocyPackHelper::getBooleanValue(
                    p.value, "error", false)) {
              tmpError += " shardID:" + p.key.copyString() + ":";
              tmpError += arangodb::basics::VelocyPackHelper::getStringValue(
                  p.value, "errorMessage", "");
              if (p.value.hasKey(StaticStrings::ErrorNum)) {
                VPackSlice const errorNum = p.value.get(StaticStrings::ErrorNum);
                if (errorNum.isNumber()) {
                  tmpError += " (errNum=";
                  tmpError += basics::StringUtils::itoa(
                      errorNum.getNumericValue<uint32_t>());
                  tmpError += ")";
                }
              }
            }

            // wait that all followers have created our new collection
            if (tmpError.empty() && waitForReplication) {

              std::vector<ServerID> plannedServers;
              {
                READ_LOCKER(readLocker, _planProt.lock);
                auto it = _shardServers.find(p.key.copyString());
                if (it != _shardServers.end()) {
                  plannedServers = (*it).second;
                } else {
                  LOG_TOPIC(ERR, Logger::CLUSTER)
                    << "Did not find shard in _shardServers: "
                    << p.key.copyString() << ". Maybe the collection is already dropped.";
                  *errMsg = "Error in creation of collection: " + p.key.copyString() + ". Collection already dropped. "
                  + __FILE__ + std::to_string(__LINE__);
                  dbServerResult->store(TRI_ERROR_CLUSTER_COULD_NOT_CREATE_COLLECTION, std::memory_order_release);
                  return true;
                }
              }
              if (plannedServers.empty()) {
                READ_LOCKER(readLocker, _planProt.lock);
                LOG_TOPIC(DEBUG, Logger::CLUSTER)
                  << "This should never have happened, Plan empty. Dumping _shards in Plan:";
                for (auto const& p : _shards) {
                  LOG_TOPIC(DEBUG, Logger::CLUSTER) << "Shard: "
                    << p.first;
                  for (auto const& q : *(p.second)) {
                    LOG_TOPIC(DEBUG, Logger::CLUSTER) << "  Server: " << q;
                  }
                }
                TRI_ASSERT(false);
              }
              std::vector<ServerID> currentServers;
              VPackSlice servers = p.value.get("servers");
              if (!servers.isArray()) {
                return true;
              }
              for (auto const& server: VPackArrayIterator(servers)) {
                if (!server.isString()) {
                  return true;
                }
                currentServers.push_back(server.copyString());
              }
              if (!ClusterHelpers::compareServerLists(plannedServers, currentServers)) {
                LOG_TOPIC(DEBUG, Logger::CLUSTER) << "Still waiting for all servers to ACK creation of " << name
                  << ". Planned: " << plannedServers << ", Current: " << currentServers;
                return true;
              }
            }
          }
          if (!tmpError.empty()) {
            *errMsg = "Error in creation of collection:" + tmpError + " "
                + __FILE__ + std::to_string(__LINE__);
            dbServerResult->store(TRI_ERROR_CLUSTER_COULD_NOT_CREATE_COLLECTION, std::memory_order_release);
          } else {
            dbServerResult->store(setErrormsg(TRI_ERROR_NO_ERROR, *errMsg), std::memory_order_release);
          }
        }
        return true;
      };

  // ATTENTION: The following callback calls the above closure in a
  // different thread. Nevertheless, the closure accesses some of our
  // local variables. Therefore we have to protect all accesses to them
  // by a mutex. We use the mutex of the condition variable in the
  // AgencyCallback for this.
  auto agencyCallback = std::make_shared<AgencyCallback>(
      ac, "Current/Collections/" + databaseName + "/" + collectionID,
      dbServerChanged, true, false);
  _agencyCallbackRegistry->registerCallback(agencyCallback);
  auto cbGuard = scopeGuard([&] {
    _agencyCallbackRegistry->unregisterCallback(agencyCallback);
  });

  std::vector<AgencyOperation> opers (
    { AgencyOperation("Plan/Collections/" + databaseName + "/" + collectionID,
                      AgencyValueOperationType::SET, json),
      AgencyOperation("Plan/Version", AgencySimpleOperationType::INCREMENT_OP)});

  std::vector<AgencyPrecondition> precs;

  std::shared_ptr<ShardMap> otherCidShardMap = nullptr;
  VPackSlice distSLSlice = json.get(StaticStrings::DistributeShardsLike);
  if (distSLSlice.isString()) {
    auto const otherCidString = distSLSlice.copyString();
    if (!otherCidString.empty()) {
      otherCidShardMap = getCollection(databaseName, otherCidString)->shardIds();
      // Any of the shards locked?
      for (auto const& shard : *otherCidShardMap) {
        precs.emplace_back(
          AgencyPrecondition("Supervision/Shards/" + shard.first,
                             AgencyPrecondition::Type::EMPTY, true));
      }
    }
  }

  AgencyWriteTransaction transaction(opers,precs);

  { // we hold this mutex from now on until we have updated our cache
    // using loadPlan, this is necessary for the callback closure to
    // see the new planned state for this collection. Otherwise it cannot
    // recognize completion of the create collection operation properly:
    RECURSIVE_MUTEX_LOCKER(*cacheMutex, *cacheMutexOwner);

    auto res = ac.sendTransactionWithFailover(transaction);

    // Only if not precondition failed
    if (!res.successful()) {
      if (res.httpCode() ==
          (int)arangodb::rest::ResponseCode::PRECONDITION_FAILED) {
        auto result = res.slice();
        AgencyCommResult ag = ac.getValues("/");

        if (result.isArray() && result.length() > 0) {
          if (result[0].isObject()) {
            auto tres = result[0];
            if (tres.hasKey(
                std::vector<std::string>(
                  {AgencyCommManager::path(), "Supervision"}))) {
              for (const auto& s :
                     VPackObjectIterator(
                       tres.get(
                         std::vector<std::string>(
                           {AgencyCommManager::path(), "Supervision","Shards"})))) {
                errorMsg += std::string("Shard ") + s.key.copyString();
                errorMsg += " of prototype collection is blocked by supervision job ";
                errorMsg += s.value.copyString();
              }
            }
            return TRI_ERROR_CLUSTER_COULD_NOT_CREATE_COLLECTION_IN_PLAN;
          }
        }

        if (ag.successful()) {
          LOG_TOPIC(ERR, Logger::CLUSTER) << "Agency dump:\n"
                                          << ag.slice().toJson();
        } else {
          LOG_TOPIC(ERR, Logger::CLUSTER) << "Could not get agency dump!";
        }
      } else {
        errorMsg += std::string("file: ") + __FILE__ +
                    " line: " + std::to_string(__LINE__);
        errorMsg += " HTTP code: " + std::to_string(res.httpCode());
        errorMsg += " error message: " + res.errorMessage();
        errorMsg += " error details: " + res.errorDetails();
        errorMsg += " body: " + res.body();
        events::CreateCollection(
          name, TRI_ERROR_CLUSTER_COULD_NOT_CREATE_COLLECTION_IN_PLAN);
        return TRI_ERROR_CLUSTER_COULD_NOT_CREATE_COLLECTION_IN_PLAN;
      }
    }

    // Update our cache:
    loadPlan();
  }

  bool isSmart = false;
  VPackSlice smartSlice = json.get(StaticStrings::IsSmart);
  if (smartSlice.isBool() && smartSlice.getBool()) {
    isSmart = true;
  }

  if (numberOfShards == 0 || isSmart) {
    loadCurrent();
    events::CreateCollection(name, TRI_ERROR_NO_ERROR);
    return TRI_ERROR_NO_ERROR;
  }

  {
    CONDITION_LOCKER(locker, agencyCallback->_cv);

    while (true) {

      int tmpRes = dbServerResult->load(std::memory_order_acquire);
      if (tmpRes >= 0) {
        cbGuard.fire(); // unregister cb before accessing errMsg
        errorMsg = *errMsg;
        loadCurrent();
        events::CreateCollection(name, *dbServerResult);
        return tmpRes;
      }

      if (TRI_microtime() > endTime) {
        LOG_TOPIC(ERR, Logger::CLUSTER)
            << "Timeout in _create collection"
            << ": database: " << databaseName << ", collId:" << collectionID
            << "\njson: " << json.toString()
            << "\ntransaction sent to agency: " << transaction.toJson();
        AgencyCommResult ag = ac.getValues("");
        if (ag.successful()) {
          LOG_TOPIC(ERR, Logger::CLUSTER) << "Agency dump:\n"
                                          << ag.slice().toJson();
        } else {
          LOG_TOPIC(ERR, Logger::CLUSTER) << "Could not get agency dump!";
        }

        // Now we ought to remove the collection again in the Plan:
        AgencyOperation removeCollection(
            "Plan/Collections/" + databaseName + "/" + collectionID,
            AgencySimpleOperationType::DELETE_OP);
        AgencyOperation increaseVersion("Plan/Version",
                                        AgencySimpleOperationType::INCREMENT_OP);
        AgencyWriteTransaction transaction;

        transaction.operations.push_back(removeCollection);
        transaction.operations.push_back(increaseVersion);

        // This is a best effort, in the worst case the collection stays:
        ac.sendTransactionWithFailover(transaction);

        events::CreateCollection(name, TRI_ERROR_CLUSTER_TIMEOUT);
        return setErrormsg(TRI_ERROR_CLUSTER_TIMEOUT, errorMsg);
      }

      if (application_features::ApplicationServer::isStopping()) {
        events::CreateCollection(name, TRI_ERROR_SHUTTING_DOWN);
        return setErrormsg(TRI_ERROR_SHUTTING_DOWN, errorMsg);
      }

      agencyCallback->executeByCallbackOrTimeout(interval);
      if (!application_features::ApplicationServer::isRetryOK()) {
        return setErrormsg(TRI_ERROR_CLUSTER_TIMEOUT, errorMsg);
      }
    }
  }
}

////////////////////////////////////////////////////////////////////////////////
/// @brief drop collection in coordinator, the return value is an ArangoDB
/// error code and the errorMsg is set accordingly. One possible error
/// is a timeout, a timeout of 0.0 means no timeout.
////////////////////////////////////////////////////////////////////////////////

int ClusterInfo::dropCollectionCoordinator(
  std::string const& dbName, std::string const& collectionID,
  std::string& errorMsg, double timeout) {
  if (dbName.empty() || (dbName[0] > '0' && dbName[0] < '9')) {
    return setErrormsg(TRI_ERROR_ARANGO_DATABASE_NAME_INVALID, errorMsg);
  }

  AgencyComm ac;
  AgencyCommResult res;

  // First check that no other collection has a distributeShardsLike
  // entry pointing to us:
  auto coll = getCollection(dbName, collectionID);
  auto colls = getCollections(dbName); // reloads plan
  std::vector<std::string> clones;
  for (std::shared_ptr<LogicalCollection> const& p : colls) {
    if (p->distributeShardsLike() == coll->name() ||
        p->distributeShardsLike() == collectionID) {
      clones.push_back(p->name());
    }
  }

  if (!clones.empty()){
    errorMsg += "Collection must not be dropped while it is a sharding "
      "prototype for collection(s)";
    for (auto const& i : clones) {
        errorMsg +=  std::string(" ") + i;
    }
    errorMsg += ".";
    return TRI_ERROR_CLUSTER_MUST_NOT_DROP_COLL_OTHER_DISTRIBUTESHARDSLIKE;
  }

  double const realTimeout = getTimeout(timeout);
  double const endTime = TRI_microtime() + realTimeout;
  double const interval = getPollInterval();

  auto dbServerResult = std::make_shared<std::atomic<int>>(-1);
  auto errMsg = std::make_shared<std::string>();

  std::function<bool(VPackSlice const& result)> dbServerChanged =
      [=](VPackSlice const& result) {
        if (result.isNone() || (result.isObject() && result.length() == 0)) {
          *dbServerResult = setErrormsg(TRI_ERROR_NO_ERROR, *errMsg);
        }
        return true;
      };

  // monitor the entry for the collection
  std::string const where = "Current/Collections/" + dbName + "/" + collectionID;

  // ATTENTION: The following callback calls the above closure in a
  // different thread. Nevertheless, the closure accesses some of our
  // local variables. Therefore we have to protect all accesses to them
  // by a mutex. We use the mutex of the condition variable in the
  // AgencyCallback for this.
  auto agencyCallback =
      std::make_shared<AgencyCallback>(ac, where, dbServerChanged, true, false);
  _agencyCallbackRegistry->registerCallback(agencyCallback);
  TRI_DEFER(_agencyCallbackRegistry->unregisterCallback(agencyCallback));

  size_t numberOfShards = 0;
  res = ac.getValues("Plan/Collections/" + dbName + "/" + collectionID + "/shards");

  if (res.successful()) {
    velocypack::Slice shards = res.slice()[0].get(std::vector<std::string>(
        {AgencyCommManager::path(), "Plan", "Collections", dbName,
         collectionID, "shards"}));
    if (shards.isObject()) {
      numberOfShards = shards.length();
    } else {
      LOG_TOPIC(ERR, Logger::CLUSTER)
        << "Missing shards information on dropping " << dbName << "/"
        << collectionID;
      return TRI_ERROR_ARANGO_DATABASE_NOT_FOUND;
    }
  }

  // Transact to agency
  AgencyOperation delPlanCollection(
      "Plan/Collections/" + dbName + "/" + collectionID,
      AgencySimpleOperationType::DELETE_OP);
  AgencyOperation incrementVersion("Plan/Version",
                                   AgencySimpleOperationType::INCREMENT_OP);
  AgencyPrecondition precondition = AgencyPrecondition(
      "Plan/Databases/" + dbName, AgencyPrecondition::Type::EMPTY, false);
  AgencyWriteTransaction trans({delPlanCollection, incrementVersion},
                               precondition);
  res = ac.sendTransactionWithFailover(trans);

  if (!res.successful()) {
    AgencyCommResult ag = ac.getValues("");
    if (ag.successful()) {
      LOG_TOPIC(ERR, Logger::CLUSTER) << "Agency dump:\n"
                                      << ag.slice().toJson();
    } else {
      LOG_TOPIC(ERR, Logger::CLUSTER) << "Could not get agency dump!";
    }
  }

  // Update our own cache:
  loadPlan();

  if (numberOfShards == 0) {
    loadCurrent();
    events::DropCollection(collectionID, TRI_ERROR_NO_ERROR);
    return TRI_ERROR_NO_ERROR;
  }

  {
    CONDITION_LOCKER(locker, agencyCallback->_cv);

    while (true) {
      errorMsg = *errMsg;

      if (*dbServerResult >= 0) {
        // ...remove the entire directory for the collection
        ac.removeValues(
            "Current/Collections/" + dbName + "/" + collectionID, true);
        loadCurrent();
        events::DropCollection(collectionID, *dbServerResult);
        return *dbServerResult;
      }

      if (TRI_microtime() > endTime) {
        LOG_TOPIC(ERR, Logger::CLUSTER)
            << "Timeout in _drop collection (" << realTimeout << ")"
            << ": database: " << dbName << ", collId:" << collectionID
            << "\ntransaction sent to agency: " << trans.toJson();
        AgencyCommResult ag = ac.getValues("");
        if (ag.successful()) {
          LOG_TOPIC(ERR, Logger::CLUSTER) << "Agency dump:\n"
                                          << ag.slice().toJson();
        } else {
          LOG_TOPIC(ERR, Logger::CLUSTER) << "Could not get agency dump!";
        }
        events::DropCollection(collectionID, TRI_ERROR_CLUSTER_TIMEOUT);
        return setErrormsg(TRI_ERROR_CLUSTER_TIMEOUT, errorMsg);
      }

      agencyCallback->executeByCallbackOrTimeout(interval);
      if (!application_features::ApplicationServer::isRetryOK()) {
        return setErrormsg(TRI_ERROR_CLUSTER_TIMEOUT, errorMsg);
      }
    }
  }
}

////////////////////////////////////////////////////////////////////////////////
/// @brief set collection properties in coordinator
////////////////////////////////////////////////////////////////////////////////

Result ClusterInfo::setCollectionPropertiesCoordinator(
    std::string const& databaseName, std::string const& collectionID,
    LogicalCollection const* info) {
  AgencyComm ac;
  AgencyCommResult res;

  AgencyPrecondition databaseExists("Plan/Databases/" + databaseName,
                                    AgencyPrecondition::Type::EMPTY, false);
  AgencyOperation incrementVersion("Plan/Version",
                                   AgencySimpleOperationType::INCREMENT_OP);

  res = ac.getValues("Plan/Collections/" + databaseName + "/" + collectionID);

  if (!res.successful()) {
    return Result(TRI_ERROR_ARANGO_DATA_SOURCE_NOT_FOUND);
  }

  velocypack::Slice collection = res.slice()[0].get(
      std::vector<std::string>({AgencyCommManager::path(), "Plan",
                                "Collections", databaseName, collectionID}));

  if (!collection.isObject()) {
    return Result(TRI_ERROR_ARANGO_DATA_SOURCE_NOT_FOUND);
  }

  VPackBuilder temp;
  temp.openObject();
  temp.add(StaticStrings::WaitForSyncString, VPackValue(info->waitForSync()));
  temp.add("replicationFactor", VPackValue(info->replicationFactor()));
  info->getPhysical()->getPropertiesVPack(temp);
  temp.close();

  VPackBuilder builder = VPackCollection::merge(collection, temp.slice(), true);

  res.clear();

  AgencyOperation setColl(
      "Plan/Collections/" + databaseName + "/" + collectionID,
      AgencyValueOperationType::SET, builder.slice());

  AgencyWriteTransaction trans({setColl, incrementVersion}, databaseExists);

  res = ac.sendTransactionWithFailover(trans);

  if (res.successful()) {
    loadPlan();
    return Result();
  }

  return Result(TRI_ERROR_CLUSTER_AGENCY_COMMUNICATION_FAILED, res.errorMessage());
}

////////////////////////////////////////////////////////////////////////////////
/// @brief create view in coordinator, the return value is an ArangoDB
/// error code and the errorMsg is set accordingly. One possible error
/// is a timeout, a timeout of 0.0 means no timeout.
////////////////////////////////////////////////////////////////////////////////

int ClusterInfo::createViewCoordinator(
    std::string const& databaseName,
    std::string const& viewID,
    VPackSlice json,
    std::string& errorMsg
) {
  // FIXME TODO is this check required?
  auto const typeSlice = json.get(arangodb::StaticStrings::DataSourceType);

  if (!typeSlice.isString()) {
    return TRI_ERROR_BAD_PARAMETER;
  }

  auto const name = basics::VelocyPackHelper::getStringValue(
    json, arangodb::StaticStrings::DataSourceName, StaticStrings::Empty
  );

  if (name.empty()) {
    return TRI_ERROR_BAD_PARAMETER; // must not be empty
  }

  {
    // check if a view with the same name is already planned
    loadPlan();
    READ_LOCKER(readLocker, _planProt.lock);
    {
      AllViews::const_iterator it = _plannedViews.find(databaseName);
      if (it != _plannedViews.end()) {
        DatabaseViews::const_iterator it2 = (*it).second.find(name);

        if (it2 != (*it).second.end()) {
          // view already exists!
          events::CreateView(name, TRI_ERROR_ARANGO_DUPLICATE_NAME);
          return TRI_ERROR_ARANGO_DUPLICATE_NAME;
        }
      }
    } {
      // check against planned collections as well
      AllCollections::const_iterator it = _plannedCollections.find(databaseName);
      if (it != _plannedCollections.end()) {
        DatabaseCollections::const_iterator it2 = (*it).second.find(name);

        if (it2 != (*it).second.end()) {
          // collection already exists!
          events::CreateCollection(name, TRI_ERROR_ARANGO_DUPLICATE_NAME);
          return TRI_ERROR_ARANGO_DUPLICATE_NAME;
        }
      }
    }
  }

  AgencyComm ac;

  // mop: why do these ask the agency instead of checking cluster info?
  if (!ac.exists("Plan/Databases/" + databaseName)) {
    events::CreateView(name, TRI_ERROR_ARANGO_DATABASE_NOT_FOUND);
    return setErrormsg(TRI_ERROR_ARANGO_DATABASE_NOT_FOUND, errorMsg);
  }

  if (ac.exists("Plan/Views/" + databaseName + "/" + viewID)) {
    events::CreateView(name, TRI_ERROR_CLUSTER_VIEW_ID_EXISTS);
    return setErrormsg(TRI_ERROR_CLUSTER_VIEW_ID_EXISTS, errorMsg);
  }

  AgencyWriteTransaction const transaction{
    // operations
    {
      { "Plan/Views/" + databaseName + "/" + viewID, AgencyValueOperationType::SET, json },
      { "Plan/Version", AgencySimpleOperationType::INCREMENT_OP }
    },
    // preconditions
    {
      { "Plan/Views/" + databaseName + "/" + viewID, AgencyPrecondition::Type::EMPTY, true }
    }
  };

  auto const res = ac.sendTransactionWithFailover(transaction);

  // Only if not precondition failed
  if (!res.successful()) {
    if (res.httpCode() ==
        (int)arangodb::rest::ResponseCode::PRECONDITION_FAILED) {
      errorMsg += std::string("Precondition that view ") + name + " with ID "
        + viewID + " does not yet exist failed. Cannot create view.";

      // Dump agency plan:
      auto const ag = ac.getValues("/");

      if (ag.successful()) {
        LOG_TOPIC(ERR, Logger::CLUSTER) << "Agency dump:\n"
                                        << ag.slice().toJson();
      } else {
        LOG_TOPIC(ERR, Logger::CLUSTER) << "Could not get agency dump!";
      }

      return TRI_ERROR_CLUSTER_COULD_NOT_CREATE_VIEW_IN_PLAN;
    } else {
      errorMsg += std::string("file: ") + __FILE__ +
                  " line: " + std::to_string(__LINE__);
      errorMsg += " HTTP code: " + std::to_string(res.httpCode());
      errorMsg += " error message: " + res.errorMessage();
      errorMsg += " error details: " + res.errorDetails();
      errorMsg += " body: " + res.body();
      events::CreateView(name, TRI_ERROR_CLUSTER_COULD_NOT_CREATE_VIEW_IN_PLAN);
      return TRI_ERROR_CLUSTER_COULD_NOT_CREATE_VIEW_IN_PLAN;
    }
  }

  // Update our cache:
  loadPlan();

  return TRI_ERROR_NO_ERROR;
}

////////////////////////////////////////////////////////////////////////////////
/// @brief drop view in coordinator, the return value is an ArangoDB
/// error code and the errorMsg is set accordingly.
////////////////////////////////////////////////////////////////////////////////

int ClusterInfo::dropViewCoordinator(
    std::string const& databaseName,
    std::string const& viewID,
    std::string& errorMsg
) {
  // Transact to agency
  AgencyWriteTransaction const trans{
    // operations
    {
      { "Plan/Views/" + databaseName + "/" + viewID, AgencySimpleOperationType::DELETE_OP },
      { "Plan/Version", AgencySimpleOperationType::INCREMENT_OP }
    },
    // preconditions
    {
      { "Plan/Databases/" + databaseName, AgencyPrecondition::Type::EMPTY, false },
      { "Plan/Views/" + databaseName + "/" + viewID, AgencyPrecondition::Type::EMPTY, false }
    }
  };

  AgencyComm ac;
  auto const res = ac.sendTransactionWithFailover(trans);

  // Update our own cache
  loadPlan();

  int errorCode = TRI_ERROR_NO_ERROR;

  if (!res.successful()) {
    if (res.errorCode() == int(arangodb::ResponseCode::PRECONDITION_FAILED)) {
      errorMsg += "Precondition that view  with ID ";
      errorMsg += viewID;
      errorMsg += " already exist failed. Cannot create view.";

      // Dump agency plan:
      auto const ag = ac.getValues("/");

      if (ag.successful()) {
        LOG_TOPIC(ERR, Logger::CLUSTER)
          << "Agency dump:\n"  << ag.slice().toJson();
      } else {
        LOG_TOPIC(ERR, Logger::CLUSTER)
          << "Could not get agency dump!";
      }
    } else {
      errorMsg += std::string("file: ") + __FILE__ +
                  " line: " + std::to_string(__LINE__);
      errorMsg += " HTTP code: " + std::to_string(res.httpCode());
      errorMsg += " error message: " + res.errorMessage();
      errorMsg += " error details: " + res.errorDetails();
      errorMsg += " body: " + res.body();
    }

    errorCode = TRI_ERROR_CLUSTER_COULD_NOT_REMOVE_COLLECTION_IN_PLAN; // FIXME COULD_NOT_REMOVE_VIEW_IN_PLAN
  }

  events::DropView(viewID, errorCode);
  return errorCode;
}

////////////////////////////////////////////////////////////////////////////////
/// @brief set view properties in coordinator
////////////////////////////////////////////////////////////////////////////////

Result ClusterInfo::setViewPropertiesCoordinator(
    std::string const& databaseName,
    std::string const& viewID,
    VPackSlice const& json
) {
  AgencyComm ac;

  auto res = ac.getValues("Plan/Views/" + databaseName + "/" + viewID);

  if (!res.successful()) {
    return { TRI_ERROR_ARANGO_DATA_SOURCE_NOT_FOUND };
  }

  auto const view = res.slice()[0].get<std::string>(
    { AgencyCommManager::path(), "Plan", "Views", databaseName, viewID }
  );

  if (!view.isObject()) {
    auto const ag = ac.getValues("");

    if (ag.successful()) {
      LOG_TOPIC(ERR, Logger::CLUSTER) << "Agency dump:\n"
                                      << ag.slice().toJson();
    } else {
      LOG_TOPIC(ERR, Logger::CLUSTER) << "Could not get agency dump!";
    }

    return { TRI_ERROR_ARANGO_DATA_SOURCE_NOT_FOUND };
  }

  res.clear();

  AgencyWriteTransaction const trans{
    // operations
    {
      { "Plan/Views/" + databaseName + "/" + viewID, AgencyValueOperationType::SET, json },
      { "Plan/Version", AgencySimpleOperationType::INCREMENT_OP }
    },
    // preconditions
    { "Plan/Databases/" + databaseName, AgencyPrecondition::Type::EMPTY, false }
  };

  res = ac.sendTransactionWithFailover(trans);

  if (!res.successful()) {
    return {
      TRI_ERROR_CLUSTER_AGENCY_COMMUNICATION_FAILED,
      res.errorMessage()
    };
  }

  loadPlan();
  return {};
}

////////////////////////////////////////////////////////////////////////////////
/// @brief set collection status in coordinator
////////////////////////////////////////////////////////////////////////////////

Result ClusterInfo::setCollectionStatusCoordinator(
    std::string const& databaseName, std::string const& collectionID,
    TRI_vocbase_col_status_e status) {
  AgencyComm ac;
  AgencyCommResult res;

  AgencyPrecondition databaseExists("Plan/Databases/" + databaseName,
                                    AgencyPrecondition::Type::EMPTY, false);

  res = ac.getValues("Plan/Collections/" + databaseName + "/" + collectionID);

  if (!res.successful()) {
    return Result(TRI_ERROR_ARANGO_DATA_SOURCE_NOT_FOUND);
  }

  VPackSlice col = res.slice()[0].get(
      std::vector<std::string>({AgencyCommManager::path(), "Plan",
                                "Collections", databaseName, collectionID}));

  if (!col.isObject()) {
    return Result(TRI_ERROR_ARANGO_DATA_SOURCE_NOT_FOUND);
  }

  TRI_vocbase_col_status_e old = static_cast<TRI_vocbase_col_status_e>(
      arangodb::basics::VelocyPackHelper::getNumericValue<int>(
          col, "status", static_cast<int>(TRI_VOC_COL_STATUS_CORRUPTED)));

  if (old == status) {
    // no status change
    return Result();
  }

  VPackBuilder builder;
  try {
    VPackObjectBuilder b(&builder);
    for (auto const& entry : VPackObjectIterator(col)) {
      std::string key = entry.key.copyString();
      if (key != "status") {
        builder.add(key, entry.value);
      }
    }
    builder.add("status", VPackValue(status));
  } catch (...) {
    return Result(TRI_ERROR_OUT_OF_MEMORY);
  }
  res.clear();

  AgencyOperation setColl(
      "Plan/Collections/" + databaseName + "/" + collectionID,
      AgencyValueOperationType::SET, builder.slice());
  AgencyOperation incrementVersion(
      "Plan/Version", AgencySimpleOperationType::INCREMENT_OP);

  AgencyWriteTransaction trans({setColl, incrementVersion}, databaseExists);

  res = ac.sendTransactionWithFailover(trans);

  if (res.successful()) {
    loadPlan();
    return Result();
  }

  return Result(TRI_ERROR_CLUSTER_AGENCY_COMMUNICATION_FAILED, res.errorMessage());
}

////////////////////////////////////////////////////////////////////////////////
/// @brief ensure an index in coordinator.
////////////////////////////////////////////////////////////////////////////////

int ClusterInfo::ensureIndexCoordinator(
    std::string const& databaseName, std::string const& collectionID,
    VPackSlice const& slice, bool create,
    VPackBuilder& resultBuilder, std::string& errorMsg, double timeout) {

  // check index id
  uint64_t iid = 0;

  VPackSlice const idSlice = slice.get(StaticStrings::IndexId);
  if (idSlice.isString()) {
    // use predefined index id
    iid = arangodb::basics::StringUtils::uint64(idSlice.copyString());
  }
  if (iid == 0) {
    // no id set, create a new one!
    iid = uniqid();
  }
  std::string const idString = arangodb::basics::StringUtils::itoa(iid);

  int errorCode;
  try {
    auto start = std::chrono::steady_clock::now();
    // Keep trying for 2 minutes, if it's preconditions, which are stopping us
    do {
      resultBuilder.clear();
      errorCode = ensureIndexCoordinatorWithoutRollback(
        databaseName, collectionID, idString, slice, create,
        resultBuilder, errorMsg, timeout);
      
      if (errorCode == TRI_ERROR_NO_ERROR) {
        return errorCode; // done
      } else if (errorCode == TRI_ERROR_HTTP_PRECONDITION_FAILED) {
        auto diff = std::chrono::steady_clock::now() - start;
        if (diff < std::chrono::seconds(120)) {
          uint32_t wt = RandomGenerator::interval(static_cast<uint32_t>(5000));
          std::this_thread::sleep_for(std::chrono::steady_clock::duration(wt));
          continue;
        }
      }
      break;
    } while(true);
  } catch (basics::Exception const& ex) {
    errorCode = ex.code();
  } catch (...) {
    errorCode = TRI_ERROR_INTERNAL;
  }
<<<<<<< HEAD

  std::shared_ptr<LogicalCollection> c;
  // Index is created in current, let's remove 'building' key so that
  // it is ready for use.
  if (!slice.get(
        arangodb::StaticStrings::IndexType).isEqualString("arangosearch")) {
    if (errorCode == TRI_ERROR_NO_ERROR) {
    
      loadPlan();
      // find index in plan
      VPackBuilder newPlanIndexes;
      VPackBuilder oldPlanIndexes;
      bool found = false;

      c = getCollection(databaseName, collectionID);
      c->getIndexesVPack(oldPlanIndexes, Index::makeFlags(Index::Serialize::Basics));
      VPackSlice const planIndexes = oldPlanIndexes.slice();

      // Go through all indexes in collection, 
      if (planIndexes.isArray()) {
        VPackArrayBuilder a(&newPlanIndexes); 
        for (auto const& index : VPackArrayIterator(planIndexes)) {
          auto idPlan = index.get("id");
          TRI_ASSERT(resultBuilder.slice().hasKey("id"));
          auto idResult = resultBuilder.slice().get("id");
          if (idPlan == idResult) {
            
            found = true;
            VPackObjectBuilder o(&newPlanIndexes);
            for (auto const& i : VPackObjectIterator(index)) {
              auto const& key = i.key.copyString();
              if (key != "isBuilding") {
                newPlanIndexes.add(i.key.copyString(), i.value);
              }
            }
          } else {
            newPlanIndexes.add(index);
          }
        }
      }
      if (!found) {
        // index has vanished from plan? not good.
        LOG_TOPIC(ERR, Logger::CLUSTER) << "index has disappeared from plan!";
        return TRI_ERROR_INTERNAL;
      }

      std::string const indexPath =
        "Plan/Collections/" + databaseName + "/" + collectionID + "/indexes";
      AgencyWriteTransaction trx(
        std::vector<AgencyOperation>
        { AgencyOperation(
            indexPath, AgencyValueOperationType::SET, newPlanIndexes.slice()),
            AgencyOperation("Plan/Version", AgencySimpleOperationType::INCREMENT_OP)},
        std::vector<AgencyPrecondition>
        { AgencyPrecondition(
            indexPath, AgencyPrecondition::Type::VALUE, planIndexes) });
      AgencyCommResult update = _agency.sendTransactionWithFailover(trx, 0.0);

      if (update.successful()) {
        loadPlan();
        return errorCode;
      }
    
    }
  }
  
  if (errorCode == TRI_ERROR_NO_ERROR ||
      application_features::ApplicationServer::isStopping()) {
=======
  
  if (application_features::ApplicationServer::isStopping()) {
    return errorCode;
  }
  
  if (errorCode == TRI_ERROR_HTTP_PRECONDITION_FAILED) { // nothing to rollback
    AgencyComm ac;
    AgencyCommResult ag = ac.getValues("/");
    if (ag.successful()) {
      LOG_TOPIC(ERR, Logger::CLUSTER) << "Agency dump:\n" << ag.slice().toJson();
    } else {
      LOG_TOPIC(ERR, Logger::CLUSTER) << "Could not get agency dump!";
    }
>>>>>>> 2befce94
    return errorCode;
  }

  std::shared_ptr<VPackBuilder> planValue;
  std::shared_ptr<VPackBuilder> oldPlanIndexes;

  size_t tries = 0;
  do {
    loadPlan();
    // find index in plan
    planValue = nullptr;
    oldPlanIndexes.reset(new VPackBuilder());

    c = getCollection(databaseName, collectionID);
    c->getIndexesVPack(*(oldPlanIndexes.get()), Index::makeFlags(Index::Serialize::Basics));
    VPackSlice const planIndexes = oldPlanIndexes->slice();

    if (planIndexes.isArray()) {
      for (auto const& index : VPackArrayIterator(planIndexes)) {
        auto idPlanSlice = index.get(StaticStrings::IndexId);
        if (idPlanSlice.isString() && idPlanSlice.isEqualString(idString)) {
          planValue.reset(new VPackBuilder());
          planValue->add(index);
          break;
        }
      }
    }

    if (planValue == nullptr) {
      // hmm :S both empty :S did somebody else clean up? :S
      // should not happen?
      return errorCode;
    }

    std::string const planIndexesKey = "Plan/Collections/" + databaseName + "/" + collectionID + "/indexes";
    std::vector<AgencyOperation> operations;
    std::vector<AgencyPrecondition> preconditions;
    if (planValue) {
      AgencyOperation planEraser(planIndexesKey, AgencyValueOperationType::ERASE, planValue->slice());
      TRI_ASSERT(oldPlanIndexes);
      AgencyPrecondition planPrecondition(planIndexesKey, AgencyPrecondition::Type::VALUE, oldPlanIndexes->slice());
      operations.push_back(planEraser);
      operations.push_back(AgencyOperation("Plan/Version", AgencySimpleOperationType::INCREMENT_OP));
      preconditions.push_back(planPrecondition);
    }

    AgencyWriteTransaction trx(operations, preconditions);
    AgencyCommResult eraseResult = _agency.sendTransactionWithFailover(trx, 0.0);

    if (eraseResult.successful()) {
      loadPlan();
      return errorCode;
    }
    std::chrono::duration<size_t, std::milli> waitTime(10);
    std::this_thread::sleep_for(waitTime);
  } while (++tries < 5);
<<<<<<< HEAD
  LOG_TOPIC(ERR, Logger::CLUSTER) << "Couldn't roll back index creation of " << idString << ". Database: " << databaseName << ", Collection " << collectionID;
=======

  LOG_TOPIC(ERR, Logger::CLUSTER) << "Couldn't roll back index creation of "
    << idString << ". Database: " << databaseName << ", Collection " << collectionID;
>>>>>>> 2befce94
  return errorCode;
}

int ClusterInfo::ensureIndexCoordinatorWithoutRollback(
    std::string const& databaseName, std::string const& collectionID,
    std::string const& idString, VPackSlice const& slice, bool create,
    VPackBuilder& resultBuilder, std::string& errorMsg, double timeout) {
  AgencyComm ac;

  double const realTimeout = getTimeout(timeout);
  double const endTime = TRI_microtime() + realTimeout;
  double const interval = getPollInterval();

  TRI_ASSERT(resultBuilder.isEmpty());

  std::string const planCollKey =
      "Plan/Collections/" + databaseName + "/" + collectionID;
  std::string const planIndexesKey = planCollKey + "/indexes";

  AgencyCommResult previous = ac.getValues(planCollKey);
  if (!previous.successful()) {
    return TRI_ERROR_CLUSTER_READING_PLAN_AGENCY;
  }

  velocypack::Slice collection = previous.slice()[0].get(
      std::vector<std::string>({AgencyCommManager::path(), "Plan",
                                "Collections", databaseName, collectionID}));

  if (!collection.isObject()) {
    return setErrormsg(TRI_ERROR_ARANGO_DATA_SOURCE_NOT_FOUND, errorMsg);
  }
<<<<<<< HEAD

  loadPlan();
  // It is possible that between the fetching of the planned collections
  // and the write lock we acquire below something has changed. Therefore
  // we first get the previous value and then do a compare and swap operation.

  auto numberOfShardsMutex = std::make_shared<Mutex>();
  auto numberOfShards = std::make_shared<int>(0);
  auto resBuilder = std::make_shared<VPackBuilder>();
  auto type = slice.get(arangodb::StaticStrings::IndexType);
  VPackBuilder collectionBuilder;

  {
    std::shared_ptr<LogicalCollection> c =
        getCollection(databaseName, collectionID);
    std::shared_ptr<VPackBuilder> tmp = std::make_shared<VPackBuilder>();
    c->getIndexesVPack(*(tmp.get()), Index::makeFlags(Index::Serialize::Basics));
    {
      MUTEX_LOCKER(guard, *numberOfShardsMutex);
      *numberOfShards = static_cast<int>(c->numberOfShards());
    }
    VPackSlice const indexes = tmp->slice();

    if (indexes.isArray()) {
      auto type = slice.get(arangodb::StaticStrings::IndexType);

      if (!type.isString()) {
        return setErrormsg(TRI_ERROR_INTERNAL, errorMsg);
      }

      for (auto const& other : VPackArrayIterator(indexes)) {
        if (arangodb::basics::VelocyPackHelper::compare(
              type, other.get(arangodb::StaticStrings::IndexType), false
            ) != 0) {
          // compare index types first. they must match
          continue;
        }
        TRI_ASSERT(other.isObject());

        bool isSame = compare(slice, other);

        if (isSame) {
          // found an existing index...
          {
            // Copy over all elements in slice.
            VPackObjectBuilder b(resBuilder.get());
            for (auto const& entry : VPackObjectIterator(other)) {
              resBuilder->add(entry.key.copyString(), entry.value);
            }
            resBuilder->add("isNewlyCreated", VPackValue(false));
          }
          resultBuilder = *resBuilder;
          return setErrormsg(TRI_ERROR_NO_ERROR, errorMsg);
=======
  
  const size_t numberOfShards = basics::VelocyPackHelper::readNumericValue<size_t>(
                                        collection, StaticStrings::NumberOfShards, 1);
  VPackSlice indexes = collection.get("indexes");
  if (indexes.isArray()) {
    auto type = slice.get(arangodb::StaticStrings::IndexType);
    if (!type.isString()) {
      return setErrormsg(TRI_ERROR_INTERNAL, errorMsg);
    }
    
    for (auto const& other : VPackArrayIterator(indexes)) {
      TRI_ASSERT(other.isObject());
      if (true == arangodb::Index::Compare(slice, other)) {
        { // found an existing index...
          // Copy over all elements in slice.
          VPackObjectBuilder b(&resultBuilder);
          resultBuilder.add(VPackObjectIterator(other));
          resultBuilder.add("isNewlyCreated", VPackValue(false));
>>>>>>> 2befce94
        }
        return setErrormsg(TRI_ERROR_NO_ERROR, errorMsg);
      }
    }
  }
<<<<<<< HEAD

  try {
    VPackObjectBuilder b(newBuilder.get());
    // Create a new collection VPack with the new Index
    for (auto const& entry : VPackObjectIterator(collectionSlice)) {
      TRI_ASSERT(entry.key.isString());
      std::string key = entry.key.copyString();

      if (key == "indexes") {
        TRI_ASSERT(entry.value.isArray());
        newBuilder->add(key, VPackValue(VPackValueType::Array));
        // Copy over all indexes known so far
        for (auto const& idx : VPackArrayIterator(entry.value)) {
          newBuilder->add(idx);
        }
        {
          VPackObjectBuilder ob(newBuilder.get());
          // Add the new index ignoring "id"
          for (auto const& e : VPackObjectIterator(slice)) {
            TRI_ASSERT(e.key.isString());
            std::string tmpkey = e.key.copyString();
            if (tmpkey != "id") {
              newBuilder->add(tmpkey, e.value);
            }
          }
          // Adding this key to show to outside world that the index
          // creation is going on
          if (!type.isEqualString("arangosearch")) {
            newBuilder->add("isBuilding", VPackValue(true));
          }
          newBuilder->add("id", VPackValue(idString));
        }
        newBuilder->close();  // the array
      } else {
        // Plain copy everything else
        newBuilder->add(key, entry.value);
      }
    }
  } catch (...) {
    return setErrormsg(TRI_ERROR_OUT_OF_MEMORY, errorMsg);
=======
  
  // no existing index found.
  if (!create) {
    TRI_ASSERT(resultBuilder.isEmpty());
    return setErrormsg(TRI_ERROR_NO_ERROR, errorMsg);
>>>>>>> 2befce94
  }

  // will contain the error number and message
  auto dbServerResult = std::make_shared<std::atomic<int>>(-1);
  std::shared_ptr<std::string> errMsg = std::make_shared<std::string>();

  std::function<bool(VPackSlice const& result)> dbServerChanged = [=](
      VPackSlice const& result) {

    if (!result.isObject() || result.length() != numberOfShards) {
      return true;
    }

    size_t found = 0;
    for (auto const& shard : VPackObjectIterator(result)) {
      VPackSlice const slice = shard.value;
      if (slice.hasKey("indexes")) {
        VPackSlice const indexes = slice.get("indexes");
        if (!indexes.isArray()) {
          break; // no list, so our index is not present. we can abort searching
        }

        for (auto const& v : VPackArrayIterator(indexes)) {
          VPackSlice const k = v.get(StaticStrings::IndexId);
          if (!k.isString() || idString != k.copyString()) {
            continue; // this is not our index
          }
          
          // check for errors
          if (hasError(v)) {
            std::string errorMsg =
                extractErrorMessage(shard.key.copyString(), v);
            errorMsg = "Error during index creation: " + errorMsg;
            // Returns the specific error number if set, or the general
            // error otherwise
            int errNum = arangodb::basics::VelocyPackHelper::readNumericValue<int>(
                           v, StaticStrings::ErrorNum, TRI_ERROR_ARANGO_INDEX_CREATION_FAILED);
            dbServerResult->store(errNum, std::memory_order_release);
            return true;
          }

          found++; // found our index
          break;
        }
      }
    }

    if (found == (size_t)numberOfShards) {
      dbServerResult->store(setErrormsg(TRI_ERROR_NO_ERROR, *errMsg), std::memory_order_release);
      return true;
    }
    
    return true;
  };

  VPackBuilder newIndexBuilder;
  {
    VPackObjectBuilder ob(&newIndexBuilder);
    // Add the new index ignoring "id"
    for (auto const& e : VPackObjectIterator(slice)) {
      TRI_ASSERT(e.key.isString());
      if (!e.key.isEqualString(StaticStrings::IndexId)) {
        ob->add(e.key);
        ob->add(e.value);
      }
    }
    ob->add(StaticStrings::IndexId, VPackValue(idString));
  }
  
  // ATTENTION: The following callback calls the above closure in a
  // different thread. Nevertheless, the closure accesses some of our
  // local variables. Therefore we have to protect all accesses to them
  // by a mutex. We use the mutex of the condition variable in the
  // AgencyCallback for this.
  std::string where =
    "Current/Collections/" + databaseName + "/" + collectionID;

  auto agencyCallback =
      std::make_shared<AgencyCallback>(ac, where, dbServerChanged, true, false);
  _agencyCallbackRegistry->registerCallback(agencyCallback);
  auto cbGuard = scopeGuard([&] {
    _agencyCallbackRegistry->unregisterCallback(agencyCallback);
  });

  AgencyOperation newValue(planIndexesKey, AgencyValueOperationType::PUSH,
                           newIndexBuilder.slice());
  AgencyOperation incrementVersion("Plan/Version",
                                   AgencySimpleOperationType::INCREMENT_OP);
  AgencyPrecondition oldValue(planCollKey, AgencyPrecondition::Type::VALUE, collection);
  AgencyWriteTransaction trx({newValue, incrementVersion}, oldValue);

  AgencyCommResult result = ac.sendTransactionWithFailover(trx, 0.0);

  if (!result.successful()) {
    if (result.httpCode() ==
        (int)arangodb::rest::ResponseCode::PRECONDITION_FAILED) {
      return TRI_ERROR_HTTP_PRECONDITION_FAILED;
    } else {
      errorMsg += " Failed to execute ";
      errorMsg += trx.toJson();
      errorMsg += " ResultCode: " + std::to_string(result.errorCode()) + " ";
      errorMsg += " HttpCode: " + std::to_string(result.httpCode()) + " ";
      errorMsg += std::string(__FILE__) + ":" + std::to_string(__LINE__);
    }
    return TRI_ERROR_CLUSTER_COULD_NOT_CREATE_INDEX_IN_PLAN;
  }

  loadPlan();

  if (numberOfShards == 0) { // smart "dummy" collection has no shards
    TRI_ASSERT(collection.get(StaticStrings::IsSmart).getBool());
    loadCurrent();
    return TRI_ERROR_NO_ERROR;
  }

  {
    CONDITION_LOCKER(locker, agencyCallback->_cv);

    while (!application_features::ApplicationServer::isStopping()) {
      int tmpRes = dbServerResult->load(std::memory_order_acquire);
      if (tmpRes >= 0) {
        cbGuard.fire(); // unregister cb before accessing errMsg
        loadCurrent();
        if (tmpRes == TRI_ERROR_NO_ERROR) {
          // Copy over all elements in slice.
          VPackObjectBuilder b(&resultBuilder);
          resultBuilder.add(VPackObjectIterator(newIndexBuilder.slice()));
          resultBuilder.add("isNewlyCreated", VPackValue(true));
        }
        errorMsg = *errMsg;
        return tmpRes;
      }

      if (TRI_microtime() > endTime) {
        return setErrormsg(TRI_ERROR_CLUSTER_TIMEOUT, errorMsg);
      }
      
      auto c = getCollection(databaseName, collectionID);
      if (!c) {
        errorMsg = "collection was dropped during ensureIndex";
        return TRI_ERROR_ARANGO_DATA_SOURCE_NOT_FOUND;
      }

      agencyCallback->executeByCallbackOrTimeout(interval);
    }
  }

  return setErrormsg(TRI_ERROR_SHUTTING_DOWN, errorMsg);
}

////////////////////////////////////////////////////////////////////////////////
/// @brief drop an index in coordinator.
////////////////////////////////////////////////////////////////////////////////

int ClusterInfo::dropIndexCoordinator(std::string const& databaseName,
                                      std::string const& collectionID,
                                      TRI_idx_iid_t iid, std::string& errorMsg,
                                      double timeout) {
  AgencyComm ac;

  double const realTimeout = getTimeout(timeout);
  double const endTime = TRI_microtime() + realTimeout;
  double const interval = getPollInterval();
  std::string const idString = arangodb::basics::StringUtils::itoa(iid);

  std::string const planCollKey =
      "Plan/Collections/" + databaseName + "/" + collectionID;
  std::string const planIndexesKey = planCollKey + "/indexes";

  AgencyCommResult previous = ac.getValues(planCollKey);

  if (!previous.successful()) {
    events::DropIndex(collectionID, idString,
                      TRI_ERROR_CLUSTER_READING_PLAN_AGENCY);
    return TRI_ERROR_CLUSTER_READING_PLAN_AGENCY;
  }

  velocypack::Slice collection = previous.slice()[0].get(
      std::vector<std::string>({AgencyCommManager::path(), "Plan",
                                "Collections", databaseName, collectionID}));
  if (!collection.isObject()) {
    events::DropIndex(collectionID, idString,
                      TRI_ERROR_ARANGO_DATA_SOURCE_NOT_FOUND);
    return TRI_ERROR_ARANGO_DATA_SOURCE_NOT_FOUND;
  }

  TRI_ASSERT(VPackObjectIterator(collection).size() > 0);
  const size_t numberOfShards = basics::VelocyPackHelper::readNumericValue<size_t>(
                                      collection, StaticStrings::NumberOfShards, 1);
  
  VPackSlice indexes = collection.get("indexes");
  if (!indexes.isArray()) {
    LOG_TOPIC(DEBUG, Logger::CLUSTER)
    << "Failed to find index " << databaseName << "/" << collectionID
    << "/" << iid;
    return setErrormsg(TRI_ERROR_ARANGO_INDEX_NOT_FOUND, errorMsg);
  }
  
  VPackSlice indexToRemove;
  for (VPackSlice indexSlice : VPackArrayIterator(indexes)) {
    auto idSlice = indexSlice.get(arangodb::StaticStrings::IndexId);
    auto typeSlice = indexSlice.get(arangodb::StaticStrings::IndexType);
    if (!idSlice.isString() || !typeSlice.isString()) {
      continue;
    }
    if (idSlice.isEqualString(idString)) {
      Index::IndexType type = Index::type(typeSlice.copyString());
      if (type == Index::TRI_IDX_TYPE_PRIMARY_INDEX || type == Index::TRI_IDX_TYPE_EDGE_INDEX) {
        return setErrormsg(TRI_ERROR_FORBIDDEN, errorMsg);
      }
      indexToRemove = indexSlice;
      break;
    }
  }
  
  if (!indexToRemove.isObject()) {
    LOG_TOPIC(DEBUG, Logger::CLUSTER)
    << "Failed to find index " << databaseName << "/" << collectionID
    << "/" << iid;
    return setErrormsg(TRI_ERROR_ARANGO_INDEX_NOT_FOUND, errorMsg);
  }

  std::string where =
      "Current/Collections/" + databaseName + "/" + collectionID;

  auto dbServerResult = std::make_shared<std::atomic<int>>(-1);
  auto errMsg = std::make_shared<std::string>();
  std::function<bool(VPackSlice const& result)> dbServerChanged =
      [=](VPackSlice const& current) {
        if (numberOfShards  == 0) {
          return false;
        }

        if (!current.isObject()) {
          return true;
        }

        VPackObjectIterator shards(current);

        if (shards.size() == numberOfShards) {
          bool found = false;
          for (auto const& shard : shards) {
            VPackSlice const indexes = shard.value.get("indexes");

            if (indexes.isArray()) {
              for (auto const& v : VPackArrayIterator(indexes)) {
                if (v.isObject()) {
                  VPackSlice const k = v.get(StaticStrings::IndexId);
                  if (k.isString() && k.isEqualString(idString)) {
                    // still found the index in some shard
                    found = true;
                    break;
                  }
                }

                if (found) {
                  break;
                }
              }
            }
          }

          if (!found) {
            *dbServerResult = setErrormsg(TRI_ERROR_NO_ERROR, *errMsg);
          }
        }
        return true;
      };

  // ATTENTION: The following callback calls the above closure in a
  // different thread. Nevertheless, the closure accesses some of our
  // local variables. Therefore we have to protect all accesses to them
  // by a mutex. We use the mutex of the condition variable in the
  // AgencyCallback for this.
  auto agencyCallback =
      std::make_shared<AgencyCallback>(ac, where, dbServerChanged, true, false);
  _agencyCallbackRegistry->registerCallback(agencyCallback);
  auto cbGuard = scopeGuard([&] {
    _agencyCallbackRegistry->unregisterCallback(agencyCallback);
  });

  AgencyOperation planErase(planIndexesKey, AgencyValueOperationType::ERASE, indexToRemove);
  AgencyOperation incrementVersion("Plan/Version",
                                   AgencySimpleOperationType::INCREMENT_OP);
  AgencyPrecondition prec(planCollKey, AgencyPrecondition::Type::VALUE, collection);
  AgencyWriteTransaction trx({planErase, incrementVersion}, prec);
  AgencyCommResult result = ac.sendTransactionWithFailover(trx, 0.0);

  if (!result.successful()) {
    errorMsg += " Failed to execute ";
    errorMsg += trx.toJson();
    errorMsg += " ResultCode: " + std::to_string(result.errorCode()) + " ";

    events::DropIndex(collectionID, idString,
                      TRI_ERROR_CLUSTER_COULD_NOT_DROP_INDEX_IN_PLAN);
    return TRI_ERROR_CLUSTER_COULD_NOT_DROP_INDEX_IN_PLAN;
  }

  // load our own cache:
  loadPlan();
  if (numberOfShards == 0) { // smart "dummy" collection has no shards
    TRI_ASSERT(collection.get(StaticStrings::IsSmart).getBool());
    loadCurrent();
    return TRI_ERROR_NO_ERROR;
  }
  
  {
    CONDITION_LOCKER(locker, agencyCallback->_cv);

    while (true) {
      if (*dbServerResult >= 0) {
        cbGuard.fire(); // unregister cb before accessing errMsg
        errorMsg = *errMsg;
        loadCurrent();
        events::DropIndex(collectionID, idString, *dbServerResult);
        return *dbServerResult;
      }

      if (TRI_microtime() > endTime) {
        events::DropIndex(collectionID, idString, TRI_ERROR_CLUSTER_TIMEOUT);
        return setErrormsg(TRI_ERROR_CLUSTER_TIMEOUT, errorMsg);
      }

      agencyCallback->executeByCallbackOrTimeout(interval);
      if (!application_features::ApplicationServer::isRetryOK()) {
        return setErrormsg(TRI_ERROR_CLUSTER_TIMEOUT, errorMsg);
      }
    }
  }
}

////////////////////////////////////////////////////////////////////////////////
/// @brief (re-)load the information about servers from the agency
/// Usually one does not have to call this directly.
////////////////////////////////////////////////////////////////////////////////

static std::string const prefixServers = "Current/ServersRegistered";
static std::string const mapUniqueToShortId = "Target/MapUniqueToShortID";

void ClusterInfo::loadServers() {
  ++_serversProt.wantedVersion;  // Indicate that after *NOW* somebody has to
                                 // reread from the agency!
  MUTEX_LOCKER(mutexLocker, _serversProt.mutex);
  uint64_t storedVersion = _serversProt.wantedVersion;  // this is the version
  // we will set in the end
  if (_serversProt.doneVersion == storedVersion) {
    // Somebody else did, what we intended to do, so just return
    return;
  }

  AgencyCommResult result = _agency.sendTransactionWithFailover(
    AgencyReadTransaction(std::vector<std::string>({AgencyCommManager::path(prefixServers),
          AgencyCommManager::path(mapUniqueToShortId)})));


  if (result.successful()) {
    velocypack::Slice serversRegistered =
      result.slice()[0].get(
        std::vector<std::string>(
          {AgencyCommManager::path(), "Current", "ServersRegistered"}));

    velocypack::Slice serversAliases =
      result.slice()[0].get(
        std::vector<std::string>(
          {AgencyCommManager::path(), "Target", "MapUniqueToShortID"}));

    if (serversRegistered.isObject()) {
      decltype(_servers) newServers;
      decltype(_serverAliases) newAliases;
      decltype(_serverAdvertisedEndpoints) newAdvertisedEndpoints;

      for (auto const& res : VPackObjectIterator(serversRegistered)) {
        velocypack::Slice slice = res.value;

        if (slice.isObject() && slice.hasKey("endpoint")) {
          std::string server =
            arangodb::basics::VelocyPackHelper::getStringValue(
              slice, "endpoint", "");
          std::string advertised =
            arangodb::basics::VelocyPackHelper::getStringValue(
              slice, "advertisedEndpoint", "");

          std::string serverId = res.key.copyString();
          try {
            velocypack::Slice serverSlice;
            serverSlice = serversAliases.get(serverId);
            if (serverSlice.isObject()) {
              std::string alias =
                arangodb::basics::VelocyPackHelper::getStringValue(
                  serverSlice, "ShortName", "");
              newAliases.emplace(std::make_pair(alias, serverId));
            }
          } catch (...) {}
          newServers.emplace(std::make_pair(serverId, server));
          newAdvertisedEndpoints.emplace(std::make_pair(serverId, advertised));
        }
      }

      // Now set the new value:
      {
        WRITE_LOCKER(writeLocker, _serversProt.lock);
        _servers.swap(newServers);
        _serverAliases.swap(newAliases);
        _serverAdvertisedEndpoints.swap(newAdvertisedEndpoints);
        _serversProt.doneVersion = storedVersion;
        _serversProt.isValid = true;
      }
      return;
    }
  }

  LOG_TOPIC(DEBUG, Logger::CLUSTER)
    << "Error while loading " << prefixServers
    << " httpCode: " << result.httpCode()
    << " errorCode: " << result.errorCode()
    << " errorMessage: " << result.errorMessage()
    << " body: " << result.body();
}

////////////////////////////////////////////////////////////////////////////////
/// @brief find the endpoint of a server from its ID.
/// If it is not found in the cache, the cache is reloaded once, if
/// it is still not there an empty string is returned as an error.
////////////////////////////////////////////////////////////////////////////////

std::string ClusterInfo::getServerEndpoint(ServerID const& serverID) {
#ifdef DEBUG_SYNC_REPLICATION
  if (serverID == "debug-follower") {
    return "tcp://127.0.0.1:3000";
  }
#endif
  int tries = 0;

  if (!_serversProt.isValid) {
    loadServers();
    tries++;
  }

  std::string serverID_ = serverID;

  while (true) {
    {
      READ_LOCKER(readLocker, _serversProt.lock);

      // _serversAliases is a map-type <Alias, ServerID>
      auto ita = _serverAliases.find(serverID_);

      if (ita != _serverAliases.end()) {
        serverID_ = (*ita).second;
      }

      // _servers is a map-type <ServerId, std::string>
      auto it = _servers.find(serverID_);

      if (it != _servers.end()) {
        return (*it).second;
      }
    }

    if (++tries >= 2) {
      break;
    }

    // must call loadServers outside the lock
    loadServers();
  }

  return std::string();
}

////////////////////////////////////////////////////////////////////////////////
/// @brief find the advertised endpoint of a server from its ID.
/// If it is not found in the cache, the cache is reloaded once, if
/// it is still not there an empty string is returned as an error.
////////////////////////////////////////////////////////////////////////////////

std::string ClusterInfo::getServerAdvertisedEndpoint(ServerID const& serverID) {
#ifdef DEBUG_SYNC_REPLICATION
  if (serverID == "debug-follower") {
    return "tcp://127.0.0.1:3000";
  }
#endif
  int tries = 0;

  if (!_serversProt.isValid) {
    loadServers();
    tries++;
  }

  std::string serverID_ = serverID;

  while (true) {
    {
      READ_LOCKER(readLocker, _serversProt.lock);

      // _serversAliases is a map-type <Alias, ServerID>
      auto ita = _serverAliases.find(serverID_);

      if (ita != _serverAliases.end()) {
        serverID_ = (*ita).second;
      }

      // _serversAliases is a map-type <ServerID, std::string>
      auto it = _serverAdvertisedEndpoints.find(serverID_);
      if (it != _serverAdvertisedEndpoints.end()) {
        return (*it).second;
      }
    }

    if (++tries >= 2) {
      break;
    }

    // must call loadServers outside the lock
    loadServers();
  }

  return std::string();
}

////////////////////////////////////////////////////////////////////////////////
/// @brief find the ID of a server from its endpoint.
/// If it is not found in the cache, the cache is reloaded once, if
/// it is still not there an empty string is returned as an error.
////////////////////////////////////////////////////////////////////////////////

std::string ClusterInfo::getServerName(std::string const& endpoint) {
  int tries = 0;

  if (!_serversProt.isValid) {
    loadServers();
    tries++;
  }

  while (true) {
    {
      READ_LOCKER(readLocker, _serversProt.lock);
      for (auto const& it : _servers) {
        if (it.second == endpoint) {
          return it.first;
        }
      }
    }

    if (++tries >= 2) {
      break;
    }

    // must call loadServers outside the lock
    loadServers();
  }

  return std::string();
}

////////////////////////////////////////////////////////////////////////////////
/// @brief (re-)load the information about all coordinators from the agency
/// Usually one does not have to call this directly.
////////////////////////////////////////////////////////////////////////////////

static std::string const prefixCurrentCoordinators = "Current/Coordinators";

void ClusterInfo::loadCurrentCoordinators() {
  ++_coordinatorsProt.wantedVersion;  // Indicate that after *NOW* somebody
                                      // has to reread from the agency!
  MUTEX_LOCKER(mutexLocker, _coordinatorsProt.mutex);
  uint64_t storedVersion = _coordinatorsProt.wantedVersion;  // this is the
  // version we will set in the end
  if (_coordinatorsProt.doneVersion == storedVersion) {
    // Somebody else did, what we intended to do, so just return
    return;
  }

  // Now contact the agency:
  AgencyCommResult result = _agency.getValues(prefixCurrentCoordinators);

  if (result.successful()) {
    velocypack::Slice currentCoordinators =
        result.slice()[0].get(std::vector<std::string>(
            {AgencyCommManager::path(), "Current", "Coordinators"}));

    if (currentCoordinators.isObject()) {
      decltype(_coordinators) newCoordinators;

      for (auto const& coordinator : VPackObjectIterator(currentCoordinators)) {
        newCoordinators.emplace(std::make_pair(coordinator.key.copyString(),
                                               coordinator.value.copyString()));
      }

      // Now set the new value:
      {
        WRITE_LOCKER(writeLocker, _coordinatorsProt.lock);
        _coordinators.swap(newCoordinators);
        _coordinatorsProt.doneVersion = storedVersion;
        _coordinatorsProt.isValid = true;
      }
      return;
    }
  }

  LOG_TOPIC(DEBUG, Logger::CLUSTER)
      << "Error while loading " << prefixCurrentCoordinators
      << " httpCode: " << result.httpCode()
      << " errorCode: " << result.errorCode()
      << " errorMessage: " << result.errorMessage()
      << " body: " << result.body();
}

static std::string const prefixMappings = "Target/MapUniqueToShortID";

void ClusterInfo::loadCurrentMappings() {
  ++_mappingsProt.wantedVersion;  // Indicate that after *NOW* somebody
                                  // has to reread from the agency!
  MUTEX_LOCKER(mutexLocker, _mappingsProt.mutex);
  uint64_t storedVersion = _mappingsProt.wantedVersion;  // this is the
                                                          // version we will
                                                          // set in the end
  if (_mappingsProt.doneVersion == storedVersion) {
    // Somebody else did, what we intended to do, so just return
    return;
  }

  // Now contact the agency:
  AgencyCommResult result = _agency.getValues(prefixMappings);

  if (result.successful()) {
    velocypack::Slice mappings =
        result.slice()[0].get(std::vector<std::string>(
            {AgencyCommManager::path(), "Target", "MapUniqueToShortID"}));

    if (mappings.isObject()) {
      decltype(_coordinatorIdMap) newCoordinatorIdMap;

      for (auto const& mapping : VPackObjectIterator(mappings)) {
        ServerID fullId = mapping.key.copyString();
        auto mapObject = mapping.value;
        if (mapObject.isObject()) {
          ServerShortName shortName = mapObject.get("ShortName").copyString();

          ServerShortID shortId = mapObject.get("TransactionID").getNumericValue<ServerShortID>();
          static std::string const expectedPrefix{"Coordinator"};
          if (shortName.size() > expectedPrefix.size() &&
              shortName.substr(0, expectedPrefix.size()) == expectedPrefix) {
            newCoordinatorIdMap.emplace(shortId, fullId);
          }
        }
      }

      // Now set the new value:
      {
        WRITE_LOCKER(writeLocker, _mappingsProt.lock);
        _coordinatorIdMap.swap(newCoordinatorIdMap);
        _mappingsProt.doneVersion = storedVersion;
        _mappingsProt.isValid = true;
      }
      return;
    }
  }

  LOG_TOPIC(DEBUG, Logger::CLUSTER)
      << "Error while loading " << prefixMappings
      << " httpCode: " << result.httpCode()
      << " errorCode: " << result.errorCode()
      << " errorMessage: " << result.errorMessage()
      << " body: " << result.body();
}

////////////////////////////////////////////////////////////////////////////////
/// @brief (re-)load the information about all DBservers from the agency
/// Usually one does not have to call this directly.
////////////////////////////////////////////////////////////////////////////////

static std::string const prefixCurrentDBServers = "Current/DBServers";
static std::string const prefixTarget = "Target";

void ClusterInfo::loadCurrentDBServers() {
  ++_DBServersProt.wantedVersion;  // Indicate that after *NOW* somebody has to
                                   // reread from the agency!
  MUTEX_LOCKER(mutexLocker, _DBServersProt.mutex);
  uint64_t storedVersion = _DBServersProt.wantedVersion;  // this is the version
  // we will set in the end
  if (_DBServersProt.doneVersion == storedVersion) {
    // Somebody else did, what we intended to do, so just return
    return;
  }

  // Now contact the agency:
  AgencyCommResult result = _agency.getValues(prefixCurrentDBServers);
  AgencyCommResult target = _agency.getValues(prefixTarget);

  if (result.successful() && target.successful()) {
    velocypack::Slice currentDBServers;
    velocypack::Slice failedDBServers;
    velocypack::Slice cleanedDBServers;

    if (result.slice().length() > 0) {
      currentDBServers = result.slice()[0].get(std::vector<std::string>(
          {AgencyCommManager::path(), "Current", "DBServers"}));
    }
    if (target.slice().length() > 0) {
      failedDBServers =
        target.slice()[0].get(std::vector<std::string>(
              {AgencyCommManager::path(), "Target", "FailedServers"}));
      cleanedDBServers =
        target.slice()[0].get(std::vector<std::string>(
              {AgencyCommManager::path(), "Target", "CleanedOutServers"}));
    }
    if (currentDBServers.isObject() && failedDBServers.isObject()) {
      decltype(_DBServers) newDBServers;

      for (auto const& dbserver : VPackObjectIterator(currentDBServers)) {
        bool found = false;
        if (failedDBServers.isObject()) {
          for (auto const& failedServer :
               VPackObjectIterator(failedDBServers)) {
            if (dbserver.key == failedServer.key) {
              found = true;
              break;
            }
          }
        }
        if (found) {
          continue;
        }

        if (cleanedDBServers.isArray()) {
          bool found = false;
          for (auto const& cleanedServer :
               VPackArrayIterator(cleanedDBServers)) {
            if (dbserver.key == cleanedServer) {
              found = true;
              continue;
            }
          }
          if (found) {
            continue;
          }
        }

        newDBServers.emplace(std::make_pair(dbserver.key.copyString(),
                                            dbserver.value.copyString()));
      }

      // Now set the new value:
      {
        WRITE_LOCKER(writeLocker, _DBServersProt.lock);
        _DBServers.swap(newDBServers);
        _DBServersProt.doneVersion = storedVersion;
        _DBServersProt.isValid = true;
      }
      return;
    }
  }

  LOG_TOPIC(DEBUG, Logger::CLUSTER)
      << "Error while loading " << prefixCurrentDBServers
      << " httpCode: " << result.httpCode()
      << " errorCode: " << result.errorCode()
      << " errorMessage: " << result.errorMessage()
      << " body: " << result.body();
}

////////////////////////////////////////////////////////////////////////////////
/// @brief return a list of all DBServers in the cluster that have
/// currently registered
////////////////////////////////////////////////////////////////////////////////

std::vector<ServerID> ClusterInfo::getCurrentDBServers() {
  std::vector<ServerID> result;

  if (!_DBServersProt.isValid) {
    loadCurrentDBServers();
  }
  // return a consistent state of servers
  READ_LOCKER(readLocker, _DBServersProt.lock);

  result.reserve(_DBServers.size());

  for (auto& it : _DBServers) {
    result.emplace_back(it.first);
  }

  return result;
}

////////////////////////////////////////////////////////////////////////////////
/// @brief find the servers who are responsible for a shard (one leader
/// and multiple followers)
/// If it is not found in the cache, the cache is reloaded once, if
/// it is still not there an empty string is returned as an error.
////////////////////////////////////////////////////////////////////////////////

std::shared_ptr<std::vector<ServerID>> ClusterInfo::getResponsibleServer(
    ShardID const& shardID) {
  int tries = 0;

  if (!_currentProt.isValid) {
    loadCurrent();
    tries++;
  }

  while (true) {
    {
      {
        READ_LOCKER(readLocker, _currentProt.lock);
        // _shardIds is a map-type <ShardId,
        // std::shared_ptr<std::vector<ServerId>>>
        auto it = _shardIds.find(shardID);

        if (it != _shardIds.end()) {
          auto serverList = (*it).second;
          if (serverList != nullptr && serverList->size() > 0 &&
              (*serverList)[0].size() > 0 && (*serverList)[0][0] == '_') {
            // This is a temporary situation in which the leader has already
            // resigned, let's wait half a second and try again.
            --tries;
            LOG_TOPIC(INFO, Logger::CLUSTER)
                << "getResponsibleServer: found resigned leader,"
                << "waiting for half a second...";
          } else {
            return (*it).second;
          }
        }
      }
      std::this_thread::sleep_for(std::chrono::microseconds(500000));
    }

    if (++tries >= 2) {
      break;
    }

    // must load collections outside the lock
    loadCurrent();
  }

  return std::make_shared<std::vector<ServerID>>();
}

////////////////////////////////////////////////////////////////////////////////
/// @brief find the shard list of a collection, sorted numerically
////////////////////////////////////////////////////////////////////////////////

std::shared_ptr<std::vector<ShardID>> ClusterInfo::getShardList(
    CollectionID const& collectionID) {
  if (!_planProt.isValid) {
    loadPlan();
  }

  int tries = 0;
  while (true) {
    {
      // Get the sharding keys and the number of shards:
      READ_LOCKER(readLocker, _planProt.lock);
      // _shards is a map-type <CollectionId, shared_ptr<vector<string>>>
      auto it = _shards.find(collectionID);

      if (it != _shards.end()) {
        return it->second;
      }
    }
    if (++tries >= 2) {
      return std::make_shared<std::vector<ShardID>>();
    }
    loadPlan();
  }
}

////////////////////////////////////////////////////////////////////////////////
/// @brief return the list of coordinator server names
////////////////////////////////////////////////////////////////////////////////

std::vector<ServerID> ClusterInfo::getCurrentCoordinators() {
  std::vector<ServerID> result;

  if (!_coordinatorsProt.isValid) {
    loadCurrentCoordinators();
  }

  // return a consistent state of servers
  READ_LOCKER(readLocker, _coordinatorsProt.lock);

  result.reserve(_coordinators.size());

  for (auto& it : _coordinators) {
    result.emplace_back(it.first);
  }

  return result;
}

////////////////////////////////////////////////////////////////////////////////
/// @brief lookup full coordinator ID from short ID
////////////////////////////////////////////////////////////////////////////////

ServerID ClusterInfo::getCoordinatorByShortID(ServerShortID shortId) {
  ServerID result;

  if (!_mappingsProt.isValid) {
    loadCurrentMappings();
  }

  // return a consistent state of servers
  READ_LOCKER(readLocker, _mappingsProt.lock);

  auto it = _coordinatorIdMap.find(shortId);
  if (it != _coordinatorIdMap.end()) {
    result = it->second;
  }

  return result;
}

//////////////////////////////////////////////////////////////////////////////
/// @brief invalidate plan
//////////////////////////////////////////////////////////////////////////////

void ClusterInfo::invalidatePlan() {
  {
    WRITE_LOCKER(writeLocker, _planProt.lock);
    _planProt.isValid = false;
  }
}

//////////////////////////////////////////////////////////////////////////////
/// @brief invalidate current coordinators
//////////////////////////////////////////////////////////////////////////////

void ClusterInfo::invalidateCurrentCoordinators() {
  {
    WRITE_LOCKER(writeLocker, _coordinatorsProt.lock);
    _coordinatorsProt.isValid = false;
  }
}

//////////////////////////////////////////////////////////////////////////////
/// @brief invalidate current mappings
//////////////////////////////////////////////////////////////////////////////

void ClusterInfo::invalidateCurrentMappings() {
  {
    WRITE_LOCKER(writeLocker, _mappingsProt.lock);
    _mappingsProt.isValid = false;
  }
}

//////////////////////////////////////////////////////////////////////////////
/// @brief invalidate current
//////////////////////////////////////////////////////////////////////////////

void ClusterInfo::invalidateCurrent() {
  {
    WRITE_LOCKER(writeLocker, _serversProt.lock);
    _serversProt.isValid = false;
  }
  {
    WRITE_LOCKER(writeLocker, _DBServersProt.lock);
    _DBServersProt.isValid = false;
  }
  {
    WRITE_LOCKER(writeLocker, _currentProt.lock);
    _currentProt.isValid = false;
  }
  invalidateCurrentCoordinators();
  invalidateCurrentMappings();
}

//////////////////////////////////////////////////////////////////////////////
/// @brief get current "Plan" structure
//////////////////////////////////////////////////////////////////////////////

std::shared_ptr<VPackBuilder> ClusterInfo::getPlan() {
  if (!_planProt.isValid) {
    loadPlan();
  }
  READ_LOCKER(readLocker, _planProt.lock);
  return _plan;
}

//////////////////////////////////////////////////////////////////////////////
/// @brief get current "Current" structure
//////////////////////////////////////////////////////////////////////////////

std::shared_ptr<VPackBuilder> ClusterInfo::getCurrent() {
  if (!_currentProt.isValid) {
    loadCurrent();
  }
  READ_LOCKER(readLocker, _currentProt.lock);
  return _current;
}

std::unordered_map<ServerID, std::string> ClusterInfo::getServers() {
  if (!_serversProt.isValid) {
    loadServers();
  }
  READ_LOCKER(readLocker, _serversProt.lock);
  std::unordered_map<ServerID, std::string> serv = _servers;
  return serv;
}

std::unordered_map<ServerID, std::string> ClusterInfo::getServerAliases() {
  READ_LOCKER(readLocker, _serversProt.lock);
  std::unordered_map<std::string,std::string> ret;
  for (const auto& i : _serverAliases) {
    ret.emplace(i.second, i.first);
  }
  return ret;
}

std::unordered_map<ServerID, std::string> ClusterInfo::getServerAdvertisedEndpoints() {
  READ_LOCKER(readLocker, _serversProt.lock);
  std::unordered_map<std::string,std::string> ret;
  for (const auto& i : _serverAdvertisedEndpoints) {
    ret.emplace(i.second, i.first);
  }
  return ret;
}

arangodb::Result ClusterInfo::getShardServers(
  ShardID const& shardId, std::vector<ServerID>& servers) {

  READ_LOCKER(readLocker, _planProt.lock);

  auto it = _shardServers.find(shardId);
  if (it != _shardServers.end()) {
    servers = (*it).second;
    return arangodb::Result();
  }

  LOG_TOPIC(DEBUG, Logger::CLUSTER)
    << "Strange, did not find shard in _shardServers: " << shardId;
  return arangodb::Result(TRI_ERROR_FAILED);

}


// -----------------------------------------------------------------------------
// --SECTION--                                                       END-OF-FILE
// -----------------------------------------------------------------------------<|MERGE_RESOLUTION|>--- conflicted
+++ resolved
@@ -2459,7 +2459,6 @@
   } catch (...) {
     errorCode = TRI_ERROR_INTERNAL;
   }
-<<<<<<< HEAD
 
   std::shared_ptr<LogicalCollection> c;
   // Index is created in current, let's remove 'building' key so that
@@ -2475,7 +2474,8 @@
       bool found = false;
 
       c = getCollection(databaseName, collectionID);
-      c->getIndexesVPack(oldPlanIndexes, Index::makeFlags(Index::Serialize::Basics));
+      c->getIndexesVPack(
+        oldPlanIndexes, Index::makeFlags(Index::Serialize::Basics));
       VPackSlice const planIndexes = oldPlanIndexes.slice();
 
       // Go through all indexes in collection, 
@@ -2486,7 +2486,6 @@
           TRI_ASSERT(resultBuilder.slice().hasKey("id"));
           auto idResult = resultBuilder.slice().get("id");
           if (idPlan == idResult) {
-            
             found = true;
             VPackObjectBuilder o(&newPlanIndexes);
             for (auto const& i : VPackObjectIterator(index)) {
@@ -2528,21 +2527,6 @@
   
   if (errorCode == TRI_ERROR_NO_ERROR ||
       application_features::ApplicationServer::isStopping()) {
-=======
-  
-  if (application_features::ApplicationServer::isStopping()) {
-    return errorCode;
-  }
-  
-  if (errorCode == TRI_ERROR_HTTP_PRECONDITION_FAILED) { // nothing to rollback
-    AgencyComm ac;
-    AgencyCommResult ag = ac.getValues("/");
-    if (ag.successful()) {
-      LOG_TOPIC(ERR, Logger::CLUSTER) << "Agency dump:\n" << ag.slice().toJson();
-    } else {
-      LOG_TOPIC(ERR, Logger::CLUSTER) << "Could not get agency dump!";
-    }
->>>>>>> 2befce94
     return errorCode;
   }
 
@@ -2599,13 +2583,10 @@
     std::chrono::duration<size_t, std::milli> waitTime(10);
     std::this_thread::sleep_for(waitTime);
   } while (++tries < 5);
-<<<<<<< HEAD
-  LOG_TOPIC(ERR, Logger::CLUSTER) << "Couldn't roll back index creation of " << idString << ". Database: " << databaseName << ", Collection " << collectionID;
-=======
 
   LOG_TOPIC(ERR, Logger::CLUSTER) << "Couldn't roll back index creation of "
     << idString << ". Database: " << databaseName << ", Collection " << collectionID;
->>>>>>> 2befce94
+
   return errorCode;
 }
 
@@ -2637,61 +2618,6 @@
   if (!collection.isObject()) {
     return setErrormsg(TRI_ERROR_ARANGO_DATA_SOURCE_NOT_FOUND, errorMsg);
   }
-<<<<<<< HEAD
-
-  loadPlan();
-  // It is possible that between the fetching of the planned collections
-  // and the write lock we acquire below something has changed. Therefore
-  // we first get the previous value and then do a compare and swap operation.
-
-  auto numberOfShardsMutex = std::make_shared<Mutex>();
-  auto numberOfShards = std::make_shared<int>(0);
-  auto resBuilder = std::make_shared<VPackBuilder>();
-  auto type = slice.get(arangodb::StaticStrings::IndexType);
-  VPackBuilder collectionBuilder;
-
-  {
-    std::shared_ptr<LogicalCollection> c =
-        getCollection(databaseName, collectionID);
-    std::shared_ptr<VPackBuilder> tmp = std::make_shared<VPackBuilder>();
-    c->getIndexesVPack(*(tmp.get()), Index::makeFlags(Index::Serialize::Basics));
-    {
-      MUTEX_LOCKER(guard, *numberOfShardsMutex);
-      *numberOfShards = static_cast<int>(c->numberOfShards());
-    }
-    VPackSlice const indexes = tmp->slice();
-
-    if (indexes.isArray()) {
-      auto type = slice.get(arangodb::StaticStrings::IndexType);
-
-      if (!type.isString()) {
-        return setErrormsg(TRI_ERROR_INTERNAL, errorMsg);
-      }
-
-      for (auto const& other : VPackArrayIterator(indexes)) {
-        if (arangodb::basics::VelocyPackHelper::compare(
-              type, other.get(arangodb::StaticStrings::IndexType), false
-            ) != 0) {
-          // compare index types first. they must match
-          continue;
-        }
-        TRI_ASSERT(other.isObject());
-
-        bool isSame = compare(slice, other);
-
-        if (isSame) {
-          // found an existing index...
-          {
-            // Copy over all elements in slice.
-            VPackObjectBuilder b(resBuilder.get());
-            for (auto const& entry : VPackObjectIterator(other)) {
-              resBuilder->add(entry.key.copyString(), entry.value);
-            }
-            resBuilder->add("isNewlyCreated", VPackValue(false));
-          }
-          resultBuilder = *resBuilder;
-          return setErrormsg(TRI_ERROR_NO_ERROR, errorMsg);
-=======
   
   const size_t numberOfShards = basics::VelocyPackHelper::readNumericValue<size_t>(
                                         collection, StaticStrings::NumberOfShards, 1);
@@ -2710,64 +2636,20 @@
           VPackObjectBuilder b(&resultBuilder);
           resultBuilder.add(VPackObjectIterator(other));
           resultBuilder.add("isNewlyCreated", VPackValue(false));
->>>>>>> 2befce94
         }
         return setErrormsg(TRI_ERROR_NO_ERROR, errorMsg);
       }
     }
   }
-<<<<<<< HEAD
-
-  try {
-    VPackObjectBuilder b(newBuilder.get());
-    // Create a new collection VPack with the new Index
-    for (auto const& entry : VPackObjectIterator(collectionSlice)) {
-      TRI_ASSERT(entry.key.isString());
-      std::string key = entry.key.copyString();
-
-      if (key == "indexes") {
-        TRI_ASSERT(entry.value.isArray());
-        newBuilder->add(key, VPackValue(VPackValueType::Array));
-        // Copy over all indexes known so far
-        for (auto const& idx : VPackArrayIterator(entry.value)) {
-          newBuilder->add(idx);
-        }
-        {
-          VPackObjectBuilder ob(newBuilder.get());
-          // Add the new index ignoring "id"
-          for (auto const& e : VPackObjectIterator(slice)) {
-            TRI_ASSERT(e.key.isString());
-            std::string tmpkey = e.key.copyString();
-            if (tmpkey != "id") {
-              newBuilder->add(tmpkey, e.value);
-            }
-          }
-          // Adding this key to show to outside world that the index
-          // creation is going on
-          if (!type.isEqualString("arangosearch")) {
-            newBuilder->add("isBuilding", VPackValue(true));
-          }
-          newBuilder->add("id", VPackValue(idString));
-        }
-        newBuilder->close();  // the array
-      } else {
-        // Plain copy everything else
-        newBuilder->add(key, entry.value);
-      }
-    }
-  } catch (...) {
-    return setErrormsg(TRI_ERROR_OUT_OF_MEMORY, errorMsg);
-=======
-  
-  // no existing index found.
-  if (!create) {
-    TRI_ASSERT(resultBuilder.isEmpty());
-    return setErrormsg(TRI_ERROR_NO_ERROR, errorMsg);
->>>>>>> 2befce94
+
+  // no existing index found.	
+  if (!create) {	
+    TRI_ASSERT(resultBuilder.isEmpty());	
+    return setErrormsg(TRI_ERROR_NO_ERROR, errorMsg);	
   }
 
   // will contain the error number and message
-  auto dbServerResult = std::make_shared<std::atomic<int>>(-1);
+  std::shared_ptr<std::atomic<int>> dbServerResult = std::make_shared<std::atomic<int>>(-1);
   std::shared_ptr<std::string> errMsg = std::make_shared<std::string>();
 
   std::function<bool(VPackSlice const& result)> dbServerChanged = [=](
@@ -2799,9 +2681,9 @@
             errorMsg = "Error during index creation: " + errorMsg;
             // Returns the specific error number if set, or the general
             // error otherwise
-            int errNum = arangodb::basics::VelocyPackHelper::readNumericValue<int>(
-                           v, StaticStrings::ErrorNum, TRI_ERROR_ARANGO_INDEX_CREATION_FAILED);
-            dbServerResult->store(errNum, std::memory_order_release);
+            *dbServerResult =
+                arangodb::basics::VelocyPackHelper::readNumericValue<int>(
+                    v, StaticStrings::ErrorNum, TRI_ERROR_ARANGO_INDEX_CREATION_FAILED);
             return true;
           }
 
@@ -2812,7 +2694,7 @@
     }
 
     if (found == (size_t)numberOfShards) {
-      dbServerResult->store(setErrormsg(TRI_ERROR_NO_ERROR, *errMsg), std::memory_order_release);
+      *dbServerResult = setErrormsg(TRI_ERROR_NO_ERROR, *errMsg);
       return true;
     }
     
@@ -2825,14 +2707,18 @@
     // Add the new index ignoring "id"
     for (auto const& e : VPackObjectIterator(slice)) {
       TRI_ASSERT(e.key.isString());
-      if (!e.key.isEqualString(StaticStrings::IndexId)) {
+      std::string const& key = e.key.copyString();
+      if (key != StaticStrings::IndexId && key != "isBuilding") {
         ob->add(e.key);
         ob->add(e.value);
       }
     }
+    if (!slice.get(StaticStrings::IndexType).isEqualString("arangosearch")) {
+      ob->add("isBuilding", VPackValue(true));
+    }
     ob->add(StaticStrings::IndexId, VPackValue(idString));
   }
-  
+
   // ATTENTION: The following callback calls the above closure in a
   // different thread. Nevertheless, the closure accesses some of our
   // local variables. Therefore we have to protect all accesses to them
@@ -2844,9 +2730,7 @@
   auto agencyCallback =
       std::make_shared<AgencyCallback>(ac, where, dbServerChanged, true, false);
   _agencyCallbackRegistry->registerCallback(agencyCallback);
-  auto cbGuard = scopeGuard([&] {
-    _agencyCallbackRegistry->unregisterCallback(agencyCallback);
-  });
+  TRI_DEFER(_agencyCallbackRegistry->unregisterCallback(agencyCallback));
 
   AgencyOperation newValue(planIndexesKey, AgencyValueOperationType::PUSH,
                            newIndexBuilder.slice());
@@ -2883,18 +2767,16 @@
     CONDITION_LOCKER(locker, agencyCallback->_cv);
 
     while (!application_features::ApplicationServer::isStopping()) {
-      int tmpRes = dbServerResult->load(std::memory_order_acquire);
-      if (tmpRes >= 0) {
-        cbGuard.fire(); // unregister cb before accessing errMsg
+      if (*dbServerResult >= 0) {
         loadCurrent();
-        if (tmpRes == TRI_ERROR_NO_ERROR) {
+        if (*dbServerResult == TRI_ERROR_NO_ERROR) {
           // Copy over all elements in slice.
           VPackObjectBuilder b(&resultBuilder);
           resultBuilder.add(VPackObjectIterator(newIndexBuilder.slice()));
           resultBuilder.add("isNewlyCreated", VPackValue(true));
         }
         errorMsg = *errMsg;
-        return tmpRes;
+        return *dbServerResult;
       }
 
       if (TRI_microtime() > endTime) {
