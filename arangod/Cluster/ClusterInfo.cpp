////////////////////////////////////////////////////////////////////////////////
/// DISCLAIMER
///
/// Copyright 2014-2016 ArangoDB GmbH, Cologne, Germany
/// Copyright 2004-2014 triAGENS GmbH, Cologne, Germany
///
/// Licensed under the Apache License, Version 2.0 (the "License");
/// you may not use this file except in compliance with the License.
/// You may obtain a copy of the License at
///
///     http://www.apache.org/licenses/LICENSE-2.0
///
/// Unless required by applicable law or agreed to in writing, software
/// distributed under the License is distributed on an "AS IS" BASIS,
/// WITHOUT WARRANTIES OR CONDITIONS OF ANY KIND, either express or implied.
/// See the License for the specific language governing permissions and
/// limitations under the License.
///
/// Copyright holder is ArangoDB GmbH, Cologne, Germany
///
/// @author Max Neunhoeffer
/// @author Jan Steemann
////////////////////////////////////////////////////////////////////////////////

#include "ClusterInfo.h"

#include <velocypack/Iterator.h>
#include <velocypack/Builder.h>
#include <velocypack/Slice.h>
#include <velocypack/velocypack-aliases.h>

#include "Basics/JsonHelper.h"
#include "Basics/MutexLocker.h"
#include "Basics/ReadLocker.h"
#include "Basics/StringUtils.h"
#include "Basics/VelocyPackHelper.h"
#include "Basics/WriteLocker.h"
#include "Basics/hashes.h"
#include "Basics/json-utilities.h"
#include "Basics/json.h"
#include "Cluster/ServerState.h"
#include "Logger/Logger.h"
#include "Rest/HttpResponse.h"
#include "VocBase/document-collection.h"

#ifdef _WIN32
// turn off warnings about too long type name for debug symbols blabla in MSVC
// only...
#pragma warning(disable : 4503)
#endif

using namespace arangodb;

using arangodb::basics::JsonHelper;

static std::unique_ptr<ClusterInfo> _instance;

////////////////////////////////////////////////////////////////////////////////
/// @brief a local helper to report errors and messages
////////////////////////////////////////////////////////////////////////////////

static inline int setErrormsg(int ourerrno, std::string& errorMsg) {
  errorMsg = TRI_errno_string(ourerrno);
  return ourerrno;
}

////////////////////////////////////////////////////////////////////////////////
/// @brief check whether the JSON returns an error
////////////////////////////////////////////////////////////////////////////////

static inline bool hasError(VPackSlice const& slice) {
  return arangodb::basics::VelocyPackHelper::getBooleanValue(slice, "error",
                                                             false);
}

////////////////////////////////////////////////////////////////////////////////
/// @brief extract the error message from a JSON
////////////////////////////////////////////////////////////////////////////////

static std::string extractErrorMessage(std::string const& shardId,
                                       VPackSlice const& slice) {
  std::string msg = " shardID:" + shardId + ": ";

  // add error message text
  msg += arangodb::basics::VelocyPackHelper::getStringValue(slice,
                                                            "errorMessage", "");

  // add error number
  if (slice.hasKey("errorNum")) {
    VPackSlice const errorNum = slice.get("errorNum");
    if (errorNum.isNumber()) {
      msg += " (errNum=" + arangodb::basics::StringUtils::itoa(
                               errorNum.getNumericValue<uint32_t>()) +
             ")";
    }
  }

  return msg;
}

////////////////////////////////////////////////////////////////////////////////
/// @brief creates an empty collection info object
////////////////////////////////////////////////////////////////////////////////

CollectionInfo::CollectionInfo() : _json(nullptr) {}

////////////////////////////////////////////////////////////////////////////////
/// @brief creates a collection info object from json
////////////////////////////////////////////////////////////////////////////////

CollectionInfo::CollectionInfo(TRI_json_t* json) : _json(json) {}

////////////////////////////////////////////////////////////////////////////////
/// @brief creates a collection info object from another
////////////////////////////////////////////////////////////////////////////////

CollectionInfo::CollectionInfo(CollectionInfo const& other)
    : _json(other._json) {
  if (other._json != nullptr) {
    _json = TRI_CopyJson(TRI_UNKNOWN_MEM_ZONE, other._json);
  }
}

////////////////////////////////////////////////////////////////////////////////
/// @brief move constructs a collection info object from another
////////////////////////////////////////////////////////////////////////////////

CollectionInfo::CollectionInfo(CollectionInfo&& other) : _json(other._json) {
  other._json = nullptr;
}

////////////////////////////////////////////////////////////////////////////////
/// @brief copy assigns a collection info object from another one
////////////////////////////////////////////////////////////////////////////////

CollectionInfo& CollectionInfo::operator=(CollectionInfo const& other) {
  if (other._json != nullptr && this != &other) {
    _json = TRI_CopyJson(TRI_UNKNOWN_MEM_ZONE, other._json);
  } else {
    _json = nullptr;
  }

  return *this;
}

////////////////////////////////////////////////////////////////////////////////
/// @brief move assigns a collection info object from another one
////////////////////////////////////////////////////////////////////////////////

CollectionInfo& CollectionInfo::operator=(CollectionInfo&& other) {
  if (this == &other) {
    return *this;
  }

  if (_json != nullptr) {
    TRI_FreeJson(TRI_UNKNOWN_MEM_ZONE, _json);
  }
  _json = other._json;
  other._json = nullptr;

  return *this;
}

////////////////////////////////////////////////////////////////////////////////
/// @brief destroys a collection info object
////////////////////////////////////////////////////////////////////////////////

CollectionInfo::~CollectionInfo() {
  if (_json != nullptr) {
    TRI_FreeJson(TRI_UNKNOWN_MEM_ZONE, _json);
  }
}

////////////////////////////////////////////////////////////////////////////////
/// @brief creates an empty collection info object
////////////////////////////////////////////////////////////////////////////////

CollectionInfoCurrent::CollectionInfoCurrent() {}

////////////////////////////////////////////////////////////////////////////////
/// @brief creates a collection info object from json
////////////////////////////////////////////////////////////////////////////////

CollectionInfoCurrent::CollectionInfoCurrent(ShardID const& shardID,
                                             TRI_json_t* json) {
  _jsons.insert(make_pair(shardID, json));
}

////////////////////////////////////////////////////////////////////////////////
/// @brief creates a collection info object from another
////////////////////////////////////////////////////////////////////////////////

CollectionInfoCurrent::CollectionInfoCurrent(CollectionInfoCurrent const& other)
    : _jsons(other._jsons) {
  copyAllJsons();
}

////////////////////////////////////////////////////////////////////////////////
/// @brief moves a collection info current object from another
////////////////////////////////////////////////////////////////////////////////

CollectionInfoCurrent::CollectionInfoCurrent(CollectionInfoCurrent&& other) {
  _jsons.swap(other._jsons);
}

////////////////////////////////////////////////////////////////////////////////
/// @brief copy assigns a collection info current object from another one
////////////////////////////////////////////////////////////////////////////////

CollectionInfoCurrent& CollectionInfoCurrent::operator=(
    CollectionInfoCurrent const& other) {
  if (this == &other) {
    return *this;
  }
  freeAllJsons();
  _jsons = other._jsons;
  copyAllJsons();
  return *this;
}

////////////////////////////////////////////////////////////////////////////////
/// @brief creates a collection info object from json
////////////////////////////////////////////////////////////////////////////////

CollectionInfoCurrent& CollectionInfoCurrent::operator=(
    CollectionInfoCurrent&& other) {
  if (this == &other) {
    return *this;
  }
  freeAllJsons();
  _jsons.clear();
  _jsons.swap(other._jsons);
  return *this;
}

////////////////////////////////////////////////////////////////////////////////
/// @brief destroys a collection info object
////////////////////////////////////////////////////////////////////////////////

CollectionInfoCurrent::~CollectionInfoCurrent() { freeAllJsons(); }

////////////////////////////////////////////////////////////////////////////////
/// @brief free all pointers to TRI_json_t in the map _jsons
////////////////////////////////////////////////////////////////////////////////

void CollectionInfoCurrent::freeAllJsons() {
  for (auto it = _jsons.begin(); it != _jsons.end(); ++it) {
    if (it->second != nullptr) {
      TRI_FreeJson(TRI_UNKNOWN_MEM_ZONE, it->second);
    }
  }
}

////////////////////////////////////////////////////////////////////////////////
/// @brief copy TRI_json_t behind the pointers in the map _jsons
////////////////////////////////////////////////////////////////////////////////

void CollectionInfoCurrent::copyAllJsons() {
  for (auto it = _jsons.begin(); it != _jsons.end(); ++it) {
    if (nullptr != it->second) {
      it->second = TRI_CopyJson(TRI_UNKNOWN_MEM_ZONE, it->second);
    }
  }
}

////////////////////////////////////////////////////////////////////////////////
/// @brief create the clusterinfo instance
////////////////////////////////////////////////////////////////////////////////

void ClusterInfo::createInstance(AgencyCallbackRegistry* agencyCallbackRegistry) {
  _instance.reset(new ClusterInfo(agencyCallbackRegistry));
}

////////////////////////////////////////////////////////////////////////////////
/// @brief returns an instance of the cluster info class
////////////////////////////////////////////////////////////////////////////////

ClusterInfo* ClusterInfo::instance() {  return _instance.get(); }

////////////////////////////////////////////////////////////////////////////////
/// @brief creates a cluster info object
////////////////////////////////////////////////////////////////////////////////

ClusterInfo::ClusterInfo(AgencyCallbackRegistry* agencyCallbackRegistry)
  : _agency(), _agencyCallbackRegistry(agencyCallbackRegistry), _uniqid() {
  _uniqid._currentValue = _uniqid._upperValue = 0ULL;

  // Actual loading into caches is postponed until necessary
}

////////////////////////////////////////////////////////////////////////////////
/// @brief destroys a cluster info object
////////////////////////////////////////////////////////////////////////////////

ClusterInfo::~ClusterInfo() {
  clearPlannedDatabases(_plannedDatabases);
  clearCurrentDatabases(_currentDatabases);
}

////////////////////////////////////////////////////////////////////////////////
/// @brief increase the uniqid value. if it exceeds the upper bound, fetch a
/// new upper bound value from the agency
////////////////////////////////////////////////////////////////////////////////

uint64_t ClusterInfo::uniqid(uint64_t count) {
  MUTEX_LOCKER(mutexLocker, _idLock);

  if (_uniqid._currentValue + count - 1 >= _uniqid._upperValue) {
    uint64_t fetch = count;

    if (fetch < MinIdsPerBatch) {
      fetch = MinIdsPerBatch;
    }

    AgencyCommResult result = _agency.uniqid("Sync/LatestID", fetch, 0.0);

    if (!result.successful() || result._index == 0) {
      return 0;
    }

    _uniqid._currentValue = result._index + count;
    _uniqid._upperValue = _uniqid._currentValue + fetch - 1;

    return result._index;
  }

  uint64_t result = _uniqid._currentValue;
  _uniqid._currentValue += count;

  return result;
}

////////////////////////////////////////////////////////////////////////////////
/// @brief flush the caches (used for testing)
////////////////////////////////////////////////////////////////////////////////

void ClusterInfo::flush() {
  loadServers();
  loadCurrentDBServers();
  loadCurrentCoordinators();
  loadPlannedDatabases();
  loadCurrentDatabases();
  loadPlannedCollections();
  loadCurrentCollections();
}

////////////////////////////////////////////////////////////////////////////////
/// @brief ask whether a cluster database exists
////////////////////////////////////////////////////////////////////////////////

bool ClusterInfo::doesDatabaseExist(DatabaseID const& databaseID, bool reload) {
  int tries = 0;

  if (reload || !_plannedDatabasesProt.isValid ||
      !_currentDatabasesProt.isValid || !_DBServersProt.isValid) {
    loadPlannedDatabases();
    loadCurrentDatabases();
    loadCurrentDBServers();
    ++tries;  // no need to reload if the database is not found
  }

  // From now on we know that all data has been valid once, so no need
  // to check the isValid flags again under the lock.

  while (true) {
    {
      size_t expectedSize;
      {
        READ_LOCKER(readLocker, _DBServersProt.lock);
        expectedSize = _DBServers.size();
      }

      // look up database by name:

      READ_LOCKER(readLocker, _plannedDatabasesProt.lock);
      // _plannedDatabases is a map-type<DatabaseID, TRI_json_t*>
      auto it = _plannedDatabases.find(databaseID);

      if (it != _plannedDatabases.end()) {
        // found the database in Plan
        READ_LOCKER(readLocker, _currentDatabasesProt.lock);
        // _currentDatabases is
        //     a map-type<DatabaseID, a map-type<ServerID, TRI_json_t*>>
        auto it2 = _currentDatabases.find(databaseID);

        if (it2 != _currentDatabases.end()) {
          // found the database in Current

          return ((*it2).second.size() >= expectedSize);
        }
      }
    }

    if (++tries >= 2) {
      break;
    }

    loadPlannedDatabases();
    loadCurrentDatabases();
    loadCurrentDBServers();
  }

  return false;
}

////////////////////////////////////////////////////////////////////////////////
/// @brief get list of databases in the cluster
////////////////////////////////////////////////////////////////////////////////

std::vector<DatabaseID> ClusterInfo::listDatabases(bool reload) {
  std::vector<DatabaseID> result;

  if (reload || !_plannedDatabasesProt.isValid ||
      !_currentDatabasesProt.isValid || !_DBServersProt.isValid) {
    loadPlannedDatabases();
    loadCurrentDatabases();
    loadCurrentDBServers();
  }

  // From now on we know that all data has been valid once, so no need
  // to check the isValid flags again under the lock.

  size_t expectedSize;
  {
    READ_LOCKER(readLocker, _DBServersProt.lock);
    expectedSize = _DBServers.size();
  }

  {
    READ_LOCKER(readLockerPlanned, _plannedDatabasesProt.lock);
    READ_LOCKER(readLockerCurrent, _currentDatabasesProt.lock);
    // _plannedDatabases is a map-type<DatabaseID, TRI_json_t*>
    auto it = _plannedDatabases.begin();

    while (it != _plannedDatabases.end()) {
      // _currentDatabases is:
      //   a map-type<DatabaseID, a map-type<ServerID, TRI_json_t*>>
      auto it2 = _currentDatabases.find((*it).first);

      if (it2 != _currentDatabases.end()) {
        if ((*it2).second.size() >= expectedSize) {
          result.push_back((*it).first);
        }
      }

      ++it;
    }
  }
  return result;
}

////////////////////////////////////////////////////////////////////////////////
/// @brief actually clears a list of planned databases
////////////////////////////////////////////////////////////////////////////////

void ClusterInfo::clearPlannedDatabases(
    std::unordered_map<DatabaseID, TRI_json_t*>& databases) {
  auto it = databases.begin();
  while (it != databases.end()) {
    TRI_json_t* json = (*it).second;

    if (json != nullptr) {
      TRI_FreeJson(TRI_UNKNOWN_MEM_ZONE, json);
    }
    ++it;
  }
  databases.clear();
}

////////////////////////////////////////////////////////////////////////////////
/// @brief (re-)load the information about planned databases
/// Usually one does not have to call this directly.
////////////////////////////////////////////////////////////////////////////////
//
static std::string const prefixPlannedDatabases = "Plan/Databases";

void ClusterInfo::loadPlannedDatabases() {
  uint64_t storedVersion = _plannedDatabasesProt.version;
  MUTEX_LOCKER(mutexLocker, _plannedDatabasesProt.mutex);
  if (_plannedDatabasesProt.version > storedVersion) {
    // Somebody else did, what we intended to do, so just return
    return;
  }

  // Now contact the agency:
  AgencyCommResult result;
  {
    AgencyCommLocker locker("Plan", "READ");

    if (locker.successful()) {
      result = _agency.getValues2(prefixPlannedDatabases, true);
    }
  }

  if (result.successful()) {

    velocypack::Slice databases =
      result._vpack->slice()[0].get(std::vector<std::string>(
            {AgencyComm::prefixStripped(), "Plan", "Databases"}));

    if (!databases.isNone()) {
      decltype(_plannedDatabases) newDatabases;

      for (auto const& database : VPackObjectIterator(databases)) {

        std::string const& name = database.key.copyString();

        // TODO: _plannedDatabases need to be moved to velocypack
        // Then this can be merged to swap

        TRI_json_t* options = 
          arangodb::basics::VelocyPackHelper::velocyPackToJson(database.value);

        newDatabases.insert(std::make_pair(name, options));

      }

      // Now set the new value:
      {
        WRITE_LOCKER(writeLocker, _plannedDatabasesProt.lock);
        _plannedDatabases.swap(newDatabases);
        _plannedDatabasesProt.version++;  // such that others notice our change
        _plannedDatabasesProt.isValid = true;  // will never be reset to false
      }
      clearPlannedDatabases(newDatabases);  // delete the old stuff
      return;
    }
  }

  LOG(DEBUG) << "Error while loading " << prefixPlannedDatabases
             << " httpCode: " << result.httpCode()
             << " errorCode: " << result.errorCode()
             << " errorMessage: " << result.errorMessage()
             << " body: " << result.body();
}

////////////////////////////////////////////////////////////////////////////////
/// @brief deletes a list of current databases
////////////////////////////////////////////////////////////////////////////////

void ClusterInfo::clearCurrentDatabases(
    std::unordered_map<DatabaseID, std::unordered_map<ServerID, TRI_json_t*>>&
        databases) {
  auto it = databases.begin();
  while (it != databases.end()) {
    auto it2 = (*it).second.begin();

    while (it2 != (*it).second.end()) {
      TRI_json_t* json = (*it2).second;

      if (json != nullptr) {
        TRI_FreeJson(TRI_UNKNOWN_MEM_ZONE, json);
      }

      ++it2;
    }
    ++it;
  }

  databases.clear();
}

////////////////////////////////////////////////////////////////////////////////
/// @brief (re-)load the information about current databases
/// Usually one does not have to call this directly.
////////////////////////////////////////////////////////////////////////////////

static std::string const prefixCurrentDatabases = "Current/Databases";

void ClusterInfo::loadCurrentDatabases() {
  uint64_t storedVersion = _currentDatabasesProt.version;
  MUTEX_LOCKER(mutexLocker, _currentDatabasesProt.mutex);
  if (_currentDatabasesProt.version > storedVersion) {
    // Somebody else did, what we intended to do, so just return
    return;
  }

  // Now contact the agency:
  AgencyCommResult result;
  {
    AgencyCommLocker locker("Plan", "READ");
    if (locker.successful()) {
      result = _agency.getValues2(prefixCurrentDatabases, true);
    }
  }
  
  if (result.successful()) {
    
    velocypack::Slice databases =
      result._vpack->slice()[0].get(std::vector<std::string>(
            {AgencyComm::prefixStripped(), "Current", "Databases"}));

    if (!databases.isNone()) {
      decltype(_currentDatabases) newDatabases;

      for (auto const& dbase : VPackObjectIterator(databases)) {

        std::string const database = dbase.key.copyString();

        // _currentDatabases is
        //   a map-type<DatabaseID, a map-type<ServerID, TRI_json_t*>>
        auto it2 = newDatabases.find(database);

        if (it2 == newDatabases.end()) {
          // insert an empty list for this database
          decltype(it2->second) empty;
          it2 = newDatabases.insert(std::make_pair(database, empty)).first;
        }

        // TODO: _plannedDatabases need to be moved to velocypack
        // Then this can be merged to swap
        for (auto const& server : VPackObjectIterator(dbase.value)) {
          TRI_json_t* json = arangodb::basics::VelocyPackHelper::velocyPackToJson(
            server.value);
          (*it2).second.insert(std::make_pair(server.key.copyString(), json));
        }

      }

      // Now set the new value:
      {
        WRITE_LOCKER(writeLocker, _currentDatabasesProt.lock);
        _currentDatabases.swap(newDatabases);
        _currentDatabasesProt.version++;  // such that others notice our change
        _currentDatabasesProt.isValid = true;  // will never be reset to false
      }
      clearCurrentDatabases(newDatabases);  // delete the old stuff
      return;
    }
  }

  LOG(DEBUG) << "Error while loading " << prefixCurrentDatabases
             << " httpCode: " << result.httpCode()
             << " errorCode: " << result.errorCode()
             << " errorMessage: " << result.errorMessage()
             << " body: " << result.body();
}

////////////////////////////////////////////////////////////////////////////////
/// @brief (re-)load the information about collections from the agency
/// Usually one does not have to call this directly.
////////////////////////////////////////////////////////////////////////////////

static std::string const prefixPlannedCollections = "Plan/Collections";

void ClusterInfo::loadPlannedCollections() {
  uint64_t storedVersion = _plannedCollectionsProt.version;
  MUTEX_LOCKER(mutexLocker, _plannedCollectionsProt.mutex);
  if (_plannedCollectionsProt.version > storedVersion) {
    // Somebody else did, what we intended to do, so just return
    return;
  }

  // Now contact the agency:
  AgencyCommResult result;
  {
    AgencyCommLocker locker("Plan", "READ");

    if (locker.successful()) {
      result = _agency.getValues2(prefixPlannedCollections, true);
    } else {
      LOG(ERR) << "Error while locking " << prefixPlannedCollections;
      return;
    }
  }

  if (result.successful()) {

    velocypack::Slice databases =
      result._vpack->slice()[0].get(std::vector<std::string>(
            {AgencyComm::prefixStripped(), "Plan", "Collections"}));
    
    if (!databases.isNone()) {
      decltype(_plannedCollections) newCollections;
      decltype(_shards) newShards;
      decltype(_shardKeys) newShardKeys;

      for (auto const& db : VPackObjectIterator(databases)) {
        std::string const database = db.key.copyString();

        for (auto const& col : VPackObjectIterator(db.value)) {
          std::string const collection = col.key.copyString();

          // check whether we have created an entry for the database already
          AllCollections::iterator it2 = newCollections.find(database);
          
          if (it2 == newCollections.end()) {
            // not yet, so create an entry for the database
            DatabaseCollections empty;
            newCollections.emplace(std::make_pair(database, empty));
            it2 = newCollections.find(database);
          }
          
          // TODO: The Collection info has to store VPack instead of JSON
          TRI_json_t* json = arangodb::basics::VelocyPackHelper::velocyPackToJson(
            col.value);
          
          auto collectionData = std::make_shared<CollectionInfo>(json);
          auto shardKeys = std::make_shared<std::vector<std::string>>(
            collectionData->shardKeys());
          newShardKeys.insert(make_pair(collection, shardKeys));
          auto shardIDs = collectionData->shardIds();
          auto shards = std::make_shared<std::vector<std::string>>();
          for (auto const& p : *shardIDs) {
            shards->push_back(p.first);
          }
          // Sort by the number in the shard ID ("s0000001" for example):
          std::sort(shards->begin(), shards->end(),
                    [](std::string const& a, std::string const& b) -> bool {
                      return std::strtol(a.c_str() + 1, nullptr, 10) <
                        std::strtol(b.c_str() + 1, nullptr, 10);
                    });
          newShards.emplace(std::make_pair(collection, shards));
          
          // insert the collection into the existing map, insert it under its
          // ID as well as under its name, so that a lookup can be done with
          // either of the two.
          
          (*it2).second.emplace(std::make_pair(collection, collectionData));
          (*it2).second.emplace(
            std::make_pair(collectionData->name(), collectionData));
          
        }
      }

      // Now set the new value:
      {
        WRITE_LOCKER(writeLocker, _plannedCollectionsProt.lock);

        _plannedCollections.swap(newCollections);
        _shards.swap(newShards);
        _shardKeys.swap(newShardKeys);
        _plannedCollectionsProt.version++;  // such that others notice our change
        _plannedCollectionsProt.isValid = true;  // will never be reset to false
      }
      return;
    }
  }

  LOG(ERR) << "Error while loading " << prefixPlannedCollections
           << " httpCode: " << result.httpCode()
           << " errorCode: " << result.errorCode()
           << " errorMessage: " << result.errorMessage()
           << " body: " << result.body();
}

////////////////////////////////////////////////////////////////////////////////
/// @brief ask about a collection
/// If it is not found in the cache, the cache is reloaded once
////////////////////////////////////////////////////////////////////////////////

std::shared_ptr<CollectionInfo> ClusterInfo::getCollection(
    DatabaseID const& databaseID, CollectionID const& collectionID) {
  int tries = 0;

  if (!_plannedCollectionsProt.isValid) {
    loadPlannedCollections();
    ++tries;
  }

  while (true) {  // left by break
    {
      READ_LOCKER(readLocker, _plannedCollectionsProt.lock);
      // look up database by id
      AllCollections::const_iterator it = _plannedCollections.find(databaseID);

      if (it != _plannedCollections.end()) {
        // look up collection by id (or by name)
        DatabaseCollections::const_iterator it2 =
            (*it).second.find(collectionID);

        if (it2 != (*it).second.end()) {
          return (*it2).second;
        }
      }
    }
    if (++tries >= 2) {
      break;
    }

    // must load collections outside the lock
    loadPlannedCollections();
  }

  return std::make_shared<CollectionInfo>();
}

////////////////////////////////////////////////////////////////////////////////
/// @brief get properties of a collection
////////////////////////////////////////////////////////////////////////////////

arangodb::VocbaseCollectionInfo ClusterInfo::getCollectionProperties(
    CollectionInfo const& collection) {
  arangodb::VocbaseCollectionInfo info(collection);
  return info;
}

////////////////////////////////////////////////////////////////////////////////
/// @brief get properties of a collection
////////////////////////////////////////////////////////////////////////////////

VocbaseCollectionInfo ClusterInfo::getCollectionProperties(
    DatabaseID const& databaseID, CollectionID const& collectionID) {
  auto ci = getCollection(databaseID, collectionID);
  return getCollectionProperties(*ci);
}

////////////////////////////////////////////////////////////////////////////////
/// @brief ask about all collections
////////////////////////////////////////////////////////////////////////////////

std::vector<std::shared_ptr<CollectionInfo>> const ClusterInfo::getCollections(
    DatabaseID const& databaseID) {
  std::vector<std::shared_ptr<CollectionInfo>> result;

  // always reload
  loadPlannedCollections();

  READ_LOCKER(readLocker, _plannedCollectionsProt.lock);
  // look up database by id
  AllCollections::const_iterator it = _plannedCollections.find(databaseID);

  if (it == _plannedCollections.end()) {
    return result;
  }

  // iterate over all collections
  DatabaseCollections::const_iterator it2 = (*it).second.begin();
  while (it2 != (*it).second.end()) {
    char c = (*it2).first[0];

    if (c < '0' || c > '9') {
      // skip collections indexed by id
      result.push_back((*it2).second);
    }

    ++it2;
  }

  return result;
}

////////////////////////////////////////////////////////////////////////////////
/// @brief (re-)load the information about current collections from the agency
/// Usually one does not have to call this directly. Note that this is
/// necessarily complicated, since here we have to consider information
/// about all shards of a collection.
////////////////////////////////////////////////////////////////////////////////

static std::string const prefixCurrentCollections = "Current/Collections";
void ClusterInfo::loadCurrentCollections() {
  uint64_t storedVersion = _currentCollectionsProt.version;
  MUTEX_LOCKER(mutexLocker, _currentCollectionsProt.mutex);
  if (_currentCollectionsProt.version > storedVersion) {
    // Somebody else did, what we intended to do, so just return
    return;
  }
  
  // Now contact the agency:
  AgencyCommResult result;
  {
    AgencyCommLocker locker("Current", "READ");
    
    if (locker.successful()) {
      result = _agency.getValues2(prefixCurrentCollections, true);
    }
  }
  
  if (result.successful()) {
    
    velocypack::Slice databases =
      result._vpack->slice()[0].get(std::vector<std::string>(
            {AgencyComm::prefixStripped(), "Current", "Collections"}));
    
    if (!databases.isNone()) {
      decltype(_currentCollections) newCollections;
      decltype(_shardIds) newShardIds;

      for (auto const& db : VPackObjectIterator(databases)) {
        std::string const database = db.key.copyString();
        
        for (auto const& col : VPackObjectIterator(db.value)) {
          std::string const collection = col.key.copyString();
          
          for (auto const& shrd : VPackObjectIterator(col.value)) {          
            std::string const shardID = shrd.key.copyString();
            
            // check whether we have created an entry for the database already
            AllCollectionsCurrent::iterator it2 = newCollections.find(database);
            
            if (it2 == newCollections.end()) {
              // not yet, so create an entry for the database
              DatabaseCollectionsCurrent empty;
              newCollections.insert(std::make_pair(database, empty));
              it2 = newCollections.find(database);
            }
            
            // TODO: The Collection info has to store VPack instead of JSON
            TRI_json_t* json =
              arangodb::basics::VelocyPackHelper::velocyPackToJson (shrd.value);
            
            // check whether we already have a CollectionInfoCurrent:
            DatabaseCollectionsCurrent::iterator it3 = it2->second.find(collection);
            if (it3 == it2->second.end()) {
              auto collectionDataCurrent =
                std::make_shared<CollectionInfoCurrent>(shardID, json);
              it2->second.insert(make_pair(collection, collectionDataCurrent));
              it3 = it2->second.find(collection);
            } else {
              it3->second->add(shardID, json);
            }
            
            // Note that we have only inserted the CollectionInfoCurrent under
            // the collection ID and not under the name! It is not possible
            // to query the current collection info by name. This is because
            // the correct place to hold the current name is in the plan.
            // Thus: Look there and get the collection ID from there. Then
            // ask about the current collection info.
            
            // Now take note of this shard and its responsible server:
            auto servers = std::make_shared<std::vector<ServerID>>(
              it3->second->servers(shardID));
            newShardIds.insert(make_pair(shardID, servers));

          }
        }
      }
      
      // Now set the new value:
      {
        WRITE_LOCKER(writeLocker, _currentCollectionsProt.lock);
        _currentCollections.swap(newCollections);
        _shardIds.swap(newShardIds);
        _currentCollectionsProt.version++;  // such that others notice our change
        _currentCollectionsProt.isValid = true;
      }
      return;
    }
  }
  
  LOG(DEBUG) << "Error while loading " << prefixCurrentCollections
             << " httpCode: " << result.httpCode()
             << " errorCode: " << result.errorCode()
             << " errorMessage: " << result.errorMessage()
             << " body: " << result.body();
}

////////////////////////////////////////////////////////////////////////////////
/// @brief ask about a collection in current. This returns information about
/// all shards in the collection.
/// If it is not found in the cache, the cache is reloaded once.
////////////////////////////////////////////////////////////////////////////////

std::shared_ptr<CollectionInfoCurrent> ClusterInfo::getCollectionCurrent(
    DatabaseID const& databaseID, CollectionID const& collectionID) {
  int tries = 0;

  if (!_currentCollectionsProt.isValid) {
    loadCurrentCollections();
    ++tries;
  }

  while (true) {
    {
      READ_LOCKER(readLocker, _currentCollectionsProt.lock);
      // look up database by id
      AllCollectionsCurrent::const_iterator it =
          _currentCollections.find(databaseID);

      if (it != _currentCollections.end()) {
        // look up collection by id
        DatabaseCollectionsCurrent::const_iterator it2 =
            (*it).second.find(collectionID);

        if (it2 != (*it).second.end()) {
          return (*it2).second;
        }
      }
    }

    if (++tries >= 2) {
      break;
    }

    // must load collections outside the lock
    loadCurrentCollections();
  }

  return std::make_shared<CollectionInfoCurrent>();
}

////////////////////////////////////////////////////////////////////////////////
/// @brief create database in coordinator, the return value is an ArangoDB
/// error code and the errorMsg is set accordingly. One possible error
/// is a timeout, a timeout of 0.0 means no timeout.
////////////////////////////////////////////////////////////////////////////////

int ClusterInfo::createDatabaseCoordinator(std::string const& name,
                                           VPackSlice const& slice,
                                           std::string& errorMsg,
                                           double timeout) {

  AgencyComm ac;
  AgencyCommResult res;
  
  Mutex dbServersMutex;

  double const realTimeout = getTimeout(timeout);
  double const endTime = TRI_microtime() + realTimeout;
  double const interval = getPollInterval();

  std::vector<ServerID> DBServers = getCurrentDBServers();

  int dbServerResult = -1;
  std::function<bool(VPackSlice const& result)> dbServerChanged =
    [&](VPackSlice const& result) {
    size_t numDbServers;
    {
      MUTEX_LOCKER(guard, dbServersMutex);
      numDbServers = DBServers.size();
    }
    if (result.isObject() && result.length() == numDbServers) {
      VPackObjectIterator dbs(result);
      
      std::map<std::string, AgencyCommResultEntry>::iterator it;
      std::string tmpMsg = "";
      bool tmpHaveError = false;

      for (auto const& dbserver : dbs) {
        VPackSlice slice = dbserver.value;
        if (arangodb::basics::VelocyPackHelper::getBooleanValue(
              slice, "error", false)) {
          tmpHaveError = true;
          tmpMsg += " DBServer:" + dbserver.key.copyString() + ":";
          tmpMsg += arangodb::basics::VelocyPackHelper::getStringValue(
              slice, "errorMessage", "");
          if (slice.hasKey("errorNum")) {
            VPackSlice errorNum = slice.get("errorNum");
            if (errorNum.isNumber()) {
              tmpMsg += " (errorNum=";
              tmpMsg += basics::StringUtils::itoa(
                  errorNum.getNumericValue<uint32_t>());
              tmpMsg += ")";
            }
          }
        }
      }
      if (tmpHaveError) {
        errorMsg = "Error in creation of database:" + tmpMsg;
        dbServerResult = TRI_ERROR_CLUSTER_COULD_NOT_CREATE_DATABASE;
        return true;
      }
      loadCurrentDatabases();  // update our cache
      dbServerResult = setErrormsg(TRI_ERROR_NO_ERROR, errorMsg);
    }
    return true;
  };
  
  auto agencyCallback = std::make_shared<AgencyCallback>(
    ac, "Current/Databases/" + name, dbServerChanged, true, false);
  _agencyCallbackRegistry->registerCallback(agencyCallback);
  TRI_DEFER(_agencyCallbackRegistry->unregisterCallback(agencyCallback));

  {
    AgencyCommLocker locker("Plan", "WRITE");

    if (!locker.successful()) {
      return setErrormsg(TRI_ERROR_CLUSTER_COULD_NOT_LOCK_PLAN, errorMsg);
    }

    res = ac.casValue("Plan/Databases/" + name, slice, false, 0.0, realTimeout);
    if (!res.successful()) {
      if (res._statusCode ==
          (int)arangodb::GeneralResponse::ResponseCode::PRECONDITION_FAILED) {
        return setErrormsg(TRI_ERROR_ARANGO_DUPLICATE_NAME, errorMsg);
      }

      return setErrormsg(TRI_ERROR_CLUSTER_COULD_NOT_CREATE_DATABASE_IN_PLAN,
                         errorMsg);
    }
  }

  // Now update our own cache of planned databases:
  loadPlannedDatabases();
  
  int count = 0;  // this counts, when we have to reload the DBServers
  while (TRI_microtime() <= endTime) {
    agencyCallback->executeByCallbackOrTimeout(getReloadServerListTimeout() / interval);
    if (dbServerResult >= 0) {
      break;
    }

    if (++count >= static_cast<int>(getReloadServerListTimeout() / interval)) {
      // We update the list of DBServers every minute in case one of them
      // was taken away since we last looked. This also helps (slightly)
      // if a new DBServer was added. However, in this case we report
      // success a bit too early, which is not too bad.
      loadCurrentDBServers();
      {
        MUTEX_LOCKER(guard, dbServersMutex);
        DBServers = getCurrentDBServers();
      }
      count = 0;
    }
  }
  if (dbServerResult >= 0) {
    return dbServerResult;
  }
  return setErrormsg(TRI_ERROR_CLUSTER_TIMEOUT, errorMsg);
}

////////////////////////////////////////////////////////////////////////////////
/// @brief drop database in coordinator, the return value is an ArangoDB
/// error code and the errorMsg is set accordingly. One possible error
/// is a timeout, a timeout of 0.0 means no timeout.
////////////////////////////////////////////////////////////////////////////////

int ClusterInfo::dropDatabaseCoordinator(std::string const& name,
                                         std::string& errorMsg,
                                         double timeout) {
  
  AgencyComm ac;
  AgencyCommResult res;

  double const realTimeout = getTimeout(timeout);
  double const endTime = TRI_microtime() + realTimeout;
  double const interval = getPollInterval();

  int dbServerResult = -1;
  std::function<bool(VPackSlice const& result)> dbServerChanged =
    [&](VPackSlice const& result) {
    if (result.isObject() && result.length() == 0) {
      dbServerResult = 0;
    }
    return true;
  };
  
  std::string where("Current/Databases/" + name);
  auto agencyCallback = std::make_shared<AgencyCallback>(
    ac, where, dbServerChanged, true, false);
  _agencyCallbackRegistry->registerCallback(agencyCallback);
  TRI_DEFER(_agencyCallbackRegistry->unregisterCallback(agencyCallback));

  {
    AgencyCommLocker locker("Plan", "WRITE");

    if (!locker.successful()) {
      return setErrormsg(TRI_ERROR_CLUSTER_COULD_NOT_LOCK_PLAN, errorMsg);
    }

    if (!ac.exists("Plan/Databases/" + name)) {
      return setErrormsg(TRI_ERROR_ARANGO_DATABASE_NOT_FOUND, errorMsg);
    }

    res = ac.removeValues("Plan/Databases/" + name, false);
    if (!res.successful()) {
      if (res.httpCode() == (int)GeneralResponse::ResponseCode::NOT_FOUND) {
        return setErrormsg(TRI_ERROR_ARANGO_DATABASE_NOT_FOUND, errorMsg);
      }

      return setErrormsg(TRI_ERROR_CLUSTER_COULD_NOT_REMOVE_DATABASE_IN_PLAN,
                         errorMsg);
    }

    res.clear();
    res = ac.removeValues("Plan/Collections/" + name, true);

    if (!res.successful() &&
        res.httpCode() != (int)GeneralResponse::ResponseCode::NOT_FOUND) {
      return setErrormsg(TRI_ERROR_CLUSTER_COULD_NOT_REMOVE_DATABASE_IN_PLAN,
                         errorMsg);
    }
  }

  // Load our own caches:
  loadPlannedDatabases();
  loadPlannedCollections();

  // Now wait for it to appear and be complete:
  res.clear();
  while (TRI_microtime() <= endTime) {
    agencyCallback->executeByCallbackOrTimeout(interval);
    if (dbServerResult >= 0) {
      AgencyCommLocker locker("Current", "WRITE");
      if (locker.successful()) {
        res.clear();
        res = ac.removeValues(where, true);
        if (res.successful()) {
          return setErrormsg(TRI_ERROR_NO_ERROR, errorMsg);
        }
        return setErrormsg(
            TRI_ERROR_CLUSTER_COULD_NOT_REMOVE_DATABASE_IN_CURRENT, errorMsg);
      }
      return setErrormsg(TRI_ERROR_NO_ERROR, errorMsg);
    }
  }
  return setErrormsg(TRI_ERROR_CLUSTER_TIMEOUT, errorMsg);
}

////////////////////////////////////////////////////////////////////////////////
/// @brief create collection in coordinator, the return value is an ArangoDB
/// error code and the errorMsg is set accordingly. One possible error
/// is a timeout, a timeout of 0.0 means no timeout.
////////////////////////////////////////////////////////////////////////////////

int ClusterInfo::createCollectionCoordinator(std::string const& databaseName,
                                             std::string const& collectionID,
                                             uint64_t numberOfShards,
                                             VPackSlice const& json,
                                             std::string& errorMsg,
                                             double timeout) {

  using arangodb::velocypack::Slice;

  AgencyComm ac;

  double const realTimeout = getTimeout(timeout);
  double const endTime = TRI_microtime() + realTimeout;
  double const interval = getPollInterval();

  {
    // check if a collection with the same name is already planned
    loadPlannedCollections();

    READ_LOCKER(readLocker, _plannedCollectionsProt.lock);
    AllCollections::const_iterator it = _plannedCollections.find(databaseName);
    if (it != _plannedCollections.end()) {
      std::string const name =
          arangodb::basics::VelocyPackHelper::getStringValue(json, "name", "");

      DatabaseCollections::const_iterator it2 = (*it).second.find(name);

      if (it2 != (*it).second.end()) {
        // collection already exists!
        return TRI_ERROR_ARANGO_DUPLICATE_NAME;
      }
    }
  }
  
  // mop: why do these ask the agency instead of checking cluster info?
  if (!ac.exists("Plan/Databases/" + databaseName)) {
    return setErrormsg(TRI_ERROR_ARANGO_DATABASE_NOT_FOUND, errorMsg);
  }

  if (ac.exists("Plan/Collections/" + databaseName + "/" + collectionID)) {
    return setErrormsg(TRI_ERROR_CLUSTER_COLLECTION_ID_EXISTS, errorMsg);
  }
  
  int dbServerResult = -1;

  std::function<bool(VPackSlice const& result)> dbServerChanged =
    [&](VPackSlice const& result) {
    if (result.isObject() && result.length() == (size_t) numberOfShards) {
      std::string tmpMsg = "";
      bool tmpHaveError = false;
      
      for (auto const& p: VPackObjectIterator(result)) {
        if (arangodb::basics::VelocyPackHelper::getBooleanValue(
              p.value, "error", false)) {
          tmpHaveError = true;
          tmpMsg += " shardID:" + p.key.copyString() + ":";
          tmpMsg += arangodb::basics::VelocyPackHelper::getStringValue(
              p.value, "errorMessage", "");
          if (p.value.hasKey("errorNum")) {
            VPackSlice const errorNum = p.value.get("errorNum");
            if (errorNum.isNumber()) {
              tmpMsg += " (errNum=";
              tmpMsg += basics::StringUtils::itoa(
                  errorNum.getNumericValue<uint32_t>());
              tmpMsg += ")";
            }
          }
        }
      }
      loadCurrentCollections();
      if (tmpHaveError) {
        errorMsg = "Error in creation of collection:" + tmpMsg;
        dbServerResult = TRI_ERROR_CLUSTER_COULD_NOT_CREATE_COLLECTION;
        return true;
      }
      dbServerResult = setErrormsg(TRI_ERROR_NO_ERROR, errorMsg);
    }
    return true;
  };

  auto agencyCallback = std::make_shared<AgencyCallback>(
    ac, "Current/Collections/" + databaseName + "/"
    + collectionID, dbServerChanged, true, false);
  _agencyCallbackRegistry->registerCallback(agencyCallback);
  
  VPackBuilder builder;
  builder.add(json);

  AgencyOperation createCollection(
    "Plan/Collections/" + databaseName + "/" + collectionID
    , AgencyValueOperationType::SET, builder.slice());
  AgencyOperation increaseVersion("Plan/Version",
                                  AgencySimpleOperationType::INCREMENT_OP);

  AgencyPrecondition precondition = AgencyPrecondition(
      "Plan/Collections/" + databaseName + "/" + collectionID
      , AgencyPrecondition::EMPTY, true
  );

  AgencyTransaction transaction;

  transaction.operations.push_back(createCollection);
  transaction.operations.push_back(increaseVersion);
  transaction.preconditions.push_back(precondition);
  
  AgencyCommResult res;
  ac.sendTransactionWithFailover(res, transaction);

  if (!res.successful()) {
    return setErrormsg(TRI_ERROR_CLUSTER_COULD_NOT_CREATE_COLLECTION_IN_PLAN,
                       errorMsg);
  }

  // Update our cache:
  loadPlannedCollections();

  while (TRI_microtime() <= endTime) {
    agencyCallback->executeByCallbackOrTimeout(interval);

    if (dbServerResult >= 0) {
      break;
    }
  }
  _agencyCallbackRegistry->unregisterCallback(agencyCallback);
  if (dbServerResult >= 0) {
    return dbServerResult;
  }

  return setErrormsg(TRI_ERROR_CLUSTER_TIMEOUT, errorMsg);
}

////////////////////////////////////////////////////////////////////////////////
/// @brief drop collection in coordinator, the return value is an ArangoDB
/// error code and the errorMsg is set accordingly. One possible error
/// is a timeout, a timeout of 0.0 means no timeout.
////////////////////////////////////////////////////////////////////////////////

int ClusterInfo::dropCollectionCoordinator(std::string const& databaseName,
                                           std::string const& collectionID,
                                           std::string& errorMsg,
                                           double timeout) {

  AgencyComm ac;
  AgencyCommResult res;

  double const realTimeout = getTimeout(timeout);
  double const endTime = TRI_microtime() + realTimeout;
  double const interval = getPollInterval();
  
  int dbServerResult = -1;
  std::function<bool(VPackSlice const& result)> dbServerChanged = [&](VPackSlice const& result) {
    if (result.isObject() && result.length() == 0) {
      // ...remove the entire directory for the collection
      AgencyCommLocker locker("Current", "WRITE");
      if (locker.successful()) {
        AgencyCommResult res;
        res = ac.removeValues(
            "Current/Collections/" + databaseName + "/" + collectionID, true);
        if (res.successful()) {
          dbServerResult = setErrormsg(TRI_ERROR_NO_ERROR, errorMsg);
          return true;
        }
        dbServerResult = setErrormsg(
            TRI_ERROR_CLUSTER_COULD_NOT_REMOVE_COLLECTION_IN_CURRENT,
            errorMsg);
        return true;
      }
      loadCurrentCollections();
      dbServerResult = setErrormsg(TRI_ERROR_NO_ERROR, errorMsg);
      return true;
    }
    return true;
  };
  

  // monitor the entry for the collection
  std::string const where =
      "Current/Collections/" + databaseName + "/" + collectionID;
  
  auto agencyCallback = std::make_shared<AgencyCallback>(
      ac, where, dbServerChanged, true, false);
  _agencyCallbackRegistry->registerCallback(agencyCallback);
  
  {
    AgencyCommLocker locker("Plan", "WRITE");

    if (!locker.successful()) {
      return setErrormsg(TRI_ERROR_CLUSTER_COULD_NOT_LOCK_PLAN, errorMsg);
    }

    if (!ac.exists("Plan/Databases/" + databaseName)) {
      return setErrormsg(TRI_ERROR_ARANGO_DATABASE_NOT_FOUND, errorMsg);
    }

    res = ac.removeValues(
        "Plan/Collections/" + databaseName + "/" + collectionID, false);
    if (!res.successful()) {
      if (res._statusCode == (int) GeneralResponse::ResponseCode::NOT_FOUND) {
        return setErrormsg(TRI_ERROR_ARANGO_COLLECTION_NOT_FOUND, errorMsg);
      }
      return setErrormsg(TRI_ERROR_CLUSTER_COULD_NOT_REMOVE_COLLECTION_IN_PLAN,
                         errorMsg);
    }
  }

  // Update our own cache:
  loadPlannedCollections();

  while (TRI_microtime() <= endTime) {
    agencyCallback->executeByCallbackOrTimeout(interval);
    if (dbServerResult >= 0) {
      break;
    }
  }
  if (dbServerResult >= 0) {
    return dbServerResult;
  }
  return setErrormsg(TRI_ERROR_CLUSTER_TIMEOUT, errorMsg);
}

////////////////////////////////////////////////////////////////////////////////
/// @brief set collection properties in coordinator
////////////////////////////////////////////////////////////////////////////////

int ClusterInfo::setCollectionPropertiesCoordinator(
    std::string const& databaseName, std::string const& collectionID,
    VocbaseCollectionInfo const* info) {

  AgencyComm ac;
  AgencyCommResult res;

  {
    AgencyCommLocker locker("Plan", "WRITE");

    if (!locker.successful()) {
      return TRI_ERROR_CLUSTER_COULD_NOT_LOCK_PLAN;
    }

    if (!ac.exists("Plan/Databases/" + databaseName)) {
      return TRI_ERROR_ARANGO_DATABASE_NOT_FOUND;
    }

    res = ac.getValues2("Plan/Collections/" + databaseName + "/" + collectionID,
                       false);

    if (!res.successful()) {
      return TRI_ERROR_ARANGO_COLLECTION_NOT_FOUND;
    }

    velocypack::Slice collection =
      res._vpack->slice()[0]
      .get(AgencyComm::prefix().substr(1,AgencyComm::prefix().size()-2))
      .get("Plan").get("Collections").get(collectionID);

    VPackObjectIterator cols (collection);
    
    //if (it == res._values.end()) {
    if (cols.size() == 0) {
      return TRI_ERROR_ARANGO_COLLECTION_NOT_FOUND;
    }

    if (collection.isNone()) {
      return TRI_ERROR_OUT_OF_MEMORY;
    }
    
    VPackBuilder copy;
    try {
      VPackObjectBuilder b(&copy);
      for (auto const& entry : VPackObjectIterator(collection)) {
        std::string key = entry.key.copyString();
        // Copy all values except the following
        // They are overwritten later
        if (key != "doCompact" && key != "journalSize" &&
            key != "waitForSync" && key != "indexBuckets") {
          copy.add(key, entry.value);
        }
      }
      copy.add("doCompact", VPackValue(info->doCompact()));
      copy.add("journalSize", VPackValue(info->maximalSize()));
      copy.add("waitForSync", VPackValue(info->waitForSync()));
      copy.add("indexBuckets", VPackValue(info->indexBuckets()));
    } catch (...) {
      return TRI_ERROR_OUT_OF_MEMORY;
    }

    res.clear();
    res = ac.setValue("Plan/Collections/" + databaseName + "/" + collectionID,
                      copy.slice(), 0.0);
  }
  
  if (res.successful()) {
    loadPlannedCollections();
    return TRI_ERROR_NO_ERROR;
  }

  return TRI_ERROR_INTERNAL;
}

////////////////////////////////////////////////////////////////////////////////
/// @brief set collection status in coordinator
////////////////////////////////////////////////////////////////////////////////

int ClusterInfo::setCollectionStatusCoordinator(
    std::string const& databaseName, std::string const& collectionID,
    TRI_vocbase_col_status_e status) {

  AgencyComm ac;
  AgencyCommResult res;

  {
    AgencyCommLocker locker("Plan", "WRITE");

    if (!locker.successful()) {
      return TRI_ERROR_CLUSTER_COULD_NOT_LOCK_PLAN;
    }

    if (!ac.exists("Plan/Databases/" + databaseName)) {
      return TRI_ERROR_ARANGO_DATABASE_NOT_FOUND;
    }

    res = ac.getValues2("Plan/Collections/" + databaseName + "/" + collectionID,
                       false);

    velocypack::Slice col =
      res._vpack->slice()[0]
      .get(AgencyComm::prefixStripped()).get("Plan").get("Collections")
      .get(databaseName).get(collectionID);

    if (!res.successful()) {
      return TRI_ERROR_ARANGO_COLLECTION_NOT_FOUND;
    }

    VPackObjectIterator collections(col);
    if (!collections.valid()) {
      return TRI_ERROR_ARANGO_COLLECTION_NOT_FOUND;
    }

    VPackSlice const slice = col;
    if (slice.isNone()) {
      return TRI_ERROR_OUT_OF_MEMORY;
    }

    TRI_vocbase_col_status_e old = static_cast<TRI_vocbase_col_status_e>(
        arangodb::basics::VelocyPackHelper::getNumericValue<int>(
            slice, "status", static_cast<int>(TRI_VOC_COL_STATUS_CORRUPTED)));

    if (old == status) {
      // no status change
      return TRI_ERROR_NO_ERROR;
    }

    VPackBuilder builder;
    try {
      VPackObjectBuilder b(&builder);
      for (auto const& entry : VPackObjectIterator(slice)) {
        std::string key = entry.key.copyString();
        if (key != "status") {
          builder.add(key, entry.value);
        }
      }
      builder.add("status", VPackValue(status));
    } catch (...) {
      return TRI_ERROR_OUT_OF_MEMORY;
    }
    res.clear();
    res = ac.setValue("Plan/Collections/" + databaseName + "/" + collectionID,
                      builder.slice(), 0.0);
  }

  if (res.successful()) {
    loadPlannedCollections();
    return TRI_ERROR_NO_ERROR;
  }

  return TRI_ERROR_INTERNAL;
}

////////////////////////////////////////////////////////////////////////////////
/// @brief ensure an index in coordinator.
////////////////////////////////////////////////////////////////////////////////

int ClusterInfo::ensureIndexCoordinator(
    std::string const& databaseName, std::string const& collectionID,
    VPackSlice const& slice, bool create,
    bool (*compare)(VPackSlice const&, VPackSlice const&),
    VPackBuilder& resultBuilder, std::string& errorMsg, double timeout) {

  AgencyComm ac;

  double const realTimeout = getTimeout(timeout);
  double const endTime = TRI_microtime() + realTimeout;
  double const interval = getPollInterval();
  
  std::string where =
    "Current/Collections/" + databaseName + "/" + collectionID;

  std::vector<std::string> wherev = basics::StringUtils::split(
    AgencyComm::prefix() + where, '/');
  wherev.erase(std::remove(wherev.begin(), wherev.end(), ""), wherev.end());
  
  // check index id
  uint64_t iid = 0;

  VPackSlice const idxSlice = slice.get("id");
  if (idxSlice.isString()) {
    // use predefined index id
    iid = arangodb::basics::StringUtils::uint64(idxSlice.copyString());
  }

  if (iid == 0) {
    // no id set, create a new one!
    iid = uniqid();
  }
  TRI_ASSERT(resultBuilder.isEmpty());

  std::string const idString = arangodb::basics::StringUtils::itoa(iid);
  int numberOfShards = 0;

  Mutex numberOfShardsMutex;
  
  int dbServerResult = -1;
  VPackBuilder newBuilder;
  std::function<bool(VPackSlice const& result)> dbServerChanged =
    [&](VPackSlice const& result) {
    int localNumberOfShards;
    {
      MUTEX_LOCKER(guard, numberOfShardsMutex);
      localNumberOfShards = numberOfShards;
    }
    
    // mop: uhhhh....we didn't even set the plan yet :O
    if (localNumberOfShards == 0) {
      return false;
    }

    if (!result.isObject()) {
      return true;
    }

    VPackObjectIterator cit (result);
    if (cit.size() == (size_t)numberOfShards) {
      size_t found = 0;
      for (auto const& shard : cit) {

        VPackSlice const slice = shard.value;
        if (slice.hasKey("indexes")) {
          VPackSlice const indexes = slice.get("indexes");
          if (!indexes.isArray()) {
            // no list, so our index is not present. we can abort searching
            break;
          }

          for (auto const& v : VPackArrayIterator(indexes)) {
            // check for errors
            if (hasError(v)) {
              std::string errorMsg = extractErrorMessage(shard.key.copyString(), v);

              errorMsg = "Error during index creation: " + errorMsg;

              // Returns the specific error number if set, or the general
              // error
              // otherwise
              dbServerResult = arangodb::basics::VelocyPackHelper::getNumericValue<int>(
                  v, "errorNum", TRI_ERROR_ARANGO_INDEX_CREATION_FAILED);
              return true;
            }

            VPackSlice const k = v.get("id");

            if (!k.isString() || idString != k.copyString()) {
              // this is not our index
              continue;
            }

            // found our index
            found++;
            break;
          }
        }
      }

      if (found == (size_t)numberOfShards) {
        VPackSlice indexFinder = newBuilder.slice();
        TRI_ASSERT(indexFinder.isObject());
        indexFinder = indexFinder.get("indexes");
        TRI_ASSERT(indexFinder.isArray());
        VPackValueLength l = indexFinder.length();
        indexFinder = indexFinder.at(l - 1);  // Get the last index
        TRI_ASSERT(indexFinder.isObject());
        {
          // Copy over all elements in slice.
          VPackObjectBuilder b(&resultBuilder);
          for (auto const& entry : VPackObjectIterator(indexFinder)) {
            resultBuilder.add(entry.key.copyString(), entry.value);
          }
          resultBuilder.add("isNewlyCreated", VPackValue(true));
        }
        loadCurrentCollections();

        dbServerResult = setErrormsg(TRI_ERROR_NO_ERROR, errorMsg);
        return true;
      }
    }
    return true;
  };
  
  auto agencyCallback = std::make_shared<AgencyCallback>(
    ac, where, dbServerChanged, true, false);
  _agencyCallbackRegistry->registerCallback(agencyCallback);
  TRI_DEFER(_agencyCallbackRegistry->unregisterCallback(agencyCallback));


  std::string const key =
      "Plan/Collections/" + databaseName + "/" + collectionID;

  AgencyCommResult previous = ac.getValues2(key, false);
  bool usePrevious = true;

  velocypack::Slice database =
    previous._vpack->slice()[0]
    .get(AgencyComm::prefix().substr(1,AgencyComm::prefix().size()-2))
    .get("Plan").get("Collections").get(databaseName);
  velocypack::Slice collection = database.get(collectionID);

  loadPlannedCollections();
  // It is possible that between the fetching of the planned collections
  // and the write lock we acquire below something has changed. Therefore
  // we first get the previous value and then do a compare and swap operation.
  {
    AgencyCommLocker locker("Plan", "WRITE");

    if (!locker.successful()) {
      return setErrormsg(TRI_ERROR_CLUSTER_COULD_NOT_LOCK_PLAN, errorMsg);
    }

    std::shared_ptr<VPackBuilder> collectionBuilder;
    {
      std::shared_ptr<CollectionInfo> c =
          getCollection(databaseName, collectionID);

      // Note that nobody is removing this collection in the plan, since
      // we hold the write lock in the agency, therefore it does not matter
      // that getCollection fetches the read lock and releases it before
      // we get it again.
      //
      READ_LOCKER(readLocker, _plannedCollectionsProt.lock);

      if (c->empty()) {
        return setErrormsg(TRI_ERROR_ARANGO_COLLECTION_NOT_FOUND, errorMsg);
      }

      std::shared_ptr<VPackBuilder> tmp =
          arangodb::basics::JsonHelper::toVelocyPack(c->getIndexes());
      MUTEX_LOCKER(guard, numberOfShardsMutex);
      {
        numberOfShards = c->numberOfShards();
      }
      VPackSlice const indexes = tmp->slice();

      if (indexes.isArray()) {
        VPackSlice const type = slice.get("type");

        if (!type.isString()) {
          return setErrormsg(TRI_ERROR_INTERNAL, errorMsg);
        }

        for (auto const& other : VPackArrayIterator(indexes)) {
          if (arangodb::basics::VelocyPackHelper::compare(
                  type, other.get("type"), false) != 0) {
            // compare index types first. they must match
            continue;
          }
          TRI_ASSERT(other.isObject());

          bool isSame = compare(slice, other);

          if (isSame) {
            // found an existing index...
            {
              // Copy over all elements in slice.
              VPackObjectBuilder b(&resultBuilder);
              for (auto const& entry : VPackObjectIterator(other)) {
                resultBuilder.add(entry.key.copyString(), entry.value);
              }
              resultBuilder.add("isNewlyCreated", VPackValue(false));
            }
            return setErrormsg(TRI_ERROR_NO_ERROR, errorMsg);
          }
        }
      }

      // no existing index found.
      if (!create) {
        TRI_ASSERT(resultBuilder.isEmpty());
        return setErrormsg(TRI_ERROR_NO_ERROR, errorMsg);
      }

      // now create a new index
      collectionBuilder =
          arangodb::basics::JsonHelper::toVelocyPack(c->getJson());
    }
    VPackSlice const collectionSlice = collectionBuilder->slice();

    if (!collectionSlice.isObject()) {
      return setErrormsg(TRI_ERROR_OUT_OF_MEMORY, errorMsg);
    }
    try {
      VPackObjectBuilder b(&newBuilder);
      // Create a new collection VPack with the new Index
      for (auto const& entry : VPackObjectIterator(collectionSlice)) {
        TRI_ASSERT(entry.key.isString());
        std::string key = entry.key.copyString();

        if (key == "indexes") {
          TRI_ASSERT(entry.value.isArray());
          newBuilder.add(key, VPackValue(VPackValueType::Array));
          // Copy over all indexes known so far
          for (auto const& idx : VPackArrayIterator(entry.value)) {
            newBuilder.add(idx);
          }
          {
            VPackObjectBuilder ob(&newBuilder);
            // Add the new index ignoring "id"
            for (auto const& e : VPackObjectIterator(slice)) {
              TRI_ASSERT(e.key.isString());
              std::string tmpkey = e.key.copyString();
              if (tmpkey != "id") {
                newBuilder.add(tmpkey, e.value);
              }
            }
            newBuilder.add("id", VPackValue(idString));
          }
          newBuilder.close();  // the array
        } else {
          // Plain copy everything else
          newBuilder.add(key, entry.value);
        }
      }
    } catch (...) {
      return setErrormsg(TRI_ERROR_OUT_OF_MEMORY, errorMsg);
    }

    AgencyCommResult result;
    if (usePrevious) {
      result = ac.casValue(key, collection, newBuilder.slice(), 0.0, 0.0);
    } else {  // only when there is no previous value
      result = ac.setValue(key, newBuilder.slice(), 0.0);
    }

    if (!result.successful()) {
      return setErrormsg(TRI_ERROR_CLUSTER_COULD_NOT_CREATE_COLLECTION_IN_PLAN,
                         errorMsg);
    }
  }

  // reload our own cache:
  loadPlannedCollections();

  TRI_ASSERT(numberOfShards > 0);

  // now wait for the index to appear
  AgencyCommResult res = ac.getValues("Current/Version", false);
  if (!res.successful()) {
    return setErrormsg(TRI_ERROR_CLUSTER_COULD_NOT_READ_CURRENT_VERSION,
                       errorMsg);
  }
  
  
  while (TRI_microtime() <= endTime) {
    agencyCallback->executeByCallbackOrTimeout(interval);

    if (dbServerResult >= 0) {
      return dbServerResult;
    }
  }

  return setErrormsg(TRI_ERROR_CLUSTER_TIMEOUT, errorMsg);
}

////////////////////////////////////////////////////////////////////////////////
/// @brief drop an index in coordinator.
////////////////////////////////////////////////////////////////////////////////

int ClusterInfo::dropIndexCoordinator(std::string const& databaseName,
                                      std::string const& collectionID,
                                      TRI_idx_iid_t iid, std::string& errorMsg,
                                      double timeout) {

  AgencyComm ac;

  double const realTimeout = getTimeout(timeout);
  double const endTime = TRI_microtime() + realTimeout;
  double const interval = getPollInterval();
  
  Mutex numberOfShardsMutex;
  int numberOfShards = 0;
  std::string const idString = arangodb::basics::StringUtils::itoa(iid);

  std::string const key =
      "Plan/Collections/" + databaseName + "/" + collectionID;
  
  AgencyCommResult res = ac.getValues2(key, false);

  velocypack::Slice previous =
    res._vpack->slice()[0]
    .get(AgencyComm::prefix().substr(1,AgencyComm::prefix().size()-2))
    .get("Plan").get("Collections").get(databaseName).get(collectionID);

  TRI_ASSERT(VPackObjectIterator(previous).size()>0);
  
  std::string where =
      "Current/Collections/" + databaseName + "/" + collectionID;
  
  int dbServerResult = -1;
  std::function<bool(VPackSlice const& result)> dbServerChanged =
    [&](VPackSlice const& current) {
    int localNumberOfShards;
    
    {
      MUTEX_LOCKER(guard, numberOfShardsMutex);
      localNumberOfShards = numberOfShards;
    }
    
    if (localNumberOfShards == 0) {
      return false;
    }

    if (!current.isObject()) {
      return true;
    }

    VPackObjectIterator shards(current);
      
    if (shards.size() == (size_t)localNumberOfShards) {
      bool found = false;
      for (auto const& shard : shards) {

        VPackSlice const indexes = shard.value.get("indexes");

        if (indexes.isArray()) {
          for (auto const& v : VPackArrayIterator(indexes)) {
            if (v.isObject()) {
              VPackSlice const k = v.get("id");
              if (k.isString() && idString == k.copyString()) {
                // still found the index in some shard
                found = true;
                break;
              }
            }

            if (found) {
              break;
            }
          }
        }
      }

      if (!found) {
        loadCurrentCollections();
        dbServerResult = setErrormsg(TRI_ERROR_NO_ERROR, errorMsg);
      }
    }
    return true; 
  };
  
  auto agencyCallback = std::make_shared<AgencyCallback>(
    ac, where, dbServerChanged, true, false);
  _agencyCallbackRegistry->registerCallback(agencyCallback);

  loadPlannedCollections();
  // It is possible that between the fetching of the planned collections
  // and the write lock we acquire below something has changed. Therefore
  // we first get the previous value and then do a compare and swap operation.
  {
    AgencyCommLocker locker("Plan", "WRITE");

    if (!locker.successful()) {
      return setErrormsg(TRI_ERROR_CLUSTER_COULD_NOT_LOCK_PLAN, errorMsg);
    }

    TRI_json_t* collectionJson = nullptr;
    TRI_json_t const* indexes = nullptr;

    {
      std::shared_ptr<CollectionInfo> c =
          getCollection(databaseName, collectionID);

      READ_LOCKER(readLocker, _plannedCollectionsProt.lock);

      if (c->empty()) {
        return setErrormsg(TRI_ERROR_ARANGO_COLLECTION_NOT_FOUND, errorMsg);
      }
      indexes = c->getIndexes();

      if (!TRI_IsArrayJson(indexes)) {
        // no indexes present, so we can't delete our index
        return setErrormsg(TRI_ERROR_ARANGO_INDEX_NOT_FOUND, errorMsg);
      }

      collectionJson = TRI_CopyJson(TRI_UNKNOWN_MEM_ZONE, c->getJson());
      MUTEX_LOCKER(guard, numberOfShardsMutex);
      numberOfShards = c->numberOfShards();
    }

    if (collectionJson == nullptr) {
      return setErrormsg(TRI_ERROR_OUT_OF_MEMORY, errorMsg);
    }

    TRI_ASSERT(TRI_IsArrayJson(indexes));

    // delete previous indexes entry
    TRI_DeleteObjectJson(TRI_UNKNOWN_MEM_ZONE, collectionJson, "indexes");

    TRI_json_t* copy = TRI_CreateArrayJson(TRI_UNKNOWN_MEM_ZONE);

    if (copy == nullptr) {
      TRI_FreeJson(TRI_UNKNOWN_MEM_ZONE, collectionJson);
      return setErrormsg(TRI_ERROR_OUT_OF_MEMORY, errorMsg);
    }

    bool found = false;

    // copy remaining indexes back into collection
    size_t const n = TRI_LengthArrayJson(indexes);
    for (size_t i = 0; i < n; ++i) {
      TRI_json_t const* v = TRI_LookupArrayJson(indexes, i);
      TRI_json_t const* id = TRI_LookupObjectJson(v, "id");
      TRI_json_t const* type = TRI_LookupObjectJson(v, "type");

      if (!TRI_IsStringJson(id) || !TRI_IsStringJson(type)) {
        continue;
      }

      if (idString == std::string(id->_value._string.data)) {
        // found our index, ignore it when copying
        found = true;

        std::string const typeString(type->_value._string.data);
        if (typeString == "primary" || typeString == "edge") {
          // must not delete these index types
          TRI_FreeJson(TRI_UNKNOWN_MEM_ZONE, copy);
          TRI_FreeJson(TRI_UNKNOWN_MEM_ZONE, collectionJson);
          return setErrormsg(TRI_ERROR_FORBIDDEN, errorMsg);
        }

        continue;
      }

      TRI_PushBack3ArrayJson(TRI_UNKNOWN_MEM_ZONE, copy,
                             TRI_CopyJson(TRI_UNKNOWN_MEM_ZONE, v));
    }

    TRI_Insert3ObjectJson(TRI_UNKNOWN_MEM_ZONE, collectionJson, "indexes",
                          copy);

    if (!found) {
      // did not find the sought index
      TRI_FreeJson(TRI_UNKNOWN_MEM_ZONE, collectionJson);
      return setErrormsg(TRI_ERROR_ARANGO_INDEX_NOT_FOUND, errorMsg);
    }

    auto tmp = arangodb::basics::JsonHelper::toVelocyPack(collectionJson);

    AgencyCommResult result =
        ac.casValue(key, previous, tmp->slice(), 0.0, 0.0);

    TRI_FreeJson(TRI_UNKNOWN_MEM_ZONE, collectionJson);

    if (!result.successful()) {
      return setErrormsg(TRI_ERROR_CLUSTER_COULD_NOT_CREATE_COLLECTION_IN_PLAN,
                         errorMsg);
    }
  }

  // load our own cache:
  loadPlannedCollections();
  
  {
    MUTEX_LOCKER(guard, numberOfShardsMutex);
    TRI_ASSERT(numberOfShards > 0);
  }

  // now wait for the index to disappear
  res = ac.getValues("Current/Version", false);
  if (!res.successful()) {
    return setErrormsg(TRI_ERROR_CLUSTER_COULD_NOT_READ_CURRENT_VERSION,
                       errorMsg);
  }

  while (TRI_microtime() <= endTime) {
<<<<<<< HEAD
    agencyCallback->executeByCallbackOrTimeout(interval);
    if (dbServerResult >= 0) {
      return dbServerResult;
=======
    res.clear();

    res = ac.getValues2(where, true);

    if (res.successful()) {

      velocypack::Slice current =
        res._vpack->slice()[0].get(std::vector<std::string>(
              {AgencyComm::prefixStripped(), "Current", "Collections",
               databaseName, collectionID}));

      if (!current.isNone()) {
        VPackObjectIterator shards(current);
        
        if (shards.size() == (size_t)numberOfShards) {
          
          bool found = false;
          for (auto const& shard : shards) {
            
            VPackSlice const indexes = shard.value.get("indexes");
            
            if (indexes.isArray()) {
              for (auto const& v : VPackArrayIterator(indexes)) {
                if (v.isObject()) {
                  VPackSlice const k = v.get("id");
                  if (k.isString() && idString == k.copyString()) {
                    // still found the index in some shard
                    found = true;
                    break;
                  }
                }
                
                if (found) {
                  break;
                }
              }
            }
          }
          
          if (!found) {
            loadCurrentCollections();
            return setErrormsg(TRI_ERROR_NO_ERROR, errorMsg);
          }
        }
      }
>>>>>>> 4e14d6dd
    }
  }

  return setErrormsg(TRI_ERROR_CLUSTER_TIMEOUT, errorMsg);
}

////////////////////////////////////////////////////////////////////////////////
/// @brief (re-)load the information about servers from the agency
/// Usually one does not have to call this directly.
////////////////////////////////////////////////////////////////////////////////

static std::string const prefixServers = "Current/ServersRegistered";

void ClusterInfo::loadServers() {

  uint64_t storedVersion = _serversProt.version;
  MUTEX_LOCKER(mutexLocker, _serversProt.mutex);
  if (_serversProt.version > storedVersion) {
    // Somebody else did, what we intended to do, so just return
    return;
  }

  // Now contact the agency:
  AgencyCommResult result;
  {
    AgencyCommLocker locker("Current", "READ");

    if (locker.successful()) {
      result = _agency.getValues2(prefixServers, true);
    }
  }

  if (result.successful()) {
    
    velocypack::Slice serversRegistered =
      result._vpack->slice()[0].get(std::vector<std::string>(
            {AgencyComm::prefixStripped(), "Current", "ServersRegistered"}));

    if (!serversRegistered.isNone()) {
      decltype(_servers) newServers;

      for (auto const& res : VPackObjectIterator(serversRegistered)) {
        velocypack::Slice slice = res.value;
        if (slice.isObject() && slice.hasKey("endpoint")) {
          std::string server = arangodb::basics::VelocyPackHelper::getStringValue(
            slice, "endpoint", "");
          newServers.emplace(std::make_pair(res.key.copyString(), server));
        }
      }

      // Now set the new value:
      {
        WRITE_LOCKER(writeLocker, _serversProt.lock);
        _servers.swap(newServers);
        _serversProt.version++;       // such that others notice our change
        _serversProt.isValid = true;  // will never be reset to false
      }
      return;
    }
  }
  
  LOG(DEBUG) << "Error while loading " << prefixServers
             << " httpCode: " << result.httpCode()
             << " errorCode: " << result.errorCode()
             << " errorMessage: " << result.errorMessage()
             << " body: " << result.body();
}

////////////////////////////////////////////////////////////////////////////////
/// @brief find the endpoint of a server from its ID.
/// If it is not found in the cache, the cache is reloaded once, if
/// it is still not there an empty string is returned as an error.
////////////////////////////////////////////////////////////////////////////////

std::string ClusterInfo::getServerEndpoint(ServerID const& serverID) {
  int tries = 0;

  if (!_serversProt.isValid) {
    loadServers();
    tries++;
  }

  while (true) {
    {
      READ_LOCKER(readLocker, _serversProt.lock);
      // _servers is a map-type <ServerId, std::string>
      auto it = _servers.find(serverID);

      if (it != _servers.end()) {
        return (*it).second;
      }
    }

    if (++tries >= 2) {
      break;
    }

    // must call loadServers outside the lock
    loadServers();
  }

  return std::string("");
}

////////////////////////////////////////////////////////////////////////////////
/// @brief find the ID of a server from its endpoint.
/// If it is not found in the cache, the cache is reloaded once, if
/// it is still not there an empty string is returned as an error.
////////////////////////////////////////////////////////////////////////////////

std::string ClusterInfo::getServerName(std::string const& endpoint) {
  int tries = 0;

  if (!_serversProt.isValid) {
    loadServers();
    tries++;
  }

  while (true) {
    {
      READ_LOCKER(readLocker, _serversProt.lock);
      for (auto const& it : _servers) {
        if (it.second == endpoint) {
          return it.first;
        }
      }
    }

    if (++tries >= 2) {
      break;
    }

    // must call loadServers outside the lock
    loadServers();
  }

  return std::string("");
}

////////////////////////////////////////////////////////////////////////////////
/// @brief (re-)load the information about all coordinators from the agency
/// Usually one does not have to call this directly.
////////////////////////////////////////////////////////////////////////////////

static std::string const prefixCurrentCoordinators = "Current/Coordinators";

void ClusterInfo::loadCurrentCoordinators() {
  uint64_t storedVersion = _coordinatorsProt.version;
  MUTEX_LOCKER(mutexLocker, _coordinatorsProt.mutex);
  if (_coordinatorsProt.version > storedVersion) {
    // Somebody else did, what we intended to do, so just return
    return;
  }

  // Now contact the agency:
  AgencyCommResult result;
  {
    AgencyCommLocker locker("Current", "READ");

    if (locker.successful()) {
      result = _agency.getValues2(prefixCurrentCoordinators, true);
    }
  }

  if (result.successful()) {

    velocypack::Slice currentCoordinators =
      result._vpack->slice()[0].get(std::vector<std::string>(
            {AgencyComm::prefixStripped(), "Current", "Coordinators"}));

    if (!currentCoordinators.isNone()) {
      decltype(_coordinators) newCoordinators;
      
      for (auto const& coordinator : VPackObjectIterator(currentCoordinators)) {
        newCoordinators.emplace(
          std::make_pair(coordinator.key.copyString(), coordinator.value.copyString()));
      }
      
      // Now set the new value:
      {
        WRITE_LOCKER(writeLocker, _coordinatorsProt.lock);
        _coordinators.swap(newCoordinators);
        _coordinatorsProt.version++;       // such that others notice our change
        _coordinatorsProt.isValid = true;  // will never be reset to false
      }
      return;
    }
  }
  
  LOG(DEBUG) << "Error while loading " << prefixCurrentCoordinators
             << " httpCode: " << result.httpCode()
             << " errorCode: " << result.errorCode()
             << " errorMessage: " << result.errorMessage()
             << " body: " << result.body();
}

////////////////////////////////////////////////////////////////////////////////
/// @brief (re-)load the information about all DBservers from the agency
/// Usually one does not have to call this directly.
////////////////////////////////////////////////////////////////////////////////

static std::string const prefixCurrentDBServers = "Current/DBServers";

void ClusterInfo::loadCurrentDBServers() {
  uint64_t storedVersion = _DBServersProt.version;
  MUTEX_LOCKER(mutexLocker, _DBServersProt.mutex);
  if (_DBServersProt.version > storedVersion) {
    // Somebody else did, what we intended to do, so just return
    return;
  }

  // Now contact the agency:
  AgencyCommResult result;
  {
    AgencyCommLocker locker("Current", "READ");

    if (locker.successful()) {
      result = _agency.getValues2(prefixCurrentDBServers, true);
    }
  }

  if (result.successful()) {

    velocypack::Slice currentDBServers =
      result._vpack->slice()[0].get(std::vector<std::string>(
            {AgencyComm::prefixStripped(), "Current", "DBServers"}));

    if (!currentDBServers.isNone()) {
      decltype(_DBServers) newDBServers;

      //for (; it != result._values.end(); ++it) {
      for (auto const& dbserver : VPackObjectIterator(currentDBServers)) {
        newDBServers.emplace(
          std::make_pair(dbserver.key.copyString(), dbserver.value.copyString()));
      }

      // Now set the new value:
      {
        WRITE_LOCKER(writeLocker, _DBServersProt.lock);
        _DBServers.swap(newDBServers);
        _DBServersProt.version++;       // such that others notice our change
        _DBServersProt.isValid = true;  // will never be reset to false
      }
      return;
    }
  }

  LOG(DEBUG) << "Error while loading " << prefixCurrentDBServers
             << " httpCode: " << result.httpCode()
             << " errorCode: " << result.errorCode()
             << " errorMessage: " << result.errorMessage()
             << " body: " << result.body();
}

////////////////////////////////////////////////////////////////////////////////
/// @brief return a list of all DBServers in the cluster that have
/// currently registered
////////////////////////////////////////////////////////////////////////////////

std::vector<ServerID> ClusterInfo::getCurrentDBServers() {
  std::vector<ServerID> result;
  int tries = 0;

  if (!_DBServersProt.isValid) {
    loadCurrentDBServers();
    tries++;
  }
  while (true) {
    {
      // return a consistent state of servers
      READ_LOCKER(readLocker, _DBServersProt.lock);

      result.reserve(_DBServers.size());

      for (auto& it : _DBServers) {
        result.emplace_back(it.first);
      }

      return result;
    }

    if (++tries >= 2) {
      break;
    }

    // loadCurrentDBServers needs the write lock
    loadCurrentDBServers();
  }

  // note that the result will be empty if we get here
  return result;
}

////////////////////////////////////////////////////////////////////////////////
/// @brief lookup the server's endpoint by scanning Target/MapIDToEnpdoint for
/// our id
////////////////////////////////////////////////////////////////////////////////

static std::string const prefixTargetServerEndpoint = "Target/MapIDToEndpoint/";

std::string ClusterInfo::getTargetServerEndpoint(ServerID const& serverID) {
  AgencyCommResult result;

  // fetch value at Target/MapIDToEndpoint
  {
    AgencyCommLocker locker("Target", "READ");

    if (locker.successful()) {
      result = _agency.getValues2(prefixTargetServerEndpoint + serverID, false);
    }
  }

  if (result.successful()) {
    result.parse(prefixTargetServerEndpoint, false);

    // check if we can find ourselves in the list returned by the agency
    std::map<std::string, AgencyCommResultEntry>::const_iterator it =
        result._values.find(serverID);

    if (it != result._values.end()) {
      VPackSlice const slice = it->second._vpack->slice();
      return arangodb::basics::VelocyPackHelper::getStringValue(slice, "");
    }
  }

  // not found
  return "";
}

////////////////////////////////////////////////////////////////////////////////
/// @brief find the servers who are responsible for a shard (one leader
/// and multiple followers)
/// If it is not found in the cache, the cache is reloaded once, if
/// it is still not there an empty string is returned as an error.
////////////////////////////////////////////////////////////////////////////////

std::shared_ptr<std::vector<ServerID>> ClusterInfo::getResponsibleServer(
    ShardID const& shardID) {

  int tries = 0;
  
  if (!_currentCollectionsProt.isValid) {
    loadCurrentCollections();
    tries++;
  }

  while (true) {
    {
      READ_LOCKER(readLocker, _currentCollectionsProt.lock);
      // _shardIds is a map-type <ShardId,
      // std::shared_ptr<std::vector<ServerId>>>
      auto it = _shardIds.find(shardID);

      if (it != _shardIds.end()) {
        return (*it).second;
      }
    }

    if (++tries >= 2) {
      break;
    }

    // must load collections outside the lock
    loadCurrentCollections();
  }

  return std::make_shared<std::vector<ServerID>>();
}

////////////////////////////////////////////////////////////////////////////////
/// @brief find the shard list of a collection, sorted numerically
////////////////////////////////////////////////////////////////////////////////

std::shared_ptr<std::vector<ShardID>> ClusterInfo::getShardList(
    CollectionID const& collectionID) {
  if (!_plannedCollectionsProt.isValid) {
    loadPlannedCollections();
  }

  int tries = 0;
  while (true) {
    {
      // Get the sharding keys and the number of shards:
      READ_LOCKER(readLocker, _plannedCollectionsProt.lock);
      // _shards is a map-type <CollectionId, shared_ptr<vector<string>>>
      auto it = _shards.find(collectionID);

      if (it != _shards.end()) {
        return it->second;
      }
    }
    if (++tries >= 2) {
      return std::make_shared<std::vector<ShardID>>();
    }
    loadPlannedCollections();
  }
}

////////////////////////////////////////////////////////////////////////////////
/// @brief find the shard that is responsible for a document, which is given
/// as a VelocyPackSlice.
///
/// There are two modes, one assumes that the document is given as a
/// whole (`docComplete`==`true`), in this case, the non-existence of
/// values for some of the sharding attributes is silently ignored
/// and treated as if these values were `null`. In the second mode
/// (`docComplete`==false) leads to an error which is reported by
/// returning TRI_ERROR_ARANGO_COLLECTION_NOT_FOUND, which is the only
/// error code that can be returned.
///
/// In either case, if the collection is found, the variable
/// shardID is set to the ID of the responsible shard and the flag
/// `usesDefaultShardingAttributes` is used set to `true` if and only if
/// `_key` is the one and only sharding attribute.
////////////////////////////////////////////////////////////////////////////////

int ClusterInfo::getResponsibleShard(CollectionID const& collectionID,
                                     VPackSlice slice, bool docComplete,
                                     ShardID& shardID,
                                     bool& usesDefaultShardingAttributes,
                                     std::string const& key) {
  // Note that currently we take the number of shards and the shardKeys
  // from Plan, since they are immutable. Later we will have to switch
  // this to Current, when we allow to add and remove shards.
  if (!_plannedCollectionsProt.isValid) {
    loadPlannedCollections();
  }

  int tries = 0;
  std::shared_ptr<std::vector<std::string>> shardKeysPtr;
  std::shared_ptr<std::vector<ShardID>> shards;
  bool found = false;

  while (true) {
    {
      // Get the sharding keys and the number of shards:
      READ_LOCKER(readLocker, _plannedCollectionsProt.lock);
      // _shards is a map-type <CollectionId, shared_ptr<vector<string>>>
      auto it = _shards.find(collectionID);

      if (it != _shards.end()) {
        shards = it->second;
        // _shardKeys is a map-type <CollectionID, shared_ptr<vector<string>>>
        auto it2 = _shardKeys.find(collectionID);
        if (it2 != _shardKeys.end()) {
          shardKeysPtr = it2->second;
          usesDefaultShardingAttributes =
              shardKeysPtr->size() == 1 &&
              shardKeysPtr->at(0) == TRI_VOC_ATTRIBUTE_KEY;
          found = true;
          break;  // all OK
        }
      }
    }
    if (++tries >= 2) {
      break;
    }
    loadPlannedCollections();
  }

  if (!found) {
    return TRI_ERROR_ARANGO_COLLECTION_NOT_FOUND;
  }

  int error = TRI_ERROR_NO_ERROR;
  uint64_t hash = arangodb::basics::VelocyPackHelper::hashByAttributes(
      slice, *shardKeysPtr, docComplete, error, key);
  static char const* magicPhrase =
      "Foxx you have stolen the goose, give she back again!";
  static size_t const len = 52;
  // To improve our hash function:
  hash = TRI_FnvHashBlock(hash, magicPhrase, len);

  shardID = shards->at(hash % shards->size());
  return error;
}

////////////////////////////////////////////////////////////////////////////////
/// @brief find the shard that is responsible for a document, which is given
/// as a TRI_json_t const*.
///
/// There are two modes, one assumes that the document is given as a
/// whole (`docComplete`==`true`), in this case, the non-existence of
/// values for some of the sharding attributes is silently ignored
/// and treated as if these values were `null`. In the second mode
/// (`docComplete`==false) leads to an error which is reported by
/// returning TRI_ERROR_ARANGO_COLLECTION_NOT_FOUND, which is the only
/// error code that can be returned.
///
/// In either case, if the collection is found, the variable
/// shardID is set to the ID of the responsible shard and the flag
/// `usesDefaultShardingAttributes` is used set to `true` if and only if
/// `_key` is the one and only sharding attribute.
////////////////////////////////////////////////////////////////////////////////

int ClusterInfo::getResponsibleShard(CollectionID const& collectionID,
                                     TRI_json_t const* json, bool docComplete,
                                     ShardID& shardID,
                                     bool& usesDefaultShardingAttributes) {
  // Note that currently we take the number of shards and the shardKeys
  // from Plan, since they are immutable. Later we will have to switch
  // this to Current, when we allow to add and remove shards.
  if (!_plannedCollectionsProt.isValid) {
    loadPlannedCollections();
  }

  int tries = 0;
  std::shared_ptr<std::vector<std::string>> shardKeysPtr;
  std::unique_ptr<char const* []> shardKeys;
  std::shared_ptr<std::vector<ShardID>> shards;
  bool found = false;

  while (true) {
    {
      // Get the sharding keys and the number of shards:
      READ_LOCKER(readLocker, _plannedCollectionsProt.lock);
      // _shards is a map-type <CollectionId, shared_ptr<vector<string>>>
      auto it = _shards.find(collectionID);

      if (it != _shards.end()) {
        shards = it->second;
        // _shardKeys is a map-type <CollectionID, shared_ptr<vector<string>>>
        auto it2 = _shardKeys.find(collectionID);
        if (it2 != _shardKeys.end()) {
          shardKeysPtr = it2->second;
          shardKeys.reset(new char const*[shardKeysPtr->size()]);
          size_t i;
          for (i = 0; i < shardKeysPtr->size(); ++i) {
            shardKeys[i] = shardKeysPtr->at(i).c_str();
          }
          usesDefaultShardingAttributes =
              shardKeysPtr->size() == 1 &&
              shardKeysPtr->at(0) == TRI_VOC_ATTRIBUTE_KEY;
          found = true;
          break;  // all OK
        }
      }
    }
    if (++tries >= 2) {
      break;
    }
    loadPlannedCollections();
  }

  if (!found) {
    return TRI_ERROR_ARANGO_COLLECTION_NOT_FOUND;
  }

  int error;
  uint64_t hash = TRI_HashJsonByAttributes(
      json, shardKeys.get(), (int)shardKeysPtr->size(), docComplete, error);
  static char const* magicPhrase =
      "Foxx you have stolen the goose, give she back again!";
  static size_t const len = 52;
  // To improve our hash function:
  hash = TRI_FnvHashBlock(hash, magicPhrase, len);

  shardID = shards->at(hash % shards->size());
  return error;
}

////////////////////////////////////////////////////////////////////////////////
/// @brief return the list of coordinator server names
////////////////////////////////////////////////////////////////////////////////

std::vector<ServerID> ClusterInfo::getCurrentCoordinators() {
  std::vector<ServerID> result;
  int tries = 0;

  if (!_coordinatorsProt.isValid) {
    loadCurrentCoordinators();
    tries++;
  }
  while (true) {
    {
      // return a consistent state of servers
      READ_LOCKER(readLocker, _coordinatorsProt.lock);

      result.reserve(_coordinators.size());

      for (auto& it : _coordinators) {
        result.emplace_back(it.first);
      }

      return result;
    }

    if (++tries >= 2) {
      break;
    }

    // loadCurrentCoordinators needs the write lock
    loadCurrentCoordinators();
  }

  // note that the result will be empty if we get here
  return result;
}

//////////////////////////////////////////////////////////////////////////////
/// @brief invalidate plan
//////////////////////////////////////////////////////////////////////////////

void ClusterInfo::invalidatePlan() {
  {
    WRITE_LOCKER(writeLocker, _plannedDatabasesProt.lock);
    _plannedDatabasesProt.isValid = false;
  }
  {
    WRITE_LOCKER(writeLocker, _plannedCollectionsProt.lock);
    _plannedCollectionsProt.isValid = false;
  }
}

//////////////////////////////////////////////////////////////////////////////
/// @brief invalidate current
//////////////////////////////////////////////////////////////////////////////

void ClusterInfo::invalidateCurrent() {
  {
    WRITE_LOCKER(writeLocker, _serversProt.lock);
    _serversProt.isValid = false;
  }
  {
    WRITE_LOCKER(writeLocker, _DBServersProt.lock);
    _DBServersProt.isValid = false;
  }
  {
    WRITE_LOCKER(writeLocker, _coordinatorsProt.lock);
    _coordinatorsProt.isValid = false;
  }
  {
    WRITE_LOCKER(writeLocker, _currentDatabasesProt.lock);
    _currentDatabasesProt.isValid = false;
  }
  {
    WRITE_LOCKER(writeLocker, _currentCollectionsProt.lock);
    _currentCollectionsProt.isValid = false;
  }
}

////////////////////////////////////////////////////////////////////////////////
/// @brief get information about current followers of a shard.
////////////////////////////////////////////////////////////////////////////////

std::shared_ptr<std::vector<ServerID> const> FollowerInfo::get() {
  MUTEX_LOCKER(locker, _mutex);
  return _followers;
}

////////////////////////////////////////////////////////////////////////////////
/// @brief change JSON under
/// Current/Collection/<DB-name>/<Collection-ID>/<shard-ID>
/// to add or remove a serverID, if add flag is true, the entry is added
/// (if it is not yet there), otherwise the entry is removed (if it was
/// there).
////////////////////////////////////////////////////////////////////////////////

static VPackBuilder newShardEntry(VPackSlice oldValue,
                                  ServerID const& sid,
                                  bool add) {
  VPackBuilder newValue;
  VPackSlice servers;
  {
    VPackObjectBuilder b(&newValue);
    // Now need to find the `servers` attribute, which is a list:
    for (auto const& it : VPackObjectIterator(oldValue)) {
      if (it.key.isEqualString("servers")) {
        servers = it.value;
      } else {
        newValue.add(it.key);
        newValue.add(it.value);
      }
    }
    newValue.add(VPackValue("servers"));
    if (servers.isArray() && servers.length() > 0) {
      VPackArrayBuilder bb(&newValue);
      newValue.add(servers[0]);
      VPackArrayIterator it(servers);
      bool done = false;
      for (++it; it.valid(); ++it) {
        if ((*it).isEqualString(sid)) {
          if (add) {
            newValue.add(*it);
            done = true;
          }
        } else {
          newValue.add(*it);
        }
      }
      if (add && !done) {
        newValue.add(VPackValue(sid));
      }
    } else {
      VPackArrayBuilder bb(&newValue);
      newValue.add(VPackValue(ServerState::instance()->getId()));
      if (add) {
        newValue.add(VPackValue(sid));
      }
    }
  }
  return newValue;
}

////////////////////////////////////////////////////////////////////////////////
/// @brief add a follower to a shard, this is only done by the server side
/// of the "get-in-sync" capabilities. This reports to the agency under
/// `/Current` but in asynchronous "fire-and-forget" way.
////////////////////////////////////////////////////////////////////////////////

void FollowerInfo::add(ServerID const& sid) {
  MUTEX_LOCKER(locker, _mutex);
  
  // Fully copy the vector:
  auto v = std::make_shared<std::vector<ServerID>>(*_followers);
  v->push_back(sid);  // add a single entry
  _followers = v;     // will cast to std::vector<ServerID> const
  // Now tell the agency, path is
  //   Current/Collections/<dbName>/<collectionID>/<shardID>
  std::string path = "Current/Collections/";
  path += _docColl->_vocbase->_name;
  path += "/";
  path += std::to_string(_docColl->_info.planId());
  path += "/";
  path += _docColl->_info.name();
  AgencyComm ac;
  double startTime = TRI_microtime();
  bool success = false;
  do {

    AgencyCommResult res = ac.getValues(path, false);
    if (res.successful()) {
      if (res.parse("", false)) {
        auto it = res._values.begin();
        if (it != res._values.end() && it->first == path) {
          VPackSlice oldValue = it->second._vpack->slice();
          auto newValue = newShardEntry(oldValue, sid, true);
          AgencyCommResult res2 =
              ac.casValue(path, oldValue, newValue.slice(), 0, 0);
          if (res2.successful()) {
            success = true;
            break;  //
          } else {
            LOG(WARN) << "FollowerInfo::add, could not cas key " << path;
          }
        } else {
          LOG(ERR) << "FollowerInfo::add, did not find key " << path
                   << " in agency.";
        }
      } else {
        LOG(ERR) << "FollowerInfo::add, could not parse " << path
                 << " in agency.";
      }
    } else {
      LOG(ERR) << "FollowerInfo::add, could not read " << path << " in agency.";
    }
    usleep(500000);
  } while (TRI_microtime() < startTime + 30);
  if (!success) {
    LOG(ERR) << "FollowerInfo::add, timeout in agency operation for key "
             << path;
  }
}

////////////////////////////////////////////////////////////////////////////////
/// @brief remove a follower from a shard, this is only done by the
/// server if a synchronous replication request fails. This reports to
/// the agency under `/Current` but in asynchronous "fire-and-forget"
/// way. The method fails silently, if the follower information has
/// since been dropped (see `dropFollowerInfo` below).
////////////////////////////////////////////////////////////////////////////////

void FollowerInfo::remove(ServerID const& sid) {
  MUTEX_LOCKER(locker, _mutex);
  
  auto v = std::make_shared<std::vector<ServerID>>();
  v->reserve(_followers->size() - 1);
  for (auto const& i : *_followers) {
    if (i != sid) {
      v->push_back(i);
    }
  }
  _followers = v;  // will cast to std::vector<ServerID> const
  // Now tell the agency, path is
  //   Current/Collections/<dbName>/<collectionID>/<shardID>
  std::string path = "Current/Collections/";
  path += _docColl->_vocbase->_name;
  path += "/";
  path += std::to_string(_docColl->_info.planId());
  path += "/";
  path += _docColl->_info.name();
  AgencyComm ac;
  double startTime = TRI_microtime();
  bool success = false;
  do {

    AgencyCommResult res = ac.getValues(path, false);
    if (res.successful()) {
      if (res.parse("", false)) {
        auto it = res._values.begin();
        if (it != res._values.end() && it->first == path) {
          VPackSlice oldValue = it->second._vpack->slice();
          auto newValue = newShardEntry(oldValue, sid, false);
          AgencyCommResult res2 =
              ac.casValue(path, oldValue, newValue.slice(), 0, 0);
          if (res2.successful()) {
            success = true;
            break;  //
          } else {
            LOG(WARN) << "FollowerInfo::remove, could not cas key " << path;
          }
        } else {
          LOG(ERR) << "FollowerInfo::remove, did not find key " << path
                   << " in agency.";
        }
      } else {
        LOG(ERR) << "FollowerInfo::remove, could not parse " << path
                 << " in agency.";
      }
    } else {
      LOG(ERR) << "FollowerInfo::remove, could not read " << path
               << " in agency.";
    }
    usleep(500000);
  } while (TRI_microtime() < startTime + 30);
  if (!success) {
    LOG(ERR) << "FollowerInfo::remove, timeout in agency operation for key "
             << path;
  }
}<|MERGE_RESOLUTION|>--- conflicted
+++ resolved
@@ -1722,9 +1722,12 @@
   bool usePrevious = true;
 
   velocypack::Slice database =
-    previous._vpack->slice()[0]
-    .get(AgencyComm::prefix().substr(1,AgencyComm::prefix().size()-2))
-    .get("Plan").get("Collections").get(databaseName);
+    previous._vpack->slice()[0].get(std::vector<std::string>(
+          { AgencyComm::prefixStripped(), "Plan", "Collections", databaseName }));
+
+  if (!database.isObject()) {
+    return setErrormsg(TRI_ERROR_CLUSTER_AGENCY_STRUCTURE_INVALID, errorMsg);
+  }
   velocypack::Slice collection = database.get(collectionID);
 
   loadPlannedCollections();
@@ -1807,7 +1810,7 @@
     VPackSlice const collectionSlice = collectionBuilder->slice();
 
     if (!collectionSlice.isObject()) {
-      return setErrormsg(TRI_ERROR_OUT_OF_MEMORY, errorMsg);
+      return setErrormsg(TRI_ERROR_CLUSTER_AGENCY_STRUCTURE_INVALID, errorMsg);
     }
     try {
       VPackObjectBuilder b(&newBuilder);
@@ -1907,10 +1910,9 @@
   AgencyCommResult res = ac.getValues2(key, false);
 
   velocypack::Slice previous =
-    res._vpack->slice()[0]
-    .get(AgencyComm::prefix().substr(1,AgencyComm::prefix().size()-2))
-    .get("Plan").get("Collections").get(databaseName).get(collectionID);
-
+    res._vpack->slice()[0].get(std::vector<std::string>(
+    { AgencyComm::prefixStripped(), "Plan", "Collections", databaseName, collectionID }
+  ));
   TRI_ASSERT(VPackObjectIterator(previous).size()>0);
   
   std::string where =
@@ -2093,57 +2095,9 @@
   }
 
   while (TRI_microtime() <= endTime) {
-<<<<<<< HEAD
     agencyCallback->executeByCallbackOrTimeout(interval);
     if (dbServerResult >= 0) {
       return dbServerResult;
-=======
-    res.clear();
-
-    res = ac.getValues2(where, true);
-
-    if (res.successful()) {
-
-      velocypack::Slice current =
-        res._vpack->slice()[0].get(std::vector<std::string>(
-              {AgencyComm::prefixStripped(), "Current", "Collections",
-               databaseName, collectionID}));
-
-      if (!current.isNone()) {
-        VPackObjectIterator shards(current);
-        
-        if (shards.size() == (size_t)numberOfShards) {
-          
-          bool found = false;
-          for (auto const& shard : shards) {
-            
-            VPackSlice const indexes = shard.value.get("indexes");
-            
-            if (indexes.isArray()) {
-              for (auto const& v : VPackArrayIterator(indexes)) {
-                if (v.isObject()) {
-                  VPackSlice const k = v.get("id");
-                  if (k.isString() && idString == k.copyString()) {
-                    // still found the index in some shard
-                    found = true;
-                    break;
-                  }
-                }
-                
-                if (found) {
-                  break;
-                }
-              }
-            }
-          }
-          
-          if (!found) {
-            loadCurrentCollections();
-            return setErrormsg(TRI_ERROR_NO_ERROR, errorMsg);
-          }
-        }
-      }
->>>>>>> 4e14d6dd
     }
   }
 
