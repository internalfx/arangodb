////////////////////////////////////////////////////////////////////////////////
/// DISCLAIMER
///
/// Copyright 2014-2016 ArangoDB GmbH, Cologne, Germany
/// Copyright 2004-2014 triAGENS GmbH, Cologne, Germany
///
/// Licensed under the Apache License, Version 2.0 (the "License");
/// you may not use this file except in compliance with the License.
/// You may obtain a copy of the License at
///
///     http://www.apache.org/licenses/LICENSE-2.0
///
/// Unless required by applicable law or agreed to in writing, software
/// distributed under the License is distributed on an "AS IS" BASIS,
/// WITHOUT WARRANTIES OR CONDITIONS OF ANY KIND, either express or implied.
/// See the License for the specific language governing permissions and
/// limitations under the License.
///
/// Copyright holder is ArangoDB GmbH, Cologne, Germany
///
/// @author Kaveh Vahedipour
////////////////////////////////////////////////////////////////////////////////

#include "MoveShard.h"

#include "Agency/Agent.h"
#include "Agency/Job.h"

using namespace arangodb::consensus;

MoveShard::MoveShard(Node const& snapshot, Agent* agent,
                     std::string const& jobId, std::string const& creator,
                     std::string const& prefix, std::string const& database,
                     std::string const& collection, std::string const& shard,
                     std::string const& from, std::string const& to)
    : Job(snapshot, agent, jobId, creator, prefix),
      _database(database),
      _collection(collection),
      _shard(shard),
      _from(from),
      _to(to) {

  try {
    JOB_STATUS js = status();

    if (js == TODO) {
      start();
    } else if (js == NOTFOUND) {
      if (create()) {
        start();
      }
    }
  } catch (std::exception const& e) {
    LOG_TOPIC(WARN, Logger::AGENCY) << e.what() << ": " << __FILE__ << ":" << __LINE__;
    finish("Shards/" + _shard, false, e.what());
  }
}

MoveShard::~MoveShard() {}

bool MoveShard::create() {

  // Lookup from server
  if (_from.compare("DBServer") == 0) {
    try {
      _from = uuidLookup(_snapshot, _from);
    } catch (...) {
      LOG_TOPIC(ERR, Logger::AGENCY) <<
        "MoveShard: From server " << _from << " does not exist";
    }
  }
<<<<<<< HEAD
  
  // Lookup to Server
  if (_to.find("DBServer") == 0) {
=======
  if (_to.compare("DBServer") == 0) {
>>>>>>> e9322eea
    try {
      _to = uuidLookup(_snapshot, _to);
    } catch (...) {
      LOG_TOPIC(ERR, Logger::AGENCY) <<
        "MoveShard: To server " << _to << " does not exist";
    }
  }

  LOG_TOPIC(INFO, Logger::AGENCY)
    << "Todo: Move shard " + _shard + " from " + _from + " to " << _to;
  
  std::string path, now(timepointToString(std::chrono::system_clock::now()));
  
  // DBservers
  std::string curPath =
      curColPrefix + _database + "/" + _collection + "/" + _shard + "/servers";

  Slice current = _snapshot(curPath).slice();
  TRI_ASSERT(current.isArray());
  TRI_ASSERT(current[0].isString());

  _jb = std::make_shared<Builder>();
  _jb->openArray();
  _jb->openObject();

  if (_from == _to) {
    path = _agencyPrefix + failedPrefix + _jobId;
    _jb->add("timeFinished", VPackValue(now));
    _jb->add(
        "result",
        VPackValue("Source and destination of moveShard must be different"));
  } else {
    path = _agencyPrefix + toDoPrefix + _jobId;
  }

  _jb->add(path, VPackValue(VPackValueType::Object));
  _jb->add("creator", VPackValue(_creator));
  _jb->add("type", VPackValue("moveShard"));
  _jb->add("database", VPackValue(_database));
  _jb->add(VPackValue("collections"));
  {
    VPackArrayBuilder b(_jb.get());
    _jb->add(VPackValue(_collection));
  }
  _jb->add(VPackValue("shards"));
  {
    VPackArrayBuilder b(_jb.get());
    _jb->add(VPackValue(_shard));
  }
  _jb->add("fromServer", VPackValue(_from));
  _jb->add("toServer", VPackValue(_to));
  _jb->add("isLeader", VPackValue(current[0].copyString() == _from));
  _jb->add("jobId", VPackValue(_jobId));
  _jb->add("timeCreated", VPackValue(now));
  _jb->close();

  _jb->close();
  _jb->close();

  write_ret_t res = transact(_agent, *_jb);

  if (res.accepted && res.indices.size() == 1 && res.indices[0]) {
    return true;
  }

  LOG_TOPIC(INFO, Logger::AGENCY) << "Failed to insert job " + _jobId;
  return false;
}

bool MoveShard::start() {
  
  // Lookup from server
  if (_from.find("DBServer") == 0) {
    try {
      _from = uuidLookup(_snapshot, _from);
    } catch (...) {
      LOG_TOPIC(ERR, Logger::AGENCY) <<
        "MoveShard: From server " << _from << " does not exist";
    }
  }
  
  // Lookup to Server
  if (_to.find("DBServer") == 0) {
    try {
      _to = uuidLookup(_snapshot, _to);
    } catch (...) {
      LOG_TOPIC(ERR, Logger::AGENCY) <<
        "MoveShard: To server " << _to << " does not exist";
    }
  }

  // Are we distributeShardsLiking other shard?
  // Invoke moveShard there
  auto collection = _snapshot(planColPrefix + _database + "/" + _collection);
  auto myshards = _snapshot(
    planColPrefix + _database + "/" + _collection + "/shards").children();
  auto mpos = std::distance(myshards.begin(),
                            myshards.find(_shard));
  std::string distributeShardsLike;
  while(true) {
    try {
      distributeShardsLike = collection("distributeShardsLike").getString();
      if (!distributeShardsLike.empty()) {
        _collection = distributeShardsLike;
        collection = _snapshot(planColPrefix + _database + "/" + _collection);
        auto othershards =
          _snapshot(planColPrefix + _database + "/" + _collection + "/shards")
          .children();
        auto opos = othershards.begin();
        std::advance(opos, mpos);
        _shard = opos->first;
      }
    } catch(...) {
      break;
    }
  }
  
  // Are we ditributeShardsLiked by others?
  // Invoke moveShard here with others
  auto collections = _snapshot(planColPrefix + _database).children();
  std::vector<std::string> colsLikeMe;
  std::vector<std::string> shardsLikeMe;
  colsLikeMe.push_back(_collection);
  shardsLikeMe.push_back(_shard);
  for (auto const& collptr : collections) {
    auto const& node = *(collptr.second);
    try {
      if (node("distributeShardsLike").getString() == _collection) {
        auto opos = node("shards").children().begin();
        if (!node("shards").children().empty()) {
          std::advance(opos, mpos);
          colsLikeMe.push_back(collptr.first);
          shardsLikeMe.push_back(opos->first);
        }
      }
    } catch (...) {}
  }
    
  // DBservers
  std::string planPath =
    planColPrefix + _database + "/" + _collection + "/shards/" + _shard;
  std::string curPath =
    curColPrefix + _database + "/" + _collection + "/" + _shard + "/servers";
  
  Slice current = _snapshot(curPath).slice();
  Slice planned = _snapshot(planPath).slice();
  
  TRI_ASSERT(current.isArray());
  TRI_ASSERT(planned.isArray());
  
  for (auto const& srv : VPackArrayIterator(current)) {
    TRI_ASSERT(srv.isString());
    if (srv.copyString() == _to) {
      finish("Shards/" + _shard, false,
             "ToServer must not be already holding the shard.");
      return false;
    }
  }
  for (auto const& srv : VPackArrayIterator(planned)) {
    TRI_ASSERT(srv.isString());
    if (srv.copyString() == _to) {
      finish("Shards/" + _shard, false,
             "ToServer must not be planned for shard already.");
      return false;
    }
  }

  // Copy todo to pending
  Builder todo, pending;

  // Get todo entry
  todo.openArray();
  if (_jb == nullptr) {
    try {
      _snapshot(toDoPrefix + _jobId).toBuilder(todo);
    } catch (std::exception const&) {
      LOG_TOPIC(INFO, Logger::AGENCY) << "Failed to get key " + toDoPrefix +
                                             _jobId + " from agency snapshot";
      return false;
    }
  } else {
    try {
      todo.add(_jb->slice()[0].get(_agencyPrefix + toDoPrefix + _jobId));
    } catch (std::exception const& e) {
      LOG_TOPIC(WARN, Logger::AGENCY) << e.what() << ": " << __FILE__ << ":" << __LINE__;
    }
  }
  todo.close();
  
  // Enter pending, remove todo, block toserver
  pending.openArray();

  // --- Add pending
  pending.openObject();
  pending.add(_agencyPrefix + pendingPrefix + _jobId,
              VPackValue(VPackValueType::Object));
  pending.add("timeStarted",
              VPackValue(timepointToString(std::chrono::system_clock::now())));
  for (auto const& obj : VPackObjectIterator(todo.slice()[0])) {
    std::string key = obj.key.copyString();
    if (key == "collections") {
      pending.add(VPackValue(key));
      VPackArrayBuilder b(&pending);
      for (auto const& col : colsLikeMe) {
        pending.add(VPackValue(col));
      }
    } else if (key == "shards") {
      pending.add(VPackValue(key));
      VPackArrayBuilder b(&pending);
      for (auto const& shard : shardsLikeMe) {
        pending.add(VPackValue(shard));
      }
    } else {
      pending.add(obj.key.copyString(), obj.value);
    }
  }
  pending.close();

  // --- Delete todo
  pending.add(_agencyPrefix + toDoPrefix + _jobId,
              VPackValue(VPackValueType::Object));
  pending.add("op", VPackValue("delete"));
  pending.close();

  // --- Block shards
  for (auto const& shard : shardsLikeMe) {
    pending.add(_agencyPrefix + blockedShardsPrefix + shard,
                VPackValue(VPackValueType::Object));
    pending.add("jobId", VPackValue(_jobId));
    pending.close();
  }
  
  // --- Plan changes
  size_t j = 0;
  for (auto const& c : colsLikeMe) {
    
    planPath = planColPrefix + _database + "/" + c + "/shards/"
      + shardsLikeMe[j++];
    planned = _snapshot(planPath).slice();
  
    pending.add(VPackValue(_agencyPrefix + planPath));
    {
      VPackArrayBuilder b(&pending);
      if (planned[0].copyString() == _from) {  // Leader
        pending.add(planned[0]);
        pending.add(VPackValue(_to));
        for (size_t i = 1; i < planned.length(); ++i) {
          pending.add(planned[i]);
        }
      } else {  // Follower
        for (auto const& srv : VPackArrayIterator(planned)) {
          pending.add(srv);
        }
        pending.add(VPackValue(_to));
      }
    }
  }

  // --- Increment Plan/Version
  pending.add(_agencyPrefix + planVersion, VPackValue(VPackValueType::Object));
  pending.add("op", VPackValue("increment"));
  pending.close();

  pending.close();

  // Preconditions
  // --- Check that Current servers are as we expect
  pending.openObject();
  pending.add(_agencyPrefix + curPath, VPackValue(VPackValueType::Object));
  pending.add("old", current);
  pending.close();

  // --- Check if shard is not blocked
  pending.add(_agencyPrefix + blockedShardsPrefix + _shard,
              VPackValue(VPackValueType::Object));
  pending.add("oldEmpty", VPackValue(true));
  pending.close();

  pending.close();
  pending.close();

  // Transact to agency
  write_ret_t res = transact(_agent, pending);

  if (res.accepted && res.indices.size() == 1 && res.indices[0]) {
    LOG_TOPIC(INFO, Logger::AGENCY)
        << "Pending: Move shard " + _shard + " from " + _from + " to " + _to;
    return true;
  }

  LOG_TOPIC(INFO, Logger::AGENCY) << "Start precondition failed for " + _jobId;
  return false;
}

JOB_STATUS MoveShard::status() {
  auto status = exists();

  if (status != NOTFOUND) {  // Get job details from agency

    try {
      _database = _snapshot(pos[status] + _jobId + "/database").getString();
      _collection =
        _snapshot(pos[status] + _jobId + "/collections").slice()[0].copyString();
      _from = _snapshot(pos[status] + _jobId + "/fromServer").getString();
      _to = _snapshot(pos[status] + _jobId + "/toServer").getString();
      _shard =
        _snapshot(pos[status] + _jobId + "/shards").slice()[0].copyString();

      // Lookup from server
      if (_from.find("DBServer") == 0) {
        try {
          _from = uuidLookup(_snapshot, _from);
        } catch (...) {
          LOG_TOPIC(ERR, Logger::AGENCY) <<
            "MoveShard: From server " << _from << " does not exist";
        }
      }
      
      // Lookup to Server
      if (_to.find("DBServer") == 0) {
        try {
          _to = uuidLookup(_snapshot, _to);
        } catch (...) {
          LOG_TOPIC(ERR, Logger::AGENCY) <<
            "MoveShard: To server " << _to << " does not exist";
        }
      }
            
    } catch (std::exception const& e) {
      std::string err = 
        std::string("Failed to find job ") + _jobId + " in agency: " + e.what();
      LOG_TOPIC(ERR, Logger::AGENCY) << err;
      finish("Shards/" + _shard, false, err);
      return FAILED;
    }
  }

  if (status == PENDING) {

    Slice collections = _snapshot(pos[status] + _jobId + "/collections").slice();
    Slice shards = _snapshot(pos[status] + _jobId + "/shards").slice();

    size_t i = 0;
    size_t done = 0;
    for (auto const& collslice : VPackArrayIterator(collections)) {

      std::string shard = shards[i++].copyString();
      std::string collection = collslice.copyString();

      std::string planPath =
        planColPrefix + _database + "/" + collection + "/shards/" + shard;
      std::string curPath = curColPrefix + _database + "/" + collection + "/" +
                          shard + "/servers";

      Slice current = _snapshot(curPath).slice();
      Slice plan = _snapshot(planPath).slice();

      std::vector<std::string> planv, currv;
      for (auto const& srv : VPackArrayIterator(plan)) {
        planv.push_back(srv.copyString());
      }
      std::sort(planv.begin(), planv.end());
      for (auto const& srv : VPackArrayIterator(current)) {
        currv.push_back(srv.copyString());
      }
      std::sort(currv.begin(), currv.end());
      if (currv == planv) {
        if (current[0].copyString() ==
            std::string("_") + _from) {  // Retired leader
          
          Builder remove;  // remove
          remove.openArray();
          remove.openObject();
          // --- Plan changes
          remove.add(_agencyPrefix + planPath, VPackValue(VPackValueType::Array));
          for (size_t i = 1; i < plan.length(); ++i) {
            remove.add(plan[i]);
          }
          remove.close();
          // --- Plan version
          remove.add(_agencyPrefix + planVersion,
                     VPackValue(VPackValueType::Object));
          remove.add("op", VPackValue("increment"));
          remove.close();
          remove.close();
          remove.close();
          transact(_agent, remove);
          
        } else {
          bool foundFrom = false, foundTo = false;
          for (auto const& srv : VPackArrayIterator(current)) {
            std::string srv_str = srv.copyString();
            if (srv_str == _from) {
              foundFrom = true;
            }
            if (srv_str == _to) {
              foundTo = true;
            }
          }
          
          if (foundFrom && foundTo) {
            if (plan[0].copyString() == _from) {  // Leader
              
              Builder underscore;  // serverId -> _serverId
              underscore.openArray();
              underscore.openObject();
              // --- Plan changes
              underscore.add(_agencyPrefix + planPath,
                             VPackValue(VPackValueType::Array));
              underscore.add(VPackValue(std::string("_") + plan[0].copyString()));
              for (size_t i = 1; i < plan.length(); ++i) {
                underscore.add(plan[i]);
              }
              underscore.close();
              
              // --- Plan version
              underscore.add(_agencyPrefix + planVersion,
                             VPackValue(VPackValueType::Object));
              underscore.add("op", VPackValue("increment"));
              underscore.close();
              underscore.close();
              underscore.close();
              transact(_agent, underscore);
              
            } else {
              Builder remove;
              remove.openArray();
              remove.openObject();
              // --- Plan changes
              remove.add(_agencyPrefix + planPath,
                         VPackValue(VPackValueType::Array));
              for (auto const& srv : VPackArrayIterator(plan)) {
                if (srv.copyString() != _from) {
                  remove.add(srv);
                }
              }
              remove.close();
              // --- Plan version
              remove.add(_agencyPrefix + planVersion,
                         VPackValue(VPackValueType::Object));
              remove.add("op", VPackValue("increment"));
              remove.close();
              remove.close();
              remove.close();
              transact(_agent, remove);
            }
            
          } else if (foundTo && !foundFrom) {
            done++;
          }
        }
      }
    }

    if (done == collections.length()) {
      if (finish("Shards/" + _shard)) {
        return FINISHED;
      }
    }
  }
    
  return status;
}<|MERGE_RESOLUTION|>--- conflicted
+++ resolved
@@ -69,13 +69,8 @@
         "MoveShard: From server " << _from << " does not exist";
     }
   }
-<<<<<<< HEAD
-  
   // Lookup to Server
   if (_to.find("DBServer") == 0) {
-=======
-  if (_to.compare("DBServer") == 0) {
->>>>>>> e9322eea
     try {
       _to = uuidLookup(_snapshot, _to);
     } catch (...) {
