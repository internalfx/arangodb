////////////////////////////////////////////////////////////////////////////////
/// DISCLAIMER
///
/// Copyright 2014-2016 ArangoDB GmbH, Cologne, Germany
/// Copyright 2004-2014 triAGENS GmbH, Cologne, Germany
///
/// Licensed under the Apache License, Version 2.0 (the "License");
/// you may not use this file except in compliance with the License.
/// You may obtain a copy of the License at
///
///     http://www.apache.org/licenses/LICENSE-2.0
///
/// Unless required by applicable law or agreed to in writing, software
/// distributed under the License is distributed on an "AS IS" BASIS,
/// WITHOUT WARRANTIES OR CONDITIONS OF ANY KIND, either express or implied.
/// See the License for the specific language governing permissions and
/// limitations under the License.
///
/// Copyright holder is ArangoDB GmbH, Cologne, Germany
///
/// @author Kaveh Vahedipour
////////////////////////////////////////////////////////////////////////////////

#include "Agent.h"

#include <velocypack/Iterator.h>
#include <velocypack/velocypack-aliases.h>

#include <chrono>
#include <thread>

#include "Agency/GossipCallback.h"
#include "Basics/ConditionLocker.h"
#include "RestServer/DatabaseFeature.h"
#include "RestServer/QueryRegistryFeature.h"
#include "VocBase/vocbase.h"

using namespace arangodb::application_features;
using namespace arangodb::velocypack;
using namespace std::chrono;

namespace arangodb {
namespace consensus {

/// Agent configuration
Agent::Agent(config_t const& config)
  : Thread("Agent"),
    _config(config),
    _commitIndex(0),
    _lastApplied(0),
    _lastReconfiguration(1),
    _spearhead(this),
    _readDB(this),
    _transient(this),
    _nextCompactionAfter(_config.compactionStepSize()),
    _inception(std::make_unique<Inception>(this)),
    _activator(nullptr),
    _compactor(this),
    _ready(false),
    _preparing(false),
    _joinConfig(nullptr) {
  _state.configure(this);
  _constituent.configure(this);
}

/// This agent's id
std::string Agent::id() const { return _config.id(); }

/// Agent's id is set once from state machine
bool Agent::id(std::string const& id) {
  bool success;
  if ((success = _config.setId(id))) {
    LOG_TOPIC(DEBUG, Logger::AGENCY) << "My id is " << id;
  } else {
    LOG_TOPIC(ERR, Logger::AGENCY)
      << "Cannot reassign id once set: My id is " << _config.id()
      << " reassignment to " << id;
  }
  return success;
}

/// Merge command line and persisted comfigurations
bool Agent::mergeConfiguration(VPackSlice const& persisted) {
  return _config.merge(persisted); // Concurrency managed in merge
}

/// Dtor shuts down thread
Agent::~Agent() {

  // Give up if constituent breaks shutdown
  int counter = 0;
  while (_constituent.isRunning()) {
    usleep(100000);

    // emit warning after 5 seconds
    if (++counter == 10 * 5) {
      LOG_TOPIC(FATAL, Logger::AGENCY) << "constituent thread did not finish";
      FATAL_ERROR_EXIT();
    }
  }
    
  shutdown();
  
}

/// State machine
State const& Agent::state() const {
  return _state;
}

/// Start all agent thread
bool Agent::start() {
  LOG_TOPIC(DEBUG, Logger::AGENCY) << "Starting agency comm worker.";
  Thread::start();
  return true;
}

/// Get all logs from state machine
query_t Agent::allLogs() const {
  return _state.allLogs();
}

/// This agent's term
term_t Agent::term() const {
  return _constituent.term();
}

/// Agency size
size_t Agent::size() const {
  return _config.size();
}

/// My endpoint
std::string Agent::endpoint() const {
  return _config.endpoint();
}

/// Handle voting
priv_rpc_ret_t Agent::requestVote(
    term_t termOfPeer, std::string const& id, index_t lastLogIndex,
    index_t lastLogTerm, query_t const& query, int64_t timeoutMult) {

  if (timeoutMult != -1 && timeoutMult != _config._timeoutMult) {
    adjustTimeoutMult(timeoutMult);
    LOG_TOPIC(WARN, Logger::AGENCY) << "Voter: setting timeout multiplier to "
      << timeoutMult << " for next term.";
  }

  bool doIVote = _constituent.vote(termOfPeer, id, lastLogIndex, lastLogTerm);
  return priv_rpc_ret_t(doIVote, this->term());
}

/// Get copy of momentary configuration
config_t const Agent::config() const {
  return _config;
}

/// Adjust timeoutMult:
void Agent::adjustTimeoutMult(int64_t timeoutMult) {
  _config.setTimeoutMult(timeoutMult);
}

/// Get timeoutMult:
int64_t Agent::getTimeoutMult() const {
  return _config.timeoutMult();
}

/// Leader's id
std::string Agent::leaderID() const {
  return _constituent.leaderID();
}

/// Are we leading?
bool Agent::leading() const {
  // When we become leader, we first are officially still a follower, but
  // prepare for the leading. This is indicated by the _preparing flag in the
  // Agent, the Constituent stays with role FOLLOWER for now. The agent has
  // to send out AppendEntriesRPC calls immediately, but only when we are
  // properly leading (with initialized stores etc.) can we execute requests.
  return (_preparing && _constituent.following()) || _constituent.leading();
}

/// Start constituent personality
void Agent::startConstituent() {
  activateAgency();
}

// Waits here for confirmation of log's commits up to index. Timeout in seconds.
AgentInterface::raft_commit_t Agent::waitFor(index_t index, double timeout) {

  if (size() == 1) {  // single host agency
    return Agent::raft_commit_t::OK;
  }

  // Get condition variable to notice commits
  CONDITION_LOCKER(guard, _waitForCV);

  // Wait until woken up through AgentCallback
  while (true) {
    /// success?
    {
      MUTEX_LOCKER(lockIndex, _ioLock);
      if (_commitIndex >= index) {
        return Agent::raft_commit_t::OK;
      }
    }

    // timeout
    if (!_waitForCV.wait(static_cast<uint64_t>(1.0e6 * timeout))) {
      if (leading()) {
        MUTEX_LOCKER(lockIndex, _ioLock);
        return (_commitIndex >= index) ?
          Agent::raft_commit_t::OK : Agent::raft_commit_t::TIMEOUT;
      } else {
        return Agent::raft_commit_t::UNKNOWN;
      }
    } 

    // shutting down
    if (this->isStopping()) {
      return Agent::raft_commit_t::UNKNOWN;
    }
  }

  // We should never get here
  TRI_ASSERT(false);

  return Agent::raft_commit_t::UNKNOWN;
}

//  AgentCallback reports id of follower and its highest processed index
void Agent::reportIn(std::string const& peerId, index_t index, size_t toLog) {

  {
    // Enforce _lastCommitIndex, _readDB and compaction to progress atomically
    MUTEX_LOCKER(ioLocker, _ioLock);

    // Update last acknowledged answer
    auto t = system_clock::now();
    std::chrono::duration<double> d = t - _lastAcked[peerId];
    if (peerId != id() && d.count() > _config._minPing * _config._timeoutMult) {
      LOG_TOPIC(WARN, Logger::AGENCY) << "Last confirmation from peer "
        << peerId << " was received more than minPing ago: " << d.count();
    }
    _lastAcked[peerId] = t;

    if (index > _confirmed[peerId]) {  // progress this follower?
      _confirmed[peerId] = index;
      if (toLog > 0) { // We want to reset the wait time only if a package callback
        LOG_TOPIC(TRACE, Logger::AGENCY) << "Got call back of " << toLog << " logs";
        _earliestPackage[peerId] = system_clock::now();
      }
    }

    if (index > _commitIndex) {  // progress last commit?

      size_t n = 0;

      for (auto const& i : _config.active()) {
        n += (_confirmed[i] >= index);
      }

      // catch up read database and commit index
      if (n > size() / 2) {

        LOG_TOPIC(TRACE, Logger::AGENCY)
          << "Critical mass for commiting " << _commitIndex + 1
          << " through " << index << " to read db";
        {
          MUTEX_LOCKER(mutexLocker, _compactionLock);
          _readDB.applyLogEntries(
            _state.slices(
              _commitIndex + 1, index), _commitIndex, _constituent.term(),
              true /* inform others by callbacks */ );
        }

<<<<<<< HEAD
        _readDB.applyLogEntries(
          _state.slices(_commitIndex + 1, index), _commitIndex, term(),
          true /* inform others by callbacks */ );
        
=======
>>>>>>> 2cd48e61
        MUTEX_LOCKER(liLocker, _liLock);
        _commitIndex = index;
        if (_commitIndex >= _nextCompactionAfter) {
          _compactor.wakeUp();
        }

      }

    }
  } // MUTEX_LOCKER

  { // Wake up rest handler
    CONDITION_LOCKER(guard, _waitForCV);
    guard.broadcast();
  }

}

/// Followers' append entries
bool Agent::recvAppendEntriesRPC(
  term_t term, std::string const& leaderId, index_t prevIndex, term_t prevTerm,
  index_t leaderCommitIndex, query_t const& queries) {

  LOG_TOPIC(TRACE, Logger::AGENCY) << "Got AppendEntriesRPC from "
    << leaderId << " with term " << term;

  VPackSlice payload = queries->slice();

  // Update commit index
  if (payload.type() != VPackValueType::Array) {
    LOG_TOPIC(DEBUG, Logger::AGENCY)
      << "Received malformed entries for appending. Discarding!";
    return false;
  }

  if (!_constituent.checkLeader(term, leaderId, prevIndex, prevTerm)) {
    LOG_TOPIC(DEBUG, Logger::AGENCY)
      << "Not accepting appendEntries from " << leaderId;
    return false;
  }

  // Check whether we have got a snapshot in the first position:
  bool gotSnapshot = payload.length() > 0 &&
                     payload[0].isObject() &&
                     !payload[0].get("readDB").isNone();

  // In case of a snapshot, there are three possibilities:
  //   1. Our highest log index is smaller than the snapshot index, in this 
  //      case we must throw away our complete local log and start from the
  //      snapshot (note that snapshot indexes are always committed by a 
  //      majority).
  //   2. For the snapshot index we have an entry with this index in 
  //      our log (and it is not yet compacted), in this case we verify
  //      that the terms match and if so, we can simply ignore the
  //      snapshot. If the term in our log entry is smaller (cannot be
  //      larger because compaction snapshots are always committed), then
  //      our complete log must be deleted as in 1.
  //   3. Our highest log index is larger than the snapshot index but we
  //      no longer have an entry in the log for the snapshot index due to
  //      our own compaction. In this case we have compacted away the
  //      snapshot index, therefore we know it was committed by a majority
  //      and thus the snapshot can be ignored safely as well.
  size_t configVersion = 0;
  Slice config;
  if (gotSnapshot) {

    configVersion = _config.version();
    bool useSnapshot = false;   // if this remains, we ignore the snapshot

    index_t snapshotIndex
        = static_cast<index_t>(payload[0].get("index").getNumber<index_t>());
    term_t snapshotTerm
        = static_cast<term_t>(payload[0].get("term").getNumber<index_t>());
    index_t ourLastIndex = _state.lastIndex();
    if (ourLastIndex < snapshotIndex) {
      useSnapshot = true;   // this implies that we completely eradicate our log
    } else {
      try {
        log_t logEntry = _state.at(snapshotIndex);
        if (logEntry.term != snapshotTerm) {  // can only be < as in 2.
          useSnapshot = true;
        }
      } catch (...) {
        // Simply ignore that we no longer have the entry, useSnapshot remains
        // false and we will ignore the snapshot as in 3. above
      }
    }
    if (useSnapshot) {
      // Now we must completely erase our log and compaction snapshots and
      // start from the snapshot
      Store snapshot(this, "snapshot");
      snapshot = payload[0].get("readDB");
      config = payload[0].get("readDB").get(".agency");
      if (!_state.restoreLogFromSnapshot(snapshot, snapshotIndex, snapshotTerm)) {
        LOG_TOPIC(ERR, Logger::AGENCY)
          << "Could not restore received log snapshot.";
        return false;
      }
      // Now the log is empty, but this will soon be rectified.
      { 
        MUTEX_LOCKER(liLocker, _liLock);
        _nextCompactionAfter = (std::min)(
          _nextCompactionAfter, snapshotIndex + _config.compactionStepSize());
      }
    }
  }

  size_t nqs = payload.length();

  // State machine, _lastCommitIndex to advance atomically
  bool ok = true;
  if (nqs > 0) {
    
    MUTEX_LOCKER(ioLocker, _ioLock);
  
    size_t ndups = _state.removeConflicts(queries, gotSnapshot);
    
    if (nqs > ndups) {
      LOG_TOPIC(DEBUG, Logger::AGENCY)
        << "Appending " << nqs - ndups << " entries to state machine. ("
        << nqs << ", " << ndups << "): " << payload.toJson() ;
      
      try {

        MUTEX_LOCKER(ioLocker, _liLock);
        _lastApplied = _state.log(queries, ndups);
        if (_lastApplied < payload[nqs-1].get("index").getNumber<index_t>()) {
          // We could not log all the entries in this query, we need to report
          // this to the leader!
          ok = false;
        }
        
      } catch (std::exception const& e) {
        LOG_TOPIC(DEBUG, Logger::AGENCY)
          << "Exception during log append: " << __FILE__ << __LINE__
          << " " << e.what();
      }
      
    }
  }

  {
    MUTEX_LOCKER(ioLocker, _ioLock);
    _commitIndex = std::min(leaderCommitIndex, _lastApplied);
  }
  
  if (_commitIndex >= _nextCompactionAfter) {
    _compactor.wakeUp();
  }

  if (configVersion > 0) {
    if (_config.version() == configVersion) {
      _config.updateConfiguration(config);
    }
  }
  
  return ok;
}

/// Leader's append entries
void Agent::sendAppendEntriesRPC() {

  std::chrono::duration<int, std::ratio<1, 1000>> const dt (
    (_config.waitForSync() ? 40 : 2));
  auto cc = ClusterComm::instance();
  if (cc == nullptr) {
    // nullptr only happens during controlled shutdown
    return;
  }

  // _lastSent, _lastHighest and _confirmed only accessed in main thread
  std::string const myid = id();
  
  for (auto const& followerId : _config.active()) {

    if (followerId != myid && leading()) {

      term_t t(0);

      index_t lastConfirmed, commitIndex;
      {
        MUTEX_LOCKER(ioLocker, _ioLock);
        t = this->term();
        lastConfirmed = _confirmed[followerId];
        commitIndex = _commitIndex;
      }

      std::vector<log_t> unconfirmed = _state.get(lastConfirmed);

      // Note that despite compaction this vector can never be empty, since
      // any compaction keeps at least one active log entry!

      if (unconfirmed.empty()) {
        LOG_TOPIC(ERR, Logger::AGENCY) << "Unexpected empty unconfirmed: "
          << "lastConfirmed=" << lastConfirmed << " commitIndex="
          << commitIndex;
      }

      TRI_ASSERT(!unconfirmed.empty());

      index_t highest = unconfirmed.back().index;

      // _lastSent, _lastHighest: local and single threaded access
      duration<double> m = system_clock::now() - _lastSent[followerId];

      if (highest == _lastHighest[followerId] &&
          m.count() < 0.25 * _config.minPing()) {
        // I intentionally left here _config.minPing() without the
        // _config.timeoutMult(), if things are getting tight on the
        // system, we still send out empty heartbeats every 1/4 minpings,
        // even if we increase tolerance by a multiplier.
        continue;
      }

      if (m.count() > _config.minPing() &&
          _lastSent[followerId].time_since_epoch().count() != 0) {
        LOG_TOPIC(WARN, Logger::AGENCY) << "Oops, sent out last heartbeat "
          << "to follower " << followerId << " more than minPing ago: " 
          << m.count() << " lastAcked: "
          << timepointToString(_lastAcked[followerId])
          << " lastSent: " << timepointToString(_lastSent[followerId]);
      }
      index_t lowest = unconfirmed.front().index;

      bool needSnapshot = false;
      Store snapshot(this, "snapshot");
      index_t snapshotIndex;
      term_t snapshotTerm;
      if (lowest > lastConfirmed) {
        // Ooops, compaction has thrown away so many log entries that
        // we cannot actually update the follower. We need to send our
        // latest snapshot instead:
        needSnapshot = true;
        bool success = false;
        try {
          success = _state.loadLastCompactedSnapshot(snapshot,
              snapshotIndex, snapshotTerm);
        } catch (std::exception const& e) {
          LOG_TOPIC(WARN, Logger::AGENCY)
            << "Exception thrown by loadLastCompactedSnapshot: "
            << e.what();
        }
        if (!success) {
          LOG_TOPIC(WARN, Logger::AGENCY)
            << "Could not load last compacted snapshot, not sending appendEntriesRPC!";
          continue;
        }
        if (snapshotTerm == 0) {
          // No shapshot yet
          needSnapshot = false;
        }
      }

      // RPC path
      std::stringstream path;
      index_t prevLogIndex = unconfirmed.front().index;
      index_t prevLogTerm = unconfirmed.front().term;
      if (needSnapshot) {
        prevLogIndex = snapshotIndex;
        prevLogTerm = snapshotTerm;
      }
      path << "/_api/agency_priv/appendEntries?term=" << t << "&leaderId="
           << id() << "&prevLogIndex=" << prevLogIndex
           << "&prevLogTerm=" << prevLogTerm << "&leaderCommit=" << commitIndex
           << "&senderTimeStamp=" << std::llround(readSystemClock() * 1000);
      
      size_t toLog = 0;
      // Body
      Builder builder;
      builder.add(VPackValue(VPackValueType::Array));
      if (
          ((system_clock::now() - _earliestPackage[followerId]).count() > 0)) {
        if (needSnapshot) {
          { VPackObjectBuilder guard(&builder);
            builder.add(VPackValue("readDB"));
            { VPackArrayBuilder guard2(&builder);
              snapshot.dumpToBuilder(builder);
            }
            builder.add("term", VPackValue(snapshotTerm));
            builder.add("index", VPackValue(snapshotIndex));
          }
        }
        for (size_t i = 0; i < unconfirmed.size(); ++i) {
          auto const& entry = unconfirmed.at(i);
          if (entry.index > lastConfirmed) {
            builder.add(VPackValue(VPackValueType::Object));
            builder.add("index", VPackValue(entry.index));
            builder.add("term", VPackValue(entry.term));
            builder.add("query", VPackSlice(entry.entry->data()));
            builder.add("clientId", VPackValue(entry.clientId));
            builder.close();
            highest = entry.index;
            ++toLog;
          }
        }
      }
      builder.close();
      
      // Really leading?
      if (challengeLeadership()) {
        _constituent.candidate();
        _preparing = false;
        return;
      }
      
      // Verbose output
      if (toLog > 0) {
        LOG_TOPIC(TRACE, Logger::AGENCY)
          << "Appending " << toLog << " entries up to index "
          << highest
          << (needSnapshot ? " and a snapshot" : "")
          << " to follower " << followerId << ". Message: "
          << builder.toJson();
      }

      // Send request
      auto headerFields =
        std::make_unique<std::unordered_map<std::string, std::string>>();
      cc->asyncRequest(
        "1", 1, _config.poolAt(followerId),
        arangodb::rest::RequestType::POST, path.str(),
        std::make_shared<std::string>(builder.toJson()), headerFields,
        std::make_shared<AgentCallback>(
          this, followerId, (toLog) ? highest : 0, toLog),
        std::max(1.0e-3 * toLog * dt.count(), 
                 _config.minPing() * _config.timeoutMult()), true);

      // _lastSent, _lastHighest: local and single threaded access
      _lastSent[followerId]        = system_clock::now();
      _lastHighest[followerId]     = highest;

      if (toLog > 0) {
        _earliestPackage[followerId] = system_clock::now() + toLog * dt;
        LOG_TOPIC(DEBUG, Logger::AGENCY)
          << "Appending " << unconfirmed.size() - 1 << " entries up to index "
          << highest << " to follower " << followerId << ". Message: "
          << builder.toJson() 
          << ". Next real log contact to " << followerId<< " in: " 
          <<  std::chrono::duration<double, std::milli>(
            _earliestPackage[followerId]-system_clock::now()).count() << "ms";
      } else {
        LOG_TOPIC(TRACE, Logger::AGENCY)
          << "Just keeping follower " << followerId
          << " devout with " << builder.toJson();
      }
        
    }
  }
}


// Check if I am member of active agency
bool Agent::active() const {
  std::vector<std::string> active = _config.active();
  return (find(active.begin(), active.end(), id()) != active.end());
}


// Activate with everything I need to know
query_t Agent::activate(query_t const& everything) {

  auto ret = std::make_shared<Builder>();
  ret->openObject();

  Slice slice = everything->slice();

  if (slice.isObject()) {
    
    if (active()) {
      ret->add("success", VPackValue(false));
    } else {

      index_t commitIndex = 0;
      Slice compact = slice.get("compact");
      Slice    logs = slice.get("logs");

      
      std::vector<Slice> batch;
      for (auto const& q : VPackArrayIterator(logs)) {
        batch.push_back(q.get("request"));
      }

      {
        MUTEX_LOCKER(ioLocker, _ioLock); // Atomicity 
        if (!compact.isEmptyArray()) {
          _readDB = compact.get("readDB");
        }
        commitIndex = _commitIndex;
<<<<<<< HEAD
        _readDB.applyLogEntries(batch, commitIndex, term(),
=======
        // no need to lock via _readDB._compactionLock here
        _readDB.applyLogEntries(batch, commitIndex, _constituent.term(),
>>>>>>> 2cd48e61
                                false  /* do not perform callbacks */);
        _spearhead = _readDB;
      }

      //_state.persistReadDB(everything->slice().get("compact").get("_key"));
      //_state.log((everything->slice().get("logs"));

      ret->add("success", VPackValue(true));
      ret->add("commitId", VPackValue(commitIndex));
    }

  } else {

    LOG_TOPIC(ERR, Logger::AGENCY)
      << "Activation failed. \"Everything\" must be an object, is however "
      << slice.typeName();

  }
  ret->close();
  return ret;

}

/// @brief Activate agency (Inception thread for multi-host, main thread else)
bool Agent::activateAgency() {
  if (_config.activeEmpty()) {
    size_t count = 0;
    for (auto const& pair : _config.pool()) {
      _config.activePushBack(pair.first);
      if (++count == size()) {
        break;
      }
    }
    bool persisted = false; 
    try {
      _state.persistActiveAgents(_config.activeToBuilder(),
                                 _config.poolToBuilder());
      persisted = true;
    } catch (std::exception const& e) {
      LOG_TOPIC(FATAL, Logger::AGENCY)
        << "Failed to persist active agency: " << e.what();
    }
    return persisted;
  }
  return true;
}

/// Load persistent state called once
void Agent::load() {

  DatabaseFeature* database =
      ApplicationServer::getFeature<DatabaseFeature>("Database");

  auto vocbase = database->systemDatabase();
  auto queryRegistry = QueryRegistryFeature::QUERY_REGISTRY;

  if (vocbase == nullptr) {
    LOG_TOPIC(FATAL, Logger::AGENCY) << "could not determine _system database";
    FATAL_ERROR_EXIT();
  }

  LOG_TOPIC(DEBUG, Logger::AGENCY) << "Loading persistent state.";
  if (!_state.loadCollections(vocbase, queryRegistry, _config.waitForSync())) {
    LOG_TOPIC(DEBUG, Logger::AGENCY)
        << "Failed to load persistent state on startup.";
  }

  // Note that the agent thread is terminated immediately when there is only
  // one agent, since no AppendEntriesRPC have to be issued. Therefore,
  // this thread is almost certainly terminated (and thus isStopping() returns
  // true), when we get here.
  if (size() > 1 && this->isStopping()) {
    return;
  }

  {
    CONDITION_LOCKER(guard, _appendCV);
    guard.broadcast();
  }

  _compactor.start();

  LOG_TOPIC(DEBUG, Logger::AGENCY) << "Starting spearhead worker.";
  _spearhead.start();
  _readDB.start();

  _constituent.start(vocbase, queryRegistry);
  persistConfiguration(term());

  if (_config.supervision()) {
    LOG_TOPIC(DEBUG, Logger::AGENCY) << "Starting cluster sanity facilities";
    _supervision.start(this);
  }

  if (size() > 1) {
    _inception->start();
  } else {
    _spearhead = _readDB;
    activateAgency();
  }
}

/// Still leading? Under MUTEX from ::read or ::write
bool Agent::challengeLeadership() {

  size_t good = 0;
  
  for (auto const& i : _lastAcked) {
    duration<double> m = system_clock::now() - i.second;
    if (0.9 * _config.minPing() * _config.timeoutMult() > m.count()) {
      ++good;
    }
  }
  
  return (good < size() / 2);  // not counting myself
}


/// Get last acknowledged responses on leader
query_t Agent::lastAckedAgo() const {
  
  std::map<std::string, TimePoint> lastAcked;
  std::map<std::string, index_t> lastConfirmed;
  {
    MUTEX_LOCKER(ioLocker, _ioLock);
    lastAcked = _lastAcked;
    lastConfirmed = _confirmed;
  }
  
  auto ret = std::make_shared<Builder>();
  ret->openObject();
  if (leading()) {
    for (auto const& i : lastAcked) {
      ret->add(VPackValue(i.first));
      {
        VPackObjectBuilder o(ret.get());
        ret->add(std::to_string(_confirmed.at(i.first)),
                 VPackValue(
                   1.0e-2 * std::floor(
                     (i.first!=id() ?
                      duration<double>(
                        system_clock::now()-i.second).count()*100.0 : 0.0))));
      }
    }
  }
  ret->close();
  
  return ret;
  
}

trans_ret_t Agent::transact(query_t const& queries) {

  arangodb::consensus::index_t maxind = 0; // maximum write index

  auto leader = _constituent.leaderID();
  if (leader != id()) {
    return trans_ret_t(false, leader);
  }

  {
    CONDITION_LOCKER(guard, _waitForCV);
    while (_preparing) {
      _waitForCV.wait(100);
    }
  }

  // Apply to spearhead and get indices for log entries
  auto qs = queries->slice();
  addTrxsOngoing(qs);    // remember that these are ongoing
  auto ret = std::make_shared<arangodb::velocypack::Builder>();
  size_t failed = 0;
  ret->openArray();
  {
    
    MUTEX_LOCKER(ioLocker, _ioLock);
    
    // Only leader else redirect
    if (challengeLeadership()) {
      _constituent.candidate();
      _preparing = false;
      return trans_ret_t(false, NO_LEADER);
    }
    
    for (const auto& query : VPackArrayIterator(qs)) {
      if (query[0].isObject()) {
        check_ret_t res = _spearhead.applyTransaction(query); 
        if(res.successful()) {
          maxind = (query.length() == 3 && query[2].isString()) ?
            _state.log(query[0], term(), query[2].copyString()) :
            _state.log(query[0], term());
          ret->add(VPackValue(maxind));
        } else {
          _spearhead.read(res.failed->slice(), *ret);
          ++failed;
        }
      } else if (query[0].isString()) {
        _spearhead.read(query, *ret);
      }
    }
    
    removeTrxsOngoing(qs);

  }
  ret->close();
  
  // Report that leader has persisted
  reportIn(id(), maxind);

  return trans_ret_t(true, id(), maxind, failed, ret);
}


// Non-persistent write to non-persisted key-value store
trans_ret_t Agent::transient(query_t const& queries) {

  auto ret = std::make_shared<arangodb::velocypack::Builder>();
  auto leader = _constituent.leaderID();
  if (leader != id()) {
    return trans_ret_t(false, leader);
  }

  {
    CONDITION_LOCKER(guard, _waitForCV);
    while (_preparing) {
      _waitForCV.wait(100);
    }
  }
  
  // Apply to spearhead and get indices for log entries
  {
    VPackArrayBuilder b(ret.get());
    
    MUTEX_LOCKER(ioLocker, _ioLock);
    
    // Only leader else redirect
    if (challengeLeadership()) {
      _constituent.candidate();
      _preparing = false;
      return trans_ret_t(false, NO_LEADER);
    }

    // Read and writes
    for (const auto& query : VPackArrayIterator(queries->slice())) {
      if (query[0].isObject()) {
        ret->add(VPackValue(_transient.applyTransaction(query).successful()));
      } else if (query[0].isString()) {
        _transient.read(query, *ret);
      }
    }

  }

  return trans_ret_t(true, id(), 0, 0, ret);

}


inquire_ret_t Agent::inquire(query_t const& query) {
  inquire_ret_t ret;

  auto leader = _constituent.leaderID();
  if (leader != id()) {
    return inquire_ret_t(false, leader);
  }
  
  MUTEX_LOCKER(ioLocker, _ioLock);

  auto si = _state.inquire(query);

  bool found = false;
  auto builder = std::make_shared<VPackBuilder>();
  {
    VPackArrayBuilder b(builder.get());
    for (auto const& i : si) {
      VPackArrayBuilder bb(builder.get());
      for (auto const& j : i) {
        found = true;
        VPackObjectBuilder bbb(builder.get());
        builder->add("index", VPackValue(j.index));
        builder->add("term", VPackValue(j.term));
        builder->add("query", VPackSlice(j.entry->data()));
      }
    }
  }
  
  ret = inquire_ret_t(true, id(), builder);

  if (!found) {
    return ret;
  }

  // Check ongoing ones:
  for (auto const& s : VPackArrayIterator(query->slice())) {
    std::string ss = s.copyString();
    if (isTrxOngoing(ss)) {
      ret.result->clear();
      ret.result->add(VPackValue("ongoing"));
    }
  }

  return ret;
}


/// Write new entries to replicated state and store
write_ret_t Agent::write(query_t const& query, WriteMode const& wmode) {

  std::vector<apply_ret_t> applied;
  std::vector<index_t> indices;
  auto multihost = size()>1;

  auto leader = _constituent.leaderID();
  if (multihost && leader != id()) {
    return write_ret_t(false, leader);
  }

  if (!wmode.discardStartup()) {
    CONDITION_LOCKER(guard, _waitForCV);
    while (_preparing) {
      _waitForCV.wait(100);
    }
  }
  
  addTrxsOngoing(query->slice());    // remember that these are ongoing

  auto slice = query->slice();
  size_t ntrans = slice.length();
  size_t npacks = ntrans/_config.maxAppendSize();
  if (ntrans%_config.maxAppendSize()!=0) {
    npacks++;
  }

  // Apply to spearhead and get indices for log entries
  // Avoid keeping lock indefinitely
  for (size_t i = 0, l = 0; i < npacks; ++i) {
    query_t chunk = std::make_shared<Builder>();
    {
      VPackArrayBuilder b(chunk.get());
      for (size_t j = 0; j < _config.maxAppendSize() && l < ntrans; ++j, ++l) {
        chunk->add(slice.at(l));
      }
    }

    MUTEX_LOCKER(ioLocker, _ioLock);

    // Only leader else redirect
    if (multihost && challengeLeadership()) {
      _constituent.candidate();
      _preparing = false;
      return write_ret_t(false, NO_LEADER);
    }
    
    applied = _spearhead.applyTransactions(chunk, wmode);
    auto tmp = _state.log(chunk, applied, term());
    indices.insert(indices.end(), tmp.begin(), tmp.end());

    if (wmode.privileged()) {
      TRI_ASSERT(indices.size() == 1);
      _lastReconfiguration = indices.front();
      LOG_TOPIC(INFO, Logger::AGENCY)
        << "Agency reconfiguration at index " << _lastReconfiguration;
    }
    
  }

  removeTrxsOngoing(query->slice());

  // Maximum log index
  index_t maxind = 0;
  if (!indices.empty()) {
    maxind = *std::max_element(indices.begin(), indices.end());
  // update my last applied
    MUTEX_LOCKER(liLocker, _liLock);
    _lastApplied = maxind;
  }

  // Report that leader has persisted
  reportIn(id(), maxind);

  return write_ret_t(true, id(), applied, indices);
}

/// Read from store
read_ret_t Agent::read(query_t const& query) {

  auto leader = _constituent.leaderID();
  if (leader != id()) {
    return read_ret_t(false, leader);
  }

  {
    CONDITION_LOCKER(guard, _waitForCV);
    while (_preparing) {
      _waitForCV.wait(100);
    }
  }

  MUTEX_LOCKER(ioLocker, _ioLock);
  // Only leader else redirect
  if (challengeLeadership()) {
    _constituent.candidate();
    _preparing = false;
    return read_ret_t(false, NO_LEADER);
  }

  // Retrieve data from readDB
  auto result = std::make_shared<arangodb::velocypack::Builder>();
  std::vector<bool> success = _readDB.read(query, result);

  return read_ret_t(true, _constituent.leaderID(), success, result);
  
}


/// Send out append entries to followers regularly or on event
void Agent::run() {

  CONDITION_LOCKER(guard, _appendCV);
  using namespace std::chrono;

  // Only run in case we are in multi-host mode
  while (!this->isStopping() && size() > 1) {

    // Leader working only
    if (leading()) {

      // Append entries to followers
      sendAppendEntriesRPC();

      // Don't panic
      _appendCV.wait(static_cast<uint64_t>(4.e3*_config.minPing()));
      // Again, we leave minPing here without the multiplier to run this
      // loop often enough in cases of high load.
      
    } else {
      _appendCV.wait(1000000);
    }

  }
  
}


void Agent::reportActivated(
  std::string const& failed, std::string const& replacement, query_t state) {

  term_t myterm;
      
  if (state->slice().get("success").getBoolean()) {
    
    {
      MUTEX_LOCKER(ioLocker, _ioLock);
      _confirmed.erase(failed);
      auto commitIndex = state->slice().get("commitId").getNumericValue<index_t>();
      _confirmed[replacement] = commitIndex;
      _lastAcked[replacement] = system_clock::now();
      _config.swapActiveMember(failed, replacement);
      myterm = term();
    }
    
    {
      MUTEX_LOCKER(actLock, _activatorLock);
      if (_activator->isRunning()) {
        _activator->beginShutdown();
      }
      _activator.reset(nullptr);
    }
    
  } else {
    MUTEX_LOCKER(ioLocker, _ioLock);
    myterm = term();
  }

  persistConfiguration(myterm);

  // Notify inactive pool
  notifyInactive();

}


void Agent::persistConfiguration(term_t t) {

  // Agency configuration
  auto agency = std::make_shared<Builder>();
  { VPackArrayBuilder trxs(agency.get());
    { VPackArrayBuilder trx(agency.get());
      { VPackObjectBuilder oper(agency.get());
<<<<<<< HEAD
        agency->add(".agency", _config.toBuilder()->slice());
      }}}
=======
        agency->add(VPackValue(".agency"));
        { VPackObjectBuilder a(agency.get());
          agency->add("term", VPackValue(t));
          agency->add("id", VPackValue(id()));
          agency->add("active", _config.activeToBuilder()->slice());
          agency->add("pool", _config.poolToBuilder()->slice());
          agency->add("size", VPackValue(size()));
          agency->add("timeoutMult", VPackValue(_config.timeoutMult()));
        }}}}
>>>>>>> 2cd48e61
  
  // In case we've lost leadership, no harm will arise as the failed write
  // prevents bogus agency configuration to be replicated among agents. ***
  write(agency, WriteMode(true, true)); 

}


void Agent::failedActivation(
  std::string const& failed, std::string const& replacement) {
  MUTEX_LOCKER(actLock, _activatorLock);
  _activator.reset(nullptr);
}


/// Orderly shutdown
void Agent::beginShutdown() {
  Thread::beginShutdown();

  // Stop constituent and key value stores
  _constituent.beginShutdown();

  // Stop supervision
  if (_config.supervision()) {
    _supervision.beginShutdown();
  }

  // Stop inception process
  if (_inception != nullptr) {
    _inception->beginShutdown();
  } 

  // Compactor
  _compactor.beginShutdown();

  // Stop key value stores
  _spearhead.beginShutdown();
  _readDB.beginShutdown();

  // Wake up all waiting rest handlers
  {
    CONDITION_LOCKER(guardW, _waitForCV);
    guardW.broadcast();
  }
  
  // Wake up run
  {
    CONDITION_LOCKER(guardA, _appendCV);
    guardA.broadcast();
  }
}


bool Agent::prepareLead() {
  
  // Key value stores
  try {
    rebuildDBs();
  } catch (std::exception const& e) {
    LOG_TOPIC(ERR, Logger::AGENCY)
      << "Failed to rebuild key value stores." << e.what();
    return false;
  }
  
  // Reset last acknowledged
  {
    MUTEX_LOCKER(ioLocker, _ioLock);
    for (auto const& i : _config.active()) {
      _lastAcked[i] = system_clock::now();
    }
    _leaderSince = system_clock::now();
  }
  
  return true; 
  
}

/// Becoming leader
void Agent::lead() {

  // Wake up run
  {
    CONDITION_LOCKER(guard, _appendCV);
    guard.broadcast();
  }

  // Agency configuration
  term_t myterm;
  {
    MUTEX_LOCKER(ioLocker, _ioLock);
    myterm = term();
  }

  persistConfiguration(myterm);

  // Notify inactive pool
  notifyInactive();

  {
    CONDITION_LOCKER(guard, _waitForCV);
    while(_commitIndex != _state.lastIndex()) {
      _waitForCV.wait(10000);
    }
  }

  _spearhead = _readDB;
    
}

// When did we take on leader ship?
TimePoint const& Agent::leaderSince() const {
  return _leaderSince;
}

// Notify inactive pool members of configuration change()
void Agent::notifyInactive() const {
  auto cc = ClusterComm::instance();
  if (cc == nullptr) {
    // nullptr only happens during controlled shutdown
    return;
  }

  std::map<std::string, std::string> pool = _config.pool();
  std::string path = "/_api/agency_priv/inform";

  Builder out;
  {
    VPackObjectBuilder o(&out);
    out.add("term", VPackValue(term()));
    out.add("id", VPackValue(id()));
    out.add("active", _config.activeToBuilder()->slice());
    out.add("pool", _config.poolToBuilder()->slice());
    out.add("min ping", VPackValue(_config.minPing()));
    out.add("max ping", VPackValue(_config.maxPing()));
    out.add("timeoutMult", VPackValue(_config.timeoutMult()));
  }

  for (auto const& p : pool) {
    if (p.first != id()) {
      auto headerFields =
          std::make_unique<std::unordered_map<std::string, std::string>>();
      cc->asyncRequest("1", 1, p.second, arangodb::rest::RequestType::POST,
                       path, std::make_shared<std::string>(out.toJson()),
                       headerFields, nullptr, 1.0, true);
    }
  }
}

void Agent::updatePeerEndpoint(query_t const& message) {

  VPackSlice slice = message->slice();

  if (!slice.isObject() || slice.length() == 0) {
    THROW_ARANGO_EXCEPTION_MESSAGE(
      TRI_ERROR_AGENCY_INFORM_MUST_BE_OBJECT,
      std::string("Inproper greeting: ") + slice.toJson());
  }

  std::string uuid, endpoint;
  try {
    uuid = slice.keyAt(0).copyString();
  } catch (std::exception const& e) {
    THROW_ARANGO_EXCEPTION_MESSAGE(
      TRI_ERROR_AGENCY_INFORM_MUST_BE_OBJECT,
      std::string("Cannot deal with UUID: ") + e.what());
  }

  try {
    endpoint = slice.valueAt(0).copyString();
  } catch (std::exception const& e) {
    THROW_ARANGO_EXCEPTION_MESSAGE(
      TRI_ERROR_AGENCY_INFORM_MUST_BE_OBJECT,
      std::string("Cannot deal with UUID: ") + e.what());
  }

  updatePeerEndpoint(uuid, endpoint);
  
}

void Agent::updatePeerEndpoint(std::string const& id, std::string const& ep) {
  
  if (_config.updateEndpoint(id, ep)) {
    if (!challengeLeadership()) {
      persistConfiguration(term());
      notifyInactive();
    }
  }
  
}

void Agent::notify(query_t const& message) {
  VPackSlice slice = message->slice();

  if (!slice.isObject()) {
    THROW_ARANGO_EXCEPTION_MESSAGE(
        TRI_ERROR_AGENCY_INFORM_MUST_BE_OBJECT,
        std::string("Inform message must be an object. Incoming type is ") +
            slice.typeName());
  }

  if (!slice.hasKey("id") || !slice.get("id").isString()) {
    THROW_ARANGO_EXCEPTION(TRI_ERROR_AGENCY_INFORM_MUST_CONTAIN_ID);
  }
  if (!slice.hasKey("term")) {
    THROW_ARANGO_EXCEPTION(TRI_ERROR_AGENCY_INFORM_MUST_CONTAIN_TERM);
  }
  _constituent.update(slice.get("id").copyString(),
                      slice.get("term").getUInt());

  if (!slice.hasKey("active") || !slice.get("active").isArray()) {
    THROW_ARANGO_EXCEPTION(TRI_ERROR_AGENCY_INFORM_MUST_CONTAIN_ACTIVE);
  }
  if (!slice.hasKey("pool") || !slice.get("pool").isObject()) {
    THROW_ARANGO_EXCEPTION(TRI_ERROR_AGENCY_INFORM_MUST_CONTAIN_POOL);
  }
  if (!slice.hasKey("min ping") || !slice.get("min ping").isNumber()) {
    THROW_ARANGO_EXCEPTION(TRI_ERROR_AGENCY_INFORM_MUST_CONTAIN_MIN_PING);
  }
  if (!slice.hasKey("max ping") || !slice.get("max ping").isNumber()) {
    THROW_ARANGO_EXCEPTION(TRI_ERROR_AGENCY_INFORM_MUST_CONTAIN_MAX_PING);
  }
  if (!slice.hasKey("timeoutMult") || !slice.get("timeoutMult").isInteger()) {
    THROW_ARANGO_EXCEPTION(TRI_ERROR_AGENCY_INFORM_MUST_CONTAIN_TIMEOUT_MULT);
  }

  _config.update(message);

  _state.persistActiveAgents(_config.activeToBuilder(), _config.poolToBuilder());
  
}

// Rebuild key value stores
arangodb::consensus::index_t Agent::rebuildDBs() {

  MUTEX_LOCKER(ioLocker, _ioLock);

  index_t lastCompactionIndex;
  term_t term;
  if (!_state.loadLastCompactedSnapshot(_readDB, lastCompactionIndex, term)) {
    THROW_ARANGO_EXCEPTION(TRI_ERROR_AGENCY_CANNOT_REBUILD_DBS);
  }

  // Apply logs from last applied index to leader's commit index
  LOG_TOPIC(DEBUG, Logger::AGENCY)
    << "Rebuilding key-value stores from index "
    << lastCompactionIndex << " to " << _commitIndex << " " << _state;

<<<<<<< HEAD
  auto logs = _state.slices(lastCompactionIndex+1, _commitIndex);
  _readDB.applyLogEntries(logs, _commitIndex, this->term(),
                          false  /* do not send callbacks */);
=======
  {
    MUTEX_LOCKER(mutexLocker, _compactionLock);
    auto logs = _state.slices(lastCompactionIndex+1, _commitIndex);
    _readDB.applyLogEntries(logs, _commitIndex, _constituent.term(),
        false  /* do not send callbacks */);
  }
>>>>>>> 2cd48e61
  _spearhead = _readDB;

  LOG_TOPIC(TRACE, Logger::AGENCY) << "ReadDB: " << _readDB;
    
  MUTEX_LOCKER(liLocker, _liLock);
  _lastApplied = _commitIndex;
  
  LOG_TOPIC(INFO, Logger::AGENCY)
    << id() << " rebuilt key-value stores - serving.";

  return _lastApplied;

}


/// Compact read db
void Agent::compact() {
  // We do not optimize for the case of _config.compactionKeepSize() == 0,
  // since one usually would like to keep a part of the recent log. Therefore
  // we cannot use the _readDB ever, since we have to compute a state of the
  // key/value space well before _lastAppliedIndex anyway:
  _nextCompactionAfter += _config.compactionStepSize();

  if (_commitIndex > _config.compactionKeepSize()) {
    // If the keep size is too large, we do not yet compact
    if (!_state.compact(_commitIndex - _config.compactionKeepSize())) {
      LOG_TOPIC(WARN, Logger::AGENCY) << "Compaction for index "
        << _commitIndex - _config.compactionKeepSize()
        << " did not work.";
    }
  }
}


/// Last commit index
std::pair<arangodb::consensus::index_t, arangodb::consensus::index_t>
Agent::lastCommitted() const {
  MUTEX_LOCKER(ioLocker, _ioLock);
  MUTEX_LOCKER(liLocker, _liLock);
  return std::pair<arangodb::consensus::index_t, arangodb::consensus::index_t>(
    _lastApplied, _commitIndex);
}

/// Last commit index
void Agent::lastCommitted(arangodb::consensus::index_t lastCommitIndex) {
  MUTEX_LOCKER(ioLocker, _ioLock);
  _commitIndex = lastCommitIndex;
  MUTEX_LOCKER(liLocker, _liLock);
  _lastApplied = lastCommitIndex;
}

/// Last log entry
log_t Agent::lastLog() const { return _state.lastLog(); }

/// Get spearhead
Store const& Agent::spearhead() const { return _spearhead; }

/// Get readdb
Store const& Agent::readDB() const { return _readDB; }

/// Get readdb
arangodb::consensus::index_t Agent::readDB(Node& node) const {
  MUTEX_LOCKER(ioLocker, _ioLock);
  node = _readDB.get();
  return _commitIndex;
}

/// Get transient
Store const& Agent::transient() const { return _transient; }

/// Rebuild from persisted state
Agent& Agent::operator=(VPackSlice const& compaction) {
  // Catch up with compacted state
  MUTEX_LOCKER(ioLocker, _ioLock);
  _spearhead = compaction.get("readDB");
  _readDB = compaction.get("readDB");

  // Catch up with commit
  try {
    _commitIndex = std::stoul(compaction.get("_key").copyString());
    MUTEX_LOCKER(liLocker, _liLock);
    _lastApplied = _commitIndex;
  } catch (std::exception const& e) {
    LOG_TOPIC(ERR, Logger::AGENCY) << e.what() << " " << __FILE__ << __LINE__;
  }

  // Schedule next compaction
  _nextCompactionAfter = _commitIndex + _config.compactionStepSize();

  return *this;
  
}

bool Agent::haveJoinConfig() const {
  MUTEX_LOCKER(guard, _joinLock);
  return (_joinConfig != nullptr);
}

void Agent::join() {

  MUTEX_LOCKER(guard, _joinLock);
  TRI_ASSERT(_joinConfig != nullptr);
  
  std::string path = "/_api/agency_priv/add-server";
  VPackBuilder addServerBody;
  { VPackObjectBuilder a(&addServerBody);
    addServerBody.add("endpoint", VPackValue(endpoint()));
    addServerBody.add("id", VPackValue(id()));
  }

  auto const pool = _joinConfig->slice().get(poolStr);
  std::unique_ptr<ClusterCommResult> comres;
  
  std::string ep;
  auto cc = ClusterComm::instance();
  CONDITION_LOCKER(cuard, _waitForCV);

  while (true) {

    if (comres != nullptr &&
        comres->sendWasComplete == true && comres->result != nullptr) {
      if (comres->result->getHttpReturnCode() == 307) {
        try {
          std::string location = comres->result->getHeaderFields().at("location");
          auto pos  = location.find(':') + 3;        
          auto ssl  = (location[pos-4]=='s');
          auto host = location.substr(pos, location.find('/',pos)-pos);
          ep  = std::string(ssl ? "ssl://" : "tcp://") + host;
        } catch (...) {
          _waitForCV.wait(1000000);
          ep.clear();
        }
      } 
    } else {
      _waitForCV.wait(1000000);
      ep.clear();
    }

    if (ep.empty()) {
      ep = pool.valueAt(rand() % size()).copyString();
    }

    LOG_TOPIC(INFO, Logger::AGENCY)
      << "Have response code while trying to join agency "
      << ((comres != nullptr && comres->result != nullptr) ?
          comres->result->getHttpReturnCode() : 0)
      << ". Contacting " << ep << " next ...";
    
    if (cc == nullptr) {
      break;
    }
    
    comres = cc->syncRequest(
      id(), 1, ep, rest::RequestType::POST, path, addServerBody.toJson(),
      std::unordered_map<std::string, std::string>(), 5.0);
    
    if (comres->status == CL_COMM_SENT) {
      if (comres->result != nullptr) {
        LOG_TOPIC(DEBUG, Logger::AGENCY)
          << "Handling add-server request with headers("
          << comres->result->getHeaderFields() << ") and httpCode("
          << comres->result->getHttpReturnCode() << ")";
        
        if (comres->result->getHttpReturnCode() == 200) {
          auto const newconfig =
            comres->result->getBodyVelocyPack()->slice().get("configuration");
          updateConfiguration(newconfig);
          break;
        }
      } 
    }

  }
}


/// Are we still starting up?
bool Agent::booting() { return (!_config.poolComplete()); }

/// We expect an object as follows {id:<id>,endpoint:<endpoint>,pool:{...}}
/// key: uuid value: endpoint
/// Lock configuration and compare
/// Add whatever is missing in our list.
/// Compare whatever is in our list already. (ASSERT identity)
/// If I know more immediately contact peer with my list.
query_t Agent::gossip(query_t const& in, bool isCallback, size_t version) {

  LOG_TOPIC(DEBUG, Logger::AGENCY) << "Incoming gossip: "
      << in->slice().toJson();

  // Once term > 0 
  // will only respond with join key word containing configuration
  if (term() > 0) {
    auto ret = std::make_shared<Builder>();
    { VPackObjectBuilder a(ret.get());
      ret->add("leaderId", VPackValue(leaderID()));
      ret->add("join", _config.toBuilder()->slice()); }
    return ret;
  }

  VPackSlice slice = in->slice();
  if (!slice.isObject()) {
    THROW_ARANGO_EXCEPTION_MESSAGE(
        20001,
        std::string("Gossip message must be an object. Incoming type is ") +
            slice.typeName());
  }

  // If in has "join" keyword we are joining live agency,
  // stop gossipping and contact leader add-server
  // else continue normal gossipping
  if (slice.hasKey("join")) {
    Slice join = slice.get("join");
    TRI_ASSERT(join.isObject());

    auto pool = join.get("pool");
    TRI_ASSERT(pool.isObject());
    if (pool.length() == 1) {
      LOG_TOPIC(FATAL, Logger::AGENCY) << "We do not expand single host agencies";
      FATAL_ERROR_EXIT();
    }

    {
      MUTEX_LOCKER(guard, _joinLock);
      if (_joinConfig == nullptr) {
        _joinConfig = std::make_shared<Builder>();
        _joinConfig->add(slice.get("join"));
      }
    }

    // return true
    auto ret = std::make_shared<Builder>();
    ret->add(VPackValue(true));
    return ret;
  }

  // Regular gossipping from here on
  if (!slice.hasKey("id") || !slice.get("id").isString()) {
    THROW_ARANGO_EXCEPTION_MESSAGE(
        20002, "Gossip message must contain string parameter 'id'");
  }

  if (!slice.hasKey("endpoint") || !slice.get("endpoint").isString()) {
    THROW_ARANGO_EXCEPTION_MESSAGE(
        20003, "Gossip message must contain string parameter 'endpoint'");
  }
  std::string endpoint = slice.get("endpoint").copyString();
  if (isCallback) {
    _inception->reportVersionForEp(endpoint, version);
  }

  LOG_TOPIC(TRACE, Logger::AGENCY)
      << "Gossip " << ((isCallback) ? "callback" : "call") << " from "
      << endpoint;

  if (!slice.hasKey("pool") || !slice.get("pool").isObject()) {
    THROW_ARANGO_EXCEPTION_MESSAGE(
        20003, "Gossip message must contain object parameter 'pool'");
  }
  VPackSlice pslice = slice.get("pool");

  if (slice.hasKey("active") && slice.get("active").isArray()) {
    for (auto const& a : VPackArrayIterator(slice.get("active"))) {
      _config.activePushBack(a.copyString());
    }
  }

  LOG_TOPIC(TRACE, Logger::AGENCY) << "Received gossip " << slice.toJson();

  std::map<std::string, std::string> incoming;
  for (auto const& pair : VPackObjectIterator(pslice)) {
    if (!pair.value.isString()) {
      THROW_ARANGO_EXCEPTION_MESSAGE(
          20004, "Gossip message pool must contain string parameters");
    }
    incoming[pair.key.copyString()] = pair.value.copyString();
  }

  query_t out = std::make_shared<Builder>();

  {  
    VPackObjectBuilder b(out.get());
    
    std::vector<std::string> gossipPeers = _config.gossipPeers();
    if (!gossipPeers.empty()) {
      try {
        _config.eraseFromGossipPeers(endpoint);
      } catch (std::exception const& e) {
        LOG_TOPIC(ERR, Logger::AGENCY)
          << __FILE__ << ":" << __LINE__ << " " << e.what();
      }
    }
    
    for (auto const& i : incoming) {
      
      /// disagreement over pool membership: fatal!
      if (!_config.addToPool(i)) {
        LOG_TOPIC(FATAL, Logger::AGENCY) << "Discrepancy in agent pool!";
        FATAL_ERROR_EXIT();
      }
      
    }
    
    if (!isCallback) { // no gain in callback to a callback.
      auto pool = _config.pool();
      auto active = _config.active();

      // Wrapped in envelope in RestAgencyPriveHandler
      out->add(VPackValue("pool"));
      {
        VPackObjectBuilder bb(out.get());
        for (auto const& i : pool) {
          out->add(i.first, VPackValue(i.second));
        }
      }
      out->add(VPackValue("active"));
      {
        VPackArrayBuilder bb(out.get());
        for (auto const& i : active) {
          out->add(VPackValue(i));
        }
      }
    }
  }
  
  LOG_TOPIC(TRACE, Logger::AGENCY) << "Answering with gossip "
                                   << out->slice().toJson();
  return out;
}


void Agent::reportMeasurement(query_t const& query) {
  if (_inception != nullptr) {
    _inception->reportIn(query);
  }
}

void Agent::resetRAFTTimes(double min_timeout, double max_timeout) {
  _config.pingTimes(min_timeout,max_timeout);
}

void Agent::ready(bool b) {
  // From main thread of Inception
  _ready = b;
}


bool Agent::ready() const {

  if (size() == 1) {
    return true;
  }

  return _ready;

}

query_t Agent::buildDB(arangodb::consensus::index_t index) {

  Store store(this);
  index_t oldIndex;
  term_t term;
  if (!_state.loadLastCompactedSnapshot(store, oldIndex, term)) {
    THROW_ARANGO_EXCEPTION(TRI_ERROR_AGENCY_CANNOT_REBUILD_DBS);
  }
  
  if (index > _commitIndex) {
    LOG_TOPIC(INFO, Logger::AGENCY)
      << "Cannot snapshot beyond leaderCommitIndex: " << _commitIndex;
    index = _commitIndex;
  } else if (index < oldIndex) {
    LOG_TOPIC(INFO, Logger::AGENCY)
      << "Cannot snapshot before last compaction index: " << oldIndex;
    index = oldIndex;
  }
  
  std::vector<VPackSlice> logs;
  {
    MUTEX_LOCKER(mutexLocker, _compactionLock);
    if (index > oldIndex) {
      logs = _state.slices(oldIndex+1, index);
    }
    store.applyLogEntries(logs, index, term,
                          false  /* do not perform callbacks */);
  }

  auto builder = std::make_shared<VPackBuilder>();
  store.toBuilder(*builder);
  
  return builder;
  
}

void Agent::addTrxsOngoing(Slice trxs) {
  try {
    MUTEX_LOCKER(guard,_trxsLock);
    for (auto const& trx : VPackArrayIterator(trxs)) {
      if (trx.isArray() && trx.length() == 3 && trx[0].isObject() && trx[2].isString()) {
        // only those are interesting:
        _ongoingTrxs.insert(trx[2].copyString());
      }
    }
  } catch (...) {
  }
}

void Agent::removeTrxsOngoing(Slice trxs) {
  try {
    MUTEX_LOCKER(guard, _trxsLock);
    for (auto const& trx : VPackArrayIterator(trxs)) {
      if (trx.isArray() && trx.length() == 3 && trx[0].isObject() && trx[2].isString()) {
        // only those are interesting:
        _ongoingTrxs.erase(trx[2].copyString());
      }
    }
  } catch (...) {
  }
}

bool Agent::isTrxOngoing(std::string& id) {
  try {
    MUTEX_LOCKER(guard, _trxsLock);
    auto it = _ongoingTrxs.find(id);
    return it != _ongoingTrxs.end();
  } catch (...) {
    return false;
  }
}

Inception const* Agent::inception() const {
  return _inception.get();
}

write_ret_t Agent::reconfigure(query_t const payload) {

  if (challengeLeadership()) {
    return write_ret_t(false, leaderID());
  }
  
  Slice slice = payload->slice();
  if (!slice.isObject()) {
    LOG_TOPIC(WARN, Logger::AGENCY)
      << "add-server call must be a json object containing endpoint and id";
  }
  std::string operation = slice.keyAt(0).copyString();
  Slice opVal = slice.valueAt(0);
  

  // The new configuration to be persisted. ------------------------------------
  // Actual agent's configuration is changed
  //   imemdiately after successful persistence.
  auto config = _config;
  Result result;
  
  if (operation == "add-server") {
    MUTEX_LOCKER(ioLocker, _ioLock);
    for (auto const& i : _config.active()) {
      if (i != id()) {
        if (_lastReconfiguration > _confirmed[i]) {
          result.reset(
            1, "Cannot add new server to agency. An other reconfiguration is still pending");
          break;
        } 
      }
    }
    if (result.ok()) {
      result = config.addServer(opVal);
    }
  } else if (operation == "remove-server") {
    MUTEX_LOCKER(ioLocker, _ioLock);
    for (auto const& i : _config.active()) {
      if (i != id()) {
        if (_lastReconfiguration > _confirmed[i] && i != opVal.get("id").copyString()) {
          result.reset(
            1, std::string("Cannot remove server from agency.") 
            + std::string("An other reconfiguration is still pending. Only server ")
            + i + ",  may be removed as it is lagging behind.");
          break;
        }
      }
    }
    if (result.ok()) {
      result = config.removeServer(opVal);
    }
  } else {
    result.reset(3, "Unknown agency reconfiguration operation");
  }

  if (!result.ok()) {
    THROW_ARANGO_EXCEPTION_MESSAGE(result.errorNumber(), result.errorMessage());
  }

  // Persist new .agency entry
  query_t agency = std::make_shared<Builder>();
  { VPackArrayBuilder trxs(agency.get());
    { VPackArrayBuilder trx(agency.get());
      { VPackObjectBuilder wa(agency.get());
        agency->add(".agency", config.toBuilder()->slice());
      }}} // Close transactions
  LOG_TOPIC(INFO, Logger::AGENCY) << agency->toJson();
  
  return write(agency, WriteMode(false,true));

}

void Agent::updateConfiguration(Slice const& slice) {
  _config.updateConfiguration(slice);
}


}}  // namespace<|MERGE_RESOLUTION|>--- conflicted
+++ resolved
@@ -274,13 +274,6 @@
               true /* inform others by callbacks */ );
         }
 
-<<<<<<< HEAD
-        _readDB.applyLogEntries(
-          _state.slices(_commitIndex + 1, index), _commitIndex, term(),
-          true /* inform others by callbacks */ );
-        
-=======
->>>>>>> 2cd48e61
         MUTEX_LOCKER(liLocker, _liLock);
         _commitIndex = index;
         if (_commitIndex >= _nextCompactionAfter) {
@@ -669,12 +662,9 @@
           _readDB = compact.get("readDB");
         }
         commitIndex = _commitIndex;
-<<<<<<< HEAD
-        _readDB.applyLogEntries(batch, commitIndex, term(),
-=======
+
         // no need to lock via _readDB._compactionLock here
         _readDB.applyLogEntries(batch, commitIndex, _constituent.term(),
->>>>>>> 2cd48e61
                                 false  /* do not perform callbacks */);
         _spearhead = _readDB;
       }
@@ -1164,21 +1154,8 @@
   { VPackArrayBuilder trxs(agency.get());
     { VPackArrayBuilder trx(agency.get());
       { VPackObjectBuilder oper(agency.get());
-<<<<<<< HEAD
         agency->add(".agency", _config.toBuilder()->slice());
-      }}}
-=======
-        agency->add(VPackValue(".agency"));
-        { VPackObjectBuilder a(agency.get());
-          agency->add("term", VPackValue(t));
-          agency->add("id", VPackValue(id()));
-          agency->add("active", _config.activeToBuilder()->slice());
-          agency->add("pool", _config.poolToBuilder()->slice());
-          agency->add("size", VPackValue(size()));
-          agency->add("timeoutMult", VPackValue(_config.timeoutMult()));
-        }}}}
->>>>>>> 2cd48e61
-  
+      }}} 
   // In case we've lost leadership, no harm will arise as the failed write
   // prevents bogus agency configuration to be replicated among agents. ***
   write(agency, WriteMode(true, true)); 
@@ -1425,18 +1402,13 @@
     << "Rebuilding key-value stores from index "
     << lastCompactionIndex << " to " << _commitIndex << " " << _state;
 
-<<<<<<< HEAD
-  auto logs = _state.slices(lastCompactionIndex+1, _commitIndex);
-  _readDB.applyLogEntries(logs, _commitIndex, this->term(),
-                          false  /* do not send callbacks */);
-=======
   {
     MUTEX_LOCKER(mutexLocker, _compactionLock);
     auto logs = _state.slices(lastCompactionIndex+1, _commitIndex);
     _readDB.applyLogEntries(logs, _commitIndex, _constituent.term(),
         false  /* do not send callbacks */);
   }
->>>>>>> 2cd48e61
+
   _spearhead = _readDB;
 
   LOG_TOPIC(TRACE, Logger::AGENCY) << "ReadDB: " << _readDB;
