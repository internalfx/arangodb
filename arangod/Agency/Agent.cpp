--- conflicted
+++ resolved
@@ -1426,11 +1426,7 @@
   {
     auto logs = _state.slices(lastCompactionIndex+1, commitIndex);
     _readDB.applyLogEntries(logs, commitIndex, term,
-<<<<<<< HEAD
-                            false  /* do not send callbacks */);
-=======
         false /* do not send callbacks */);
->>>>>>> 0783493a
   }
   _spearhead = _readDB;
 
