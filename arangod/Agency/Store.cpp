////////////////////////////////////////////////////////////////////////////////
/// DISCLAIMER
///
/// Copyright 2014-2016 ArangoDB GmbH, Cologne, Germany
/// Copyright 2004-2014 triAGENS GmbH, Cologne, Germany
///
/// Licensed under the Apache License, Version 2.0 (the "License");
/// you may not use this file except in compliance with the License.
/// You may obtain a copy of the License at
///
///     http://www.apache.org/licenses/LICENSE-2.0
///
/// Unless required by applicable law or agreed to in writing, software
/// distributed under the License is distributed on an "AS IS" BASIS,
/// WITHOUT WARRANTIES OR CONDITIONS OF ANY KIND, either express or implied.
/// See the License for the specific language governing permissions and
/// limitations under the License.
///
/// Copyright holder is ArangoDB GmbH, Cologne, Germany
///
/// @author Kaveh Vahedipour
////////////////////////////////////////////////////////////////////////////////

#include "Store.h"

#include "Agency/Agent.h"
#include "Basics/ConditionLocker.h"
#include "Basics/ReadLocker.h"
#include "Basics/StringUtils.h"
#include "Basics/VelocyPackHelper.h"
#include "Basics/WriteLocker.h"
#include "StoreCallback.h"

#include <velocypack/Buffer.h>
#include <velocypack/Iterator.h>
#include <velocypack/Slice.h>
#include <velocypack/velocypack-aliases.h>

#include <ctime>
#include <iomanip>
#include <regex>

using namespace arangodb::consensus;
using namespace arangodb::basics;

/// Non-Emptyness of string
struct NotEmpty {
  bool operator()(const std::string& s) { return !s.empty(); }
};

/// Emptyness of string
struct Empty {
  bool operator()(const std::string& s) { return s.empty(); }
};

/// @brief Split strings by separator
inline static std::vector<std::string> split(const std::string& str,
                                             char separator) {

  std::vector<std::string> result;
  if (str.empty()) {
    return result;
  }
  std::regex reg("/+");
  std::string key = std::regex_replace(str, reg, "/");

  if (!key.empty() && key.front() == '/') { key.erase(0,1); }
  if (!key.empty() && key.back()  == '/') { key.pop_back(); }
  
  std::string::size_type p = 0;
  std::string::size_type q;
  while ((q = key.find(separator, p)) != std::string::npos) {
    result.emplace_back(key, p, q - p);
    p = q + 1;
  }
  result.emplace_back(key, p);
  result.erase(std::find_if(result.rbegin(), result.rend(), NotEmpty()).base(),
               result.end());
  return result;
}

/// Build endpoint from URL
inline static bool endpointPathFromUrl(std::string const& url,
                                       std::string& endpoint,
                                       std::string& path) {
  std::stringstream ep;
  path = "/";
  size_t pos = 7;

  if (url.compare(0, pos, "http://") == 0) {
    ep << "tcp://";
  } else if (url.compare(0, ++pos, "https://") == 0) {
    ep << "ssl://";
  } else {
    return false;
  }

  size_t slash_p = url.find("/", pos);
  if (slash_p == std::string::npos) {
    ep << url.substr(pos);
  } else {
    ep << url.substr(pos, slash_p - pos);
    path = url.substr(slash_p);
  }

  if (ep.str().find(':') == std::string::npos) {
    ep << ":8529";
  }

  endpoint = ep.str();

  return true;
}

/// Ctor with name
Store::Store(Agent* agent, std::string const& name)
  : _agent(agent), _node(name, this) {}

/// Copy assignment operator
Store& Store::operator=(Store const& rhs) {
  if (&rhs != this) {
    MUTEX_LOCKER(otherLock, rhs._storeLock); 
    _agent = rhs._agent;
    _timeTable = rhs._timeTable;
    _observerTable = rhs._observerTable;
    _observedTable = rhs._observedTable;
    _node = rhs._node;
  }
  return *this;
}

/// Move assignment operator
Store& Store::operator=(Store&& rhs) {
  if (&rhs != this) {
    MUTEX_LOCKER(otherLock, rhs._storeLock); 
    _agent = std::move(rhs._agent);
    _timeTable = std::move(rhs._timeTable);
    _observerTable = std::move(rhs._observerTable);
    _observedTable = std::move(rhs._observedTable);
    _node = std::move(rhs._node);
  }
  return *this;
}

/// Default dtor
Store::~Store() {}

/// Apply array of transactions multiple queries to store
/// Return vector of according success
std::vector<apply_ret_t> Store::applyTransactions(
  query_t const& query, Agent::WriteMode const& wmode) {
  std::vector<apply_ret_t> success;

  if (query->slice().isArray()) {
    try {
      for (auto const& i : VPackArrayIterator(query->slice())) {
        if (!wmode.privileged()) {
          bool found = false;
          for (auto const& o : VPackObjectIterator(i[0])) {
            size_t pos = o.key.copyString().find(RECONFIGURE);
            if (pos != std::string::npos && (pos == 0 || pos == 1)) {
              found = true;
              break;
            }
          }
          if (found) {
            success.push_back(FORBIDDEN);
            continue;
          }
        }
        MUTEX_LOCKER(storeLocker, _storeLock);
        switch (i.length()) {
<<<<<<< HEAD
        case 1:  // No precondition
          success.push_back(applies(i[0]) ? APPLIED : UNKNOWN_ERROR);
          break;
        case 2: // precondition + uuid
        case 3:
          if (check(i[1]).successful()) {
            success.push_back(applies(i[0]) ? APPLIED : UNKNOWN_ERROR);
          } else {  // precondition failed
            LOG_TOPIC(TRACE, Logger::AGENCY) << "Precondition failed!";
            success.push_back(PRECONDITION_FAILED);
          }
          break;
        default:  // Wrong
          LOG_TOPIC(ERR, Logger::AGENCY)
            << "We can only handle log entry with or without precondition!";
          success.push_back(UNKNOWN_ERROR);
          break;
=======
          case 1:  // No precondition
            success.push_back(applies(i[0]));
            break;
          case 2: // precondition + uuid
          case 3:
            if (check(i[1]).successful()) {
              success.push_back(applies(i[0]));
            } else {  // precondition failed
              LOG_TOPIC(TRACE, Logger::AGENCY) << "Precondition failed!";
              success.push_back(false);
            }
            break;
          default:  // Wrong
            LOG_TOPIC(ERR, Logger::AGENCY)
              << "We can only handle log entry with or without precondition! "
              << " however, We received " << i.toJson();
            success.push_back(false);
            break;
>>>>>>> 5a4613c0
        }
      }

      // Wake up TTL processing
      {
        CONDITION_LOCKER(guard, _cv);
        _cv.signal();
      }

    } catch (std::exception const& e) {  // Catch any errors
      LOG_TOPIC(ERR, Logger::AGENCY) << __FILE__ << ":" << __LINE__ << " "
                                     << e.what();
      success.push_back(false);
    }

  } else {
    THROW_ARANGO_EXCEPTION_MESSAGE(30000,
                                   "Agency request syntax is [[<queries>]]");
  }
  return success;
}
/// Apply single transaction
check_ret_t Store::applyTransaction(Slice const& query) {

  check_ret_t ret(true);

  MUTEX_LOCKER(storeLocker, _storeLock);
  switch (query.length()) {
  case 1:  // No precondition
    applies(query[0]);
    break;
  case 2:  // precondition
  case 3:  // precondition + clientId
    ret = check(query[1], CheckMode::FULL);
    if (ret.successful()) {
      applies(query[0]);
    } else {  // precondition failed
      LOG_TOPIC(TRACE, Logger::AGENCY) << "Precondition failed!";
    }
    break;
  default:  // Wrong
    LOG_TOPIC(ERR, Logger::AGENCY)
      << "We can only handle log entry with or without precondition! "
      << "However we received " << query.toJson(); 
    break;
  }  
  // Wake up TTL processing
  {
    CONDITION_LOCKER(guard, _cv);
    _cv.signal();
  }
      
  return ret;
  
}


/// template<class T, class U> std::multimap<std::string, std::string>
std::ostream& operator<<(std::ostream& os,
                         std::unordered_multimap<std::string, std::string> const& m) {
  for (auto const& i : m) {
    os << i.first << ": " << i.second << std::endl;
  }

  return os;
}


/// Notification type
struct notify_t {
  std::string key;
  std::string modified;
  std::string oper;
  notify_t(std::string const& k, std::string const& m, std::string const& o)
      : key(k), modified(m), oper(o) {}
};


/// Apply (from logs)
std::vector<bool> Store::applyLogEntries(
  arangodb::velocypack::Builder const& queries, index_t index,
  term_t term, bool inform) {
  std::vector<bool> applied;

  // Apply log entries
  {
    VPackArrayIterator queriesIterator(queries.slice());

    MUTEX_LOCKER(storeLocker, _storeLock);

    while (queriesIterator.valid()) {
      applied.push_back(applies(queriesIterator.value()));
      queriesIterator.next();
    }
  }

  if (inform && _agent->leading()) {
    // Find possibly affected callbacks
    std::multimap<std::string, std::shared_ptr<notify_t>> in;
    VPackArrayIterator queriesIterator(queries.slice());

    while (queriesIterator.valid()) {
      VPackSlice const& i = queriesIterator.value();

      for (auto const& j : VPackObjectIterator(i)) {
        if (j.value.isObject() && j.value.hasKey("op")) {
          std::string oper = j.value.get("op").copyString();
          if (!(oper == "observe" || oper == "unobserve")) {
            std::string uri = j.key.copyString();
            if (!uri.empty() && uri.at(0)!='/') {
              uri = std::string("/") + uri;
            }
            while (true) {
              // TODO: Check if not a special lock will help
              {
                MUTEX_LOCKER(storeLocker, _storeLock) ;
                auto ret = _observedTable.equal_range(uri);
                for (auto it = ret.first; it != ret.second; ++it) {
                  in.emplace(it->second, std::make_shared<notify_t>(
                               it->first, j.key.copyString(), oper));
                }
              }
              size_t pos = uri.find_last_of('/');
              if (pos == std::string::npos || pos == 0) {
                break;
              } else {
                uri = uri.substr(0, pos);
              }
            }
          }
        }
      }

      queriesIterator.next();
    }
    
    // Sort by URLS to avoid multiple callbacks
    std::vector<std::string> urls;
    for (auto it = in.begin(), end = in.end(); it != end;
         it = in.upper_bound(it->first)) {
      urls.push_back(it->first);
    }
    
    // Callback

    for (auto const& url : urls) {
      Builder body;  // host
      { VPackObjectBuilder b(&body);
        body.add("term", VPackValue(term));
        body.add("index", VPackValue(index));
        auto ret = in.equal_range(url);
        std::string currentKey;
        for (auto it = ret.first; it != ret.second; ++it) {
          if (currentKey != it->second->key) {
            if (!currentKey.empty()) {
              body.close();
            }
            body.add(it->second->key, VPackValue(VPackValueType::Object));
            currentKey = it->second->key;
          }
          body.add(VPackValue(it->second->modified));
          { VPackObjectBuilder b(&body);
            body.add("op", VPackValue(it->second->oper)); }
        }
        if (!currentKey.empty()) {
          body.close();
        }
      }
      
      std::string endpoint, path;
      if (endpointPathFromUrl(url, endpoint, path)) {
        auto headerFields =
          std::make_unique<std::unordered_map<std::string, std::string>>();
        
        arangodb::ClusterComm::instance()->asyncRequest(
          "1", 1, endpoint, rest::RequestType::POST, path,
          std::make_shared<std::string>(body.toString()), headerFields,
          std::make_shared<StoreCallback>(path, body.toJson()), 1.0, true, 0.01);
        
      } else {
        LOG_TOPIC(WARN, Logger::AGENCY) << "Malformed URL " << url;
      }
    }
  }
  
  return applied;
}

/// Check precodition object
check_ret_t Store::check(VPackSlice const& slice, CheckMode mode) const {

  TRI_ASSERT(slice.isObject());
  check_ret_t ret;
  ret.open();

  _storeLock.assertLockedByCurrentThread();

  for (auto const& precond : VPackObjectIterator(slice)) {  // Preconditions

    std::string key = precond.key.copyString();
    std::vector<std::string> pv = split(key, '/');
    
    Node node("precond");

    // Check is guarded in ::apply
    bool found = _node.has(pv);
    if (found) {
      node = _node(pv);
    }

    if (precond.value.isObject()) {
      for (auto const& op : VPackObjectIterator(precond.value)) {
        std::string const& oper = op.key.copyString();
        if (oper == "old") {  // old
          if (node != op.value) {
            ret.push_back(precond.key);
            if (mode == FIRST_FAIL) {
              break;
            }
          }
        } else if (oper == "oldNot") {  // oldNot
          if (node == op.value) {
            ret.push_back(precond.key);
            if (mode == FIRST_FAIL) {
              break;
            }
          }
        } else if (oper == "isArray") {  // isArray
          if (!op.value.isBoolean()) {
            LOG_TOPIC(ERR, Logger::AGENCY)
              << "Non boolean expression for 'isArray' precondition";
            ret.push_back(precond.key);
            if (mode == FIRST_FAIL) {
              break;
            }
          }
          bool isArray = (node.type() == LEAF && node.slice().isArray());
          if (op.value.getBool() ? !isArray : isArray) {
            ret.push_back(precond.key);
            if (mode == FIRST_FAIL) {
              break;
            }
          }
        } else if (oper == "oldEmpty") {  // isEmpty
          if (!op.value.isBoolean()) {
            LOG_TOPIC(ERR, Logger::AGENCY)
                << "Non boolsh expression for 'oldEmpty' precondition";
            ret.push_back(precond.key);
            if (mode == FIRST_FAIL) {
              break;
            }
          }
          if (op.value.getBool() ? found : !found) {
            ret.push_back(precond.key);
            if (mode == FIRST_FAIL) {
              break;
            }
          }
        } else if (oper == "in") {  // in
          if (found) {
            if (node.slice().isArray()) {
              bool _found = false;
              for (auto const& i : VPackArrayIterator(node.slice())) {
                if (i == op.value) {
                  _found = true;
                  continue;
                }
              }
              if (_found) {
                continue;
              } else {
                ret.push_back(precond.key);
              }
            }
          } 
          ret.push_back(precond.key);
          if (mode == FIRST_FAIL) {
            break;
          }
        } else if (oper == "notin") {  // in
          if (!found) {
            continue;
          } else {
            if (node.slice().isArray()) {
              bool _found = false;
              for (auto const& i : VPackArrayIterator(node.slice())) {
                if (i == op.value) {
                  _found = true;
                  continue;
                }
              }
              if (_found) {
                ret.push_back(precond.key);
              } else {
                continue;
              }
            }
          } 
          ret.push_back(precond.key);
          if (mode == FIRST_FAIL) {
            break;
          }
        }  else {
          // Objects without any of the above cases are not considered to
          // be a precondition:
          LOG_TOPIC(WARN, Logger::AGENCY)
            << "Malformed object-type precondition was ignored: "
            << "key: " << precond.key.toJson() << " value: "
            << precond.value.toJson();
        }
      }
    } else {
      if (node != precond.value) {
        ret.push_back(precond.key);
        if (mode == FIRST_FAIL) {
          break;
        }
      }
    }
  }

  ret.close();
  return ret;
}


/// Read queries into result
std::vector<bool> Store::read(query_t const& queries, query_t& result) const {
  std::vector<bool> success;
  if (queries->slice().isArray()) {
    VPackArrayBuilder r(result.get());
    for (auto const& query : VPackArrayIterator(queries->slice())) {
      success.push_back(read(query, *result));
    }
  } else {
    LOG_TOPIC(ERR, Logger::AGENCY) << "Read queries to stores must be arrays";
  }
  return success;
}

/// Read single query into ret
bool Store::read(VPackSlice const& query, Builder& ret) const {
  bool success = true;
  bool showHidden = false;

  // Collect all paths
  std::list<std::string> query_strs;
  if (query.isArray()) {
    for (auto const& sub_query : VPackArrayIterator(query)) {
      std::string subqstr = sub_query.copyString();
      query_strs.push_back(subqstr);
      showHidden |= (subqstr.find("/.") != std::string::npos);
    }
  } else {
    return false;
  }

  // Remove double ranges (inclusion / identity)
  query_strs.sort();  // sort paths
  for (auto i = query_strs.begin(), j = i; i != query_strs.end(); ++i) {
    if (i != j && i->compare(0, i->size(), *j) == 0) {
      *i = "";
    } else {
      j = i;
    }
  }
  auto cut = std::remove_if(query_strs.begin(), query_strs.end(), Empty());
  query_strs.erase(cut, query_strs.end());

  // Create response tree
  Node copy("copy");
  MUTEX_LOCKER(storeLocker, _storeLock); // Freeze KV-Store for read
  for (auto const path : query_strs) {
    std::vector<std::string> pv = split(path, '/');
    size_t e = _node.exists(pv).size();
    if (e == pv.size()) {  // existing
      copy(pv) = _node(pv);
    } else {  // non-existing
      for (size_t i = 0; i < pv.size() - e + 1; ++i) {
        pv.pop_back();
      }
      if (copy(pv).type() == LEAF && copy(pv).slice().isNone()) {
        copy(pv) = arangodb::basics::VelocyPackHelper::EmptyObjectValue();
      }
    }
  }

  // Into result builder
  copy.toBuilder(ret, showHidden);

  return success;
}

/// TTL clear values from store
query_t Store::clearExpired() const {

  query_t tmp = std::make_shared<Builder>();
  { VPackArrayBuilder t(tmp.get());
    MUTEX_LOCKER(storeLocker, _storeLock);
    if (!_timeTable.empty()) {
      for (auto it = _timeTable.cbegin(); it != _timeTable.cend(); ++it) {
        if (it->first < std::chrono::system_clock::now()) {
          VPackArrayBuilder ttt(tmp.get());
          { VPackObjectBuilder tttt(tmp.get());
            tmp->add(VPackValue(it->second));
            { VPackObjectBuilder ttttt(tmp.get());
              tmp->add("op", VPackValue("delete"));
            }}
        } else {
          break;
        }
      }
    }
  }
  return tmp;
}

/// Dump internal data to builder
void Store::dumpToBuilder(Builder& builder) const {
  MUTEX_LOCKER(storeLocker, _storeLock);
  toBuilder(builder, true);
  {
    VPackObjectBuilder guard(&builder);
    for (auto const& i : _timeTable) {
      auto ts = std::chrono::duration_cast<std::chrono::seconds>(
                    i.first.time_since_epoch())
                    .count();
      builder.add(i.second, VPackValue(ts));
    }
  }
  {
    VPackArrayBuilder garray(&builder);
    for (auto const& i : _observerTable) {
      VPackObjectBuilder guard(&builder);
      builder.add(i.first, VPackValue(i.second));
    }
  }
  {
    VPackArrayBuilder garray(&builder);
    for (auto const& i : _observedTable) {
      VPackObjectBuilder guard(&builder);
      builder.add(i.first, VPackValue(i.second));
    }
  }
}

/// Apply transaction to key value store. Guarded by caller 
bool Store::applies(arangodb::velocypack::Slice const& transaction) {
  std::vector<std::string> keys;
  std::vector<std::string> abskeys;
  std::vector<size_t> idx;
  std::regex reg("/+");
  size_t counter = 0;

  for (const auto& atom : VPackObjectIterator(transaction)) {
    std::string key(atom.key.copyString());
    keys.push_back(key);
    key = std::regex_replace(key, reg, "/");
    abskeys.push_back(((key[0] == '/') ? key : std::string("/") + key));
    idx.push_back(counter++);
  }

  sort(idx.begin(), idx.end(),
       [&abskeys](size_t i1, size_t i2) { return abskeys[i1] < abskeys[i2]; });
  
  _storeLock.assertLockedByCurrentThread();

  for (const auto& i : idx) {
    std::string const& key = keys.at(i);
    Slice value = transaction.get(key);

    if (value.isObject() && value.hasKey("op")) {
      _node(abskeys.at(i)).applieOp(value);
    } else {
      _node(abskeys.at(i)).applies(value);
    }
  }

  return true;
}


// Clear my data
void Store::clear() {
  MUTEX_LOCKER(storeLocker, _storeLock);
  _timeTable.clear();
  _observerTable.clear();
  _observedTable.clear();
  _node.clear();
}


/// Apply a request to my key value store
Store& Store::operator=(VPackSlice const& slice) {
  TRI_ASSERT(slice.isArray());
  TRI_ASSERT(slice.length() == 4);

  MUTEX_LOCKER(storeLocker, _storeLock);
  _node.applies(slice[0]); // Apply incoming

  TRI_ASSERT(slice[1].isObject());
  for (auto const& entry : VPackObjectIterator(slice[1])) {
    long long tse = entry.value.getInt();
    _timeTable.emplace(std::pair<TimePoint, std::string>(
        TimePoint(std::chrono::duration<int>(tse)), entry.key.copyString()));
  }

  TRI_ASSERT(slice[2].isArray());
  for (auto const& entry : VPackArrayIterator(slice[2])) {
    TRI_ASSERT(entry.isObject());
    _observerTable.emplace(std::pair<std::string, std::string>(
        entry.keyAt(0).copyString(), entry.valueAt(0).copyString()));
  }

  TRI_ASSERT(slice[3].isArray());
  for (auto const& entry : VPackArrayIterator(slice[3])) {
    TRI_ASSERT(entry.isObject());
    _observedTable.emplace(std::pair<std::string, std::string>(
        entry.keyAt(0).copyString(), entry.valueAt(0).copyString()));
  }

  return *this;
}

/// Put key value store in velocypack, guarded by caller
void Store::toBuilder(Builder& b, bool showHidden) const {
  _storeLock.assertLockedByCurrentThread();
  _node.toBuilder(b, showHidden); }

/// Time table
std::multimap<TimePoint, std::string>& Store::timeTable() { 
  _storeLock.assertLockedByCurrentThread();
  return _timeTable; 
}

/// Time table
std::multimap<TimePoint, std::string> const& Store::timeTable() const {
  _storeLock.assertLockedByCurrentThread();
  return _timeTable;
}

/// Observer table
std::unordered_multimap<std::string, std::string>& Store::observerTable() {
  _storeLock.assertLockedByCurrentThread();
  return _observerTable;
}

/// Observer table
std::unordered_multimap<std::string, std::string> const& Store::observerTable() const {
  _storeLock.assertLockedByCurrentThread();
  return _observerTable;
}

/// Observed table
std::unordered_multimap<std::string, std::string>& Store::observedTable() {
  _storeLock.assertLockedByCurrentThread();
  return _observedTable;
}

/// Observed table
std::unordered_multimap<std::string, std::string> const& Store::observedTable() const {
  _storeLock.assertLockedByCurrentThread();
  return _observedTable;
}

/// Get node at path under mutex
Node Store::get(std::string const& path) const {
  MUTEX_LOCKER(storeLocker, _storeLock);
  return _node(path);
}

/// Get node at path under mutex
bool Store::has(std::string const& path) const {
  MUTEX_LOCKER(storeLocker, _storeLock);
  return _node.has(path);
}

/// Remove ttl entry for path, guarded by caller
void Store::removeTTL(std::string const& uri) {
  _storeLock.assertLockedByCurrentThread();

  if (!_timeTable.empty()) {
    for (auto it = _timeTable.cbegin(); it != _timeTable.cend();) {
      if (it->second == uri) {
        _timeTable.erase(it++);
      } else {
        ++it;
      }
    }
  }
}
<|MERGE_RESOLUTION|>--- conflicted
+++ resolved
@@ -170,7 +170,7 @@
         }
         MUTEX_LOCKER(storeLocker, _storeLock);
         switch (i.length()) {
-<<<<<<< HEAD
+
         case 1:  // No precondition
           success.push_back(applies(i[0]) ? APPLIED : UNKNOWN_ERROR);
           break;
@@ -188,26 +188,6 @@
             << "We can only handle log entry with or without precondition!";
           success.push_back(UNKNOWN_ERROR);
           break;
-=======
-          case 1:  // No precondition
-            success.push_back(applies(i[0]));
-            break;
-          case 2: // precondition + uuid
-          case 3:
-            if (check(i[1]).successful()) {
-              success.push_back(applies(i[0]));
-            } else {  // precondition failed
-              LOG_TOPIC(TRACE, Logger::AGENCY) << "Precondition failed!";
-              success.push_back(false);
-            }
-            break;
-          default:  // Wrong
-            LOG_TOPIC(ERR, Logger::AGENCY)
-              << "We can only handle log entry with or without precondition! "
-              << " however, We received " << i.toJson();
-            success.push_back(false);
-            break;
->>>>>>> 5a4613c0
         }
       }
 
@@ -220,7 +200,7 @@
     } catch (std::exception const& e) {  // Catch any errors
       LOG_TOPIC(ERR, Logger::AGENCY) << __FILE__ << ":" << __LINE__ << " "
                                      << e.what();
-      success.push_back(false);
+      success.push_back(UNKNOWN_ERROR);
     }
 
   } else {
