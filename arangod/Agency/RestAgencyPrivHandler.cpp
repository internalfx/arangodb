--- conflicted
+++ resolved
@@ -58,22 +58,14 @@
 }
 
 inline RestHandler::status RestAgencyPrivHandler::reportTooManySuffices() {
-<<<<<<< HEAD
-  LOG_TOPIC(WARN, Logger::AGENCY) << "Agency handles a single suffix: vote, log or configure";
-=======
   LOG_TOPIC(WARN, Logger::AGENCY)
       << "Agency handles a single suffix: vote, log or configure";
->>>>>>> e1fac75b
   generateError(rest::ResponseCode::NOT_FOUND, 404);
   return RestHandler::status::DONE;
 }
 
 inline RestHandler::status RestAgencyPrivHandler::reportBadQuery(
-<<<<<<< HEAD
-  std::string const& message) {
-=======
     std::string const& message) {
->>>>>>> e1fac75b
   generateError(rest::ResponseCode::BAD, 400, message);
   return RestHandler::status::DONE;
 }
@@ -169,12 +161,7 @@
           return reportBadQuery(e.what());
         }
       } else {
-<<<<<<< HEAD
-        generateError(rest::ResponseCode::NOT_FOUND,
-                      404);  // nothing else here
-=======
         generateError(rest::ResponseCode::NOT_FOUND, 404);  // nothing else here
->>>>>>> e1fac75b
         return RestHandler::status::DONE;
       }
     }
