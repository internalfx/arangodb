////////////////////////////////////////////////////////////////////////////////
/// DISCLAIMER
///
/// Copyright 2016 ArangoDB GmbH, Cologne, Germany
///
/// Licensed under the Apache License, Version 2.0 (the "License");
/// you may not use this file except in compliance with the License.
/// You may obtain a copy of the License at
///
///     http://www.apache.org/licenses/LICENSE-2.0
///
/// Unless required by applicable law or agreed to in writing, software
/// distributed under the License is distributed on an "AS IS" BASIS,
/// WITHOUT WARRANTIES OR CONDITIONS OF ANY KIND, either express or implied.
/// See the License for the specific language governing permissions and
/// limitations under the License.
///
/// Copyright holder is ArangoDB GmbH, Cologne, Germany
///
/// @author Andreas Streichardt
////////////////////////////////////////////////////////////////////////////////

#include "AddFollower.h"

#include "Agent.h"
#include "Job.h"

using namespace arangodb::consensus;

AddFollower::AddFollower(Node const& snapshot, Agent* agent,
                         std::string const& jobId, std::string const& creator,
                         std::string const& prefix, std::string const& database,
                         std::string const& collection,
                         std::string const& shard,
                         std::string const& newFollower)
    : Job(snapshot, agent, jobId, creator, prefix),
      _database(database),
      _collection(collection),
      _shard(shard),
      _newFollower(newFollower) {
  try {
    JOB_STATUS js = status();

    if (js == TODO) {
      start();
    } else if (js == NOTFOUND) {
      if (create()) {
        start();
      }
    }
  } catch (std::exception const& e) {
    LOG_TOPIC(WARN, Logger::AGENCY) << e.what() << __FILE__ << __LINE__;
    finish("Shards/" + _shard, false, e.what());
  }
}

AddFollower::~AddFollower() {}

bool AddFollower::create() {
  LOG_TOPIC(INFO, Logger::AGENCY) << "Todo: AddFollower " << _newFollower
                                  << " to shard " + _shard;

  std::string path, now(timepointToString(std::chrono::system_clock::now()));

  // DBservers
#ifdef ARANGODB_ENABLE_MAINTAINER_MODE
  std::string curPath =
<<<<<<< HEAD
    curColPrefix + _database + "/" + _collection + "/" + _shard + "/servers";

=======
      curColPrefix + _database + "/" + _collection + "/" + _shard + "/servers";
>>>>>>> 852bfa08
  Slice current = _snapshot(curPath).slice();

  TRI_ASSERT(current.isArray());
  TRI_ASSERT(current[0].isString());
#endif

  _jb = std::make_shared<Builder>();
  _jb->openArray();
  _jb->openObject();

  path = _agencyPrefix + toDoPrefix + _jobId;

  _jb->add(path, VPackValue(VPackValueType::Object));
  _jb->add("creator", VPackValue(_creator));
  _jb->add("type", VPackValue("addFollower"));
  _jb->add("database", VPackValue(_database));
  _jb->add("collection", VPackValue(_collection));
  _jb->add("shard", VPackValue(_shard));
  _jb->add("newFollower", VPackValue(_newFollower));
  _jb->add("jobId", VPackValue(_jobId));
  _jb->add("timeCreated", VPackValue(now));

  _jb->close();
  _jb->close();
  _jb->close();

  write_ret_t res = transact(_agent, *_jb);

  if (res.accepted && res.indices.size() == 1 && res.indices[0]) {
    return true;
  }

  LOG_TOPIC(INFO, Logger::AGENCY) << "Failed to insert job " + _jobId;
  return false;
}

bool AddFollower::start() {
  // DBservers
  std::string planPath =
      planColPrefix + _database + "/" + _collection + "/shards/" + _shard;
  std::string curPath =
      curColPrefix + _database + "/" + _collection + "/" + _shard + "/servers";

  Slice current = _snapshot(curPath).slice();
  Slice planned = _snapshot(planPath).slice();

  TRI_ASSERT(current.isArray());
  TRI_ASSERT(planned.isArray());

  for (auto const& srv : VPackArrayIterator(current)) {
    TRI_ASSERT(srv.isString());
    if (srv.copyString() == _newFollower) {
      finish("Shards/" + _shard, false,
             "newFollower must not be already holding the shard.");
      return false;
    }
  }
  for (auto const& srv : VPackArrayIterator(planned)) {
    TRI_ASSERT(srv.isString());
    if (srv.copyString() == _newFollower) {
      finish("Shards/" + _shard, false,
             "newFollower must not be planned for shard already.");
      return false;
    }
  }

  // Copy todo to pending
  Builder todo, pending;

  // Get todo entry
  todo.openArray();
  if (_jb == nullptr) {
    try {
      _snapshot(toDoPrefix + _jobId).toBuilder(todo);
    } catch (std::exception const&) {
      LOG_TOPIC(INFO, Logger::AGENCY) << "Failed to get key " + toDoPrefix +
                                             _jobId + " from agency snapshot";
      return false;
    }
  } else {
    todo.add(_jb->slice()[0].valueAt(0));
  }
  todo.close();

  // Enter pending, remove todo, block toserver
  pending.openArray();

  // --- Add pending
  pending.openObject();
  pending.add(_agencyPrefix + pendingPrefix + _jobId,
              VPackValue(VPackValueType::Object));
  pending.add("timeStarted",
              VPackValue(timepointToString(std::chrono::system_clock::now())));
  for (auto const& obj : VPackObjectIterator(todo.slice()[0])) {
    pending.add(obj.key.copyString(), obj.value);
  }
  pending.close();

  // --- Delete todo
  pending.add(_agencyPrefix + toDoPrefix + _jobId,
              VPackValue(VPackValueType::Object));
  pending.add("op", VPackValue("delete"));
  pending.close();

  // --- Block shard
  pending.add(_agencyPrefix + blockedShardsPrefix + _shard,
              VPackValue(VPackValueType::Object));
  pending.add("jobId", VPackValue(_jobId));
  pending.close();

  // --- Plan changes
  pending.add(_agencyPrefix + planPath, VPackValue(VPackValueType::Array));
  for (auto const& srv : VPackArrayIterator(planned)) {
    pending.add(srv);
  }
  pending.add(VPackValue(_newFollower));
  pending.close();

  // --- Increment Plan/Version
  pending.add(_agencyPrefix + planVersion, VPackValue(VPackValueType::Object));
  pending.add("op", VPackValue("increment"));
  pending.close();

  pending.close();

  // Preconditions
  // --- Check that Current servers are as we expect
  pending.openObject();
  pending.add(_agencyPrefix + curPath, VPackValue(VPackValueType::Object));
  pending.add("old", current);
  pending.close();

  // --- Check if shard is not blocked
  pending.add(_agencyPrefix + blockedShardsPrefix + _shard,
              VPackValue(VPackValueType::Object));
  pending.add("oldEmpty", VPackValue(true));
  pending.close();

  pending.close();
  pending.close();

  // Transact to agency
  write_ret_t res = transact(_agent, pending);

  if (res.accepted && res.indices.size() == 1 && res.indices[0]) {
    LOG_TOPIC(INFO, Logger::AGENCY)
        << "Pending: Addfollower " + _newFollower + " to shard " + _shard;
    return true;
  }

  LOG_TOPIC(INFO, Logger::AGENCY) << "Start precondition failed for " + _jobId;
  return false;
}

JOB_STATUS AddFollower::status() {
  auto status = exists();

  if (status != NOTFOUND) {  // Get job details from agency

    try {
      _database = _snapshot(pos[status] + _jobId + "/database").getString();
      _collection = _snapshot(pos[status] + _jobId + "/collection").getString();
      _newFollower =
          _snapshot(pos[status] + _jobId + "/newFollower").getString();
      _shard = _snapshot(pos[status] + _jobId + "/shard").getString();
    } catch (std::exception const& e) {
      std::stringstream err;
      err << "Failed to find job " << _jobId << " in agency: " << e.what();
      LOG_TOPIC(ERR, Logger::AGENCY) << err.str();
      finish("Shards/" + _shard, false, err.str());
      return FAILED;
    }
  }

  if (status == PENDING) {
    std::string curPath = curColPrefix + _database + "/" + _collection + "/" +
                          _shard + "/servers";

    Slice current = _snapshot(curPath).slice();
    for (auto const& srv : VPackArrayIterator(current)) {
      if (srv.copyString() == _newFollower) {
        if (finish("Shards/" + _shard)) {
          return FINISHED;
        }
      }
    }
  }

  return status;
}<|MERGE_RESOLUTION|>--- conflicted
+++ resolved
@@ -65,12 +65,8 @@
   // DBservers
 #ifdef ARANGODB_ENABLE_MAINTAINER_MODE
   std::string curPath =
-<<<<<<< HEAD
     curColPrefix + _database + "/" + _collection + "/" + _shard + "/servers";
 
-=======
-      curColPrefix + _database + "/" + _collection + "/" + _shard + "/servers";
->>>>>>> 852bfa08
   Slice current = _snapshot(curPath).slice();
 
   TRI_ASSERT(current.isArray());
