////////////////////////////////////////////////////////////////////////////////
/// @brief Write-ahead log logfile manager
///
/// @file
///
/// DISCLAIMER
///
/// Copyright 2004-2013 triAGENS GmbH, Cologne, Germany
///
/// Licensed under the Apache License, Version 2.0 (the "License");
/// you may not use this file except in compliance with the License.
/// You may obtain a copy of the License at
///
///     http://www.apache.org/licenses/LICENSE-2.0
///
/// Unless required by applicable law or agreed to in writing, software
/// distributed under the License is distributed on an "AS IS" BASIS,
/// WITHOUT WARRANTIES OR CONDITIONS OF ANY KIND, either express or implied.
/// See the License for the specific language governing permissions and
/// limitations under the License.
///
/// Copyright holder is triAGENS GmbH, Cologne, Germany
///
/// @author Jan Steemann
/// @author Copyright 2011-2013, triAGENS GmbH, Cologne, Germany
////////////////////////////////////////////////////////////////////////////////

#include "LogfileManager.h"
#include "BasicsC/hashes.h"
#include "BasicsC/json.h"
#include "BasicsC/logging.h"
#include "Basics/Exceptions.h"
#include "Basics/FileUtils.h"
#include "Basics/JsonHelper.h"
#include "Basics/MutexLocker.h"
#include "Basics/ReadLocker.h"
#include "Basics/StringUtils.h"
#include "Basics/WriteLocker.h"
#include "VocBase/server.h"
#include "Wal/AllocatorThread.h"
#include "Wal/CollectorThread.h"
#include "Wal/Slots.h"
#include "Wal/SynchroniserThread.h"

using namespace triagens::wal;

////////////////////////////////////////////////////////////////////////////////
/// @brief the logfile manager singleton
////////////////////////////////////////////////////////////////////////////////

static LogfileManager* Instance = nullptr;

// -----------------------------------------------------------------------------
// --SECTION--                                              class LogfileManager
// -----------------------------------------------------------------------------

////////////////////////////////////////////////////////////////////////////////
/// @brief minimum logfile size
////////////////////////////////////////////////////////////////////////////////

const uint32_t LogfileManager::MinFilesize = 8 * 1024 * 1024;

// -----------------------------------------------------------------------------
// --SECTION--                                      constructors and destructors
// -----------------------------------------------------------------------------

////////////////////////////////////////////////////////////////////////////////
/// @brief create the logfile manager
////////////////////////////////////////////////////////////////////////////////

LogfileManager::LogfileManager (TRI_server_t* server,
                                std::string* databasePath)
  : ApplicationFeature("logfile-manager"),
    _server(server),
    _databasePath(databasePath),
    _directory(),
    _filesize(32 * 1024 * 1024),
    _reserveLogfiles(4),
    _historicLogfiles(10),
    _maxOpenLogfiles(10),
    _allowOversizeEntries(true),
    _slots(nullptr),
    _synchroniserThread(nullptr),
    _allocatorThread(nullptr),
    _collectorThread(nullptr),
    _logfilesLock(),
    _lastCollectedId(0),
    _lastSealedId(0),
    _logfiles(),
<<<<<<< HEAD
    _readOperations(),
    _regex(),
=======
    _transactions(),
    _failedTransactions(),
    _filenameRegex(),
>>>>>>> 30384bf4
    _shutdown(0) {
  
  LOG_TRACE("creating wal logfile manager");

  int res = regcomp(&_filenameRegex, "^logfile-([0-9][0-9]*)\\.db$", REG_EXTENDED);

  if (res != 0) {
    THROW_INTERNAL_ERROR("could not compile regex"); 
  }
  
  _slots = new Slots(this, 1048576, 0);
}

////////////////////////////////////////////////////////////////////////////////
/// @brief destroy the logfile manager
////////////////////////////////////////////////////////////////////////////////

LogfileManager::~LogfileManager () {
  LOG_TRACE("shutting down wal logfile manager");

  stop();

<<<<<<< HEAD
  regfree(&_regex);
=======
  regfree(&_filenameRegex);
>>>>>>> 30384bf4

  if (_slots != nullptr) {
    delete _slots;
  }
}

// -----------------------------------------------------------------------------
// --SECTION--                                                    public methods
// -----------------------------------------------------------------------------

////////////////////////////////////////////////////////////////////////////////
/// @brief get the logfile manager instance
////////////////////////////////////////////////////////////////////////////////

LogfileManager* LogfileManager::instance () {
  assert(Instance != nullptr);
  return Instance;
}

////////////////////////////////////////////////////////////////////////////////
/// @brief initialise the logfile manager instance
////////////////////////////////////////////////////////////////////////////////

<<<<<<< HEAD
void LogfileManager::initialise (std::string* path) {
  assert(Instance == nullptr);

  Instance = new LogfileManager(path);
=======
void LogfileManager::initialise (std::string* path, 
                                 TRI_server_t* server) {
  assert(Instance == nullptr);

  Instance = new LogfileManager(server, path);
>>>>>>> 30384bf4
}

// -----------------------------------------------------------------------------
// --SECTION--                                        ApplicationFeature methods
// -----------------------------------------------------------------------------

////////////////////////////////////////////////////////////////////////////////
/// {@inheritDoc}
////////////////////////////////////////////////////////////////////////////////

void LogfileManager::setupOptions (std::map<std::string, triagens::basics::ProgramOptionsDescription>& options) {
  options["Write-ahead log options:help-wal"]
    ("wal.allow-oversize-entries", &_allowOversizeEntries, "allow entries that are bigger than --wal.logfile-size")
    ("wal.logfile-size", &_filesize, "size of each logfile")
    ("wal.historic-logfiles", &_historicLogfiles, "maximum number of historic logfiles to keep after collection")
    ("wal.reserve-logfiles", &_reserveLogfiles, "maximum number of reserve logfiles to maintain")
    ("wal.open-logfiles", &_maxOpenLogfiles, "maximum number of parallel open logfiles")
    ("wal.directory", &_directory, "logfile directory")
  ;
}

////////////////////////////////////////////////////////////////////////////////
/// {@inheritDoc}
////////////////////////////////////////////////////////////////////////////////

bool LogfileManager::prepare () {
  if (_directory.empty()) {
    // use global configuration variable
    _directory = *_databasePath;

    // append "/journals"
    if (_directory[_directory.size() - 1] != TRI_DIR_SEPARATOR_CHAR) {
      // append a trailing slash to directory name
      _directory.push_back(TRI_DIR_SEPARATOR_CHAR);
    }
    _directory.append("journals");
  }
    
  if (_directory.empty()) {
    LOG_FATAL_AND_EXIT("no directory specified for write-ahead logs. Please use the --wal.directory option");
  }

  if (_directory[_directory.size() - 1] != TRI_DIR_SEPARATOR_CHAR) {
    // append a trailing slash to directory name
    _directory.push_back(TRI_DIR_SEPARATOR_CHAR);
  }

  if (_filesize < MinFilesize) {
    // minimum filesize per logfile
    LOG_FATAL_AND_EXIT("invalid logfile size. Please use a value of at least %lu", (unsigned long) MinFilesize);
  }
  
  _filesize = (uint32_t) (((_filesize + PageSize - 1) / PageSize) * PageSize);

  return true;
}

////////////////////////////////////////////////////////////////////////////////
/// {@inheritDoc}
////////////////////////////////////////////////////////////////////////////////

bool LogfileManager::start () {
  if (_allocatorThread != nullptr) {
    // we were already started
    return true;
  }

  int res = inventory();

  if (res != TRI_ERROR_NO_ERROR) {
    LOG_ERROR("could not create wal logfile inventory: %s", TRI_errno_string(res));
    return false;
  }
 
  std::string const shutdownFile = shutdownFilename();
  bool const shutdownFileExists = basics::FileUtils::exists(shutdownFile); 

  if (shutdownFileExists) {
    res = readShutdownInfo();
  
    if (res != TRI_ERROR_NO_ERROR) {
      LOG_ERROR("could not open shutdown file '%s': %s", 
                shutdownFile.c_str(), 
                TRI_errno_string(res));
      return false;
    }

    LOG_TRACE("logfile manager last tick: %llu, last collected: %llu", 
              (unsigned long long) _slots->lastAssignedTick(),
              (unsigned long long) _lastCollectedId);
  }

  res = openLogfiles(shutdownFileExists);
  
  if (res != TRI_ERROR_NO_ERROR) {
    LOG_ERROR("could not open wal logfiles: %s", 
              TRI_errno_string(res));
    return false;
  }

  res = startSynchroniserThread();

  if (res != TRI_ERROR_NO_ERROR) {
    LOG_ERROR("could not start wal synchroniser thread: %s", TRI_errno_string(res));
    return false;
  }

  res = startAllocatorThread();

  if (res != TRI_ERROR_NO_ERROR) {
    LOG_ERROR("could not start wal allocator thread: %s", TRI_errno_string(res));
    return false;
  }
  
  if (shutdownFileExists) {
    // delete the shutdown file if it existed
    if (! basics::FileUtils::remove(shutdownFile, &res)) {
      LOG_ERROR("could not remove shutdown file '%s': %s", shutdownFile.c_str(), TRI_errno_string(res));
      return false;
    }
  }

  LOG_TRACE("wal logfile manager configuration: historic logfiles: %lu, reserve logfiles: %lu, filesize: %lu",
            (unsigned long) _historicLogfiles,
            (unsigned long) _reserveLogfiles,
            (unsigned long) _filesize);

  return true;
}
  
////////////////////////////////////////////////////////////////////////////////
/// {@inheritDoc}
////////////////////////////////////////////////////////////////////////////////

bool LogfileManager::open () {
<<<<<<< HEAD
=======
  int res = startCollectorThread();

  if (res != TRI_ERROR_NO_ERROR) {
    LOG_ERROR("could not start wal collector thread: %s", TRI_errno_string(res));
    return false;
  }

>>>>>>> 30384bf4
  return true;
}

////////////////////////////////////////////////////////////////////////////////
/// {@inheritDoc}
////////////////////////////////////////////////////////////////////////////////

void LogfileManager::close () {
}

////////////////////////////////////////////////////////////////////////////////
/// {@inheritDoc}
////////////////////////////////////////////////////////////////////////////////

void LogfileManager::stop () {
  if (_shutdown > 0) {
    return;
  }

  _shutdown = 1;

  // stop threads
  
  LOG_TRACE("stopping collector thread");
  stopCollectorThread();
  
  LOG_TRACE("stopping allocator thread");
  stopAllocatorThread();
  
  LOG_TRACE("stopping synchroniser thread");
  stopSynchroniserThread();
  
  // close all open logfiles
  LOG_TRACE("closing logfiles");
  closeLogfiles();

  int res = writeShutdownInfo();

  if (res != TRI_ERROR_NO_ERROR) {
    LOG_ERROR("could not write wal shutdown info: %s", TRI_errno_string(res));
  }
}

// -----------------------------------------------------------------------------
// --SECTION--                                                    public methods
// -----------------------------------------------------------------------------

////////////////////////////////////////////////////////////////////////////////
<<<<<<< HEAD
/// @brief registers a WAL read operation
////////////////////////////////////////////////////////////////////////////////
  
uint64_t LogfileManager::registerReadOperation () {
  uint64_t id = static_cast<uint64_t>(TRI_NewTickServer());

  {
    WRITE_LOCKER(_logfilesLock);
    _readOperations.insert(make_pair(id, _lastCollectedId));
  }

  return id;
}

////////////////////////////////////////////////////////////////////////////////
/// @brief unregisters a WAL read operation
////////////////////////////////////////////////////////////////////////////////
        
void LogfileManager::unregisterReadOperation (uint64_t id) {
  WRITE_LOCKER(_logfilesLock);
  _readOperations.erase(id);
=======
/// @brief registers a transaction
////////////////////////////////////////////////////////////////////////////////
  
bool LogfileManager::registerTransaction (TRI_voc_tid_t id) {
  {
    WRITE_LOCKER(_logfilesLock);

    _transactions.insert(make_pair(id, make_pair(_lastCollectedId, _lastSealedId)));
    assert(_lastCollectedId <= _lastSealedId);
  }

  LOG_TRACE("acquired protector for transaction %llu", (unsigned long long) id);

  return true;
}

////////////////////////////////////////////////////////////////////////////////
/// @brief unregisters a transaction
////////////////////////////////////////////////////////////////////////////////
        
void LogfileManager::unregisterTransaction (TRI_voc_tid_t id,
                                            bool markAsFailed) {
  {
    WRITE_LOCKER(_logfilesLock);
    _transactions.erase(id);

    if (markAsFailed) {
      _failedTransactions.insert(id);
    }
  }

  LOG_TRACE("release protector for transaction %llu", (unsigned long long) id);
}

////////////////////////////////////////////////////////////////////////////////
/// @brief return the set of failed transactions
////////////////////////////////////////////////////////////////////////////////

std::unordered_set<TRI_voc_tid_t> LogfileManager::getFailedTransactions () {
  std::unordered_set<TRI_voc_tid_t> failedTransactions;

  {
    READ_LOCKER(_logfilesLock);
    failedTransactions = _failedTransactions;
  }

  return failedTransactions;
}

////////////////////////////////////////////////////////////////////////////////
/// @brief unregister a list of failed transactions
////////////////////////////////////////////////////////////////////////////////

void LogfileManager::unregisterFailedTransactions (std::unordered_set<TRI_voc_tid_t> const& failedTransactions) {
  WRITE_LOCKER(_logfilesLock);
 
  std::for_each(failedTransactions.begin(), failedTransactions.end(), [&] (TRI_voc_tid_t id) {
    _failedTransactions.erase(id);
  });
>>>>>>> 30384bf4
}

////////////////////////////////////////////////////////////////////////////////
/// @brief whether or not it is currently allowed to create an additional 
/// logfile
////////////////////////////////////////////////////////////////////////////////

bool LogfileManager::logfileCreationAllowed (uint32_t size) {
  if (size + Logfile::overhead() > filesize()) {
    // oversize entry. this is always allowed because otherwise everything would
    // lock
    return true;
  }

  uint32_t numberOfLogfiles = 0;

  // note: this information could also be cached instead of being recalculated
  // everytime
  READ_LOCKER(_logfilesLock);
     
  for (auto it = _logfiles.begin(); it != _logfiles.end(); ++it) {
    Logfile* logfile = (*it).second;
  
    assert(logfile != nullptr);

    if (logfile->status() == Logfile::StatusType::OPEN ||
        logfile->status() == Logfile::StatusType::SEAL_REQUESTED) { 
      ++numberOfLogfiles;
    }
  }

  return (numberOfLogfiles <= _maxOpenLogfiles);
}

////////////////////////////////////////////////////////////////////////////////
/// @brief whether or not there are reserve logfiles
////////////////////////////////////////////////////////////////////////////////

bool LogfileManager::hasReserveLogfiles () {
  uint32_t numberOfLogfiles = 0;

  // note: this information could also be cached instead of being recalculated
  // everytime
  READ_LOCKER(_logfilesLock);
   
  // reverse-scan the logfiles map  
  for (auto it = _logfiles.rbegin(); it != _logfiles.rend(); ++it) {
    Logfile* logfile = (*it).second;
  
    assert(logfile != nullptr);

    if (logfile->freeSize() > 0 && ! logfile->isSealed()) {
      if (++numberOfLogfiles >= reserveLogfiles()) {
        return true;
      }
    }
  }

  return false;
}

////////////////////////////////////////////////////////////////////////////////
/// @brief signal that a sync operation is required
////////////////////////////////////////////////////////////////////////////////

void LogfileManager::signalSync () {
  _synchroniserThread->signalSync();
}

////////////////////////////////////////////////////////////////////////////////
/// @brief allocate space in a logfile for later writing
////////////////////////////////////////////////////////////////////////////////

SlotInfo LogfileManager::allocate (uint32_t size) {
  if (size > maxEntrySize()) {
    // entry is too big
    return SlotInfo(TRI_ERROR_ARANGO_DOCUMENT_TOO_LARGE);
  }

  if (size > _filesize && ! _allowOversizeEntries) {
    // entry is too big for a logfile
    return SlotInfo(TRI_ERROR_ARANGO_DOCUMENT_TOO_LARGE);
  }

  return _slots->nextUnused(size);
}

////////////////////////////////////////////////////////////////////////////////
/// @brief finalise a log entry
////////////////////////////////////////////////////////////////////////////////

void LogfileManager::finalise (SlotInfo& slotInfo,
                               bool waitForSync) {
  _slots->returnUsed(slotInfo, waitForSync);
}

////////////////////////////////////////////////////////////////////////////////
/// @brief write a marker into the logfile
/// this is a convenience function that combines allocate, memcpy and finalise
////////////////////////////////////////////////////////////////////////////////

SlotInfo LogfileManager::writeMarker (Marker& marker,
                                      bool waitForSync) {
  return allocateAndWrite(marker.mem(), marker.size(), waitForSync);
}

////////////////////////////////////////////////////////////////////////////////
/// @brief write data into the logfile
/// this is a convenience function that combines allocate, memcpy and finalise
////////////////////////////////////////////////////////////////////////////////

SlotInfo LogfileManager::allocateAndWrite (void* src,
                                           uint32_t size,
                                           bool waitForSync) {

  SlotInfo slotInfo = allocate(size);
 
  if (slotInfo.errorCode != TRI_ERROR_NO_ERROR) {
    return slotInfo;
  }

  assert(slotInfo.slot != nullptr);

  slotInfo.slot->fill(src, size);

  finalise(slotInfo, waitForSync);
  return slotInfo;
}

////////////////////////////////////////////////////////////////////////////////
/// @brief re-inserts a logfile back into the inventory only
////////////////////////////////////////////////////////////////////////////////

void LogfileManager::relinkLogfile (Logfile* logfile) {
  Logfile::IdType const id = logfile->id();

  WRITE_LOCKER(_logfilesLock);
  _logfiles.insert(make_pair(id, logfile));
}

////////////////////////////////////////////////////////////////////////////////
/// @brief remove a logfile from the inventory only
////////////////////////////////////////////////////////////////////////////////

bool LogfileManager::unlinkLogfile (Logfile* logfile) {
  Logfile::IdType const id = logfile->id();

  WRITE_LOCKER(_logfilesLock);
  auto it = _logfiles.find(id);

  if (it == _logfiles.end()) {
    return false;
  }

  _logfiles.erase(it);
  
  return true;
}

////////////////////////////////////////////////////////////////////////////////
/// @brief remove a logfile from the inventory only
////////////////////////////////////////////////////////////////////////////////

Logfile* LogfileManager::unlinkLogfile (Logfile::IdType id) {
  WRITE_LOCKER(_logfilesLock);
  auto it = _logfiles.find(id);

  if (it == _logfiles.end()) {
    return nullptr;
  }

  _logfiles.erase(it);
  
  return (*it).second;
}

////////////////////////////////////////////////////////////////////////////////
/// @brief remove a logfile from the inventory and in the file system
////////////////////////////////////////////////////////////////////////////////

void LogfileManager::removeLogfile (Logfile* logfile,
                                    bool unlink) {
  if (unlink) {
    unlinkLogfile(logfile);
  }

  // old filename
  Logfile::IdType const id = logfile->id();
  std::string const filename = logfileName(id);
  
  LOG_TRACE("removing logfile '%s'", filename.c_str());

  // now close the logfile
  delete logfile;
  
  int res = TRI_ERROR_NO_ERROR;
  // now physically remove the file

  if (! basics::FileUtils::remove(filename, &res)) {
    LOG_ERROR("unable to remove logfile '%s': %s", 
              filename.c_str(), 
              TRI_errno_string(res));
    return;
  }
}

////////////////////////////////////////////////////////////////////////////////
/// @brief sets the status of a logfile to open
////////////////////////////////////////////////////////////////////////////////

void LogfileManager::setLogfileOpen (Logfile* logfile) {
  assert(logfile != nullptr);

  WRITE_LOCKER(_logfilesLock);
  logfile->setStatus(Logfile::StatusType::OPEN);
}

////////////////////////////////////////////////////////////////////////////////
/// @brief sets the status of a logfile to seal-requested
////////////////////////////////////////////////////////////////////////////////

void LogfileManager::setLogfileSealRequested (Logfile* logfile) {
  assert(logfile != nullptr);

  WRITE_LOCKER(_logfilesLock);
  logfile->setStatus(Logfile::StatusType::SEAL_REQUESTED);
  signalSync();
}

////////////////////////////////////////////////////////////////////////////////
/// @brief sets the status of a logfile to sealed
////////////////////////////////////////////////////////////////////////////////

void LogfileManager::setLogfileSealed (Logfile* logfile) {
  assert(logfile != nullptr);

  setLogfileSealed(logfile->id());
}

////////////////////////////////////////////////////////////////////////////////
/// @brief sets the status of a logfile to sealed
////////////////////////////////////////////////////////////////////////////////

void LogfileManager::setLogfileSealed (Logfile::IdType id) {
  WRITE_LOCKER(_logfilesLock);

  auto it = _logfiles.find(id);

  if (it == _logfiles.end()) {
    return;
  }

std::cout << "SEALING LOGFILE\n";
  (*it).second->setStatus(Logfile::StatusType::SEALED);
  _lastSealedId = id;
}

////////////////////////////////////////////////////////////////////////////////
/// @brief return the status of a logfile
////////////////////////////////////////////////////////////////////////////////

Logfile::StatusType LogfileManager::getLogfileStatus (Logfile::IdType id) {
  READ_LOCKER(_logfilesLock);
  auto it = _logfiles.find(id);

  if (it == _logfiles.end()) {
    return Logfile::StatusType::UNKNOWN;
  }
  return (*it).second->status();
}

////////////////////////////////////////////////////////////////////////////////
/// @brief return the file descriptor of a logfile
////////////////////////////////////////////////////////////////////////////////

int LogfileManager::getLogfileDescriptor (Logfile::IdType id) {
  READ_LOCKER(_logfilesLock);
  auto it = _logfiles.find(id);

  if (it == _logfiles.end()) {
    // error
    LOG_ERROR("could not find logfile %llu", (unsigned long long) id);
    return -1;
  }

  Logfile* logfile = (*it).second;
  assert(logfile != nullptr);

  return logfile->fd();
}

////////////////////////////////////////////////////////////////////////////////
/// @brief get a logfile for writing. this may return nullptr
////////////////////////////////////////////////////////////////////////////////

Logfile* LogfileManager::getWriteableLogfile (uint32_t size,
                                              Logfile::StatusType& status) {
  size_t iterations = 0;

  while (++iterations < 1000) {
    {
      WRITE_LOCKER(_logfilesLock);
      auto it = _logfiles.begin();

      while (it != _logfiles.end()) {
        Logfile* logfile = (*it).second;

        assert(logfile != nullptr);
        
        if (logfile->isWriteable(size)) {
          // found a logfile, update the status variable and return the logfile
          status = logfile->status();
          return logfile;
        }

        if (logfile->status() == Logfile::StatusType::EMPTY && 
            ! logfile->isWriteable(size)) {
          // we found an empty logfile, but the entry won't fit

          // delete the logfile from the sequence of logfiles
          _logfiles.erase(it++);

          // and physically remove the file
          // note: this will also delete the logfile object!
          removeLogfile(logfile, false);

        }
        else {
          ++it;
        }
      }
    }

    // signal & sleep outside the lock
    _allocatorThread->signal(size);
    usleep(10000);
  }
  
  return nullptr;
}

////////////////////////////////////////////////////////////////////////////////
/// @brief get a logfile to collect. this may return nullptr
////////////////////////////////////////////////////////////////////////////////

Logfile* LogfileManager::getCollectableLogfile () {
  // iterate over all active readers and find their minimum used logfile id
  Logfile::IdType minId = UINT64_MAX;

  READ_LOCKER(_logfilesLock);
  
  // iterate over all active transactions and find their minimum used logfile id
  for (auto it = _transactions.begin(); it != _transactions.end(); ++it) {
    Logfile::IdType lastWrittenId = (*it).second.second;

    if (lastWrittenId < minId) {
      minId = lastWrittenId;
    }
  }

  for (auto it = _logfiles.begin(); it != _logfiles.end(); ++it) {
    Logfile* logfile = (*it).second;

    if (logfile != nullptr) {
      if (logfile->id() <= minId && logfile->canBeCollected()) {
        return logfile;
      }
      else if (logfile->id() > minId) {
        // abort early
        break;
      }
    }
  }

  return nullptr;
}

////////////////////////////////////////////////////////////////////////////////
/// @brief get a logfile to remove. this may return nullptr
////////////////////////////////////////////////////////////////////////////////

Logfile* LogfileManager::getRemovableLogfile () {
  Logfile::IdType minId = UINT64_MAX;

  uint32_t numberOfLogfiles = 0;
  Logfile* first = nullptr;

  READ_LOCKER(_logfilesLock);

  // iterate over all active readers and find their minimum used logfile id
<<<<<<< HEAD
  Logfile::IdType minId = UINT64_MAX;
  for (auto it = _readOperations.begin(); it != _readOperations.end(); ++it) {
    if ((*it).second < minId) {
      minId = (*it).second;
=======
  for (auto it = _transactions.begin(); it != _transactions.end(); ++it) {
    Logfile::IdType lastCollectedId = (*it).second.first;

    if (lastCollectedId < minId) {
      minId = lastCollectedId;
>>>>>>> 30384bf4
    }
  }

  for (auto it = _logfiles.begin(); it != _logfiles.end(); ++it) {
    Logfile* logfile = (*it).second;

    // find the first logfile that can be safely removed
    if (logfile != nullptr && logfile->id() <= minId && logfile->canBeRemoved()) {
      if (first == nullptr) {
        first = logfile;
      }

      if (++numberOfLogfiles > historicLogfiles()) { 
        assert(first != nullptr);
        return first;
      }
    }
  }

  return nullptr;
}

////////////////////////////////////////////////////////////////////////////////
/// @brief mark a file as being requested for collection
////////////////////////////////////////////////////////////////////////////////

void LogfileManager::setCollectionRequested (Logfile* logfile) {
  assert(logfile != nullptr);

  {
    WRITE_LOCKER(_logfilesLock);
    logfile->setStatus(Logfile::StatusType::COLLECTION_REQUESTED);
  }
  
  _collectorThread->signal();
}

////////////////////////////////////////////////////////////////////////////////
/// @brief mark a file as being done with collection
////////////////////////////////////////////////////////////////////////////////

void LogfileManager::setCollectionDone (Logfile* logfile) {
  assert(logfile != nullptr);

  {
    WRITE_LOCKER(_logfilesLock);
    logfile->setStatus(Logfile::StatusType::COLLECTED);
<<<<<<< HEAD
=======

>>>>>>> 30384bf4
    _lastCollectedId = logfile->id();
  }

  _collectorThread->signal();
}

// -----------------------------------------------------------------------------
// --SECTION--                                                   private methods
// -----------------------------------------------------------------------------

////////////////////////////////////////////////////////////////////////////////
/// @brief closes all logfiles
////////////////////////////////////////////////////////////////////////////////
  
void LogfileManager::closeLogfiles () {
  WRITE_LOCKER(_logfilesLock);

  for (auto it = _logfiles.begin(); it != _logfiles.end(); ++it) {
    Logfile* logfile = (*it).second;

    if (logfile != nullptr) {
      delete logfile;
    }
  }

  _logfiles.clear();
}

////////////////////////////////////////////////////////////////////////////////
/// @brief reads the shutdown information
////////////////////////////////////////////////////////////////////////////////

int LogfileManager::readShutdownInfo () {
  std::string const filename = shutdownFilename();

  TRI_json_t* json = TRI_JsonFile(TRI_UNKNOWN_MEM_ZONE, filename.c_str(), nullptr); 

  if (json == nullptr) {
    return TRI_ERROR_INTERNAL;
  }

  // read last assigned tick (may be 0)
  uint64_t lastTick = basics::JsonHelper::stringUInt64(json, "lastTick");
  _slots->setLastAssignedTick(static_cast<Slot::TickType>(lastTick));
  
  // read id of last collected logfile (maybe 0)
  uint64_t lastCollectedId = basics::JsonHelper::stringUInt64(json, "lastCollected");
  
  // read if of last sealed logfile (maybe 0)
  uint64_t lastSealedId = basics::JsonHelper::stringUInt64(json, "lastSealed");

  if (lastSealedId < lastCollectedId) {
    // should not happen normally
    lastSealedId = lastCollectedId;
  }
  
  {
    WRITE_LOCKER(_logfilesLock);
    _lastCollectedId = static_cast<Logfile::IdType>(lastCollectedId);
    _lastSealedId = static_cast<Logfile::IdType>(lastSealedId);
  }
  
  TRI_FreeJson(TRI_UNKNOWN_MEM_ZONE, json);
  
  return TRI_ERROR_NO_ERROR; 
}

////////////////////////////////////////////////////////////////////////////////
/// @brief writes the shutdown information
////////////////////////////////////////////////////////////////////////////////

int LogfileManager::writeShutdownInfo () {
  std::string const filename = shutdownFilename();

  std::string content;
  content.append("{\"lastTick\":\"");
  content.append(basics::StringUtils::itoa(_slots->lastAssignedTick()));
  content.append("\",\"lastCollected\":\"");
  content.append(basics::StringUtils::itoa(_lastCollectedId));
  content.append("\",\"lastSealed\":\"");
  content.append(basics::StringUtils::itoa(_lastSealedId));
  content.append("\"}");

  // TODO: spit() doesn't return success/failure. FIXME!
  basics::FileUtils::spit(filename, content);
  
  return TRI_ERROR_NO_ERROR; 
}

////////////////////////////////////////////////////////////////////////////////
/// @brief start the synchroniser thread
////////////////////////////////////////////////////////////////////////////////

int LogfileManager::startSynchroniserThread () {
  _synchroniserThread = new SynchroniserThread(this);

  if (_synchroniserThread == nullptr) {
    return TRI_ERROR_INTERNAL;
  }

  if (! _synchroniserThread->start()) {
    delete _synchroniserThread;
    return TRI_ERROR_INTERNAL;
  }

  return TRI_ERROR_NO_ERROR;
}

////////////////////////////////////////////////////////////////////////////////
/// @brief stop the synchroniser thread
////////////////////////////////////////////////////////////////////////////////

void LogfileManager::stopSynchroniserThread () {
  if (_synchroniserThread != nullptr) {
    LOG_TRACE("stopping wal synchroniser thread");

    _synchroniserThread->stop();
    _synchroniserThread->shutdown();

    delete _synchroniserThread;
    _synchroniserThread = 0;
  }
}

////////////////////////////////////////////////////////////////////////////////
/// @brief start the allocator thread
////////////////////////////////////////////////////////////////////////////////

int LogfileManager::startAllocatorThread () {
  _allocatorThread = new AllocatorThread(this);

  if (_allocatorThread == nullptr) {
    return TRI_ERROR_INTERNAL;
  }

  if (! _allocatorThread->start()) {
    delete _allocatorThread;
    return TRI_ERROR_INTERNAL;
  }

  return TRI_ERROR_NO_ERROR;
}

////////////////////////////////////////////////////////////////////////////////
/// @brief stop the allocator thread
////////////////////////////////////////////////////////////////////////////////

void LogfileManager::stopAllocatorThread () {
  if (_allocatorThread != nullptr) {
    LOG_TRACE("stopping wal allocator thread");

    _allocatorThread->stop();
    _allocatorThread->shutdown();

    delete _allocatorThread;
    _allocatorThread = 0;
  }
}

////////////////////////////////////////////////////////////////////////////////
/// @brief start the collector thread
////////////////////////////////////////////////////////////////////////////////

int LogfileManager::startCollectorThread () {
  _collectorThread = new CollectorThread(this, _server);

  if (_collectorThread == nullptr) {
    return TRI_ERROR_INTERNAL;
  }

  if (! _collectorThread->start()) {
    delete _collectorThread;
    return TRI_ERROR_INTERNAL;
  }

  return TRI_ERROR_NO_ERROR;
}

////////////////////////////////////////////////////////////////////////////////
/// @brief stop the collector thread
////////////////////////////////////////////////////////////////////////////////

void LogfileManager::stopCollectorThread () {
  if (_collectorThread != nullptr) {
    LOG_TRACE("stopping wal collector thread");

    _collectorThread->stop();
    _collectorThread->shutdown();

    delete _collectorThread;
    _collectorThread = 0;
  }
}

////////////////////////////////////////////////////////////////////////////////
/// @brief check which logfiles are present in the log directory
////////////////////////////////////////////////////////////////////////////////

int LogfileManager::inventory () {
  int res = ensureDirectory();

  if (res != TRI_ERROR_NO_ERROR) {
    return res;
  }

  LOG_TRACE("scanning wal directory: '%s'", _directory.c_str());

  std::vector<std::string> files = basics::FileUtils::listFiles(_directory);

  for (auto it = files.begin(); it != files.end(); ++it) {
    regmatch_t matches[2];
    std::string const file = (*it);
    char const* s = file.c_str();

    if (regexec(&_filenameRegex, s, sizeof(matches) / sizeof(matches[1]), matches, 0) == 0) {
      Logfile::IdType const id = basics::StringUtils::uint64(s + matches[1].rm_so, matches[1].rm_eo - matches[1].rm_so);

      if (id == 0) {
        LOG_WARNING("encountered invalid id for logfile '%s'. ids must be > 0", file.c_str());
      }
      else {
        // update global tick
        TRI_UpdateTickServer(static_cast<TRI_voc_tick_t>(id));

        WRITE_LOCKER(_logfilesLock);
        _logfiles.insert(make_pair(id, nullptr));
      }
    }
  }
     
  return TRI_ERROR_NO_ERROR;
}

////////////////////////////////////////////////////////////////////////////////
/// @brief scan the logfiles in the log directory
////////////////////////////////////////////////////////////////////////////////

int LogfileManager::openLogfiles (bool wasCleanShutdown) {
  WRITE_LOCKER(_logfilesLock);

  for (auto it = _logfiles.begin(); it != _logfiles.end(); ) {
    Logfile::IdType const id = (*it).first;
    std::string const filename = logfileName(id);

    assert((*it).second == nullptr);

    int res = Logfile::judge(filename);

    if (res == TRI_ERROR_ARANGO_DATAFILE_EMPTY) {
      if (basics::FileUtils::remove(filename, 0)) {
        LOG_INFO("removing empty wal logfile '%s'", filename.c_str());
      }
      _logfiles.erase(it++);
      continue;
    }

    Logfile* logfile = Logfile::openExisting(filename, id, id <= _lastCollectedId);

    if (logfile == nullptr) {
      _logfiles.erase(it++);
      continue;
    }
  
    if (logfile->status() == Logfile::StatusType::SEALED &&
        id > _lastSealedId) {
      _lastSealedId = id;
    }
      
    (*it).second = logfile;
    ++it;
  }

  return TRI_ERROR_NO_ERROR;
}

////////////////////////////////////////////////////////////////////////////////
/// @brief allocates a new reserve logfile
////////////////////////////////////////////////////////////////////////////////

int LogfileManager::createReserveLogfile (uint32_t size) {
  Logfile::IdType const id = nextId();
  std::string const filename = logfileName(id);

  LOG_TRACE("creating empty logfile '%s' with size %lu", 
            filename.c_str(), 
            (unsigned long) size);

  uint32_t realsize;
  if (size > 0 && size > filesize()) {
    // create a logfile with the requested size
    realsize = size + Logfile::overhead();
  }
  else {
    // create a logfile with default size
    realsize = filesize();
  }
    
  Logfile* logfile = Logfile::createNew(filename.c_str(), id, realsize);

  if (logfile == nullptr) {
    int res = TRI_errno();

    LOG_ERROR("unable to create logfile: %s", TRI_errno_string(res));
    return res;
  }
               
  WRITE_LOCKER(_logfilesLock);
  _logfiles.insert(make_pair(id, logfile));

  return TRI_ERROR_NO_ERROR;
}

////////////////////////////////////////////////////////////////////////////////
/// @brief get an id for the next logfile
////////////////////////////////////////////////////////////////////////////////
        
Logfile::IdType LogfileManager::nextId () {
  return static_cast<Logfile::IdType>(TRI_NewTickServer());
}

////////////////////////////////////////////////////////////////////////////////
/// @brief ensure the wal logfiles directory is actually there
////////////////////////////////////////////////////////////////////////////////

int LogfileManager::ensureDirectory () {
  if (! basics::FileUtils::isDirectory(_directory)) {
    int res;
    
    LOG_INFO("wal directory '%s' does not exist. creating it...", _directory.c_str());

    if (! basics::FileUtils::createDirectory(_directory, &res)) {
      LOG_ERROR("could not create wal directory: '%s': %s", _directory.c_str(), TRI_errno_string(res));
      return res;
    }
  }

  if (! basics::FileUtils::isDirectory(_directory)) {
    LOG_ERROR("wal directory '%s' does not exist", _directory.c_str());
    return TRI_ERROR_FILE_NOT_FOUND;
  }

  return TRI_ERROR_NO_ERROR;
}

////////////////////////////////////////////////////////////////////////////////
/// @brief return the absolute name of the shutdown file
////////////////////////////////////////////////////////////////////////////////

std::string LogfileManager::shutdownFilename () const {
  return _directory + std::string("SHUTDOWN");
}

////////////////////////////////////////////////////////////////////////////////
/// @brief return an absolute filename for a logfile id
////////////////////////////////////////////////////////////////////////////////

std::string LogfileManager::logfileName (Logfile::IdType id) const {
  return _directory + std::string("logfile-") + basics::StringUtils::itoa(id) + std::string(".db");
}

// Local Variables:
// mode: outline-minor
// outline-regexp: "/// @brief\\|/// {@inheritDoc}\\|/// @addtogroup\\|/// @page\\|// --SECTION--\\|/// @\\}"
// End:<|MERGE_RESOLUTION|>--- conflicted
+++ resolved
@@ -87,14 +87,9 @@
     _lastCollectedId(0),
     _lastSealedId(0),
     _logfiles(),
-<<<<<<< HEAD
-    _readOperations(),
-    _regex(),
-=======
     _transactions(),
     _failedTransactions(),
     _filenameRegex(),
->>>>>>> 30384bf4
     _shutdown(0) {
   
   LOG_TRACE("creating wal logfile manager");
@@ -117,11 +112,7 @@
 
   stop();
 
-<<<<<<< HEAD
-  regfree(&_regex);
-=======
   regfree(&_filenameRegex);
->>>>>>> 30384bf4
 
   if (_slots != nullptr) {
     delete _slots;
@@ -145,18 +136,11 @@
 /// @brief initialise the logfile manager instance
 ////////////////////////////////////////////////////////////////////////////////
 
-<<<<<<< HEAD
-void LogfileManager::initialise (std::string* path) {
-  assert(Instance == nullptr);
-
-  Instance = new LogfileManager(path);
-=======
 void LogfileManager::initialise (std::string* path, 
                                  TRI_server_t* server) {
   assert(Instance == nullptr);
 
   Instance = new LogfileManager(server, path);
->>>>>>> 30384bf4
 }
 
 // -----------------------------------------------------------------------------
@@ -292,8 +276,6 @@
 ////////////////////////////////////////////////////////////////////////////////
 
 bool LogfileManager::open () {
-<<<<<<< HEAD
-=======
   int res = startCollectorThread();
 
   if (res != TRI_ERROR_NO_ERROR) {
@@ -301,7 +283,6 @@
     return false;
   }
 
->>>>>>> 30384bf4
   return true;
 }
 
@@ -350,29 +331,6 @@
 // -----------------------------------------------------------------------------
 
 ////////////////////////////////////////////////////////////////////////////////
-<<<<<<< HEAD
-/// @brief registers a WAL read operation
-////////////////////////////////////////////////////////////////////////////////
-  
-uint64_t LogfileManager::registerReadOperation () {
-  uint64_t id = static_cast<uint64_t>(TRI_NewTickServer());
-
-  {
-    WRITE_LOCKER(_logfilesLock);
-    _readOperations.insert(make_pair(id, _lastCollectedId));
-  }
-
-  return id;
-}
-
-////////////////////////////////////////////////////////////////////////////////
-/// @brief unregisters a WAL read operation
-////////////////////////////////////////////////////////////////////////////////
-        
-void LogfileManager::unregisterReadOperation (uint64_t id) {
-  WRITE_LOCKER(_logfilesLock);
-  _readOperations.erase(id);
-=======
 /// @brief registers a transaction
 ////////////////////////////////////////////////////////////////////////////////
   
@@ -432,7 +390,6 @@
   std::for_each(failedTransactions.begin(), failedTransactions.end(), [&] (TRI_voc_tid_t id) {
     _failedTransactions.erase(id);
   });
->>>>>>> 30384bf4
 }
 
 ////////////////////////////////////////////////////////////////////////////////
@@ -823,18 +780,11 @@
   READ_LOCKER(_logfilesLock);
 
   // iterate over all active readers and find their minimum used logfile id
-<<<<<<< HEAD
-  Logfile::IdType minId = UINT64_MAX;
-  for (auto it = _readOperations.begin(); it != _readOperations.end(); ++it) {
-    if ((*it).second < minId) {
-      minId = (*it).second;
-=======
   for (auto it = _transactions.begin(); it != _transactions.end(); ++it) {
     Logfile::IdType lastCollectedId = (*it).second.first;
 
     if (lastCollectedId < minId) {
       minId = lastCollectedId;
->>>>>>> 30384bf4
     }
   }
 
@@ -882,10 +832,7 @@
   {
     WRITE_LOCKER(_logfilesLock);
     logfile->setStatus(Logfile::StatusType::COLLECTED);
-<<<<<<< HEAD
-=======
-
->>>>>>> 30384bf4
+
     _lastCollectedId = logfile->id();
   }
 
