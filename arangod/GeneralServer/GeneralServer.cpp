--- conflicted
+++ resolved
@@ -39,17 +39,10 @@
 // -----------------------------------------------------------------------------
 // --SECTION--                                                    public methods
 // -----------------------------------------------------------------------------
-
-<<<<<<< HEAD
 GeneralServer::GeneralServer(uint64_t numIoThreads) :
   _numIoThreads(numIoThreads),
   _contexts(numIoThreads)
 {}
-=======
-GeneralServer::GeneralServer(uint64_t numIoThreads) 
-    : _numIoThreads(numIoThreads),
-      _contexts(numIoThreads) {}
->>>>>>> 969ceaff
 
 void GeneralServer::setEndpointList(EndpointList const* list) {
   _endpointList = list;
@@ -62,13 +55,8 @@
     LOG_TOPIC(TRACE, arangodb::Logger::FIXME) << "trying to bind to endpoint '"
                                               << it.first << "' for requests";
 
-<<<<<<< HEAD
-    // distribute endpoints acorss all io contexts
-    IoContext &ioContext = _contexts[i % _numIoThreads];
-=======
     // distribute endpoints across all io contexts
     IoContext& ioContext = _contexts[i++ % _numIoThreads];
->>>>>>> 969ceaff
     bool ok = openEndpoint(ioContext, it.second);
 
     if (ok) {
@@ -120,11 +108,7 @@
   shutdown();
 }
 
-<<<<<<< HEAD
-GeneralServer::IoThread::IoThread(IoContext &iocontext) :
-=======
 GeneralServer::IoThread::IoThread(IoContext& iocontext) :
->>>>>>> 969ceaff
   Thread("Io"), _iocontext(iocontext) {}
 
 void GeneralServer::IoThread::run() {
@@ -136,13 +120,8 @@
   _clients(0),
   _thread(*this),
   _asioIoContext(1),  // only a single thread per context
-<<<<<<< HEAD
-  _asioWork(_asioIoContext)
-{
-=======
   _asioWork(_asioIoContext),
   _stopped(false) {
->>>>>>> 969ceaff
   _thread.start();
 }
 
@@ -154,13 +133,8 @@
   _asioIoContext.stop();
 }
 
-
-<<<<<<< HEAD
 GeneralServer::IoContext &GeneralServer::selectIoContext()
 {
-=======
-GeneralServer::IoContext& GeneralServer::selectIoContext() { 
->>>>>>> 969ceaff
   uint32_t low = _contexts[0]._clients.load();
   size_t lowpos = 0;
 
