////////////////////////////////////////////////////////////////////////////////
/// DISCLAIMER
///
/// Copyright 2014-2016 ArangoDB GmbH, Cologne, Germany
/// Copyright 2004-2014 triAGENS GmbH, Cologne, Germany
///
/// Licensed under the Apache License, Version 2.0 (the "License");
/// you may not use this file except in compliance with the License.
/// You may obtain a copy of the License at
///
///     http://www.apache.org/licenses/LICENSE-2.0
///
/// Unless required by applicable law or agreed to in writing, software
/// distributed under the License is distributed on an "AS IS" BASIS,
/// WITHOUT WARRANTIES OR CONDITIONS OF ANY KIND, either express or implied.
/// See the License for the specific language governing permissions and
/// limitations under the License.
///
/// Copyright holder is ArangoDB GmbH, Cologne, Germany
///
/// @author Jan Christoph Uhde
////////////////////////////////////////////////////////////////////////////////

#include "VstCommTask.h"

#include "Basics/HybridLogicalClock.h"
#include "Basics/MutexUnlocker.h"
#include "Basics/Result.h"
#include "Basics/StringBuffer.h"
#include "Basics/VelocyPackHelper.h"
#include "Cluster/ServerState.h"
#include "GeneralServer/AuthenticationFeature.h"
#include "GeneralServer/GeneralServer.h"
#include "GeneralServer/GeneralServerFeature.h"
#include "GeneralServer/RestHandler.h"
#include "GeneralServer/VstNetwork.h"
#include "Logger/LoggerFeature.h"
#include "Meta/conversion.h"
#include "RestServer/ServerFeature.h"
#include "Scheduler/Scheduler.h"
#include "Scheduler/SchedulerFeature.h"
#include "Utils/Events.h"
#include "VocBase/ticks.h"

#include <limits>
#include <stdexcept>

using namespace arangodb;
using namespace arangodb::basics;
using namespace arangodb::rest;

// throws on error
inline void validateMessage(char const* vpStart, char const* vpEnd) {
  VPackOptions validationOptions = VPackOptions::Defaults;
  validationOptions.validateUtf8Strings = true;
  VPackValidator validator(&validationOptions);

  // isSubPart allows the slice to be shorter than the checked buffer.
  validator.validate(vpStart, std::distance(vpStart, vpEnd),
                     /*isSubPart =*/true);

  VPackSlice slice = VPackSlice(vpStart);
  if (!slice.isArray() || slice.length() < 2) {
    throw std::runtime_error("VST message does not contain a valid request header");
  }

  VPackSlice vSlice = slice.at(0);
  if (!vSlice.isNumber<short>() || vSlice.getNumber<int>() != 1) {
    throw std::runtime_error("VST message header has an unsupported version");
  }
  VPackSlice typeSlice = slice.at(1);
  if (!typeSlice.isNumber<int>()) {
    throw std::runtime_error("VST message is not of type request");
  }
}


VstCommTask::VstCommTask(GeneralServer &server, GeneralServer::IoContext &context,
                         std::unique_ptr<Socket> socket, ConnectionInfo&& info,
                         double timeout, ProtocolVersion protocolVersion,
                         bool skipInit)
    : IoTask(server, context, "VstCommTask"),
      GeneralCommTask(server, context, std::move(socket), std::move(info), timeout,
                      skipInit),
      _authorized(!_auth->isActive()),
      _authMethod(rest::AuthenticationMethod::NONE),
      _authenticatedUser(),
      _protocolVersion(protocolVersion) {
  _protocol = "vst";

  // ATTENTION <- this is required so we do not lose information during a resize
  _readBuffer.reserve(_bufferLength);

  _maxChunkSize = arangodb::application_features::ApplicationServer::getFeature<
      ServerFeature>("Server")
      ->vstMaxSize();
}
  
// whether or not this task can mix sync and async I/O
bool VstCommTask::canUseMixedIO() const {
  // in case SSL is used, we cannot use a combination of sync and async I/O
  // because that will make TLS fall apart
  return !_peer->isEncrypted();
}

/// @brief send simple response including response body
void VstCommTask::addSimpleResponse(rest::ResponseCode code, rest::ContentType respType,
                                    uint64_t messageId, velocypack::Buffer<uint8_t>&& buffer) {
  VstResponse resp(code, messageId);
  TRI_ASSERT(respType == rest::ContentType::VPACK); // or not ?
  resp.setContentType(respType);

  try {
    if (!buffer.empty()) {
      resp.setPayload(std::move(buffer), true, VPackOptions::Defaults);
    }
    addResponse(resp, nullptr);
  } catch (...) {
    closeStream();
  }
}

void VstCommTask::addResponse(GeneralResponse& baseResponse,
                              RequestStatistics* stat) {
  TRI_ASSERT(_peer->runningInThisThread());

#ifdef ARANGODB_ENABLE_MAINTAINER_MODE
    VstResponse& response = dynamic_cast<VstResponse&>(baseResponse);
#else
    VstResponse& response = static_cast<VstResponse&>(baseResponse);
#endif

  finishExecution(baseResponse);
  VPackMessageNoOwnBuffer response_message = response.prepareForNetwork();
  uint64_t const mid = response_message._id;

  std::vector<VPackSlice> slices;

  if (response.generateBody()) {
    slices.reserve(1 + response_message._payloads.size());
    slices.push_back(response_message._header);

    for (auto& payload : response_message._payloads) {
      LOG_TOPIC(TRACE, Logger::REQUESTS) << "\"vst-request-result\",\""
                                         << (void*)this << "/" << mid << "\","
                                         << payload.toJson() << "\"";

      slices.push_back(payload);
    }
  } else {
    // header only
    slices.push_back(response_message._header);
  }

  // set some sensible maxchunk size and compression
  auto buffers = createChunkForNetwork(slices, mid, _maxChunkSize,
                                       _protocolVersion);
  double const totalTime = RequestStatistics::ELAPSED_SINCE_READ_START(stat);

  if (stat != nullptr && arangodb::Logger::isEnabled(arangodb::LogLevel::TRACE,
                                                     Logger::REQUESTS)) {
    LOG_TOPIC(DEBUG, Logger::REQUESTS)
        << "\"vst-request-statistics\",\"" << (void*)this << "\",\""
        << VstRequest::translateVersion(_protocolVersion) << "\","
        << static_cast<int>(response.responseCode()) << ","
        << _connectionInfo.clientAddress << "\"," << stat->timingsCsv();
  }

  if (buffers.empty()) {
    if (stat != nullptr) {
      stat->release();
    }
  } else {
    size_t n = buffers.size() - 1;
    size_t c = 0;

    for (auto&& buffer : buffers) {
      if (c == n) {
        addWriteBuffer(WriteBuffer(buffer.release(), stat));
      } else {
        addWriteBuffer(WriteBuffer(buffer.release(), nullptr));
      }

      ++c;
    }
  }

  // and give some request information
  LOG_TOPIC(INFO, Logger::REQUESTS)
      << "\"vst-request-end\",\"" << (void*)this << "/" << mid << "\",\""
      << _connectionInfo.clientAddress << "\",\""
      << VstRequest::translateVersion(_protocolVersion) << "\","
      << static_cast<int>(response.responseCode()) << ","
      << "\"," << Logger::FIXED(totalTime, 6);

  // process remaining requests ?
  //processAll();
}

static uint32_t readLittleEndian32bit(char const* p) {
  return (static_cast<uint32_t>(static_cast<uint8_t>(p[3])) << 24) |
         (static_cast<uint32_t>(static_cast<uint8_t>(p[2])) << 16) |
         (static_cast<uint32_t>(static_cast<uint8_t>(p[1])) << 8) |
         (static_cast<uint32_t>(static_cast<uint8_t>(p[0])));
}

static uint64_t readLittleEndian64bit(char const* p) {
  return (static_cast<uint64_t>(static_cast<uint8_t>(p[7])) << 56) |
         (static_cast<uint64_t>(static_cast<uint8_t>(p[6])) << 48) |
         (static_cast<uint64_t>(static_cast<uint8_t>(p[5])) << 40) |
         (static_cast<uint64_t>(static_cast<uint8_t>(p[4])) << 32) |
         (static_cast<uint64_t>(static_cast<uint8_t>(p[3])) << 24) |
         (static_cast<uint64_t>(static_cast<uint8_t>(p[2])) << 16) |
         (static_cast<uint64_t>(static_cast<uint8_t>(p[1])) << 8) |
         (static_cast<uint64_t>(static_cast<uint8_t>(p[0])));
}

VstCommTask::ChunkHeader VstCommTask::readChunkHeader() {
  VstCommTask::ChunkHeader header;

  auto cursor = _readBuffer.begin() + _processReadVariables._readBufferOffset;

  header._chunkLength = readLittleEndian32bit(cursor);
  LOG_TOPIC(TRACE, Logger::COMMUNICATION) << "chunkLength: "
                                          << header._chunkLength;
  cursor += sizeof(header._chunkLength);

  uint32_t chunkX = readLittleEndian32bit(cursor);
  cursor += sizeof(chunkX);

  header._isFirst = chunkX & 0x1;
  LOG_TOPIC(TRACE, Logger::COMMUNICATION) << "is first: " << header._isFirst;
  header._chunk = chunkX >> 1;
  LOG_TOPIC(TRACE, Logger::COMMUNICATION) << "chunk: " << header._chunk;

  header._messageID = readLittleEndian64bit(cursor);
  LOG_TOPIC(TRACE, Logger::COMMUNICATION) << "message id: "
                                          << header._messageID;
  cursor += sizeof(header._messageID);

  // extract total len of message
  if (_protocolVersion == ProtocolVersion::VST_1_1 ||
      (header._isFirst && header._chunk > 1)) {
    header._messageLength = readLittleEndian64bit(cursor);
    cursor += sizeof(header._messageLength);
  } else {
    header._messageLength = 0;  // not needed for old protocol
  }

  header._headerLength = std::distance(
      _readBuffer.begin() + _processReadVariables._readBufferOffset, cursor);

  return header;
}

bool VstCommTask::isChunkComplete(char* start) {
  std::size_t length = std::distance(start, _readBuffer.end());
  auto& prv = _processReadVariables;

  if (!prv._currentChunkLength && length < sizeof(uint32_t)) {
    return false;
  }
  if (!prv._currentChunkLength) {
    // read chunk length
    std::memcpy(&prv._currentChunkLength, start, sizeof(uint32_t));
  }
  if (length < prv._currentChunkLength) {
    // chunk not complete
    return false;
  }

  return true;
}

void VstCommTask::handleAuthHeader(VPackSlice const& header,
                                   uint64_t messageId) {

  std::string authString;
  std::string user = "";
  _authorized = false;
  _authMethod = AuthenticationMethod::NONE;

  std::string encryption = header.at(2).copyString();
  if (encryption == "jwt") {// doing JWT
    authString = header.at(3).copyString();
    _authMethod = AuthenticationMethod::JWT;
  } else if (encryption == "plain") {
    user = header.at(3).copyString();
    std::string pass = header.at(4).copyString();
    authString = basics::StringUtils::encodeBase64(user + ":" + pass);
    _authMethod = AuthenticationMethod::BASIC;
  } else {
    LOG_TOPIC(ERR, Logger::REQUESTS) << "Unknown VST encryption type";
  }

<<<<<<< HEAD
  if (_auth->isActive()) { // will just fail if method is NONE
    auto entry = _auth->tokenCache()->checkAuthentication(_authMethod, authString);
    _authorized = entry.authenticated();
    if (_authorized) {
      _authenticatedUser = std::move(entry._username);
    } else {
      _authenticatedUser.clear();
    }
  } else {
    _authorized = true;
    _authenticatedUser = std::move(user); // may be empty
  }

  if (_authorized) {
    // mop: hmmm...user should be completely ignored if there is no auth IMHO
    // obi: user who sends authentication expects a reply
=======
  auto entry = _auth->tokenCache().checkAuthentication(_authMethod, authString);
  _authorized = entry.authenticated();

  if (_authorized || !_auth->isActive()) {
    _authenticatedUser = std::move(entry._username);
    // simon: drivers expect a response for their auth request

>>>>>>> 969ceaff
    addErrorResponse(ResponseCode::OK, rest::ContentType::VPACK, messageId, TRI_ERROR_NO_ERROR,
                     "auth successful");
  } else {
    _authenticatedUser.clear();
    addErrorResponse(rest::ResponseCode::UNAUTHORIZED, rest::ContentType::VPACK, messageId,
                     TRI_ERROR_HTTP_UNAUTHORIZED);
  }
}

// reads data from the socket
bool VstCommTask::processRead(double startTime) {
  TRI_ASSERT(_peer->runningInThisThread());

  auto& prv = _processReadVariables;
  auto chunkBegin = _readBuffer.begin() + prv._readBufferOffset;
  if (chunkBegin == nullptr || !isChunkComplete(chunkBegin)) {
    return false;  // no data or incomplete
  }

  ChunkHeader chunkHeader = readChunkHeader();
  auto chunkEnd = chunkBegin + chunkHeader._chunkLength;
  auto vpackBegin = chunkBegin + chunkHeader._headerLength;
  bool doExecute = false;
  VstInputMessage message;  // filled in CASE 1 or CASE 2b

  if (chunkHeader._isFirst) {
    // create agent for new messages
    RequestStatistics* stat = acquireStatistics(chunkHeader._messageID);
    RequestStatistics::SET_READ_START(stat, startTime);
  }

  RequestStatistics::SET_READ_END(statistics(chunkHeader._messageID));

  if (chunkHeader._isFirst && chunkHeader._chunk == 1) {
    // CASE 1: message is in one chunk
    if (!getMessageFromSingleChunk(chunkHeader, message, doExecute,
                                   vpackBegin, chunkEnd)) {
      return false; // error, closeTask was called
    }
  } else {
    if (!getMessageFromMultiChunks(chunkHeader, message, doExecute,
                                   vpackBegin, chunkEnd)) {
      return false; // error, closeTask was called
    }
  }

  prv._currentChunkLength = 0;  // we have read a complete chunk
  prv._readBufferOffset = std::distance(_readBuffer.begin(), chunkEnd);

  // clean buffer up to length of chunk
  if (prv._readBufferOffset > prv._cleanupLength) {
    _readBuffer.move_front(prv._readBufferOffset);
    prv._readBufferOffset = 0;  // the positon will be set at the
                                // begin of this function
  }

  if (doExecute) {
    VPackSlice header = message.header();

    if (Logger::logRequestParameters()) {
      LOG_TOPIC(DEBUG, Logger::REQUESTS)
          << "\"vst-request-header\",\"" << (void*)this << "/"
          << chunkHeader._messageID << "\"," << message.header().toJson() << "\"";

      /*LOG_TOPIC(DEBUG, Logger::REQUESTS)
          << "\"vst-request-payload\",\"" << (void*)this << "/"
          << chunkHeader._messageID << "\"," << VPackSlice(message.payload()).toJson()
          << "\"";
      */
    }

    // get type of request, message header is validated earlier
    TRI_ASSERT(header.isArray() && header.length() >= 2);
    TRI_ASSERT(header.at(1).isNumber<int>()); // va

    int type = header.at(1).getNumber<int>();

    // handle request types
    if (type == 1000) { // auth
      handleAuthHeader(header, chunkHeader._messageID);

    } else if (type == 1) { // request

      // the handler will take ownership of this pointer
      auto req = std::make_unique<VstRequest>(_connectionInfo, std::move(message),
                                              chunkHeader._messageID);
      req->setAuthenticated(_authorized);
      req->setUser(_authenticatedUser);
      req->setAuthenticationMethod(_authMethod);
      if (_authorized && _auth->userManager() != nullptr) {
        // if we don't call checkAuthentication we need to refresh
        _auth->userManager()->refreshUser(_authenticatedUser);
      }

      RequestFlow cont = prepareExecution(*req.get());

      if (cont == RequestFlow::Continue) {
        auto resp = std::make_unique<VstResponse>(rest::ResponseCode::SERVER_ERROR,
                                                  chunkHeader._messageID);
        resp->setContentTypeRequested(req->contentTypeResponse());
        executeRequest(std::move(req), std::move(resp));
      }
    } else { // not supported on server
      LOG_TOPIC(ERR, Logger::REQUESTS) << "\"vst-request-header\",\"" << (void*)this << "/"
      << chunkHeader._messageID << "\"," << message.header().toJson() << "\"" << " is unsupported";
      addSimpleResponse(rest::ResponseCode::BAD, rest::ContentType::VPACK,
                        chunkHeader._messageID, VPackBuffer<uint8_t>());
      return false;
    }
  }

  if (prv._readBufferOffset == _readBuffer.length()) {
    return false;
  }
  return true;
}

void VstCommTask::closeTask(rest::ResponseCode code) {
  _processReadVariables._readBufferOffset = 0;
  _processReadVariables._currentChunkLength = 0;
  _readBuffer.clear();  // check is this changes the reserved size

  // we close the connection hard and do not even try to
  // to answer with failed packages
  //
  // is there a case where we do not want to close the connection
  // for (auto const& message : _incompleteMessages) {
  //  handleSimpleError(code, message.first);
  //}

  _incompleteMessages.clear();
  closeStream();
}

std::unique_ptr<GeneralResponse> VstCommTask::createResponse(
    rest::ResponseCode responseCode, uint64_t messageId) {
  return std::unique_ptr<GeneralResponse>(
      new VstResponse(responseCode, messageId));
}

// Returns true if and only if there was no error, if false is returned,
// the connection is closed
bool VstCommTask::getMessageFromSingleChunk(
    ChunkHeader const& chunkHeader, VstInputMessage& message, bool& doExecute,
    char const* vpackBegin, char const* chunkEnd) {
  // add agent for this new message

  LOG_TOPIC(DEBUG, Logger::COMMUNICATION) << "VstCommTask: "
                                          << "chunk contains single message";
  try {
    validateMessage(vpackBegin, chunkEnd);
  } catch (std::exception const& e) {
    addSimpleResponse(rest::ResponseCode::BAD, rest::ContentType::VPACK,
                      chunkHeader._messageID, VPackBuffer<uint8_t>());
    LOG_TOPIC(DEBUG, Logger::COMMUNICATION)
        << "VstCommTask: "
        << "VPack Validation failed: " << e.what();
    closeTask(rest::ResponseCode::BAD);
    return false;
  } catch (...) {
    addSimpleResponse(rest::ResponseCode::BAD, rest::ContentType::VPACK,
                      chunkHeader._messageID, VPackBuffer<uint8_t>());
    LOG_TOPIC(DEBUG, Logger::COMMUNICATION) << "VstCommTask: "
                                            << "VPack Validation failed";
    closeTask(rest::ResponseCode::BAD);
    return false;
  }

  VPackBuffer<uint8_t> buffer;
  buffer.append(vpackBegin, std::distance(vpackBegin, chunkEnd));
  message.set(chunkHeader._messageID, std::move(buffer));  // fixme

  doExecute = true;
  return true;
}

// Returns true if and only if there was no error, if false is returned,
// the connection is closed
bool VstCommTask::getMessageFromMultiChunks(
    ChunkHeader const& chunkHeader, VstInputMessage& message, bool& doExecute,
    char const* vpackBegin, char const* chunkEnd) {
  // CASE 2:  message is in multiple chunks
  auto incompleteMessageItr = _incompleteMessages.find(chunkHeader._messageID);

  // CASE 2a: chunk starts new message
  if (chunkHeader._isFirst) {  // first chunk of multi chunk message
    // add agent for this new message
    LOG_TOPIC(DEBUG, Logger::COMMUNICATION) << "VstCommTask: "
                                            << "chunk starts a new message";
    if (incompleteMessageItr != _incompleteMessages.end()) {
      LOG_TOPIC(DEBUG, Logger::COMMUNICATION)
          << "VstCommTask: "
          << "Message should be first but is already in the Map of "
             "incomplete "
             "messages";
      closeTask(rest::ResponseCode::BAD);
      return false;
    }

    // TODO: is a 32bit value sufficient for the messageLength here?
    IncompleteVPackMessage message(
        static_cast<uint32_t>(chunkHeader._messageLength),
        chunkHeader._chunk /*number of chunks*/);
    message._buffer.append(vpackBegin, std::distance(vpackBegin, chunkEnd));
    auto insertPair = _incompleteMessages.emplace(
        std::make_pair(chunkHeader._messageID, std::move(message)));
    if (!insertPair.second) {
      LOG_TOPIC(DEBUG, Logger::COMMUNICATION) << "VstCommTask: "
                                              << "insert failed";
      closeTask(rest::ResponseCode::BAD);
      return false;
    }

    // CASE 2b: chunk continues a message
  } else {  // followup chunk of some mesage
    LOG_TOPIC(DEBUG, Logger::COMMUNICATION) << "VstCommTask: "
                                            << "chunk continues a message";
    if (incompleteMessageItr == _incompleteMessages.end()) {
      LOG_TOPIC(DEBUG, Logger::COMMUNICATION)
          << "VstCommTask: "
          << "found message without previous part";
      closeTask(rest::ResponseCode::BAD);
      return false;
    }
    auto& im = incompleteMessageItr->second;  // incomplete Message
    im._currentChunk++;
    TRI_ASSERT(im._currentChunk == chunkHeader._chunk);
    im._buffer.append(vpackBegin, std::distance(vpackBegin, chunkEnd));
    // check buffer longer than length

    // MESSAGE COMPLETE
    if (im._currentChunk == im._numberOfChunks - 1 /* zero based counting */) {
      LOG_TOPIC(DEBUG, Logger::COMMUNICATION) << "VstCommTask: "
                                              << "chunk completes a message";
      try {
         validateMessage(reinterpret_cast<char const*>(im._buffer.data()),
                         reinterpret_cast<char const*>(im._buffer.data() +
                                                       im._buffer.byteSize()));
      } catch (std::exception const& e) {
        addErrorResponse(rest::ResponseCode::BAD, rest::ContentType::VPACK,
                         chunkHeader._messageID, TRI_ERROR_BAD_PARAMETER, e.what());
        LOG_TOPIC(DEBUG, Logger::COMMUNICATION)
            << "VstCommTask: "
            << "VPack Validation failed: " << e.what();
        closeTask(rest::ResponseCode::BAD);
        return false;
      } catch (...) {
        addSimpleResponse(rest::ResponseCode::BAD, rest::ContentType::VPACK,
                          chunkHeader._messageID, VPackBuffer<uint8_t>());
        LOG_TOPIC(DEBUG, Logger::COMMUNICATION) << "VstCommTask: "
                                                << "VPack Validation failed!";
        closeTask(rest::ResponseCode::BAD);
        return false;
      }

      message.set(chunkHeader._messageID, std::move(im._buffer));
      _incompleteMessages.erase(incompleteMessageItr);
      // check length

      doExecute = true;
    }
    LOG_TOPIC(DEBUG, Logger::COMMUNICATION)
        << "VstCommTask: "
        << "chunk does not complete a message";
  }
  return true;
}<|MERGE_RESOLUTION|>--- conflicted
+++ resolved
@@ -95,7 +95,7 @@
       ServerFeature>("Server")
       ->vstMaxSize();
 }
-  
+
 // whether or not this task can mix sync and async I/O
 bool VstCommTask::canUseMixedIO() const {
   // in case SSL is used, we cannot use a combination of sync and async I/O
@@ -293,32 +293,12 @@
     LOG_TOPIC(ERR, Logger::REQUESTS) << "Unknown VST encryption type";
   }
 
-<<<<<<< HEAD
-  if (_auth->isActive()) { // will just fail if method is NONE
-    auto entry = _auth->tokenCache()->checkAuthentication(_authMethod, authString);
-    _authorized = entry.authenticated();
-    if (_authorized) {
-      _authenticatedUser = std::move(entry._username);
-    } else {
-      _authenticatedUser.clear();
-    }
-  } else {
-    _authorized = true;
-    _authenticatedUser = std::move(user); // may be empty
-  }
-
-  if (_authorized) {
-    // mop: hmmm...user should be completely ignored if there is no auth IMHO
-    // obi: user who sends authentication expects a reply
-=======
   auto entry = _auth->tokenCache().checkAuthentication(_authMethod, authString);
   _authorized = entry.authenticated();
 
   if (_authorized || !_auth->isActive()) {
     _authenticatedUser = std::move(entry._username);
     // simon: drivers expect a response for their auth request
-
->>>>>>> 969ceaff
     addErrorResponse(ResponseCode::OK, rest::ContentType::VPACK, messageId, TRI_ERROR_NO_ERROR,
                      "auth successful");
   } else {
