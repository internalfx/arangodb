--- conflicted
+++ resolved
@@ -86,8 +86,7 @@
   // AGENCY_CALLBACK`
 };
 
-<<<<<<< HEAD
-enum class RequestPriority : size_t { POST = 0, HIGH = 1, LOW = 2 };
+enum class RequestPriority { HIGH, MED, LOW };
 
 inline RequestPriority PriorityRequestLane(RequestLane lane) {
   switch (lane) {
@@ -116,10 +115,7 @@
   }
   return RequestPriority::LOW;
 }
-=======
-enum class RequestPriority { HIGH, MED, LOW };
 
->>>>>>> 969ceaff
 }
 
 #endif