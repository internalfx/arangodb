--- conflicted
+++ resolved
@@ -4616,7 +4616,7 @@
     DISTANCE, GEO_CONTAINS, GEO_INTERSECTS, NEAR, WITHIN
   };
   
-  // FILTER or SORT containing DISTANCE, GEO_CONTAINS, GEO_INTERSECT
+  // FILTER or SORT containing DISTANCE, GEO_CONTAINS, GEO_INTERSECTS
   struct Statement {
     // actual FILTER or SORT, might also be null
     ExecutionNode* execNodeToRemove = nullptr;
@@ -5088,7 +5088,6 @@
 // contains all parameters required by the MMFilesGeoIndex
 std::unique_ptr<Condition> buildGeoCondition(ExecutionPlan* plan,
                                              GeoIndexInfo& info) {
-<<<<<<< HEAD
   Ast* ast = plan->getAst();
   auto cond = std::make_unique<Condition>(ast);
   if (info.distanceCenterLat || info.distanceCenter) {
@@ -5107,88 +5106,6 @@
       TRI_ASSERT(info.distanceCenter);
       TRI_ASSERT(!info.distanceCenterLat && !info.distanceCenterLng);
       args->addMember(info.distanceCenter);  // center location
-=======
-  AstNode* lat = info.constantPair.first;
-  AstNode* lon = info.constantPair.second;
-  auto ast = plan->getAst();
-  auto varAstNode =
-      ast->createNodeReference(info.collectionNode->outVariable());
-
-  auto args = ast->createNodeArray(info.within ? 4 : 3);
-  args->addMember(varAstNode);  // collection
-  args->addMember(lat);         // latitude
-  args->addMember(lon);         // longitude
-
-  AstNode* cond = nullptr;
-  if (info.within) {
-    // WITHIN
-    args->addMember(info.range);
-    auto lessValue = ast->createNodeValueBool(info.lessgreaterequal);
-    args->addMember(lessValue);
-    cond = ast->createNodeFunctionCall(TRI_CHAR_LENGTH_PAIR("WITHIN"), args);
-  } else {
-    // NEAR
-    cond = ast->createNodeFunctionCall(TRI_CHAR_LENGTH_PAIR("NEAR"), args);
-  }
-
-  TRI_ASSERT(cond != nullptr);
-
-  auto condition = std::make_unique<Condition>(ast);
-  condition->andCombine(cond);
-  condition->normalize(plan);
-  return condition;
-}
-
-void replaceGeoCondition(ExecutionPlan* plan, GeoIndexInfo& info) {
-  if (info.expressionParent && info.executionNodeType == EN::FILTER) {
-    auto ast = plan->getAst();
-    CalculationNode* newNode = nullptr;
-    Expression* expr =
-        new Expression(plan, ast, static_cast<CalculationNode*>(info.setter)
-                                ->expression()
-                                ->nodeForModification()
-                                ->clone(ast));
-
-    try {
-      newNode = new CalculationNode(
-          plan, plan->nextId(), expr,
-          static_cast<CalculationNode*>(info.setter)->outVariable());
-    } catch (...) {
-      delete expr;
-      throw;
-    }
-
-    plan->registerNode(newNode);
-    plan->replaceNode(info.setter, newNode);
-
-    bool done = false;
-
-    // Modifies the node in the following way: checks if a binary and node has
-    // a child that is a filter condition. if so it replaces the node with the
-    // other child effectively deleting the filter condition.
-    AstNode* modified = ast->traverseAndModify(
-        newNode->expression()->nodeForModification(),
-        [&done, &info](AstNode* node, void* data) {
-          if (done) {
-            return node;
-          }
-          if (node->type == NODE_TYPE_OPERATOR_BINARY_AND) {
-            for (std::size_t i = 0; i < node->numMembers(); i++) {
-              if (node == info.expressionNode &&
-                  isGeoFilterExpression(node->getMemberUnchecked(i), node)) {
-                done = true;
-                //select the other node - not the member containing the error message
-                return node->getMemberUnchecked(i ? 0 : 1);
-              }
-            }
-          }
-          return node;
-        },
-        nullptr);
-
-    if (modified != newNode->expression()->node()){
-      newNode->expression()->replaceNode(modified);
->>>>>>> 41520569
     }
     
     if (info.locationVar) {
