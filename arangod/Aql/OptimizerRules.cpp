--- conflicted
+++ resolved
@@ -418,11 +418,7 @@
         auto var = node->getVariablesSetHere()[0];  // should only be 1
         auto map = _ranges->find(var->name);        // check if we have any ranges with this var
         
-<<<<<<< HEAD
         if (map != nullptr) {
-=======
-        if (! map.empty()) {
->>>>>>> 40361d63
           // check the first components of <map> against indexes of <node> . . .
           std::unordered_set<std::string> attrs;
           
