////////////////////////////////////////////////////////////////////////////////
/// DISCLAIMER
///
/// Copyright 2014-2016 ArangoDB GmbH, Cologne, Germany
/// Copyright 2004-2014 triAGENS GmbH, Cologne, Germany
///
/// Licensed under the Apache License, Version 2.0 (the "License");
/// you may not use this file except in compliance with the License.
/// You may obtain a copy of the License at
///
///     http://www.apache.org/licenses/LICENSE-2.0
///
/// Unless required by applicable law or agreed to in writing, software
/// distributed under the License is distributed on an "AS IS" BASIS,
/// WITHOUT WARRANTIES OR CONDITIONS OF ANY KIND, either express or implied.
/// See the License for the specific language governing permissions and
/// limitations under the License.
///
/// Copyright holder is ArangoDB GmbH, Cologne, Germany
///
/// @author Jan Steemann
////////////////////////////////////////////////////////////////////////////////

#ifndef ARANGOD_AQL_QUERY_H
#define ARANGOD_AQL_QUERY_H 1

#include "Basics/Common.h"

#include <velocypack/Builder.h>

#include "Aql/BindParameters.h"
#include "Aql/Collections.h"
#include "Aql/Graphs.h"
#include "Aql/QueryExecutionState.h"
#include "Aql/QueryOptions.h"
#include "Aql/QueryResources.h"
#include "Aql/QueryResultV8.h"
#include "Aql/QueryString.h"
#include "Aql/RegexCache.h"
#include "Aql/ResourceUsage.h"
#include "Aql/types.h"
#include "Basics/Common.h"
#include "V8Server/V8Context.h"
#include "VocBase/voc-types.h"

struct TRI_vocbase_t;

namespace arangodb {

namespace transaction {
class Context;
class Methods;
}

namespace velocypack {
class Builder;
}

namespace aql {

struct AstNode;
class Ast;
class ExecutionEngine;
class ExecutionPlan;
class Query;
struct QueryProfile;
class QueryRegistry;
class V8Executor;

/// @brief equery part
enum QueryPart { PART_MAIN, PART_DEPENDENT };

/// @brief an AQL query
class Query {
 private:
  Query(Query const&) = delete;
  Query& operator=(Query const&) = delete;

 public:
  Query(bool contextOwnedByExterior, TRI_vocbase_t*, QueryString const& queryString,
        std::shared_ptr<arangodb::velocypack::Builder> const& bindParameters,
        std::shared_ptr<arangodb::velocypack::Builder> const& options, QueryPart);

  Query(bool contextOwnedByExterior, TRI_vocbase_t*,
        std::shared_ptr<arangodb::velocypack::Builder> const& queryStruct,
        std::shared_ptr<arangodb::velocypack::Builder> const& options, QueryPart,
        std::string const& queryString = std::string(""));

  ~Query();

  /// @brief clone a query
  /// note: as a side-effect, this will also create and start a transaction for
  /// the query
  Query* clone(QueryPart, bool);

 public:

  QueryString const& queryString() const { return _queryString; }
  QueryString& hashString() {
    if (_fakeQueryString.empty()) {
      return _queryString;
    } else {
      return _fakeQueryString;
    }
  }

  /// @brief Inject a transaction from outside. Use with care!
  void injectTransaction (transaction::Methods* trx) {
    _trx = trx;
    init();
  }

  QueryProfile* profile() const {
    return _profile.get();
  }

  QueryOptions const& queryOptions() const { return _queryOptions; }

  void increaseMemoryUsage(size_t value) { _resourceMonitor.increaseMemoryUsage(value); }
  void decreaseMemoryUsage(size_t value) { _resourceMonitor.decreaseMemoryUsage(value); }

  ResourceMonitor* resourceMonitor() { return &_resourceMonitor; }

  /// @brief return the start timestamp of the query
  double startTime() const { return _startTime; }

  /// @brief return the current runtime of the query
  double runTime(double now) const { return now - _startTime; }

  /// @brief return the current runtime of the query
  double runTime() const { return runTime(TRI_microtime()); }

  /// @brief whether or not the query is killed
  inline bool killed() const { return _killed; }

  /// @brief set the query to killed
  inline void killed(bool) { _killed = true; }

  /// @brief the part of the query
  inline QueryPart part() const { return _part; }

  /// @brief get the vocbase
  inline TRI_vocbase_t* vocbase() const { return _vocbase; }

  /// @brief collections
  inline Collections* collections() { return &_collections; }

  /// @brief return the names of collections used in the query
  std::vector<std::string> collectionNames() const {
    return _collections.collectionNames();
  }

  /// @brief return the query's id
  TRI_voc_tick_t id() const { return _id; }

  /// @brief getter for _ast
  Ast* ast() const {
    return _ast.get();
  }

  /// @brief add a node to the list of nodes
  void addNode(AstNode* node) { _resources.addNode(node); }

  /// @brief register a string
  /// the string is freed when the query is destroyed
  char* registerString(char const* p, size_t length) { return _resources.registerString(p, length); }

  /// @brief register a string
  /// the string is freed when the query is destroyed
  char* registerString(std::string const& value) { return _resources.registerString(value); }

  /// @brief register a potentially UTF-8-escaped string
  /// the string is freed when the query is destroyed
  char* registerEscapedString(char const* p, size_t length, size_t& outLength) {
    return _resources.registerEscapedString(p, length, outLength);
  }

  /// @brief register an error, with an optional parameter inserted into printf
  /// this also makes the query abort
  void registerError(int, char const* = nullptr);

  /// @brief register an error with a custom error message
  /// this also makes the query abort
  void registerErrorCustom(int, char const*);

  /// @brief register a warning
  void registerWarning(int, char const* = nullptr);

  void prepare(QueryRegistry*, uint64_t queryHash);

  /// @brief execute an AQL query
  QueryResult execute(QueryRegistry*);

  /// @brief execute an AQL query
  /// may only be called with an active V8 handle scope
  QueryResultV8 executeV8(v8::Isolate* isolate, QueryRegistry*);

  /// @brief parse an AQL query
  QueryResult parse();

  /// @brief explain an AQL query
  QueryResult explain();

  /// @brief get v8 executor
  V8Executor* executor();
  
  /// @brief cache for regular expressions constructed by the query
  RegexCache* regexCache() { return &_regexCache; }

  /// @brief return the engine, if prepared
  ExecutionEngine* engine() const { return _engine.get(); }

  /// @brief inject the engine
  void engine(ExecutionEngine* engine);

  /// @brief return the transaction, if prepared
  inline transaction::Methods* trx() { return _trx; }

  /// @brief get the plan for the query
  ExecutionPlan* plan() const { return _plan.get(); }

  /// @brief enter a V8 context
  void enterContext();

  /// @brief exits a V8 context
  void exitContext();

  /// @brief returns statistics for current query.
  void getStats(arangodb::velocypack::Builder&);

  /// @brief add the list of warnings to VelocyPack.
  ///        Will add a new entry { ..., warnings: <warnings>, } if there are
  ///        warnings. If there are none it will not modify the builder
  void addWarningsToVelocyPackObject(arangodb::velocypack::Builder&) const;

  /// @brief transform the list of warnings to VelocyPack.
  ///        NOTE: returns nullptr if there are no warnings.
  std::shared_ptr<arangodb::velocypack::Builder> warningsToVelocyPack() const;

  /// @brief get a description of the query's current state
  std::string getStateString() const;

  /// @brief look up a graph in the _graphs collection
  Graph const* lookupGraphByName(std::string const& name);

  /// @brief return the bind parameters as passed by the user
  std::shared_ptr<arangodb::velocypack::Builder> bindParameters() const {
    return _bindParameters.builder();
  }

  QueryExecutionState::ValueType state() const { return _state; }

 private:
  /// @brief initializes the query
  void init();

  /// @brief prepare an AQL query, this is a preparation for execute, but
  /// execute calls it internally. The purpose of this separate method is
  /// to be able to only prepare a query from VelocyPack and then store it in the
  /// QueryRegistry.
  ExecutionPlan* prepare();

  void setExecutionTime();

  /// @brief log a query
  void log();

  /// @brief calculate a hash value for the query and bind parameters
  uint64_t hash();

  /// @brief whether or not the query cache can be used for the query
  bool canUseQueryCache();

 private:
  /// @brief neatly format exception messages for the users
  std::string buildErrorMessage(int errorCode) const;

  /// @brief enter a new state
  void enterState(QueryExecutionState::ValueType);

  /// @brief cleanup plan and engine for current query
  void cleanupPlanAndEngine(int, VPackBuilder* statsBuilder = nullptr);

  /// @brief create a transaction::Context
  std::shared_ptr<transaction::Context> createTransactionContext();

  /// @brief returns the next query id
  static TRI_voc_tick_t NextId();

 private:
  /// @brief query id
  TRI_voc_tick_t _id;

  /// @brief current resources and limits used by query
  ResourceMonitor _resourceMonitor;

  /// @brief resources used by query
  QueryResources _resources;

  /// @brief pointer to vocbase the query runs in
  TRI_vocbase_t* _vocbase;

  /// @brief V8 code executor
  std::unique_ptr<V8Executor> _executor;

  /// @brief the currently used V8 context
  V8Context* _context;

  /// @brief graphs used in query, identified by name
  std::unordered_map<std::string, Graph*> _graphs;

  /// @brief the actual query string
  QueryString _queryString;
  QueryString _fakeQueryString;

  /// @brief query in a VelocyPack structure
  std::shared_ptr<arangodb::velocypack::Builder> const _queryBuilder;

  /// @brief bind parameters for the query
  BindParameters _bindParameters;

  /// @brief query options
  std::shared_ptr<arangodb::velocypack::Builder> _options;

  /// @brief query options
  QueryOptions _queryOptions;

  /// @brief collections used in the query
  Collections _collections;

  /// @brief _ast, we need an ast to manage the memory for AstNodes, even
  /// if we do not have a parser, because AstNodes occur in plans and engines
  std::unique_ptr<Ast> _ast;

  /// @brief query execution profile
  std::unique_ptr<QueryProfile> _profile;

  /// @brief current state the query is in (used for profiling and error
  /// messages)
  QueryExecutionState::ValueType _state;

  /// @brief the ExecutionPlan object, if the query is prepared
  std::shared_ptr<ExecutionPlan> _plan;

  /// @brief the transaction object, in a distributed query every part of
  /// the query has its own transaction object. The transaction object is
  /// created in the prepare method.
  transaction::Methods* _trx;

  /// @brief the ExecutionEngine object, if the query is prepared
  std::unique_ptr<ExecutionEngine> _engine;

  /// @brief warnings collected during execution
  std::vector<std::pair<int, std::string>> _warnings;

<<<<<<< HEAD
=======
  /// @brief cache for regular expressions constructed by the query
  RegexCache _regexCache;
 
>>>>>>> 7d72f13b
  /// @brief query start time
  double _startTime;

  /// @brief the query part
  QueryPart const _part;

  /// @brief whether or not someone else has acquired a V8 context for us
  bool const _contextOwnedByExterior;

  /// @brief whether or not the query is killed
  bool _killed;

  /// @brief whether or not the query is a data modification query
  bool _isModificationQuery;
};
}
}

#endif<|MERGE_RESOLUTION|>--- conflicted
+++ resolved
@@ -203,7 +203,7 @@
 
   /// @brief get v8 executor
   V8Executor* executor();
-  
+
   /// @brief cache for regular expressions constructed by the query
   RegexCache* regexCache() { return &_regexCache; }
 
@@ -353,12 +353,9 @@
   /// @brief warnings collected during execution
   std::vector<std::pair<int, std::string>> _warnings;
 
-<<<<<<< HEAD
-=======
   /// @brief cache for regular expressions constructed by the query
   RegexCache _regexCache;
  
->>>>>>> 7d72f13b
   /// @brief query start time
   double _startTime;
 
