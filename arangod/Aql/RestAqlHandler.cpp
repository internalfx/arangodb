////////////////////////////////////////////////////////////////////////////////
/// DISCLAIMER
///
/// Copyright 2014-2016 ArangoDB GmbH, Cologne, Germany
/// Copyright 2004-2014 triAGENS GmbH, Cologne, Germany
///
/// Licensed under the Apache License, Version 2.0 (the "License");
/// you may not use this file except in compliance with the License.
/// You may obtain a copy of the License at
///
///     http://www.apache.org/licenses/LICENSE-2.0
///
/// Unless required by applicable law or agreed to in writing, software
/// distributed under the License is distributed on an "AS IS" BASIS,
/// WITHOUT WARRANTIES OR CONDITIONS OF ANY KIND, either express or implied.
/// See the License for the specific language governing permissions and
/// limitations under the License.
///
/// Copyright holder is ArangoDB GmbH, Cologne, Germany
///
/// @author Max Neunhoeffer
////////////////////////////////////////////////////////////////////////////////

#include "RestAqlHandler.h"
#include "Aql/ClusterBlocks.h"
#include "Aql/ExecutionEngine.h"
#include "Aql/ExecutionBlock.h"
#include "Logger/Logger.h"
#include "Basics/StringUtils.h"
#include "Basics/tri-strings.h"
#include "Basics/VelocyPackHelper.h"
#include "Basics/VPackStringBufferAdapter.h"
#include "Dispatcher/Dispatcher.h"
#include "Dispatcher/DispatcherThread.h"
#include "Rest/HttpRequest.h"
#include "Rest/HttpResponse.h"
#include "VocBase/server.h"

#include <velocypack/Dumper.h>
#include <velocypack/velocypack-aliases.h>

using namespace arangodb;
using namespace arangodb::rest;
using namespace arangodb::aql;

using Json = arangodb::basics::Json;
using VelocyPackHelper = arangodb::basics::VelocyPackHelper;
using JsonHelper = arangodb::basics::JsonHelper;

RestAqlHandler::RestAqlHandler(arangodb::HttpRequest* request,
                               QueryRegistry* queryRegistery)
    : RestVocbaseBaseHandler(request),
      _context(static_cast<VocbaseContext*>(request->requestContext())),
      _vocbase(_context->getVocbase()),
      _queryRegistry(queryRegistery),
      _qId(0) {
  TRI_ASSERT(_vocbase != nullptr);
  TRI_ASSERT(_queryRegistry != nullptr);
}

/// @brief returns the queue name
size_t RestAqlHandler::queue() const { return Dispatcher::AQL_QUEUE; }

bool RestAqlHandler::isDirect() const { return false; }

/// @brief POST method for /_api/aql/instantiate (internal)
/// The body is a VelocyPack with attributes "plan" for the execution plan and
/// "options" for the options, all exactly as in AQL_EXECUTEJSON.
void RestAqlHandler::createQueryFromVelocyPack() {
  std::shared_ptr<VPackBuilder> queryBuilder = parseVelocyPackBody();
  if (queryBuilder == nullptr) {
    LOG(ERR) << "invalid VelocyPack plan in query";
    return;
  }
  VPackSlice querySlice = queryBuilder->slice();

  TRI_ASSERT(querySlice.isObject());
  
  VPackSlice plan = querySlice.get("plan");
  if (plan.isNone()) {
    LOG(ERR) << "Invalid VelocyPack: \"plan\" attribute missing.";
    generateError(GeneralResponse::ResponseCode::BAD, TRI_ERROR_INTERNAL,
                  "body must be an object with attribute \"plan\"");
    return;
  }

  auto options = std::make_shared<VPackBuilder>(
      VPackBuilder::clone(querySlice.get("options")));

  std::string const part = VelocyPackHelper::getStringValue(querySlice, "part", "");

<<<<<<< HEAD
  auto query = new Query(false, _vocbase, plan, options.steal(),
=======
  auto planBuilder = std::make_shared<VPackBuilder>(VPackBuilder::clone(plan));
  auto query = new Query(_applicationV8, false, _vocbase, planBuilder, options,
>>>>>>> e68a60f8
                         (part == "main" ? PART_MAIN : PART_DEPENDENT));
  QueryResult res = query->prepare(_queryRegistry);
  if (res.code != TRI_ERROR_NO_ERROR) {
    LOG(ERR) << "failed to instantiate the query: " << res.details;

    generateError(GeneralResponse::ResponseCode::BAD, TRI_ERROR_QUERY_BAD_JSON_PLAN,
                  res.details);
    delete query;
    return;
  }

  // Now the query is ready to go, store it in the registry and return:
  double ttl = 3600.0;
  bool found;
  std::string const& ttlstring = _request->header("ttl", found);

  if (found) {
    ttl = arangodb::basics::StringUtils::doubleDecimal(ttlstring);
  }

  // query id not set, now generate a new one
  _qId = TRI_NewTickServer();

  try {
    _queryRegistry->insert(_qId, query, ttl);
  } catch (...) {
    LOG(ERR) << "could not keep query in registry";

    generateError(GeneralResponse::ResponseCode::BAD, TRI_ERROR_INTERNAL,
                  "could not keep query in registry");
    delete query;
    return;
  }

  VPackBuilder answerBody;
  try {
    VPackObjectBuilder guard(&answerBody);
    answerBody.add("queryId", VPackValue(arangodb::basics::StringUtils::itoa(_qId)));
    answerBody.add("ttl", VPackValue(ttl));
  } catch (...) {
    LOG(ERR) << "could not keep query in registry";
    generateError(GeneralResponse::ResponseCode::BAD, TRI_ERROR_OUT_OF_MEMORY);
    return;
  }

  sendResponse(GeneralResponse::ResponseCode::ACCEPTED, answerBody.slice(),
               query->trx()->transactionContext().get());
}

/// @brief POST method for /_api/aql/parse (internal)
/// The body is a Json with attributes "query" for the query string,
/// "parameters" for the query parameters and "options" for the options.
/// This does the same as AQL_PARSE with exactly these parameters and
/// does not keep the query hanging around.
void RestAqlHandler::parseQuery() {
  std::shared_ptr<VPackBuilder> bodyBuilder = parseVelocyPackBody();
  if (bodyBuilder == nullptr) {
    LOG(ERR) << "invalid VelocyPack plan in query";
    return;
  }
  VPackSlice querySlice = bodyBuilder->slice();

  std::string const queryString =
      VelocyPackHelper::getStringValue(querySlice, "query", "");
  if (queryString.empty()) {
    LOG(ERR) << "body must be an object with attribute \"query\"";
    generateError(GeneralResponse::ResponseCode::BAD, TRI_ERROR_INTERNAL,
                  "body must be an object with attribute \"query\"");
    return;
  }

<<<<<<< HEAD
  auto query = new Query(false, _vocbase, queryString.c_str(),
                         queryString.size(), nullptr, nullptr, PART_MAIN);
=======
  auto query = new Query(_applicationV8, false, _vocbase, queryString.c_str(),
                         queryString.size(), std::shared_ptr<VPackBuilder>(), nullptr, PART_MAIN);
>>>>>>> e68a60f8
  QueryResult res = query->parse();
  if (res.code != TRI_ERROR_NO_ERROR) {
    LOG(ERR) << "failed to instantiate the Query: " << res.details;
    generateError(GeneralResponse::ResponseCode::BAD, res.code, res.details);
    delete query;
    return;
  }

  // Now prepare the answer:
  VPackBuilder answerBuilder;
  auto transactionContext = query->trx()->transactionContext();
  try {
    {
      VPackObjectBuilder guard(&answerBuilder);
      answerBuilder.add("parsed", VPackValue(true));
      answerBuilder.add(VPackValue("collections"));
      {
        VPackArrayBuilder arrGuard(&answerBuilder);
        for (auto const& c : res.collectionNames) {
          answerBuilder.add(VPackValue(c));
        }
      }

      answerBuilder.add(VPackValue("parameters"));
      {
        VPackArrayBuilder arrGuard(&answerBuilder);
        for (auto const& p : res.bindParameters) {
          answerBuilder.add(VPackValue(p));
        }
      }
      answerBuilder.add(VPackValue("ast"));
      answerBuilder.add(res.result->slice());
      res.result = nullptr;
    }
    sendResponse(GeneralResponse::ResponseCode::OK, answerBuilder.slice(),
                 transactionContext.get());
  } catch (...) {
    generateError(GeneralResponse::ResponseCode::BAD, TRI_ERROR_OUT_OF_MEMORY,
                  "out of memory");
  }
}

/// @brief POST method for /_api/aql/explain (internal)
/// The body is a Json with attributes "query" for the query string,
/// "parameters" for the query parameters and "options" for the options.
/// This does the same as AQL_EXPLAIN with exactly these parameters and
/// does not keep the query hanging around.
void RestAqlHandler::explainQuery() {
  std::shared_ptr<VPackBuilder> bodyBuilder = parseVelocyPackBody();
  if (bodyBuilder == nullptr) {
    return;
  }
  VPackSlice querySlice = bodyBuilder->slice();

  std::string queryString =
      VelocyPackHelper::getStringValue(querySlice, "query", "");
  if (queryString.empty()) {
    LOG(ERR) << "body must be an object with attribute \"query\"";
    generateError(GeneralResponse::ResponseCode::BAD, TRI_ERROR_INTERNAL,
                  "body must be an object with attribute \"query\"");
    return;
  }

  auto bindVars = std::make_shared<VPackBuilder>(VPackBuilder::clone(querySlice.get("parameters")));

<<<<<<< HEAD
  auto query = new Query(false, _vocbase, queryString.c_str(),
                         queryString.size(), parameters.steal(),
                         options.steal(), PART_MAIN);
=======
  auto options = std::make_shared<VPackBuilder>(VPackBuilder::clone(querySlice.get("options")));

  auto query = std::make_unique<Query>(_applicationV8, false, _vocbase, queryString.c_str(),
                         queryString.size(), bindVars, options, PART_MAIN);
>>>>>>> e68a60f8
  QueryResult res = query->explain();
  if (res.code != TRI_ERROR_NO_ERROR) {
    LOG(ERR) << "failed to instantiate the Query: " << res.details;
    generateError(GeneralResponse::ResponseCode::BAD, res.code, res.details);
    return;
  }

  // Now prepare the answer:
  VPackBuilder answerBuilder;
  try {
    {
      VPackObjectBuilder guard(&answerBuilder);
      if (res.result != nullptr) {
        if (query->allPlans()) {
          answerBuilder.add(VPackValue("plans"));
        } else {
          answerBuilder.add(VPackValue("plan"));
        }
        answerBuilder.add(res.result->slice());
        res.result = nullptr;
      }
    }
    sendResponse(GeneralResponse::ResponseCode::OK, answerBuilder.slice(),
                 query->trx()->transactionContext().get());
  } catch (...) {
    generateError(GeneralResponse::ResponseCode::BAD, TRI_ERROR_OUT_OF_MEMORY,
                  "out of memory");
  }
}

/// @brief POST method for /_api/aql/query (internal)
/// The body is a Json with attributes "query" for the query string,
/// "parameters" for the query parameters and "options" for the options.
/// This sets up the query as as AQL_EXECUTE would, but does not use
/// the cursor API yet. Rather, the query is stored in the query registry
/// for later use by PUT requests.
void RestAqlHandler::createQueryFromString() {
  std::shared_ptr<VPackBuilder> queryBuilder = parseVelocyPackBody();
  if (queryBuilder == nullptr) {
    return;
  }
  VPackSlice querySlice = queryBuilder->slice();

  std::string const queryString =
      VelocyPackHelper::getStringValue(querySlice, "query", "");
  if (queryString.empty()) {
    LOG(ERR) << "body must be an object with attribute \"query\"";
    generateError(GeneralResponse::ResponseCode::BAD, TRI_ERROR_INTERNAL,
                  "body must be an object with attribute \"query\"");
    return;
  }

  std::string const part =
      VelocyPackHelper::getStringValue(querySlice, "part", "");
  if (part.empty()) {
    LOG(ERR) << "body must be an object with attribute \"part\"";
    generateError(GeneralResponse::ResponseCode::BAD, TRI_ERROR_INTERNAL,
                  "body must be an object with attribute \"part\"");
    return;
  }

  auto bindVars = std::make_shared<VPackBuilder>(
      VPackBuilder::clone(querySlice.get("parameters")));
  auto options = std::make_shared<VPackBuilder>(
      VPackBuilder::clone(querySlice.get("options")));

  auto query =
<<<<<<< HEAD
      new Query(false, _vocbase, queryString.c_str(),
                queryString.size(), parameters.steal(), options.steal(),
=======
      new Query(_applicationV8, false, _vocbase, queryString.c_str(),
                queryString.size(), bindVars, options,
>>>>>>> e68a60f8
                (part == "main" ? PART_MAIN : PART_DEPENDENT));
  QueryResult res = query->prepare(_queryRegistry);
  if (res.code != TRI_ERROR_NO_ERROR) {
    LOG(ERR) << "failed to instantiate the Query: " << res.details;
    generateError(GeneralResponse::ResponseCode::BAD, TRI_ERROR_QUERY_BAD_JSON_PLAN,
                  res.details);
    delete query;
    return;
  }

  // Now the query is ready to go, store it in the registry and return:
  double ttl = 3600.0;
  bool found;
  std::string const& ttlstring = _request->header("ttl", found);

  if (found) {
    ttl = arangodb::basics::StringUtils::doubleDecimal(ttlstring);
  }

  _qId = TRI_NewTickServer();
  try {
    _queryRegistry->insert(_qId, query, ttl);
  } catch (...) {
    LOG(ERR) << "could not keep query in registry";
    generateError(GeneralResponse::ResponseCode::BAD, TRI_ERROR_INTERNAL,
                  "could not keep query in registry");
    delete query;
    return;
  }

  createResponse(GeneralResponse::ResponseCode::ACCEPTED);
  _response->setContentType("application/json; charset=utf-8");
  arangodb::basics::Json answerBody(arangodb::basics::Json::Object, 2);
  answerBody("queryId",
             arangodb::basics::Json(arangodb::basics::StringUtils::itoa(_qId)))(
      "ttl", arangodb::basics::Json(ttl));
  _response->body().appendText(answerBody.toString());
}

/// @brief PUT method for /_api/aql/<operation>/<queryId>, (internal)
/// this is using the part of the cursor API with side effects.
/// <operation>: can be "lock" or "getSome" or "skip" or "initializeCursor" or
/// "shutdown".
/// The body must be a Json with the following attributes:
/// For the "getSome" operation one has to give:
///   "atLeast":
///   "atMost": both must be positive integers, the cursor returns never
///             more than "atMost" items and tries to return at least
///             "atLeast". Note that it is possible to return fewer than
///             "atLeast", for example if there are only fewer items
///             left. However, the implementation may return fewer items
///             than "atLeast" for internal reasons, for example to avoid
///             excessive copying. The result is the JSON representation of an
///             AqlItemBlock.
///             If "atLeast" is not given it defaults to 1, if "atMost" is not
///             given it defaults to ExecutionBlock::DefaultBatchSize.
/// For the "skipSome" operation one has to give:
///   "atLeast":
///   "atMost": both must be positive integers, the cursor skips never
///             more than "atMost" items and tries to skip at least
///             "atLeast". Note that it is possible to skip fewer than
///             "atLeast", for example if there are only fewer items
///             left. However, the implementation may skip fewer items
///             than "atLeast" for internal reasons, for example to avoid
///             excessive copying. The result is a JSON object with a
///             single attribute "skipped" containing the number of
///             skipped items.
///             If "atLeast" is not given it defaults to 1, if "atMost" is not
///             given it defaults to ExecutionBlock::DefaultBatchSize.
/// For the "skip" operation one should give:
///   "number": must be a positive integer, the cursor skips as many items,
///             possibly exhausting the cursor.
///             The result is a JSON with the attributes "error" (boolean),
///             "errorMessage" (if applicable) and "exhausted" (boolean)
///             to indicate whether or not the cursor is exhausted.
///             If "number" is not given it defaults to 1.
/// For the "initializeCursor" operation, one has to bind the following
/// attributes:
///   "items": This is a serialized AqlItemBlock with usually only one row
///            and the correct number of columns.
///   "pos":   The number of the row in "items" to take, usually 0.
/// For the "shutdown" and "lock" operations no additional arguments are
/// required and an empty JSON object in the body is OK.
/// All operations allow to set the HTTP header "Shard-ID:". If this is
/// set, then the root block of the stored query must be a ScatterBlock
/// and the shard ID is given as an additional argument to the ScatterBlock's
/// special API.
void RestAqlHandler::useQuery(std::string const& operation,
                              std::string const& idString) {
  // the PUT verb
  Query* query = nullptr;
  if (findQuery(idString, query)) {
    return;
  }

  TRI_ASSERT(_qId > 0);
  TRI_ASSERT(query->engine() != nullptr);

  std::shared_ptr<VPackBuilder> queryBuilder = parseVelocyPackBody();
  if (queryBuilder == nullptr) {
    _queryRegistry->close(_vocbase, _qId);
    return;
  }

  try {
    handleUseQuery(operation, query, queryBuilder->slice());
    if (_qId != 0) {
      try {
        _queryRegistry->close(_vocbase, _qId);
      } catch (...) {
        // ignore errors on unregistering
        // an error might occur if "shutdown" is called
      }
    }
  } catch (arangodb::basics::Exception const& ex) {
    _queryRegistry->close(_vocbase, _qId);
    generateError(GeneralResponse::ResponseCode::SERVER_ERROR, ex.code(), ex.message());
  } catch (std::exception const& ex) {
    _queryRegistry->close(_vocbase, _qId);

    LOG(ERR) << "failed during use of Query: " << ex.what();

    generateError(GeneralResponse::ResponseCode::SERVER_ERROR, TRI_ERROR_HTTP_SERVER_ERROR,
                  ex.what());
  } catch (...) {
    _queryRegistry->close(_vocbase, _qId);
    LOG(ERR) << "failed during use of Query: Unknown exception occurred";

    generateError(GeneralResponse::ResponseCode::SERVER_ERROR, TRI_ERROR_HTTP_SERVER_ERROR,
                  "an unknown exception occurred");
  }
}

/// @brief GET method for /_api/aql/<operation>/<queryId>, (internal)
/// this is using
/// the part of the cursor API without side effects. The operation must
/// be one of "count", "remaining" and "hasMore". The result is a Json
/// with, depending on the operation, the following attributes:
///   for "count": the result has the attributes "error" (set to false)
///                and "count" set to the total number of documents.
///   for "remaining": the result has the attributes "error" (set to false)
///                and "remaining" set to the total number of documents.
///   for "hasMore": the result has the attributes "error" (set to false)
///                  and "hasMore" set to a boolean value.
/// Note that both "count" and "remaining" may return "unknown" if the
/// internal cursor API returned -1.
void RestAqlHandler::getInfoQuery(std::string const& operation,
                                  std::string const& idString) {
  // the GET verb

  bool found;
  std::string shardId;
  std::string const& shardIdCharP = _request->header("shard-id", found);

  if (found && !shardIdCharP.empty()) {
    shardId = shardIdCharP;
  }

  Query* query = nullptr;
  if (findQuery(idString, query)) {
    return;
  }

  TRI_ASSERT(_qId > 0);

  arangodb::basics::Json answerBody(arangodb::basics::Json::Object, 2);

  TRI_ASSERT(query->engine() != nullptr);

  try {
    int64_t number;
    if (operation == "count") {
      number = query->engine()->count();
      if (number == -1) {
        answerBody("count", arangodb::basics::Json("unknown"));
      } else {
        answerBody("count",
                   arangodb::basics::Json(static_cast<double>(number)));
      }
    } else if (operation == "remaining") {
      if (shardId.empty()) {
        number = query->engine()->remaining();
      } else {
        auto block = static_cast<BlockWithClients*>(query->engine()->root());
        if (block->getPlanNode()->getType() != ExecutionNode::SCATTER &&
            block->getPlanNode()->getType() != ExecutionNode::DISTRIBUTE) {
          THROW_ARANGO_EXCEPTION(TRI_ERROR_INTERNAL);
        }
        number = block->remainingForShard(shardId);
      }
      if (number == -1) {
        answerBody("remaining", arangodb::basics::Json("unknown"));
      } else {
        answerBody("remaining",
                   arangodb::basics::Json(static_cast<double>(number)));
      }
    } else if (operation == "hasMore") {
      bool hasMore;
      if (shardId.empty()) {
        hasMore = query->engine()->hasMore();
      } else {
        auto block = static_cast<BlockWithClients*>(query->engine()->root());
        if (block->getPlanNode()->getType() != ExecutionNode::SCATTER &&
            block->getPlanNode()->getType() != ExecutionNode::DISTRIBUTE) {
          THROW_ARANGO_EXCEPTION(TRI_ERROR_INTERNAL);
        }
        hasMore = block->hasMoreForShard(shardId);
      }

      answerBody("hasMore", arangodb::basics::Json(hasMore));
    } else {
      _queryRegistry->close(_vocbase, _qId);
      LOG(ERR) << "referenced query not found";
      generateError(GeneralResponse::ResponseCode::NOT_FOUND, TRI_ERROR_HTTP_NOT_FOUND);
      return;
    }
  } catch (arangodb::basics::Exception const& ex) {
    _queryRegistry->close(_vocbase, _qId);
    LOG(ERR) << "failed during use of query: " << ex.message();
    generateError(GeneralResponse::ResponseCode::SERVER_ERROR, ex.code(), ex.message());
  } catch (std::exception const& ex) {
    _queryRegistry->close(_vocbase, _qId);

    LOG(ERR) << "failed during use of query: " << ex.what();

    generateError(GeneralResponse::ResponseCode::SERVER_ERROR, TRI_ERROR_HTTP_SERVER_ERROR,
                  ex.what());
  } catch (...) {
    _queryRegistry->close(_vocbase, _qId);

    LOG(ERR) << "failed during use of query: Unknown exception occurred";

    generateError(GeneralResponse::ResponseCode::SERVER_ERROR, TRI_ERROR_HTTP_SERVER_ERROR,
                  "an unknown exception occurred");
  }

  _queryRegistry->close(_vocbase, _qId);

  createResponse(GeneralResponse::ResponseCode::OK);
  _response->setContentType("application/json; charset=utf-8");
  answerBody("error", arangodb::basics::Json(false));
  _response->body().appendText(answerBody.toString());
}

/// @brief executes the handler
arangodb::rest::HttpHandler::status_t RestAqlHandler::execute() {
  // std::cout << "GOT INCOMING REQUEST: " <<
  // arangodb::rest::HttpRequest::translateMethod(_request->requestType()) << ",
  // " << arangodb::ServerState::instance()->getId() << ": " <<
  // _request->fullUrl() << ": " << _request->body() << "\n\n";

  std::vector<std::string> const& suffix = _request->suffix();

  // extract the sub-request type
  GeneralRequest::RequestType type = _request->requestType();

  // execute one of the CRUD methods
  switch (type) {
    case GeneralRequest::RequestType::POST: {
      if (suffix.size() != 1) {
        generateError(GeneralResponse::ResponseCode::NOT_FOUND, TRI_ERROR_HTTP_NOT_FOUND);
      } else if (suffix[0] == "instantiate") {
        createQueryFromVelocyPack();
      } else if (suffix[0] == "parse") {
        parseQuery();
      } else if (suffix[0] == "explain") {
        explainQuery();
      } else if (suffix[0] == "query") {
        createQueryFromString();
      } else {
        LOG(ERR) << "Unknown API";
        generateError(GeneralResponse::ResponseCode::NOT_FOUND, TRI_ERROR_HTTP_NOT_FOUND);
      }
      break;
    }
    case GeneralRequest::RequestType::PUT: {
      if (suffix.size() != 2) {
        LOG(ERR) << "unknown PUT API";
        generateError(GeneralResponse::ResponseCode::NOT_FOUND, TRI_ERROR_HTTP_NOT_FOUND);
      } else {
        useQuery(suffix[0], suffix[1]);
      }
      break;
    }
    case GeneralRequest::RequestType::GET: {
      if (suffix.size() != 2) {
        LOG(ERR) << "Unknown GET API";
        generateError(GeneralResponse::ResponseCode::NOT_FOUND, TRI_ERROR_HTTP_NOT_FOUND);
      } else {
        getInfoQuery(suffix[0], suffix[1]);
      }
      break;
    }
    case GeneralRequest::RequestType::DELETE_REQ:
    case GeneralRequest::RequestType::HEAD:
    case GeneralRequest::RequestType::PATCH:
    case GeneralRequest::RequestType::OPTIONS:
    case GeneralRequest::RequestType::VSTREAM_CRED:
    case GeneralRequest::RequestType::VSTREAM_REGISTER:
    case GeneralRequest::RequestType::VSTREAM_STATUS:
    case GeneralRequest::RequestType::ILLEGAL: {
      generateError(GeneralResponse::ResponseCode::METHOD_NOT_ALLOWED, TRI_ERROR_NOT_IMPLEMENTED,
                    "illegal method for /_api/aql");
      break;
    }
  }

  // std::cout << "REQUEST HANDLING DONE: " <<
  // arangodb::ServerState::instance()->getId() << ": " <<
  // _request->fullUrl() << ": " << _response->responseCode() << ",
  // CONTENT-LENGTH: " << _response->contentLength() << "\n";

  return status_t(HANDLER_DONE);
}

/// @brief dig out the query from ID, handle errors
bool RestAqlHandler::findQuery(std::string const& idString, Query*& query) {
  _qId = arangodb::basics::StringUtils::uint64(idString);
  query = nullptr;

  // sleep for 10ms each time, wait for at most 30 seconds...
  static int64_t const SingleWaitPeriod = 10 * 1000;
  static int64_t const MaxIterations =
      static_cast<int64_t>(30.0 * 1000000.0 / (double)SingleWaitPeriod);

  int64_t iterations = 0;

  // probably need to cycle here until we can get hold of the query
  while (++iterations < MaxIterations) {
    try {
      query = _queryRegistry->open(_vocbase, _qId);
      // we got the query (or it was not found - at least no one else
      // can now have access to the same query)
      break;
    } catch (...) {
      // we can only get here if the query is currently used by someone
      // else. in this case we sleep for a while and re-try
      usleep(SingleWaitPeriod);
    }
  }

  if (query == nullptr) {
    _qId = 0;
    generateError(GeneralResponse::ResponseCode::NOT_FOUND, TRI_ERROR_QUERY_NOT_FOUND);
    return true;
  }

  TRI_ASSERT(_qId > 0);

  return false;
}

/// @brief handle for useQuery
void RestAqlHandler::handleUseQuery(std::string const& operation, Query* query,
                                    VPackSlice const querySlice) {
  bool found;
  std::string shardId;
  std::string const& shardIdCharP = _request->header("shard-id", found);

  if (found && !shardIdCharP.empty()) {
    shardId = shardIdCharP;
  }

  VPackBuilder answerBuilder;
  auto transactionContext = query->trx()->transactionContext();
  try {
    {
      VPackObjectBuilder guard(&answerBuilder);
      if (operation == "lock") {
        // Mark current thread as potentially blocking:
        auto currentThread = arangodb::rest::DispatcherThread::current();

        if (currentThread != nullptr) {
          currentThread->block();
        }
        int res = TRI_ERROR_INTERNAL;
        try {
          res = query->trx()->lockCollections();
        } catch (...) {
          LOG(ERR) << "lock lead to an exception";
          if (currentThread != nullptr) {
            currentThread->unblock();
          }
          generateError(GeneralResponse::ResponseCode::SERVER_ERROR, TRI_ERROR_HTTP_SERVER_ERROR,
                        "lock lead to an exception");
          return;
        }
        if (currentThread != nullptr) {
          currentThread->unblock();
        }
        answerBuilder.add("error", VPackValue(res != TRI_ERROR_NO_ERROR));
        answerBuilder.add("code", VPackValue(res));
      } else if (operation == "getSome") {
        auto atLeast =
            VelocyPackHelper::getNumericValue<size_t>(querySlice, "atLeast", 1);
        auto atMost = VelocyPackHelper::getNumericValue<size_t>(
            querySlice, "atMost", ExecutionBlock::DefaultBatchSize);
        std::unique_ptr<AqlItemBlock> items;
        if (shardId.empty()) {
          items.reset(query->engine()->getSome(atLeast, atMost));
        } else {
          auto block = static_cast<BlockWithClients*>(query->engine()->root());
          if (block->getPlanNode()->getType() != ExecutionNode::SCATTER &&
              block->getPlanNode()->getType() != ExecutionNode::DISTRIBUTE) {
            THROW_ARANGO_EXCEPTION(TRI_ERROR_INTERNAL);
          }
          items.reset(block->getSomeForShard(atLeast, atMost, shardId));
        }
        if (items.get() == nullptr) {
          answerBuilder.add("exhausted", VPackValue(true));
          answerBuilder.add("error", VPackValue(false));
          answerBuilder.add(VPackValue("stats"));
          query->getStats(answerBuilder);
        } else {
          try {
            items->toVelocyPack(query->trx(), answerBuilder);
            answerBuilder.add(VPackValue("stats"));
            query->getStats(answerBuilder);
          } catch (...) {
            LOG(ERR) << "cannot transform AqlItemBlock to VelocyPack";
            generateError(GeneralResponse::ResponseCode::SERVER_ERROR, TRI_ERROR_HTTP_SERVER_ERROR,
                          "cannot transform AqlItemBlock to VelocyPack");
            return;
          }
        }
      } else if (operation == "skipSome") {
        auto atLeast =
            VelocyPackHelper::getNumericValue<size_t>(querySlice, "atLeast", 1);
        auto atMost = VelocyPackHelper::getNumericValue<size_t>(
            querySlice, "atMost", ExecutionBlock::DefaultBatchSize);
        size_t skipped;
        try {
          if (shardId.empty()) {
            skipped = query->engine()->skipSome(atLeast, atMost);
          } else {
            auto block = static_cast<BlockWithClients*>(query->engine()->root());
            if (block->getPlanNode()->getType() != ExecutionNode::SCATTER &&
                block->getPlanNode()->getType() != ExecutionNode::DISTRIBUTE) {
              THROW_ARANGO_EXCEPTION(TRI_ERROR_INTERNAL);
            }
            skipped = block->skipSomeForShard(atLeast, atMost, shardId);
          }
        } catch (...) {
          LOG(ERR) << "skipSome lead to an exception";
          generateError(GeneralResponse::ResponseCode::SERVER_ERROR, TRI_ERROR_HTTP_SERVER_ERROR,
                        "skipSome lead to an exception");
          return;
        }
        answerBuilder.add("skipped", VPackValue(static_cast<double>(skipped)));
        answerBuilder.add("error", VPackValue(false));
        answerBuilder.add(VPackValue("stats"));
        query->getStats(answerBuilder);
      } else if (operation == "skip") {
        auto number =
            VelocyPackHelper::getNumericValue<size_t>(querySlice, "number", 1);
        try {
          bool exhausted;
          if (shardId.empty()) {
            exhausted = query->engine()->skip(number);
          } else {
            auto block = static_cast<BlockWithClients*>(query->engine()->root());
            if (block->getPlanNode()->getType() != ExecutionNode::SCATTER &&
                block->getPlanNode()->getType() != ExecutionNode::DISTRIBUTE) {
              THROW_ARANGO_EXCEPTION(TRI_ERROR_INTERNAL);
            }
            exhausted = block->skipForShard(number, shardId);
          }
          answerBuilder.add("exhausted", VPackValue(exhausted));
          answerBuilder.add("error", VPackValue(false));
          answerBuilder.add(VPackValue("stats"));
          query->getStats(answerBuilder);
        } catch (...) {
          LOG(ERR) << "skip lead to an exception";
          generateError(GeneralResponse::ResponseCode::SERVER_ERROR, TRI_ERROR_HTTP_SERVER_ERROR,
                        "skip lead to an exception");
          return;
        }
      } else if (operation == "initializeCursor") {
        auto pos =
            VelocyPackHelper::getNumericValue<size_t>(querySlice, "pos", 0);
        std::unique_ptr<AqlItemBlock> items;
        int res;
        try {
          if (VelocyPackHelper::getBooleanValue(querySlice, "exhausted", true)) {
            res = query->engine()->initializeCursor(nullptr, 0);
          } else {
            items.reset(new AqlItemBlock(querySlice.get("items")));
            res = query->engine()->initializeCursor(items.get(), pos);
          }
        } catch (...) {
          LOG(ERR) << "initializeCursor lead to an exception";
          generateError(GeneralResponse::ResponseCode::SERVER_ERROR, TRI_ERROR_HTTP_SERVER_ERROR,
                        "initializeCursor lead to an exception");
          return;
        }
        answerBuilder.add("error", VPackValue(res != TRI_ERROR_NO_ERROR));
        answerBuilder.add("code", VPackValue(static_cast<double>(res)));
        answerBuilder.add(VPackValue("stats"));
        query->getStats(answerBuilder);
      } else if (operation == "shutdown") {
        int res = TRI_ERROR_INTERNAL;
        int errorCode = VelocyPackHelper::getNumericValue<int>(
            querySlice, "code", TRI_ERROR_INTERNAL);
        try {
          res =
              query->engine()->shutdown(errorCode);  // pass errorCode to shutdown

          // return statistics
          answerBuilder.add(VPackValue("stats"));
          query->getStats(answerBuilder);

          // return warnings if present
          query->addWarningsToVelocyPackObject(answerBuilder);

          // delete the query from the registry
          _queryRegistry->destroy(_vocbase, _qId, errorCode);
          _qId = 0;
        } catch (...) {
          LOG(ERR) << "shutdown lead to an exception";
          generateError(GeneralResponse::ResponseCode::SERVER_ERROR, TRI_ERROR_HTTP_SERVER_ERROR,
                        "shutdown lead to an exception");
          return;
        }
        answerBuilder.add("error", VPackValue(res != TRI_ERROR_NO_ERROR));
        answerBuilder.add("code", VPackValue(res));
      } else {
        LOG(ERR) << "Unknown operation!";
        generateError(GeneralResponse::ResponseCode::NOT_FOUND, TRI_ERROR_HTTP_NOT_FOUND);
        return;
      }
    }
    sendResponse(GeneralResponse::ResponseCode::OK, answerBuilder.slice(),
                 transactionContext.get());
  } catch (arangodb::basics::Exception const& e) {
    generateError(GeneralResponse::ResponseCode::BAD, e.code());
    return;
  } catch (...) {
    LOG(ERR) << "OUT OF MEMORY when handling query.";
    generateError(GeneralResponse::ResponseCode::BAD, TRI_ERROR_OUT_OF_MEMORY);
    return;
  }
}

/// @brief extract the VelocyPack from the request
std::shared_ptr<VPackBuilder> RestAqlHandler::parseVelocyPackBody() {
  try {
    std::shared_ptr<VPackBuilder> body = _request->toVelocyPack(&VPackOptions::Defaults);
    if (body == nullptr) {
      LOG(ERR) << "cannot parse json object";
      generateError(GeneralResponse::ResponseCode::BAD, TRI_ERROR_HTTP_CORRUPTED_JSON,
                    "cannot parse json object");
    }
    VPackSlice tmp = body->slice();
    if (!tmp.isObject()) {
      // Validate the input has correct format.
      LOG(ERR) << "body of request must be a VelocyPack object";
      generateError(GeneralResponse::ResponseCode::BAD, TRI_ERROR_HTTP_BAD_PARAMETER,
                    "body of request must be a VelcoyPack object");
      return nullptr;
    }
    return body;
  } catch (...) {
    LOG(ERR) << "cannot parse json object";
    generateError(GeneralResponse::ResponseCode::BAD, TRI_ERROR_HTTP_CORRUPTED_JSON,
                  "cannot parse json object");
  }
  return nullptr;
}


/// @brief Send slice as result with the given response type.
void RestAqlHandler::sendResponse(GeneralResponse::ResponseCode code,
                                  VPackSlice const slice,
                                  arangodb::TransactionContext* transactionContext) {
  createResponse(code);
  _response->setContentType("application/json; charset=utf-8");
  arangodb::basics::VPackStringBufferAdapter buffer(
      _response->body().stringBuffer());
  VPackDumper dumper(&buffer, transactionContext->getVPackOptions());
  try {
    dumper.dump(slice);
  } catch (...) {
    generateError(GeneralResponse::ResponseCode::SERVER_ERROR, TRI_ERROR_INTERNAL,
                  "cannot generate output");
  }

}
<|MERGE_RESOLUTION|>--- conflicted
+++ resolved
@@ -89,12 +89,8 @@
 
   std::string const part = VelocyPackHelper::getStringValue(querySlice, "part", "");
 
-<<<<<<< HEAD
-  auto query = new Query(false, _vocbase, plan, options.steal(),
-=======
   auto planBuilder = std::make_shared<VPackBuilder>(VPackBuilder::clone(plan));
   auto query = new Query(_applicationV8, false, _vocbase, planBuilder, options,
->>>>>>> e68a60f8
                          (part == "main" ? PART_MAIN : PART_DEPENDENT));
   QueryResult res = query->prepare(_queryRegistry);
   if (res.code != TRI_ERROR_NO_ERROR) {
@@ -166,13 +162,8 @@
     return;
   }
 
-<<<<<<< HEAD
-  auto query = new Query(false, _vocbase, queryString.c_str(),
-                         queryString.size(), nullptr, nullptr, PART_MAIN);
-=======
   auto query = new Query(_applicationV8, false, _vocbase, queryString.c_str(),
                          queryString.size(), std::shared_ptr<VPackBuilder>(), nullptr, PART_MAIN);
->>>>>>> e68a60f8
   QueryResult res = query->parse();
   if (res.code != TRI_ERROR_NO_ERROR) {
     LOG(ERR) << "failed to instantiate the Query: " << res.details;
@@ -238,16 +229,10 @@
 
   auto bindVars = std::make_shared<VPackBuilder>(VPackBuilder::clone(querySlice.get("parameters")));
 
-<<<<<<< HEAD
-  auto query = new Query(false, _vocbase, queryString.c_str(),
-                         queryString.size(), parameters.steal(),
-                         options.steal(), PART_MAIN);
-=======
   auto options = std::make_shared<VPackBuilder>(VPackBuilder::clone(querySlice.get("options")));
 
   auto query = std::make_unique<Query>(_applicationV8, false, _vocbase, queryString.c_str(),
                          queryString.size(), bindVars, options, PART_MAIN);
->>>>>>> e68a60f8
   QueryResult res = query->explain();
   if (res.code != TRI_ERROR_NO_ERROR) {
     LOG(ERR) << "failed to instantiate the Query: " << res.details;
@@ -315,13 +300,8 @@
       VPackBuilder::clone(querySlice.get("options")));
 
   auto query =
-<<<<<<< HEAD
-      new Query(false, _vocbase, queryString.c_str(),
-                queryString.size(), parameters.steal(), options.steal(),
-=======
       new Query(_applicationV8, false, _vocbase, queryString.c_str(),
                 queryString.size(), bindVars, options,
->>>>>>> e68a60f8
                 (part == "main" ? PART_MAIN : PART_DEPENDENT));
   QueryResult res = query->prepare(_queryRegistry);
   if (res.code != TRI_ERROR_NO_ERROR) {
