--- conflicted
+++ resolved
@@ -36,40 +36,17 @@
 using namespace arangodb;
 using namespace arangodb::aql;
 
-<<<<<<< HEAD
 static RegInfo getRegisterInfo( ExecutionBlock* thisBlock){
-=======
-template <class Executor>
-ExecutionBlockImpl<Executor>::ExecutionBlockImpl(ExecutionEngine* engine,
-                                                 ExecutionNode const* node)
-    : ExecutionBlock(engine, node),
-      _infos(0, 0),
-      _blockFetcher(*this),
-      _rowFetcher(_blockFetcher),
-      _executor(_rowFetcher, _infos) {}
-
-template <class Executor>
-ExecutionBlockImpl<Executor>::~ExecutionBlockImpl() = default;
-
-
-struct RegInfo {
-  std::size_t numOutRegs;
-  std::unordered_set<RegisterId> _regsToKeep;
-  std::unordered_set<RegisterId> _regsToClear;
-};
-
-RegInfo getRegisterInfo( ExecutionBlock* thisBlock){
->>>>>>> 0e6ae9ae
 
   auto nrOut = thisBlock->getNrOutputRegisters();
-
   auto nrIn = thisBlock->getNrOutputRegisters();
   std::unordered_set<RegisterId> toKeep;
+  auto toClear = thisBlock->getPlanNode()->getRegsToClear();
+
   for (RegisterId i = 0; i < nrIn; i++) {
     toKeep.emplace(i);
   }
 
-  auto toClear = thisBlock->getPlanNode()->getRegsToClear();
   for(auto item : toClear){
     toKeep.erase(item);
   }
@@ -80,15 +57,17 @@
          };
 }
 
-template<class Executor>
-ExecutionBlockImpl<Executor>::ExecutionBlockImpl(ExecutionEngine* engine, ExecutionNode const* node) :
-  ExecutionBlock(engine, node), SingleRowFetcher(), _infos(0, 0), _executor(*this, _infos)
-{
-}
+template <class Executor>
+ExecutionBlockImpl<Executor>::ExecutionBlockImpl(ExecutionEngine* engine,
+                                                 ExecutionNode const* node)
+    : ExecutionBlock(engine, node),
+      _infos(0, 0),
+      _blockFetcher(*this),
+      _rowFetcher(_blockFetcher),
+      _executor(_rowFetcher, _infos) {}
 
 template<class Executor>
 ExecutionBlockImpl<Executor>::~ExecutionBlockImpl() = default;
-
 
 template<class Executor>
 std::pair<ExecutionState, std::unique_ptr<AqlItemBlock>> ExecutionBlockImpl<Executor>::getSome(size_t atMost) {
