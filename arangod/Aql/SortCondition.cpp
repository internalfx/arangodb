--- conflicted
+++ resolved
@@ -196,13 +196,8 @@
     // no match
     bool isConstant = false;
 
-<<<<<<< HEAD
-    if (IsContained(indexAttributes, field.attributes) &&
-        IsContained(_constAttributes, field.attributes)) {
-=======
-    if (isContained(indexAttributes, field.second) &&
-        isContained(_constAttributes, field.second)) {
->>>>>>> 4f5d5ff5
+    if (isContained(indexAttributes, field.attributes) &&
+        isContained(_constAttributes, field.attributes)) {
       // no field match, but a constant attribute
       isConstant = true;
       ++fieldsPosition;
