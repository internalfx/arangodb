////////////////////////////////////////////////////////////////////////////////
/// @brief bitarray implementation
///
/// @file
///
/// DISCLAIMER
///
/// Copyright 2004-2012 triagens GmbH, Cologne, Germany
///
/// Licensed under the Apache License, Version 2.0 (the "License");
/// you may not use this file except in compliance with the License.
/// You may obtain a copy of the License at
///
///     http://www.apache.org/licenses/LICENSE-2.0
///
/// Unless required by applicable law or agreed to in writing, software
/// distributed under the License is distributed on an "AS IS" BASIS,
/// WITHOUT WARRANTIES OR CONDITIONS OF ANY KIND, either express or implied.
/// See the License for the specific language governing permissions and
/// limitations under the License.
///
/// Copyright holder is triAGENS GmbH, Cologne, Germany
///
/// @author Dr. O
/// @author Copyright 2006-2012, triAGENS GmbH, Cologne, Germany
////////////////////////////////////////////////////////////////////////////////

#include "BasicsC/common.h"
#include <BasicsC/logging.h>
#include <BasicsC/random.h>

#include "bitarray.h"

#if BITARRAY_MASTER_TABLE_BLOCKSIZE==8  
typedef uint8_t bit_column_int_t;  
#elif BITARRAY_MASTER_TABLE_BLOCKSIZE==16  
typedef uint16_t bit_column_int_t;  
#elif BITARRAY_MASTER_TABLE_BLOCKSIZE==32  
typedef  uint32_t bit_column_int_t;  
#elif BITARRAY_MASTER_TABLE_BLOCKSIZE==64  
typedef  uint64_t bit_column_int_t;  
#else
#error unknown bitarray master table blocksize (BITARRAY_MASTER_TABLE_BLOCKSIZE)
#endif   

#include "masterblocktable.h"


// -----------------------------------------------------------------------------
// --SECTION--                                                          BITARRAY
// -----------------------------------------------------------------------------


////////////////////////////////////////////////////////////////////////////////
// A bit column is the actual bit array as a list of integers of the size
// table blocksize
////////////////////////////////////////////////////////////////////////////////



typedef struct BitColumn_s {
  bit_column_int_t* _column;  
} BitColumn_t;


// -----------------------------------------------------------------------------
// --SECTION--                                       STATIC FORWARD DECLARATIONS
// -----------------------------------------------------------------------------

<<<<<<< HEAD
static int  extendColumns         (TRI_bitarray_t*, size_t); 
static void printBitarray         (TRI_bitarray_t*); 
static void setBitarrayMask       (TRI_bitarray_t*, TRI_bitarray_mask_t*, TRI_master_table_position_t*); 
static void debugPrintMaskFooter  (const char*); 
static void debugPrintMaskHeader  (const char*);
static void debugPrintMask        (TRI_bitarray_t*, uint64_t);
=======
static int  extendColumns   (TRI_bitarray_t*, size_t); 
// static void printBitarray   (TRI_bitarray_t*); 
static void setBitarrayMask (TRI_bitarray_t*, TRI_bitarray_mask_t*, TRI_master_table_position_t*); 
// static void debugPrintMask  (TRI_bitarray_t*, uint64_t);
>>>>>>> 9a3ff0cb

////////////////////////////////////////////////////////////////////////////////
/// @addtogroup bitarray
/// @{
////////////////////////////////////////////////////////////////////////////////



////////////////////////////////////////////////////////////////////////////////
/// @brief creates a sequence of bit arrays and their associated master table
////////////////////////////////////////////////////////////////////////////////

int TRI_InitBitarray(TRI_bitarray_t** bitArray, 
                     TRI_memory_zone_t* memoryZone,
                     size_t numArrays,
                     void* masterTable) {
  MasterTable_t* mt;
  int result;
  int j;
  bool ok;
  
    
  // ...........................................................................
  // The memory for the bitArray is allocated here. We expect a NULL pointer to
  // be passed here.
  // ...........................................................................
  
  if (*bitArray != NULL) {
    return TRI_ERROR_INTERNAL;
  }  
  
  
  // ...........................................................................
  // Allocate the necessary memory to store the bitArray structure.
  // ...........................................................................
  
  *bitArray = TRI_Allocate(memoryZone, sizeof(TRI_bitarray_t), false);
  
  if (*bitArray == NULL) {
    return TRI_ERROR_OUT_OF_MEMORY;
  }

  
  // ...........................................................................
  // For now each set of bit arrays will create and use its own MasteTable.
  // ...........................................................................
  
  if (masterTable != NULL) {
    assert(false);
    mt = (MasterTable_t*)(masterTable);
  }  
  
  // ...........................................................................
  // Create the new master table here
  // ...........................................................................
  
  else {
    mt = NULL;
    result = createMasterTable(&mt, memoryZone, false); 
    if (result != TRI_ERROR_NO_ERROR) {
      TRI_Free(memoryZone, *bitArray);
      *bitArray = NULL;
      return result;
    }  
  }


  // ...........................................................................
  // Check that we have a valid master table
  // ...........................................................................
  
  if (mt == NULL) {
    if (*bitArray != NULL) {
      TRI_Free(memoryZone, *bitArray);
    }
    *bitArray = NULL;
    return TRI_ERROR_INTERNAL;    
  }
  
  (*bitArray)->_masterTable = mt;
  

  // ...........................................................................
  // Store the number of columns in this set of bit arrays.
  // ...........................................................................
  
  (*bitArray)->_numColumns   = numArrays;


  
  // ...........................................................................
  // Attempt to allocate memory to create the column structures
  // ...........................................................................
  
  (*bitArray)->_memoryZone   = memoryZone;
  (*bitArray)->_columns      = TRI_Allocate(memoryZone, sizeof(BitColumn_t) * numArrays, true);    

  if ((*bitArray)->_columns == NULL) {
    TRI_Free(memoryZone,*bitArray);
    *bitArray = NULL;
    return TRI_ERROR_OUT_OF_MEMORY;
  }
  
    
  
  // ...........................................................................
  // Create the bitarrays (the columns which will contain the bits)
  // For each column we allocated the initialise size.
  // ...........................................................................

  ok = true;
  for (j = 0; j < (*bitArray)->_numColumns; ++j) {
    BitColumn_t* column;
    
    column = (BitColumn_t*)((*bitArray)->_columns + (sizeof(BitColumn_t) * j));
    column->_column = TRI_Allocate(memoryZone, sizeof(bit_column_int_t) * BITARRAY_INITIAL_NUMBER_OF_COLUMN_BLOCKS_SIZE, true);    
    if (column->_column == NULL) {
      ok = false;
      break;
    }  
  }
  
  
  if (! ok) { 
  
    // ...........................................................................
    // Oops -- memory failure. Return all allocated memory and make a quick escape.
    // ...........................................................................
    
    for (j = 0; j < (*bitArray)->_numColumns; ++j) {
      BitColumn_t* column;
      column = (BitColumn_t*)((*bitArray)->_columns + (sizeof(BitColumn_t) * j));
      if (column->_column != NULL) {
        TRI_Free(memoryZone,column->_column);
      }  
    }
    TRI_Free(memoryZone, (*bitArray)->_columns);
    TRI_Free(memoryZone, *bitArray);
    *bitArray = NULL;
    return TRI_ERROR_OUT_OF_MEMORY;
  }


  (*bitArray)->_numBlocksInColumn = BITARRAY_INITIAL_NUMBER_OF_COLUMN_BLOCKS_SIZE;  
  //(*bitArray)->_usedBitLength     = 0;
  (*bitArray)->_lastBlockUsed = 0;
    
  // ...........................................................................
  // Everything ok
  // ...........................................................................
  
  return TRI_ERROR_NO_ERROR;
}


////////////////////////////////////////////////////////////////////////////////
/// @brief Destroy all memory allocated within the bitarray structure 
////////////////////////////////////////////////////////////////////////////////

int TRI_DestroyBitarray(TRI_bitarray_t* ba) {
  MasterTable_t* mt = (MasterTable_t*)(ba->_masterTable);
  int j;  
  
  // ..........................................................................
  // if the master table is NOT shared, then delete it as well
  // ..........................................................................
  
  if (!mt->_shared) {
    freeMasterTable(mt);    
  }
  
  // ..........................................................................
  // destroy the array of columns
  // ..........................................................................
  
  for (j = 0; j < ba->_numColumns; ++j) {
    BitColumn_t* column;
    column = (BitColumn_t*)(ba->_columns + (sizeof(BitColumn_t) * j));
    if (column->_column != NULL) {
      TRI_Free(ba->_memoryZone,column->_column);
    }  
  }
  TRI_Free(ba->_memoryZone, ba->_columns);
  
  return TRI_ERROR_NO_ERROR;
} 

int TRI_FreeBitarray(TRI_bitarray_t* ba) {
  int result;
  
  result = TRI_DestroyBitarray(ba);
  TRI_Free(ba->_memoryZone,ba);
  return result;
}

////////////////////////////////////////////////////////////////////////////////
/// @brief Inserts a bit mask into the bit array columns
////////////////////////////////////////////////////////////////////////////////

int TRI_InsertBitMaskElementBitarray(TRI_bitarray_t* ba, TRI_bitarray_mask_t* mask, void* element) {
  MasterTable_t* mt = (MasterTable_t*)(ba->_masterTable);
  TRI_master_table_position_t position;
  int result;
  
  if (ba == NULL || mask == NULL || element == NULL || mt == NULL) {
    assert(NULL);
    return TRI_ERROR_INTERNAL;
  }
  
  // ..........................................................................  
  // Ensure that the element we are going to insert into the MasterBlockTable
  // and the bitarrays is not already there.
  // ..........................................................................  
  
  if (TRI_FindByKeyAssociativeArray(&(mt->_tablePosition),element) != NULL) {
    assert(false);
    return TRI_ERROR_INTERNAL; // Todo: return correct error
  }  

  // ..........................................................................  
  // The insertion into the MasterBlockTable occurs first and has priority 
  // ..........................................................................  
  
  position._blockNum   = 0;
  position._bitNum     = 0;
  position._vectorNum  = 0;
  position._docPointer = element; // assign the document pointer 
  result = insertMasterTable(mt, &position); 

  if (result != TRI_ERROR_NO_ERROR) {
    return result;
  }

  
  // ...........................................................................
  // locate the position in the bitarrays, extend the bit arrays if necessary
  // ...........................................................................
  
  if (position._blockNum >= ba->_numBlocksInColumn) {
    result = extendColumns(ba, position._blockNum + 1);  
    if (result != TRI_ERROR_NO_ERROR) {
      return result;
    }      
  }

  
  // ...........................................................................
  // Use the mask to set the bits in each column to 0 or 1
  // ...........................................................................
  
  setBitarrayMask(ba, mask, &position); 
  //debugPrintMask(ba,mask->_mask);

  // ...........................................................................
  // update the last block which is in use -- a small amount of help so that
  // we do not keep scanning indefinitely down the columns
  // ...........................................................................

  if (ba->_lastBlockUsed < position._blockNum) {
    ba->_lastBlockUsed = position._blockNum;
  }  
  
  //printBitarray(ba);
  
  return TRI_ERROR_NO_ERROR;
}  



////////////////////////////////////////////////////////////////////////////////
/// @brief Given a bit mask returns a list of document pointers
////////////////////////////////////////////////////////////////////////////////

int TRI_LookupBitMaskBitarray(TRI_bitarray_t* ba, TRI_bitarray_mask_t* mask, void* resultStorage ) {
  // int result;
  uint8_t numBits;
  int i_blockNum,j_bitNum,k_colNum;
  TRI_master_table_position_t position;
  uint64_t compareMask = mask->_mask | mask->_ignoreMask;
  
  // ...........................................................................
  // TODO: we need to add an 'undefined' special column. If this column is NOT 
  // set, then we do not bother checking the rest of columns.
  // ...........................................................................
   
  numBits = BITARRAY_MASTER_TABLE_BLOCKSIZE;


  // ...........................................................................
  // scan down the blocks 
  // ...........................................................................
  
  for (i_blockNum = 0; i_blockNum < (ba->_lastBlockUsed + 1); ++i_blockNum) {  

    // .........................................................................
    // within each block scan down the bit integer
    // .........................................................................
    
    for (j_bitNum = 0; j_bitNum < numBits; ++j_bitNum) {
      uint64_t bitValues = 0;
      
      // .......................................................................
      // Within each bit in the integer scan across the columns, this will
      // generate a 64 bit integer. Use this integer to compare to the bit
      // mask (eventually masks) sent here. 
      // .......................................................................
              
      for (k_colNum = 0; k_colNum < ba->_numColumns; ++k_colNum) {
      
        BitColumn_t*     column;
        bit_column_int_t bitInteger;
        uint64_t         tempInteger;
        // .......................................................................
        // Extract the particular column
        // .......................................................................
    
        column = (BitColumn_t*)(ba->_columns + (sizeof(BitColumn_t) * k_colNum));
      
      
        // .......................................................................
        // Obtain the integer representation of this block
        // .......................................................................
        
        bitInteger  = *(column->_column + i_blockNum);      
        
        tempInteger = (uint64_t)((bitInteger >> j_bitNum) & (1)) << k_colNum;

        bitValues  = bitValues | tempInteger;
        
      }

      // ..........................................................................
      // TODO: eventually we might have more than one bitmask to process
      // when we have AND/OR operators.
      // ..........................................................................

      bitValues = bitValues | mask->_ignoreMask;
      
      if (mask->_mask == 0 && bitValues != 0) {
        continue;
      }
      
      if (mask->_mask != 0 && bitValues == 0) {
        continue;  
      }
      
      if (bitValues == compareMask) { // add to the list of things
        //debugPrintMaskHeader("bitValues/mask");
        //debugPrintMask(ba,bitValues);
        //debugPrintMask(ba,mask->_mask);
        //debugPrintMaskFooter("");
        position._blockNum = i_blockNum;
        position._bitNum   = j_bitNum;
        /* result = */ storeElementMasterTable(ba->_masterTable, resultStorage, &position);
      }
      
    }
  }

  //printBitarray(ba);
  
  return TRI_ERROR_NO_ERROR;
}
  
////////////////////////////////////////////////////////////////////////////////
/// @brief Remove an entry from a sequence of bitarray columns
////////////////////////////////////////////////////////////////////////////////

int TRI_RemoveElementBitarray(TRI_bitarray_t* ba, void* element) {
  TRI_master_table_position_t* position;
  TRI_bitarray_mask_t mask;
  MasterTable_t* mt;
  MasterTableBlock_t* block;
  int result;
  bool ok;
  
  // ..........................................................................
  // Attempt to locate the position of the element within the Master Block table
  // ..........................................................................
 
  mt = (MasterTable_t*)(ba->_masterTable);
  position = (TRI_master_table_position_t*)(TRI_FindByKeyAssociativeArray(&(mt->_tablePosition),element));
 
  if (position == NULL) {
    return TRI_WARNING_ARANGO_INDEX_BITARRAY_REMOVE_ITEM_MISSING; 
  }  

  
  // ..........................................................................
  // Observe that we are NOT removing any entries from the actual bit arrays.
  // All we are 'removing' are entries in the master block table. 
  // ..........................................................................
  
  result = removeElementMasterTable(mt, position);  
  
  
  // ...........................................................................
  // It may happen that the block is completely free, moreover it may happen
  // that we are fortunate and it is the last used block.
  // ...........................................................................
  block = &(mt->_blocks[position->_blockNum]);
  
  if (block->_free ==  ~((bit_column_int_t)(0))) {
    if (ba->_lastBlockUsed == position->_blockNum) {
      --ba->_lastBlockUsed;
    }
  }

  if (result != TRI_ERROR_NO_ERROR) {
    return result;
  }
  
  mask._mask = 0;
  mask._ignoreMask = 0;
  setBitarrayMask(ba, &mask, position); 

  
  // ..........................................................................
  // Remove the entry from associative array
  // ..........................................................................
  
  ok = TRI_RemoveKeyAssociativeArray(&(mt->_tablePosition), element, NULL);
  if (!ok) {
    return TRI_ERROR_INTERNAL;
  }
  
  
  //printBitarray(ba); 
  
  return TRI_ERROR_NO_ERROR;
}



////////////////////////////////////////////////////////////////////////////////
/// @brief For a data element replaces one bit mask with another
////////////////////////////////////////////////////////////////////////////////

int TRI_ReplaceBitMaskElementBitarray (TRI_bitarray_t* ba , 
                                       TRI_bitarray_mask_t* oldMask, 
                                       TRI_bitarray_mask_t* newMask, 
                                       void* element) {
  assert(0);
  return TRI_ERROR_NO_ERROR;
}                                       


////////////////////////////////////////////////////////////////////////////////
/// @}
////////////////////////////////////////////////////////////////////////////////


////////////////////////////////////////////////////////////////////////////////
/// @addtogroup bitarray
/// @{
////////////////////////////////////////////////////////////////////////////////

////////////////////////////////////////////////////////////////////////////////
// IMPLEMENTATION OF STATIC FORWARD DECLARED FUNCTIONS
////////////////////////////////////////////////////////////////////////////////


////////////////////////////////////////////////////////////////////////////////
/// @brief extends the columns which comprise the bitarray
////////////////////////////////////////////////////////////////////////////////

int extendColumns(TRI_bitarray_t* ba, size_t newBlocks) {
  bool ok = true;
  int j;
  char* newColumns;
 

  // ............................................................................
  // allocate memory for the new columns
  // ............................................................................
  
  newColumns = TRI_Allocate(ba->_memoryZone, sizeof(BitColumn_t) * ba->_numColumns, true);    
  if (newColumns == NULL) {
    return TRI_ERROR_OUT_OF_MEMORY;
  }

  // ............................................................................
  // allocate space for each column
  // ............................................................................
  
  for (j = 0; j < ba->_numColumns; ++j) {
    BitColumn_t* newColumn;
    newColumn = (BitColumn_t*)(newColumns + (sizeof(BitColumn_t) * j));
    newColumn->_column = TRI_Allocate(ba->_memoryZone, sizeof(bit_column_int_t) * newBlocks, true);    
    if (newColumn->_column == NULL) {
      ok = false;
      break;
    }  
  }


  // ............................................................................
  // if memory allocation failed, undo allocation and return
  // ............................................................................
  
  if (!ok) { // memory allocation failure
    for (j = 0; j < ba->_numColumns; ++j) {
      BitColumn_t* newColumn;
      newColumn = (BitColumn_t*)(newColumns + (sizeof(BitColumn_t) * j));
      if (newColumn->_column != NULL) {
        TRI_Free(ba->_memoryZone,newColumn->_column);
      }  
    }
    TRI_Free(ba->_memoryZone, newColumns);
    return TRI_ERROR_OUT_OF_MEMORY;
  }
  
  
  // ............................................................................
  // copy the old columns into the new and free that column
  // ............................................................................
  
  for (j = 0; j < ba->_numColumns; ++j) {
    BitColumn_t* oldColumn;
    BitColumn_t* newColumn;
    
    oldColumn = (BitColumn_t*)(ba->_columns + (sizeof(BitColumn_t) * j));
    newColumn = (BitColumn_t*)(newColumns + (sizeof(BitColumn_t) * j));
    if (oldColumn->_column == NULL) {
      assert(false);
      continue;
    } 
    memcpy(newColumn->_column, oldColumn->_column, sizeof(bit_column_int_t) * ba->_numBlocksInColumn);        
    TRI_Free(ba->_memoryZone,oldColumn->_column);
  }
  
  
  TRI_Free(ba->_memoryZone, ba->_columns);

  
  ba->_columns = newColumns;
  ba->_numBlocksInColumn = newBlocks;

  return TRI_ERROR_NO_ERROR;
}


////////////////////////////////////////////////////////////////////////////////
/// @brief debugging purposes only -- prints a visual representation of the bitarrays
////////////////////////////////////////////////////////////////////////////////

/*
void printBitarray(TRI_bitarray_t* ba) {
  int j;
  uint64_t bb;
  bit_column_int_t oo;  
  
  
  // ...........................................................................
  // Determine the number of blocks -- remember to add one more if there is 
  // an started and unfinished block.
  // ...........................................................................

  printf("\n");
  printf("THERE ARE %lu COLUMNS\n",ba->_numColumns);
  printf("THE NUMBER OF ALLOCATED BLOCKS IN EACH COLUMN IS %lu\n",ba->_numBlocksInColumn);
  printf("THE NUMBER OF THE LAST BLOCK USED IS %lu\n",ba->_lastBlockUsed);
  printf("\n");
  
    
  printf("-------------------------------------------------------------------------------------------------\n");
  for (bb = 0; bb <= ba->_lastBlockUsed ; ++bb) {
    if (bb != ba->_lastBlockUsed) {
      //continue;
    }  
    printf("==\n");
    for (oo = 0; oo < BITARRAY_MASTER_TABLE_BLOCKSIZE; ++oo) {
      printf("ROW %lu: ", ((bb * BITARRAY_MASTER_TABLE_BLOCKSIZE) + oo) );
      for (j = 0; j < ba->_numColumns; ++j) {
        BitColumn_t* column;
        bit_column_int_t* bitInteger;
        
        column = (BitColumn_t*)(ba->_columns + (sizeof(BitColumn_t) * j));      
        bitInteger = column->_column + bb;
        
        if ( (*bitInteger & ((bit_column_int_t)(1) << oo)) == 0) {
          printf(" 0 ");  
        }
        else {
          printf(" 1 ");  
        }  
      }
      printf("\n");      
    }  
  }
} 
*/ 

////////////////////////////////////////////////////////////////////////////////
/// @brief inserts a bitmask into a bit array
////////////////////////////////////////////////////////////////////////////////
  
static void setBitarrayMask(TRI_bitarray_t* ba, TRI_bitarray_mask_t* mask, TRI_master_table_position_t* position) {
  size_t j;  
  // ...........................................................................
  // Use the mask to set the bits in each column to 0 or 1
  // ...........................................................................
  
  for (j = 0; j < ba->_numColumns; ++j) {
    BitColumn_t*      column;
    bit_column_int_t* bitInteger;
  
    // .........................................................................
    // Extract the particular column
    // .........................................................................
    
    column = (BitColumn_t*)(ba->_columns + (sizeof(BitColumn_t) * j));
    
    
    // .........................................................................
    // Extract the integer which represents a block 
    // .........................................................................
    
    bitInteger = column->_column + position->_blockNum;

    
    // .........................................................................
    // Determine if the jth bit in the bit mask is 0 or 1
    // .........................................................................
    
    if ( (((uint64_t)(1) << j) & mask->_mask) == 0 ) {
    
      // .......................................................................
      // For the jth column we have determined that a '0' is to be stored here.
      // .......................................................................
      
      *bitInteger = (*bitInteger) & (~((bit_column_int_t)(1) << position->_bitNum));
    }
    
    else {
    
      // .......................................................................
      // For the jth column we have determined that a '0' is to be stored here.
      // .......................................................................
      
      *bitInteger = (*bitInteger) | ((bit_column_int_t)(1) << position->_bitNum);
    }
    
  }
}
  
  
void debugPrintMaskFooter(const char* footer) {
  printf("%s\n\n",footer);
}

void debugPrintMaskHeader(const char* header) {
  printf("------------------- %s --------------------------\n",header);
}
  
/*
void debugPrintMask(TRI_bitarray_t* ba, uint64_t mask) {
  int j;
    
  for (j = 0; j < ba->_numColumns; ++j) {
    if ((mask & ((uint64_t)(1) << j)) == 0) {
      printf("0");
    }
    else {
      printf("1");
    }
  }
  printf("\n");
}
*/

////////////////////////////////////////////////////////////////////////////////
/// @}
////////////////////////////////////////////////////////////////////////////////


// Local Variables:
// mode: outline-minor
// outline-regexp: "^\\(/// @brief\\|/// {@inheritDoc}\\|/// @addtogroup\\|// --SECTION--\\|/// @\\}\\)"
// End:<|MERGE_RESOLUTION|>--- conflicted
+++ resolved
@@ -67,19 +67,13 @@
 // --SECTION--                                       STATIC FORWARD DECLARATIONS
 // -----------------------------------------------------------------------------
 
-<<<<<<< HEAD
 static int  extendColumns         (TRI_bitarray_t*, size_t); 
-static void printBitarray         (TRI_bitarray_t*); 
+//static void printBitarray         (TRI_bitarray_t*); 
 static void setBitarrayMask       (TRI_bitarray_t*, TRI_bitarray_mask_t*, TRI_master_table_position_t*); 
-static void debugPrintMaskFooter  (const char*); 
-static void debugPrintMaskHeader  (const char*);
-static void debugPrintMask        (TRI_bitarray_t*, uint64_t);
-=======
-static int  extendColumns   (TRI_bitarray_t*, size_t); 
-// static void printBitarray   (TRI_bitarray_t*); 
-static void setBitarrayMask (TRI_bitarray_t*, TRI_bitarray_mask_t*, TRI_master_table_position_t*); 
-// static void debugPrintMask  (TRI_bitarray_t*, uint64_t);
->>>>>>> 9a3ff0cb
+//static void debugPrintMaskFooter  (const char*); 
+//static void debugPrintMaskHeader  (const char*);
+//static void debugPrintMask        (TRI_bitarray_t*, uint64_t);
+
 
 ////////////////////////////////////////////////////////////////////////////////
 /// @addtogroup bitarray
@@ -726,7 +720,7 @@
   }
 }
   
-  
+/*  
 void debugPrintMaskFooter(const char* footer) {
   printf("%s\n\n",footer);
 }
@@ -735,7 +729,7 @@
   printf("------------------- %s --------------------------\n",header);
 }
   
-/*
+
 void debugPrintMask(TRI_bitarray_t* ba, uint64_t mask) {
   int j;
     
