////////////////////////////////////////////////////////////////////////////////
/// DISCLAIMER
///
/// Copyright 2014-2016 ArangoDB GmbH, Cologne, Germany
/// Copyright 2004-2014 triAGENS GmbH, Cologne, Germany
///
/// Licensed under the Apache License, Version 2.0 (the "License");
/// you may not use this file except in compliance with the License.
/// You may obtain a copy of the License at
///
///     http://www.apache.org/licenses/LICENSE-2.0
///
/// Unless required by applicable law or agreed to in writing, software
/// distributed under the License is distributed on an "AS IS" BASIS,
/// WITHOUT WARRANTIES OR CONDITIONS OF ANY KIND, either express or implied.
/// See the License for the specific language governing permissions and
/// limitations under the License.
///
/// Copyright holder is ArangoDB GmbH, Cologne, Germany
///
/// @author Jan Steemann
////////////////////////////////////////////////////////////////////////////////

#include "RestReplicationHandler.h"
#include "Basics/JsonHelper.h"
#include "Basics/ReadLocker.h"
#include "Basics/VelocyPackHelper.h"
#include "Basics/conversions.h"
#include "Basics/files.h"
#include "Cluster/ClusterComm.h"
#include "Cluster/ClusterMethods.h"
#include "HttpServer/HttpServer.h"
#include "Indexes/EdgeIndex.h"
#include "Indexes/Index.h"
#include "Indexes/PrimaryIndex.h"
#include "Logger/Logger.h"
#include "Replication/InitialSyncer.h"
#include "Rest/HttpRequest.h"
#include "Rest/Version.h"
#include "Utils/CollectionGuard.h"
#include "Utils/CollectionKeys.h"
#include "Utils/CollectionKeysRepository.h"
#include "Utils/CollectionNameResolver.h"
#include "Utils/StandaloneTransactionContext.h"
#include "Utils/TransactionContext.h"
#include "VocBase/compactor.h"
#include "VocBase/replication-applier.h"
#include "VocBase/replication-dump.h"
#include "VocBase/server.h"
#include "Wal/LogfileManager.h"

#include <velocypack/Builder.h>
#include <velocypack/Collection.h>
#include <velocypack/Iterator.h>
#include <velocypack/Parser.h>
#include <velocypack/Slice.h>
#include <velocypack/velocypack-aliases.h>

using namespace arangodb;
using namespace arangodb::basics;
using namespace arangodb::rest;

uint64_t const RestReplicationHandler::defaultChunkSize = 128 * 1024;
uint64_t const RestReplicationHandler::maxChunkSize = 128 * 1024 * 1024;

RestReplicationHandler::RestReplicationHandler(HttpRequest* request)
    : RestVocbaseBaseHandler(request) {}

RestReplicationHandler::~RestReplicationHandler() {}

HttpHandler::status_t RestReplicationHandler::execute() {
  // extract the request type
  auto const type = _request->requestType();
  auto const& suffix = _request->suffix();

  size_t const len = suffix.size();

  if (len >= 1) {
    std::string const& command = suffix[0];

    if (command == "logger-state") {
      if (type != GeneralRequest::RequestType::GET) {
        goto BAD_CALL;
      }
      handleCommandLoggerState();
    } else if (command == "logger-tick-ranges") {
      if (type != GeneralRequest::RequestType::GET) {
        goto BAD_CALL;
      }
      if (isCoordinatorError()) {
        return status_t(HttpHandler::HANDLER_DONE);
      }
      handleCommandLoggerTickRanges();
    } else if (command == "logger-first-tick") {
      if (type != GeneralRequest::RequestType::GET) {
        goto BAD_CALL;
      }
      if (isCoordinatorError()) {
        return status_t(HttpHandler::HANDLER_DONE);
      }
      handleCommandLoggerFirstTick();
    } else if (command == "logger-follow") {
      if (type != GeneralRequest::RequestType::GET &&
          type != GeneralRequest::RequestType::PUT) {
        goto BAD_CALL;
      }
      if (isCoordinatorError()) {
        return status_t(HttpHandler::HANDLER_DONE);
      }
      handleCommandLoggerFollow();
    } else if (command == "determine-open-transactions") {
      if (type != GeneralRequest::RequestType::GET) {
        goto BAD_CALL;
      }
      handleCommandDetermineOpenTransactions();
    } else if (command == "batch") {
      if (ServerState::instance()->isCoordinator()) {
        handleTrampolineCoordinator();
      } else {
        handleCommandBatch();
      }
    } else if (command == "barrier") {
      if (isCoordinatorError()) {
        return status_t(HttpHandler::HANDLER_DONE);
      }
      handleCommandBarrier();
    } else if (command == "inventory") {
      if (type != GeneralRequest::RequestType::GET) {
        goto BAD_CALL;
      }
      if (ServerState::instance()->isCoordinator()) {
        handleTrampolineCoordinator();
      } else {
        handleCommandInventory();
      }
    } else if (command == "keys") {
      if (type != GeneralRequest::RequestType::GET &&
          type != GeneralRequest::RequestType::POST &&
          type != GeneralRequest::RequestType::PUT &&
          type != GeneralRequest::RequestType::DELETE_REQ) {
        goto BAD_CALL;
      }

      if (isCoordinatorError()) {
        return status_t(HttpHandler::HANDLER_DONE);
      }

      if (type == GeneralRequest::RequestType::POST) {
        handleCommandCreateKeys();
      } else if (type == GeneralRequest::RequestType::GET) {
        handleCommandGetKeys();
      } else if (type == GeneralRequest::RequestType::PUT) {
        handleCommandFetchKeys();
      } else if (type == GeneralRequest::RequestType::DELETE_REQ) {
        handleCommandRemoveKeys();
      }
    } else if (command == "dump") {
      if (type != GeneralRequest::RequestType::GET) {
        goto BAD_CALL;
      }

      if (ServerState::instance()->isCoordinator()) {
        handleTrampolineCoordinator();
      } else {
        handleCommandDump();
      }
    } else if (command == "restore-collection") {
      if (type != GeneralRequest::RequestType::PUT) {
        goto BAD_CALL;
      }

      handleCommandRestoreCollection();
    } else if (command == "restore-indexes") {
      if (type != GeneralRequest::RequestType::PUT) {
        goto BAD_CALL;
      }

      handleCommandRestoreIndexes();
    } else if (command == "restore-data") {
      if (type != GeneralRequest::RequestType::PUT) {
        goto BAD_CALL;
      }

      if (ServerState::instance()->isCoordinator()) {
        handleCommandRestoreDataCoordinator();
      } else {
        handleCommandRestoreData();
      }
    } else if (command == "sync") {
      if (type != GeneralRequest::RequestType::PUT) {
        goto BAD_CALL;
      }

      if (isCoordinatorError()) {
        return status_t(HttpHandler::HANDLER_DONE);
      }

      handleCommandSync();
    } else if (command == "make-slave") {
      if (type != GeneralRequest::RequestType::PUT) {
        goto BAD_CALL;
      }

      if (isCoordinatorError()) {
        return status_t(HttpHandler::HANDLER_DONE);
      }

      handleCommandMakeSlave();
    } else if (command == "server-id") {
      if (type != GeneralRequest::RequestType::GET) {
        goto BAD_CALL;
      }
      handleCommandServerId();
    } else if (command == "applier-config") {
      if (type == GeneralRequest::RequestType::GET) {
        handleCommandApplierGetConfig();
      } else {
        if (type != GeneralRequest::RequestType::PUT) {
          goto BAD_CALL;
        }
        handleCommandApplierSetConfig();
      }
    } else if (command == "applier-start") {
      if (type != GeneralRequest::RequestType::PUT) {
        goto BAD_CALL;
      }

      if (isCoordinatorError()) {
        return status_t(HttpHandler::HANDLER_DONE);
      }

      handleCommandApplierStart();
    } else if (command == "applier-stop") {
      if (type != GeneralRequest::RequestType::PUT) {
        goto BAD_CALL;
      }

      if (isCoordinatorError()) {
        return status_t(HttpHandler::HANDLER_DONE);
      }

      handleCommandApplierStop();
    } else if (command == "applier-state") {
      if (type == GeneralRequest::RequestType::DELETE_REQ) {
        handleCommandApplierDeleteState();
      } else {
        if (type != GeneralRequest::RequestType::GET) {
          goto BAD_CALL;
        }
        handleCommandApplierGetState();
      }
    } else if (command == "clusterInventory") {
      if (type != GeneralRequest::RequestType::GET) {
        goto BAD_CALL;
      }
      if (!ServerState::instance()->isCoordinator()) {
        generateError(GeneralResponse::ResponseCode::FORBIDDEN,
                      TRI_ERROR_CLUSTER_ONLY_ON_COORDINATOR);
      } else {
        handleCommandClusterInventory();
      }
    } else if (command == "addFollower") {
      if (type != GeneralRequest::RequestType::PUT) {
        goto BAD_CALL;
      }
      if (!ServerState::instance()->isDBServer()) {
        generateError(GeneralResponse::ResponseCode::FORBIDDEN,
                      TRI_ERROR_CLUSTER_ONLY_ON_DBSERVER);
      } else {
        handleCommandAddFollower();
      }
    } else {
      generateError(GeneralResponse::ResponseCode::BAD,
                    TRI_ERROR_HTTP_BAD_PARAMETER, "invalid command");
    }

    return status_t(HttpHandler::HANDLER_DONE);
  }

BAD_CALL:
  if (len != 1) {
    generateError(GeneralResponse::ResponseCode::BAD,
                  TRI_ERROR_HTTP_SUPERFLUOUS_SUFFICES,
                  "expecting URL /_api/replication/<command>");
  } else {
    generateError(GeneralResponse::ResponseCode::METHOD_NOT_ALLOWED,
                  TRI_ERROR_HTTP_METHOD_NOT_ALLOWED);
  }

  return status_t(HttpHandler::HANDLER_DONE);
}

////////////////////////////////////////////////////////////////////////////////
/// @brief comparator to sort collections
/// sort order is by collection type first (vertices before edges, this is
/// because edges depend on vertices being there), then name
////////////////////////////////////////////////////////////////////////////////

bool RestReplicationHandler::sortCollections(TRI_vocbase_col_t const* l,
                                             TRI_vocbase_col_t const* r) {
  if (l->_type != r->_type) {
    return l->_type < r->_type;
  }
  std::string const leftName = l->name();
  std::string const rightName = r->name();

  return strcasecmp(leftName.c_str(), rightName.c_str()) < 0;
}

////////////////////////////////////////////////////////////////////////////////
/// @brief filter a collection based on collection attributes
////////////////////////////////////////////////////////////////////////////////

bool RestReplicationHandler::filterCollection(TRI_vocbase_col_t* collection,
                                              void* data) {
  if (collection->_type != (TRI_col_type_t)TRI_COL_TYPE_DOCUMENT &&
      collection->_type != (TRI_col_type_t)TRI_COL_TYPE_EDGE) {
    // invalid type
    return false;
  }

  bool includeSystem = *((bool*)data);

  std::string const collectionName(collection->name());

  if (!includeSystem && collectionName[0] == '_') {
    // exclude all system collections
    return false;
  }

  if (TRI_ExcludeCollectionReplication(collectionName.c_str(), includeSystem)) {
    // collection is excluded from replication
    return false;
  }

  // all other cases should be included
  return true;
}

////////////////////////////////////////////////////////////////////////////////
/// @brief creates an error if called on a coordinator server
////////////////////////////////////////////////////////////////////////////////

bool RestReplicationHandler::isCoordinatorError() {
  if (_vocbase->_type == TRI_VOCBASE_TYPE_COORDINATOR) {
    generateError(GeneralResponse::ResponseCode::NOT_IMPLEMENTED,
                  TRI_ERROR_CLUSTER_UNSUPPORTED,
                  "replication API is not supported on a coordinator");
    return true;
  }

  return false;
}

////////////////////////////////////////////////////////////////////////////////
/// @brief insert the applier action into an action list
////////////////////////////////////////////////////////////////////////////////

void RestReplicationHandler::insertClient(TRI_voc_tick_t lastServedTick) {
  bool found;
  std::string const& value = _request->value("serverId", found);

  if (found) {
    TRI_server_id_t serverId = (TRI_server_id_t)StringUtils::uint64(value);

    if (serverId > 0) {
      _vocbase->updateReplicationClient(serverId, lastServedTick);
    }
  }
}

////////////////////////////////////////////////////////////////////////////////
/// @brief determine the chunk size
////////////////////////////////////////////////////////////////////////////////

uint64_t RestReplicationHandler::determineChunkSize() const {
  // determine chunk size
  uint64_t chunkSize = defaultChunkSize;

  bool found;
  std::string const& value = _request->value("chunkSize", found);

  if (found) {
    // query parameter "chunkSize" was specified
    chunkSize = StringUtils::uint64(value);

    // don't allow overly big allocations
    if (chunkSize > maxChunkSize) {
      chunkSize = maxChunkSize;
    }
  }

  return chunkSize;
}

////////////////////////////////////////////////////////////////////////////////
/// @brief was docuBlock JSF_get_api_replication_logger_return_state
////////////////////////////////////////////////////////////////////////////////

void RestReplicationHandler::handleCommandLoggerState() {
  try {
    VPackBuilder builder;
    builder.add(VPackValue(VPackValueType::Object));  // Base

    arangodb::wal::LogfileManagerState const&& s =
        arangodb::wal::LogfileManager::instance()->state();
    std::string const lastTickString(StringUtils::itoa(s.lastTick));

    // "state" part
    builder.add("state", VPackValue(VPackValueType::Object));
    builder.add("running", VPackValue(true));
    builder.add("lastLogTick", VPackValue(lastTickString));
    builder.add("totalEvents", VPackValue(s.numEvents));
    builder.add("time", VPackValue(s.timeString));
    builder.close();

    // "server" part
    builder.add("server", VPackValue(VPackValueType::Object));
    builder.add("version", VPackValue(ARANGODB_VERSION));
    builder.add("serverId", VPackValue(std::to_string(TRI_GetIdServer())));
    builder.close();

    // "clients" part
    builder.add("clients", VPackValue(VPackValueType::Array));
    auto allClients = _vocbase->getReplicationClients();
    for (auto& it : allClients) {
      // One client
      builder.add(VPackValue(VPackValueType::Object));
      builder.add("serverId", VPackValue(std::to_string(std::get<0>(it))));

      char buffer[21];
      TRI_GetTimeStampReplication(std::get<1>(it), &buffer[0], sizeof(buffer));
      builder.add("time", VPackValue(buffer));

      builder.add("lastServedTick", VPackValue(std::to_string(std::get<2>(it))));

      builder.close();
    }
    builder.close();  // clients

    builder.close();  // base

    generateResult(GeneralResponse::ResponseCode::OK, builder.slice());
  } catch (...) {
    generateError(GeneralResponse::ResponseCode::SERVER_ERROR,
                  TRI_ERROR_OUT_OF_MEMORY);
  }
}

////////////////////////////////////////////////////////////////////////////////
/// @brief was docuBlock JSF_get_api_replication_logger_tick_ranges
////////////////////////////////////////////////////////////////////////////////

void RestReplicationHandler::handleCommandLoggerTickRanges() {
  auto const& ranges = arangodb::wal::LogfileManager::instance()->ranges();
  try {
    VPackBuilder b;
    b.add(VPackValue(VPackValueType::Array));

    for (auto& it : ranges) {
      b.add(VPackValue(VPackValueType::Object));
      b.add("datafile", VPackValue(it.filename));
      b.add("status", VPackValue(it.state));
      b.add("tickMin", VPackValue(std::to_string(it.tickMin)));
      b.add("tickMax", VPackValue(std::to_string(it.tickMax)));
      b.close();
    }

    b.close();
    generateResult(GeneralResponse::ResponseCode::OK, b.slice());
  } catch (...) {
    generateError(GeneralResponse::ResponseCode::SERVER_ERROR,
                  TRI_ERROR_OUT_OF_MEMORY);
    return;
  }
}

////////////////////////////////////////////////////////////////////////////////
/// @brief was docuBlock JSF_get_api_replication_logger_first_tick
////////////////////////////////////////////////////////////////////////////////

void RestReplicationHandler::handleCommandLoggerFirstTick() {
  auto const& ranges = arangodb::wal::LogfileManager::instance()->ranges();

  try {
    VPackBuilder b;
    b.add(VPackValue(VPackValueType::Object));
    TRI_voc_tick_t tick = UINT64_MAX;

    for (auto& it : ranges) {
      if (it.tickMin == 0) {
        continue;
      }

      if (it.tickMin < tick) {
        tick = it.tickMin;
      }
    }

    if (tick == UINT64_MAX) {
      b.add("firstTick", VPackValue(VPackValueType::Null));
    } else {
      auto tickString = std::to_string(tick);
      b.add("firstTick", VPackValue(tickString));
    }
    b.close();
    generateResult(GeneralResponse::ResponseCode::OK, b.slice());
  } catch (...) {
    generateError(GeneralResponse::ResponseCode::SERVER_ERROR,
                  TRI_ERROR_OUT_OF_MEMORY);
  }
}

////////////////////////////////////////////////////////////////////////////////
/// @brief was docuBlock JSF_delete_batch_replication
////////////////////////////////////////////////////////////////////////////////

void RestReplicationHandler::handleCommandBatch() {
  // extract the request type
  auto const type = _request->requestType();
  auto const& suffix = _request->suffix();
  size_t const len = suffix.size();

  TRI_ASSERT(len >= 1);

  if (type == GeneralRequest::RequestType::POST) {
    // create a new blocker
    std::shared_ptr<VPackBuilder> input = _request->toVelocyPack(&VPackOptions::Defaults);

    if (input == nullptr || !input->slice().isObject()) {
      generateError(GeneralResponse::ResponseCode::BAD, TRI_ERROR_HTTP_BAD_PARAMETER,
                    "invalid JSON");
      return;
    }

    // extract ttl
    double expires = VelocyPackHelper::getNumericValue<double>(input->slice(), "ttl", 0);

    TRI_voc_tick_t id;
    int res = TRI_InsertBlockerCompactorVocBase(_vocbase, expires, &id);

    if (res != TRI_ERROR_NO_ERROR) {
      generateError(GeneralResponse::responseCode(res), res);
      return;
    }

    try {
      VPackBuilder b;
      b.add(VPackValue(VPackValueType::Object));
      b.add("id", VPackValue(std::to_string(id)));
      b.close();
      generateResult(GeneralResponse::ResponseCode::OK, b.slice());
    } catch (...) {
      generateError(GeneralResponse::ResponseCode::SERVER_ERROR,
                    TRI_ERROR_OUT_OF_MEMORY);
    }
    return;
  }

  if (type == GeneralRequest::RequestType::PUT && len >= 2) {
    // extend an existing blocker
    TRI_voc_tick_t id = static_cast<TRI_voc_tick_t>(StringUtils::uint64(suffix[1]));

    std::shared_ptr<VPackBuilder> input = _request->toVelocyPack(&VPackOptions::Defaults);

    if (input == nullptr || !input->slice().isObject()) {
      generateError(GeneralResponse::ResponseCode::BAD, TRI_ERROR_HTTP_BAD_PARAMETER,
                    "invalid JSON");
      return;
    }

    // extract ttl
    double expires = VelocyPackHelper::getNumericValue<double>(input->slice(), "ttl", 0);

    // now extend the blocker
    int res = TRI_TouchBlockerCompactorVocBase(_vocbase, id, expires);

    if (res == TRI_ERROR_NO_ERROR) {
      createResponse(GeneralResponse::ResponseCode::NO_CONTENT);
    } else {
      generateError(GeneralResponse::responseCode(res), res);
    }
    return;
  }

  if (type == GeneralRequest::RequestType::DELETE_REQ && len >= 2) {
    // delete an existing blocker
    TRI_voc_tick_t id = static_cast<TRI_voc_tick_t>(StringUtils::uint64(suffix[1]));

    int res = TRI_RemoveBlockerCompactorVocBase(_vocbase, id);

    if (res == TRI_ERROR_NO_ERROR) {
      createResponse(GeneralResponse::ResponseCode::NO_CONTENT);
    } else {
      generateError(GeneralResponse::responseCode(res), res);
    }
    return;
  }

  // we get here if anything above is invalid
  generateError(GeneralResponse::ResponseCode::METHOD_NOT_ALLOWED,
                TRI_ERROR_HTTP_METHOD_NOT_ALLOWED);
}

////////////////////////////////////////////////////////////////////////////////
/// @brief add or remove a WAL logfile barrier
////////////////////////////////////////////////////////////////////////////////

void RestReplicationHandler::handleCommandBarrier() {
  // extract the request type
  auto const type = _request->requestType();
  std::vector<std::string> const& suffix = _request->suffix();
  size_t const len = suffix.size();

  TRI_ASSERT(len >= 1);

  if (type == GeneralRequest::RequestType::POST) {
    // create a new barrier

    std::shared_ptr<VPackBuilder> input = _request->toVelocyPack(&VPackOptions::Defaults);

    if (input == nullptr || !input->slice().isObject()) {
      generateError(GeneralResponse::ResponseCode::BAD, TRI_ERROR_HTTP_BAD_PARAMETER,
                    "invalid JSON");
      return;
    }

    // extract ttl
    double ttl = VelocyPackHelper::getNumericValue<double>(input->slice(), "ttl", 0);

    TRI_voc_tick_t minTick = 0;
    VPackSlice const v = input->slice().get("tick");

    if (v.isString()) {
      minTick = StringUtils::uint64(v.copyString());
    } else if (v.isNumber()) {
      minTick = v.getNumber<TRI_voc_tick_t>();
    }

    if (minTick == 0) {
      generateError(GeneralResponse::ResponseCode::BAD,
                    TRI_ERROR_HTTP_BAD_PARAMETER, "invalid tick value");
      return;
    }

    TRI_voc_tick_t id =
        arangodb::wal::LogfileManager::instance()->addLogfileBarrier(minTick,
                                                                     ttl);

    try {
      VPackBuilder b;
      b.add(VPackValue(VPackValueType::Object));
      std::string const idString(std::to_string(id));
      b.add("id", VPackValue(idString));
      b.close();
      generateResult(GeneralResponse::ResponseCode::OK, b.slice());
    } catch (...) {
      generateError(GeneralResponse::ResponseCode::SERVER_ERROR,
                    TRI_ERROR_OUT_OF_MEMORY);
    }
    return;
  }

  if (type == GeneralRequest::RequestType::PUT && len >= 2) {
    // extend an existing barrier
    TRI_voc_tick_t id = StringUtils::uint64(suffix[1]);

    std::shared_ptr<VPackBuilder> input = _request->toVelocyPack(&VPackOptions::Defaults);

    if (input == nullptr || !input->slice().isObject()) {
      generateError(GeneralResponse::ResponseCode::BAD, TRI_ERROR_HTTP_BAD_PARAMETER,
                    "invalid JSON");
      return;
    }

    // extract ttl
    double ttl = VelocyPackHelper::getNumericValue<double>(input->slice(), "ttl", 0);

    TRI_voc_tick_t minTick = 0;
    VPackSlice const v = input->slice().get("tick");

    if (v.isString()) {
      minTick = StringUtils::uint64(v.copyString());
    } else if (v.isNumber()) {
      minTick = v.getNumber<TRI_voc_tick_t>();
    }

    if (arangodb::wal::LogfileManager::instance()->extendLogfileBarrier(
            id, ttl, minTick)) {
      createResponse(GeneralResponse::ResponseCode::NO_CONTENT);
    } else {
      int res = TRI_ERROR_ARANGO_DOCUMENT_NOT_FOUND;
      generateError(GeneralResponse::responseCode(res), res);
    }
    return;
  }

  if (type == GeneralRequest::RequestType::DELETE_REQ && len >= 2) {
    // delete an existing barrier
    TRI_voc_tick_t id = StringUtils::uint64(suffix[1]);

    if (arangodb::wal::LogfileManager::instance()->removeLogfileBarrier(id)) {
      createResponse(GeneralResponse::ResponseCode::NO_CONTENT);
    } else {
      int res = TRI_ERROR_ARANGO_DOCUMENT_NOT_FOUND;
      generateError(GeneralResponse::responseCode(res), res);
    }
    return;
  }

  if (type == GeneralRequest::RequestType::GET) {
    // fetch all barriers
    auto ids = arangodb::wal::LogfileManager::instance()->getLogfileBarriers();

    try {
      VPackBuilder b;
      b.add(VPackValue(VPackValueType::Array));
      for (auto& it : ids) {
        b.add(VPackValue(std::to_string(it)));
      }
      b.close();
      generateResult(GeneralResponse::ResponseCode::OK, b.slice());
    } catch (...) {
      generateError(GeneralResponse::ResponseCode::SERVER_ERROR,
                    TRI_ERROR_OUT_OF_MEMORY);
    }
    return;
  }

  // we get here if anything above is invalid
  generateError(GeneralResponse::ResponseCode::METHOD_NOT_ALLOWED,
                TRI_ERROR_HTTP_METHOD_NOT_ALLOWED);
}

////////////////////////////////////////////////////////////////////////////////
/// @brief forward a command in the coordinator case
////////////////////////////////////////////////////////////////////////////////

void RestReplicationHandler::handleTrampolineCoordinator() {
  // First check the DBserver component of the body json:
  ServerID DBserver = _request->value("DBserver");

  if (DBserver.empty()) {
    generateError(GeneralResponse::ResponseCode::BAD,
                  TRI_ERROR_HTTP_BAD_PARAMETER, "need \"DBserver\" parameter");
    return;
  }

  std::string const& dbname = _request->databaseName();

  auto headers = std::make_shared<std::map<std::string, std::string>>(
      arangodb::getForwardableRequestHeaders(_request));
  std::map<std::string, std::string> values = _request->values();
  std::string params;
  for (auto const& i : values) {
    if (i.first != "DBserver") {
      if (params.empty()) {
        params.push_back('?');
      } else {
        params.push_back('&');
      }
      params.append(StringUtils::urlEncode(i.first));
      params.push_back('=');
      params.append(StringUtils::urlEncode(i.second));
    }
  }

  // Set a few variables needed for our work:
  ClusterComm* cc = ClusterComm::instance();

  // Send a synchronous request to that shard using ClusterComm:
  auto res = cc->syncRequest("", TRI_NewTickServer(), "server:" + DBserver,
                             _request->requestType(),
                             "/_db/" + StringUtils::urlEncode(dbname) +
                                 _request->requestPath() + params,
                             _request->body(), *headers, 300.0);

  if (res->status == CL_COMM_TIMEOUT) {
    // No reply, we give up:
    generateError(GeneralResponse::ResponseCode::BAD, TRI_ERROR_CLUSTER_TIMEOUT,
                  "timeout within cluster");
    return;
  }
  if (res->status == CL_COMM_ERROR) {
    // This could be a broken connection or an Http error:
    if (res->result == nullptr || !res->result->isComplete()) {
      // there is no result
      generateError(GeneralResponse::ResponseCode::BAD,
                    TRI_ERROR_CLUSTER_CONNECTION_LOST,
                    "lost connection within cluster");
      return;
    }
    // In this case a proper HTTP error was reported by the DBserver,
    // we simply forward the result.
    // We intentionally fall through here.
  }

  bool dummy;
  createResponse(static_cast<GeneralResponse::ResponseCode>(
      res->result->getHttpReturnCode()));
  _response->setContentType(res->result->getHeaderField("content-type", dummy));
  _response->body().swap(&(res->result->getBody()));

  auto const& resultHeaders = res->result->getHeaderFields();
  for (auto const& it : resultHeaders) {
    _response->setHeader(it.first, it.second);
  }
}

////////////////////////////////////////////////////////////////////////////////
/// @brief was docuBlock JSF_get_api_replication_logger_returns
////////////////////////////////////////////////////////////////////////////////

void RestReplicationHandler::handleCommandLoggerFollow() {
  // determine start and end tick
  arangodb::wal::LogfileManagerState state =
      arangodb::wal::LogfileManager::instance()->state();
  TRI_voc_tick_t tickStart = 0;
  TRI_voc_tick_t tickEnd = UINT64_MAX;
  TRI_voc_tick_t firstRegularTick = 0;

  bool found;
  std::string const& value1 = _request->value("from", found);

  if (found) {
    tickStart = static_cast<TRI_voc_tick_t>(StringUtils::uint64(value1));
  }

  // determine end tick for dump
  std::string const& value2 = _request->value("to", found);

  if (found) {
    tickEnd = static_cast<TRI_voc_tick_t>(StringUtils::uint64(value2));
  }

  if (found && (tickStart > tickEnd || tickEnd == 0)) {
    generateError(GeneralResponse::ResponseCode::BAD,
                  TRI_ERROR_HTTP_BAD_PARAMETER, "invalid from/to values");
    return;
  }

  // check if a barrier id was specified in request
  TRI_voc_tid_t barrierId = 0;
  std::string const& value3 = _request->value("barrier", found);

  if (found) {
    barrierId = static_cast<TRI_voc_tick_t>(StringUtils::uint64(value3));
  }

  bool includeSystem = true;
  std::string const& value4 = _request->value("includeSystem", found);

  if (found) {
    includeSystem = StringUtils::boolean(value4);
  }

  // grab list of transactions from the body value
  std::unordered_set<TRI_voc_tid_t> transactionIds;

  if (_request->requestType() == arangodb::GeneralRequest::RequestType::PUT) {
    std::string const& value5 = _request->value("firstRegularTick", found);

    if (found) {
      firstRegularTick =
          static_cast<TRI_voc_tick_t>(StringUtils::uint64(value5));
    }
    // copy default options
    VPackOptions options = VPackOptions::Defaults;
    options.checkAttributeUniqueness = true;
    std::shared_ptr<VPackBuilder> parsedRequest;
    try {
      parsedRequest = _request->toVelocyPack(&options);
    } catch (...) {
      generateError(GeneralResponse::ResponseCode::BAD,
                    TRI_ERROR_HTTP_BAD_PARAMETER,
                    "invalid body value. expecting array");
      return;
    }
    VPackSlice const slice = parsedRequest->slice();
    if (!slice.isArray()) {
      generateError(GeneralResponse::ResponseCode::BAD,
                    TRI_ERROR_HTTP_BAD_PARAMETER,
                    "invalid body value. expecting array");
      return;
    }

    for (auto const& id : VPackArrayIterator(slice)) {
      if (!id.isString()) {
        generateError(GeneralResponse::ResponseCode::BAD,
                      TRI_ERROR_HTTP_BAD_PARAMETER,
                      "invalid body value. expecting array of ids");
        return;
      }
      transactionIds.emplace(StringUtils::uint64(id.copyString()));
    }
  }

  // extract collection
  TRI_voc_cid_t cid = 0;
  std::string const& value6 = _request->value("collection", found);

  if (found) {
    TRI_vocbase_col_t* c =
        TRI_LookupCollectionByNameVocBase(_vocbase, value6.c_str());

    if (c == nullptr) {
      generateError(GeneralResponse::ResponseCode::NOT_FOUND,
                    TRI_ERROR_ARANGO_COLLECTION_NOT_FOUND);
      return;
    }

    cid = c->_cid;
  }

  if (barrierId > 0) {
    // extend the WAL logfile barrier
    arangodb::wal::LogfileManager::instance()->extendLogfileBarrier(
        barrierId, 180, tickStart);
  }

  int res = TRI_ERROR_NO_ERROR;

  try {
    auto transactionContext = std::make_shared<StandaloneTransactionContext>(_vocbase);

    // initialize the dump container
    TRI_replication_dump_t dump(transactionContext, static_cast<size_t>(determineChunkSize()),
                                includeSystem, cid);

    // and dump
    res = TRI_DumpLogReplication(&dump, transactionIds, firstRegularTick,
                                 tickStart, tickEnd, false);

    if (res == TRI_ERROR_NO_ERROR) {
      bool const checkMore = (dump._lastFoundTick > 0 &&
                              dump._lastFoundTick != state.lastDataTick);

      // generate the result
      size_t const length = TRI_LengthStringBuffer(dump._buffer);

      if (length == 0) {
        createResponse(GeneralResponse::ResponseCode::NO_CONTENT);
      } else {
        createResponse(GeneralResponse::ResponseCode::OK);
      }

      _response->setContentType("application/x-arango-dump; charset=utf-8");

      // set headers
      _response->setHeaderNC(TRI_REPLICATION_HEADER_CHECKMORE,
                             checkMore ? "true" : "false");

      _response->setHeaderNC(TRI_REPLICATION_HEADER_LASTINCLUDED,
                             StringUtils::itoa(dump._lastFoundTick));

      _response->setHeaderNC(TRI_REPLICATION_HEADER_LASTTICK,
                             StringUtils::itoa(state.lastTick));

      _response->setHeaderNC(TRI_REPLICATION_HEADER_ACTIVE, "true");

      _response->setHeaderNC(TRI_REPLICATION_HEADER_FROMPRESENT,
                             dump._fromTickIncluded ? "true" : "false");

      if (length > 0) {
        // transfer ownership of the buffer contents
        _response->body().set(dump._buffer);

        // to avoid double freeing
        TRI_StealStringBuffer(dump._buffer);
      }

      insertClient(dump._lastFoundTick);
    }
  } catch (arangodb::basics::Exception const& ex) {
    res = ex.code();
  } catch (...) {
    res = TRI_ERROR_INTERNAL;
  }

  if (res != TRI_ERROR_NO_ERROR) {
    generateError(GeneralResponse::responseCode(res), res);
  }
}

////////////////////////////////////////////////////////////////////////////////
/// @brief run the command that determines which transactions were open at
/// a given tick value
/// this is an internal method use by ArangoDB's replication that should not
/// be called by client drivers directly
////////////////////////////////////////////////////////////////////////////////

void RestReplicationHandler::handleCommandDetermineOpenTransactions() {
  // determine start and end tick
  arangodb::wal::LogfileManagerState state =
      arangodb::wal::LogfileManager::instance()->state();
  TRI_voc_tick_t tickStart = 0;
  TRI_voc_tick_t tickEnd = state.lastDataTick;

  bool found;
  std::string const& value1 = _request->value("from", found);

  if (found) {
    tickStart = static_cast<TRI_voc_tick_t>(StringUtils::uint64(value1));
  }

  // determine end tick for dump
  std::string const& value2 = _request->value("to", found);

  if (found) {
    tickEnd = static_cast<TRI_voc_tick_t>(StringUtils::uint64(value2));
  }

  if (found && (tickStart > tickEnd || tickEnd == 0)) {
    generateError(GeneralResponse::ResponseCode::BAD,
                  TRI_ERROR_HTTP_BAD_PARAMETER, "invalid from/to values");
    return;
  }

  int res = TRI_ERROR_NO_ERROR;

  try {
    auto transactionContext = std::make_shared<StandaloneTransactionContext>(_vocbase);

    // initialize the dump container
    TRI_replication_dump_t dump(transactionContext, static_cast<size_t>(determineChunkSize()), false,
                                0);

    // and dump
    res = TRI_DetermineOpenTransactionsReplication(&dump, tickStart, tickEnd);

    if (res == TRI_ERROR_NO_ERROR) {
      // generate the result
      size_t const length = TRI_LengthStringBuffer(dump._buffer);

      if (length == 0) {
        createResponse(GeneralResponse::ResponseCode::NO_CONTENT);
      } else {
        createResponse(GeneralResponse::ResponseCode::OK);
      }

      _response->setContentType("application/x-arango-dump; charset=utf-8");

      _response->setHeaderNC(TRI_REPLICATION_HEADER_FROMPRESENT,
                             dump._fromTickIncluded ? "true" : "false");

      _response->setHeaderNC(TRI_REPLICATION_HEADER_LASTTICK,
                             StringUtils::itoa(dump._lastFoundTick));

      if (length > 0) {
        // transfer ownership of the buffer contents
        _response->body().set(dump._buffer);

        // to avoid double freeing
        TRI_StealStringBuffer(dump._buffer);
      }
    }
  } catch (arangodb::basics::Exception const& ex) {
    res = ex.code();
  } catch (...) {
    res = TRI_ERROR_INTERNAL;
  }

  if (res != TRI_ERROR_NO_ERROR) {
    generateError(GeneralResponse::responseCode(res), res);
  }
}

////////////////////////////////////////////////////////////////////////////////
/// @brief was docuBlock JSF_put_api_replication_inventory
////////////////////////////////////////////////////////////////////////////////

void RestReplicationHandler::handleCommandInventory() {
  TRI_voc_tick_t tick = TRI_CurrentTickServer();

  // include system collections?
  bool includeSystem = true;
  bool found;
  std::string const& value = _request->value("includeSystem", found);

  if (found) {
    includeSystem = StringUtils::boolean(value);
  }

  // collections and indexes
  std::shared_ptr<VPackBuilder> collectionsBuilder;
  try {
    collectionsBuilder = TRI_InventoryCollectionsVocBase(
        _vocbase, tick, &filterCollection, (void*)&includeSystem, true,
        RestReplicationHandler::sortCollections);
    VPackSlice const collections = collectionsBuilder->slice();

    TRI_ASSERT(collections.isArray());

    VPackBuilder builder;
    builder.openObject();

    // add collections data
    builder.add("collections", collections);

    // "state"
    builder.add("state", VPackValue(VPackValueType::Object));

    arangodb::wal::LogfileManagerState const&& s =
        arangodb::wal::LogfileManager::instance()->state();

    builder.add("running", VPackValue(true));
    auto logTickString = std::to_string(s.lastTick);
    builder.add("lastLogTick", VPackValue(logTickString));

    builder.add("totalEvents", VPackValue(s.numEvents));
    builder.add("time", VPackValue(s.timeString));
    builder.close();  // state

    std::string const tickString(std::to_string(tick));
    builder.add("tick", VPackValue(tickString));
    builder.close();  // Toplevel

    generateResult(GeneralResponse::ResponseCode::OK, builder.slice());
  } catch (std::bad_alloc&) {
    generateError(GeneralResponse::ResponseCode::SERVER_ERROR,
                  TRI_ERROR_OUT_OF_MEMORY);
    return;
  }
}

////////////////////////////////////////////////////////////////////////////////
/// @brief was docuBlock JSF_get_api_replication_cluster_inventory
////////////////////////////////////////////////////////////////////////////////

void RestReplicationHandler::handleCommandClusterInventory() {
  std::string const& dbName = _request->databaseName();
  bool found;
  bool includeSystem = true;

  std::string const& value = _request->value("includeSystem", found);

  if (found) {
    includeSystem = StringUtils::boolean(value);
  }

  AgencyComm _agency;
  AgencyCommResult result;

  {
    std::string prefix("Plan/Collections/");
    prefix.append(dbName);

    AgencyCommLocker locker("Plan", "READ");
    if (!locker.successful()) {
      generateError(GeneralResponse::ResponseCode::SERVER_ERROR,
                    TRI_ERROR_CLUSTER_COULD_NOT_LOCK_PLAN);
    } else {
      result = _agency.getValues(prefix, false);
      if (!result.successful()) {
        generateError(GeneralResponse::ResponseCode::SERVER_ERROR,
                      TRI_ERROR_CLUSTER_READING_PLAN_AGENCY);
      } else {
        if (!result.parse(prefix + "/", false)) {
          generateError(GeneralResponse::ResponseCode::SERVER_ERROR,
                        TRI_ERROR_CLUSTER_READING_PLAN_AGENCY);
        } else {
          VPackBuilder resultBuilder;
          {
            VPackObjectBuilder b1(&resultBuilder);
            resultBuilder.add(VPackValue("collections"));
            {
              VPackArrayBuilder b2(&resultBuilder);
              for (auto const& it : result._values) {
                VPackSlice const subResultSlice = it.second._vpack->slice();
                if (subResultSlice.isObject()) {
                  if (includeSystem ||
                      !arangodb::basics::VelocyPackHelper::getBooleanValue(
                          subResultSlice, "isSystem", true)) {
                    VPackObjectBuilder b3(&resultBuilder);
                    resultBuilder.add("indexes", subResultSlice.get("indexes"));
                    resultBuilder.add("parameters", subResultSlice);
                  }
                }
              }
            }
            TRI_voc_tick_t tick = TRI_CurrentTickServer();
            auto tickString = std::to_string(tick);
            resultBuilder.add("tick", VPackValue(tickString));
            resultBuilder.add("state", VPackValue("unused"));
          }
          generateResult(GeneralResponse::ResponseCode::OK,
                         resultBuilder.slice());
        }
      }
    }
  }
}

////////////////////////////////////////////////////////////////////////////////
/// @brief extract the collection id from VelocyPack TODO: MOVE
////////////////////////////////////////////////////////////////////////////////

TRI_voc_cid_t RestReplicationHandler::getCid(VPackSlice const& slice) const {
  if (!slice.isObject()) {
    return 0;
  }
  VPackSlice const id = slice.get("cid");
  if (id.isString()) {
    return StringUtils::uint64(id.copyString());
  } else if (id.isNumber()) {
    return static_cast<TRI_voc_cid_t>(id.getNumericValue<uint64_t>());
  }
  return 0;
}

////////////////////////////////////////////////////////////////////////////////
/// @brief creates a collection, based on the VelocyPack provided TODO: MOVE
////////////////////////////////////////////////////////////////////////////////

int RestReplicationHandler::createCollection(VPackSlice const& slice,
                                             TRI_vocbase_col_t** dst,
                                             bool reuseId) {
  if (dst != nullptr) {
    *dst = nullptr;
  }

  if (!slice.isObject()) {
    return TRI_ERROR_HTTP_BAD_PARAMETER;
  }

  std::string const name =
      arangodb::basics::VelocyPackHelper::getStringValue(slice, "name", "");

  if (name.empty()) {
    return TRI_ERROR_HTTP_BAD_PARAMETER;
  }

  TRI_voc_cid_t cid = 0;

  if (reuseId) {
    cid = getCid(slice);

    if (cid == 0) {
      return TRI_ERROR_HTTP_BAD_PARAMETER;
    }
  }

  TRI_col_type_e const type = static_cast<TRI_col_type_e>(
      arangodb::basics::VelocyPackHelper::getNumericValue<int>(
          slice, "type", (int)TRI_COL_TYPE_DOCUMENT));

  TRI_vocbase_col_t* col = nullptr;

  if (cid > 0) {
    col = TRI_LookupCollectionByIdVocBase(_vocbase, cid);
  }

  if (col != nullptr && (TRI_col_type_t)col->_type == (TRI_col_type_t)type) {
    // collection already exists. TODO: compare attributes
    return TRI_ERROR_NO_ERROR;
  }

  VocbaseCollectionInfo params(_vocbase, name.c_str(), slice);
  /* Temporary ASSERTS to prove correctness of new constructor */
  TRI_ASSERT(params.doCompact() ==
             arangodb::basics::VelocyPackHelper::getBooleanValue(
                 slice, "doCompact", true));
  TRI_ASSERT(params.waitForSync() ==
             arangodb::basics::VelocyPackHelper::getBooleanValue(
                 slice, "waitForSync", _vocbase->_settings.defaultWaitForSync));
  TRI_ASSERT(params.isVolatile() ==
             arangodb::basics::VelocyPackHelper::getBooleanValue(
                 slice, "isVolatile", false));
  TRI_ASSERT(params.isSystem() == (name[0] == '_'));
  TRI_ASSERT(params.indexBuckets() ==
             arangodb::basics::VelocyPackHelper::getNumericValue<uint32_t>(
                 slice, "indexBuckets", TRI_DEFAULT_INDEX_BUCKETS));
  TRI_voc_cid_t planId = 0;
  VPackSlice const planIdSlice = slice.get("planId");
  if (planIdSlice.isNumber()) {
    planId =
        static_cast<TRI_voc_cid_t>(planIdSlice.getNumericValue<uint64_t>());
  } else if (planIdSlice.isString()) {
    std::string tmp = planIdSlice.copyString();
    planId = static_cast<TRI_voc_cid_t>(StringUtils::uint64(tmp));
  }

  if (planId > 0) {
    TRI_ASSERT(params.planId() == planId);
  } else {
    TRI_ASSERT(params.planId() == 0);
  }

  col = TRI_CreateCollectionVocBase(_vocbase, params, cid, true);

  if (col == nullptr) {
    return TRI_errno();
  }

  if (dst != nullptr) {
    *dst = col;
  }

  return TRI_ERROR_NO_ERROR;
}

////////////////////////////////////////////////////////////////////////////////
/// @brief restores the structure of a collection TODO MOVE
////////////////////////////////////////////////////////////////////////////////

void RestReplicationHandler::handleCommandRestoreCollection() {
  std::shared_ptr<VPackBuilder> parsedRequest;

  // copy default options
  VPackOptions options = VPackOptions::Defaults;
  options.checkAttributeUniqueness = true;

  try {
    parsedRequest = _request->toVelocyPack(&options);
  } catch (...) {
    generateError(GeneralResponse::ResponseCode::BAD,
                  TRI_ERROR_HTTP_BAD_PARAMETER, "invalid JSON");
    return;
  }
  VPackSlice const slice = parsedRequest->slice();

  bool overwrite = false;

  bool found;
  std::string const& value1 = _request->value("overwrite", found);

  if (found) {
    overwrite = StringUtils::boolean(value1);
  }

  bool recycleIds = false;
  std::string const& value2 = _request->value("recycleIds", found);

  if (found) {
    recycleIds = StringUtils::boolean(value2);
  }

  bool force = false;
  std::string const& value3 = _request->value("force", found);

  if (found) {
    force = StringUtils::boolean(value3);
  }

  uint64_t numberOfShards = 0;
  std::string const& value4 = _request->value("numberOfShards", found);

  if (found) {
    numberOfShards = StringUtils::uint64(value4);
  }

  std::string errorMsg;
  int res;

  if (ServerState::instance()->isCoordinator()) {
    res = processRestoreCollectionCoordinator(slice, overwrite, recycleIds,
                                              force, numberOfShards, errorMsg);
  } else {
    res =
        processRestoreCollection(slice, overwrite, recycleIds, force, errorMsg);
  }

  if (res != TRI_ERROR_NO_ERROR) {
    generateError(GeneralResponse::responseCode(res), res);
  } else {
    try {
      VPackBuilder result;
      result.add(VPackValue(VPackValueType::Object));
      result.add("result", VPackValue(true));
      result.close();
      generateResult(GeneralResponse::ResponseCode::OK, result.slice());
    } catch (...) {
      generateOOMError();
    }
  }
}

////////////////////////////////////////////////////////////////////////////////
/// @brief restores the indexes of a collection TODO MOVE
////////////////////////////////////////////////////////////////////////////////

void RestReplicationHandler::handleCommandRestoreIndexes() {
  std::shared_ptr<VPackBuilder> parsedRequest;

  // copy default options
  VPackOptions options = VPackOptions::Defaults;
  options.checkAttributeUniqueness = true;

  try {
    parsedRequest = _request->toVelocyPack(&options);
  } catch (...) {
    generateError(GeneralResponse::ResponseCode::BAD,
                  TRI_ERROR_HTTP_BAD_PARAMETER, "invalid JSON");
    return;
  }
  VPackSlice const slice = parsedRequest->slice();

  bool found;
  bool force = false;
  std::string const& value = _request->value("force", found);

  if (found) {
    force = StringUtils::boolean(value);
  }

  std::string errorMsg;
  int res;
  if (ServerState::instance()->isCoordinator()) {
    res = processRestoreIndexesCoordinator(slice, force, errorMsg);
  } else {
    res = processRestoreIndexes(slice, force, errorMsg);
  }

  if (res != TRI_ERROR_NO_ERROR) {
    generateError(GeneralResponse::responseCode(res), res);
  } else {
    try {
      VPackBuilder result;
      result.openObject();
      result.add("result", VPackValue(true));
      result.close();
      generateResult(GeneralResponse::ResponseCode::OK, result.slice());
    } catch (...) {
      generateOOMError();
    }
  }
}

////////////////////////////////////////////////////////////////////////////////
/// @brief restores the structure of a collection TODO MOVE
////////////////////////////////////////////////////////////////////////////////

int RestReplicationHandler::processRestoreCollection(
    VPackSlice const& collection, bool dropExisting, bool reuseId, bool force,
    std::string& errorMsg) {
  if (!collection.isObject()) {
    errorMsg = "collection declaration is invalid";

    return TRI_ERROR_HTTP_BAD_PARAMETER;
  }

  VPackSlice const parameters = collection.get("parameters");

  if (!parameters.isObject()) {
    errorMsg = "collection parameters declaration is invalid";

    return TRI_ERROR_HTTP_BAD_PARAMETER;
  }

  VPackSlice const indexes = collection.get("indexes");

  if (!indexes.isArray()) {
    errorMsg = "collection indexes declaration is invalid";

    return TRI_ERROR_HTTP_BAD_PARAMETER;
  }

  std::string const name = arangodb::basics::VelocyPackHelper::getStringValue(
      parameters, "name", "");

  if (name.empty()) {
    errorMsg = "collection name is missing";

    return TRI_ERROR_HTTP_BAD_PARAMETER;
  }

  if (arangodb::basics::VelocyPackHelper::getBooleanValue(parameters, "deleted",
                                                          false)) {
    // we don't care about deleted collections
    return TRI_ERROR_NO_ERROR;
  }

  TRI_vocbase_col_t* col = nullptr;

  if (reuseId) {
    VPackSlice const idString = parameters.get("cid");

    if (!idString.isString()) {
      errorMsg = "collection id is missing";

      return TRI_ERROR_HTTP_BAD_PARAMETER;
    }

    std::string tmp = idString.copyString();

    TRI_voc_cid_t cid = StringUtils::uint64(tmp.c_str(), tmp.length());

    // first look up the collection by the cid
    col = TRI_LookupCollectionByIdVocBase(_vocbase, cid);
  }

  if (col == nullptr) {
    // not found, try name next
    col = TRI_LookupCollectionByNameVocBase(_vocbase, name.c_str());
  }

  // drop an existing collection if it exists
  if (col != nullptr) {
    if (dropExisting) {
      int res = TRI_DropCollectionVocBase(_vocbase, col, true);

      if (res == TRI_ERROR_FORBIDDEN) {
        // some collections must not be dropped

        // instead, truncate them
        SingleCollectionTransaction trx(StandaloneTransactionContext::Create(_vocbase), col->_cid, TRI_TRANSACTION_WRITE);

        res = trx.begin();
        if (res != TRI_ERROR_NO_ERROR) {
          return res;
        }

        OperationOptions options;
        OperationResult opRes = trx.truncate(name, options);

        res = trx.finish(opRes.code);

        return res;
      }

      if (res != TRI_ERROR_NO_ERROR) {
        errorMsg = "unable to drop collection '" + name + "': " +
                   std::string(TRI_errno_string(res));

        return res;
      }
    } else {
      int res = TRI_ERROR_ARANGO_DUPLICATE_NAME;

      errorMsg = "unable to create collection '" + name + "': " +
                 std::string(TRI_errno_string(res));

      return res;
    }
  }

  // now re-create the collection
  int res = createCollection(parameters, &col, reuseId);

  if (res != TRI_ERROR_NO_ERROR) {
    errorMsg =
        "unable to create collection: " + std::string(TRI_errno_string(res));

    return res;
  }

  return TRI_ERROR_NO_ERROR;
}

////////////////////////////////////////////////////////////////////////////////
/// @brief restores the structure of a collection, coordinator case
////////////////////////////////////////////////////////////////////////////////

int RestReplicationHandler::processRestoreCollectionCoordinator(
    VPackSlice const& collection, bool dropExisting, bool reuseId, bool force,
    uint64_t numberOfShards, std::string& errorMsg) {
  if (!collection.isObject()) {
    errorMsg = "collection declaration is invalid";

    return TRI_ERROR_HTTP_BAD_PARAMETER;
  }

  VPackSlice const parameters = collection.get("parameters");

  if (!parameters.isObject()) {
    errorMsg = "collection parameters declaration is invalid";

    return TRI_ERROR_HTTP_BAD_PARAMETER;
  }

  std::string const name = arangodb::basics::VelocyPackHelper::getStringValue(
      parameters, "name", "");

  if (name.empty()) {
    errorMsg = "collection name is missing";

    return TRI_ERROR_HTTP_BAD_PARAMETER;
  }

  if (arangodb::basics::VelocyPackHelper::getBooleanValue(parameters, "deleted",
                                                          false)) {
    // we don't care about deleted collections
    return TRI_ERROR_NO_ERROR;
  }

  std::string dbName = _vocbase->_name;

  // in a cluster, we only look up by name:
  ClusterInfo* ci = ClusterInfo::instance();
  std::shared_ptr<CollectionInfo> col = ci->getCollection(dbName, name);

  // drop an existing collection if it exists
  if (!col->empty()) {
    if (dropExisting) {
      int res = ci->dropCollectionCoordinator(dbName, col->id_as_string(),
                                              errorMsg, 0.0);
      if (res == TRI_ERROR_FORBIDDEN) {
        // some collections must not be dropped
        res = truncateCollectionOnCoordinator(dbName, name);
        if (res != TRI_ERROR_NO_ERROR) {
          errorMsg =
              "unable to truncate collection (dropping is forbidden): " + name;
          return res;
        }
      }

      if (res != TRI_ERROR_NO_ERROR) {
        errorMsg = "unable to drop collection '" + name + "': " +
                   std::string(TRI_errno_string(res));

        return res;
      }
    } else {
      int res = TRI_ERROR_ARANGO_DUPLICATE_NAME;

      errorMsg = "unable to create collection '" + name + "': " +
                 std::string(TRI_errno_string(res));

      return res;
    }
  }

  // now re-create the collection
  // dig out number of shards:
  VPackSlice const shards = parameters.get("shards");
  if (shards.isObject()) {
    numberOfShards = static_cast<uint64_t>(shards.length());
  } else {
    // "shards" not specified
    // now check if numberOfShards property was given
    if (numberOfShards == 0) {
      // We take one shard if no value was given
      numberOfShards = 1;
    }
  }

  TRI_ASSERT(numberOfShards > 0);

  try {
    TRI_voc_tick_t newIdTick = ci->uniqid(1);
    VPackBuilder toMerge;
    std::string&& newId = StringUtils::itoa(newIdTick);
    toMerge.openObject();
    toMerge.add("id", VPackValue(newId));

    // shard keys
    VPackSlice const shardKeys = parameters.get("shardKeys");
    if (!shardKeys.isObject()) {
      // set default shard key
      toMerge.add("shardKeys", VPackValue(VPackValueType::Array));
      toMerge.add(VPackValue(std::string(TRI_VOC_ATTRIBUTE_KEY)));
      toMerge.close();  // end of shardKeys
    }

    // shards
    if (!shards.isObject()) {
      // if no shards were given, create a random list of shards
      auto dbServers = ci->getCurrentDBServers();

      if (dbServers.empty()) {
        errorMsg = "no database servers found in cluster";
        return TRI_ERROR_INTERNAL;
      }

      std::random_shuffle(dbServers.begin(), dbServers.end());

      uint64_t const id = ci->uniqid(1 + numberOfShards);
      toMerge.add("shards", VPackValue(VPackValueType::Object));
      for (uint64_t i = 0; i < numberOfShards; ++i) {
        // shard id
        toMerge.add(
            VPackValue(std::string("s" + StringUtils::itoa(id + 1 + i))));

        // server ids
        toMerge.add(VPackValue(VPackValueType::Array));
        toMerge.add(VPackValue(dbServers[i % dbServers.size()]));
        toMerge.close();  // server ids
      }
      toMerge.close();  // end of shards
    }

    // Now put in the primary and an edge index if needed:
    toMerge.add("indexes", VPackValue(VPackValueType::Array));

    // create a dummy primary index
    {
      TRI_document_collection_t* doc = nullptr;
      std::unique_ptr<arangodb::PrimaryIndex> primaryIndex(
          new arangodb::PrimaryIndex(doc));
      toMerge.openObject();
      primaryIndex->toVelocyPack(toMerge, false);
      toMerge.close();
    }

    VPackSlice const type = parameters.get("type");
    TRI_col_type_e collectionType;
    if (type.isNumber()) {
      collectionType = static_cast<TRI_col_type_e>(type.getNumericValue<int>());
    } else {
      errorMsg = "collection type not given or wrong";
      return TRI_ERROR_HTTP_BAD_PARAMETER;
    }

    if (collectionType == TRI_COL_TYPE_EDGE) {
      // create a dummy edge index
      std::unique_ptr<arangodb::EdgeIndex> edgeIndex(
          new arangodb::EdgeIndex(newIdTick, nullptr));
      toMerge.openObject();
      edgeIndex->toVelocyPack(toMerge, false);
      toMerge.close();
    }

    toMerge.close();  // indexes
    toMerge.close();  // TopLevel
    VPackSlice const sliceToMerge = toMerge.slice();

    VPackBuilder mergedBuilder =
        VPackCollection::merge(parameters, sliceToMerge, false);
    VPackSlice const merged = mergedBuilder.slice();

    int res = ci->createCollectionCoordinator(dbName, newId, numberOfShards,
                                              merged, errorMsg, 0.0);
    if (res != TRI_ERROR_NO_ERROR) {
      errorMsg =
          "unable to create collection: " + std::string(TRI_errno_string(res));

      return res;
    }
  } catch (std::bad_alloc const&) {
    errorMsg = "out of memory";
    return TRI_ERROR_OUT_OF_MEMORY;
  }

  return TRI_ERROR_NO_ERROR;
}

////////////////////////////////////////////////////////////////////////////////
/// @brief restores the indexes of a collection TODO MOVE
////////////////////////////////////////////////////////////////////////////////

int RestReplicationHandler::processRestoreIndexes(VPackSlice const& collection,
                                                  bool force,
                                                  std::string& errorMsg) {
  if (!collection.isObject()) {
    errorMsg = "collection declaration is invalid";

    return TRI_ERROR_HTTP_BAD_PARAMETER;
  }

  VPackSlice const parameters = collection.get("parameters");

  if (!parameters.isObject()) {
    errorMsg = "collection parameters declaration is invalid";

    return TRI_ERROR_HTTP_BAD_PARAMETER;
  }

  VPackSlice const indexes = collection.get("indexes");

  if (!indexes.isArray()) {
    errorMsg = "collection indexes declaration is invalid";

    return TRI_ERROR_HTTP_BAD_PARAMETER;
  }

  VPackValueLength const n = indexes.length();

  if (n == 0) {
    // nothing to do
    return TRI_ERROR_NO_ERROR;
  }

  std::string const name = arangodb::basics::VelocyPackHelper::getStringValue(
      parameters, "name", "");

  if (name.empty()) {
    errorMsg = "collection name is missing";

    return TRI_ERROR_HTTP_BAD_PARAMETER;
  }

  if (arangodb::basics::VelocyPackHelper::getBooleanValue(parameters, "deleted",
                                                          false)) {
    // we don't care about deleted collections
    return TRI_ERROR_NO_ERROR;
  }

  READ_LOCKER(readLocker, _vocbase->_inventoryLock);

  // look up the collection
  try {
    CollectionGuard guard(_vocbase, name.c_str());

    TRI_document_collection_t* document = guard.collection()->_collection;

    SingleCollectionTransaction trx(StandaloneTransactionContext::Create(_vocbase), document->_info.id(), TRI_TRANSACTION_WRITE);

    int res = trx.begin();

    if (res != TRI_ERROR_NO_ERROR) {
      errorMsg =
          "unable to start transaction: " + std::string(TRI_errno_string(res));
      THROW_ARANGO_EXCEPTION(res);
    }

    for (VPackSlice const& idxDef : VPackArrayIterator(indexes)) {
      arangodb::Index* idx = nullptr;

      // {"id":"229907440927234","type":"hash","unique":false,"fields":["x","Y"]}

      res = TRI_FromVelocyPackIndexDocumentCollection(&trx, document, idxDef,
                                                      &idx);

      if (res != TRI_ERROR_NO_ERROR) {
        errorMsg =
            "could not create index: " + std::string(TRI_errno_string(res));
        break;
      } else {
        TRI_ASSERT(idx != nullptr);

        res = TRI_SaveIndex(document, idx, true);

        if (res != TRI_ERROR_NO_ERROR) {
          errorMsg =
              "could not save index: " + std::string(TRI_errno_string(res));
          break;
        }
      }
    }
  } catch (arangodb::basics::Exception const& ex) {
    errorMsg =
        "could not create index: " + std::string(TRI_errno_string(ex.code()));
  } catch (...) {
    errorMsg = "could not create index: unknown error";
  }

  return TRI_ERROR_NO_ERROR;
}

////////////////////////////////////////////////////////////////////////////////
/// @brief restores the indexes of a collection, coordinator case
////////////////////////////////////////////////////////////////////////////////

int RestReplicationHandler::processRestoreIndexesCoordinator(
    VPackSlice const& collection, bool force, std::string& errorMsg) {
  if (!collection.isObject()) {
    errorMsg = "collection declaration is invalid";

    return TRI_ERROR_HTTP_BAD_PARAMETER;
  }
  VPackSlice const parameters = collection.get("parameters");

  if (!parameters.isObject()) {
    errorMsg = "collection parameters declaration is invalid";

    return TRI_ERROR_HTTP_BAD_PARAMETER;
  }

  VPackSlice indexes = collection.get("indexes");

  if (!indexes.isArray()) {
    errorMsg = "collection indexes declaration is invalid";

    return TRI_ERROR_HTTP_BAD_PARAMETER;
  }

  size_t const n = indexes.length();

  if (n == 0) {
    // nothing to do
    return TRI_ERROR_NO_ERROR;
  }

  std::string name = arangodb::basics::VelocyPackHelper::getStringValue(
      parameters, "name", "");

  if (name.empty()) {
    errorMsg = "collection name is missing";

    return TRI_ERROR_HTTP_BAD_PARAMETER;
  }

  if (arangodb::basics::VelocyPackHelper::getBooleanValue(parameters, "deleted",
                                                          false)) {
    // we don't care about deleted collections
    return TRI_ERROR_NO_ERROR;
  }

  std::string dbName = _vocbase->_name;

  // in a cluster, we only look up by name:
  ClusterInfo* ci = ClusterInfo::instance();
  std::shared_ptr<CollectionInfo> col = ci->getCollection(dbName, name);

  if (col->empty()) {
    errorMsg = "could not find collection '" + name + "'";
    return TRI_ERROR_ARANGO_COLLECTION_NOT_FOUND;
  }

  int res = TRI_ERROR_NO_ERROR;
  for (VPackSlice const& idxDef : VPackArrayIterator(indexes)) {
    VPackBuilder tmp;
    res = ci->ensureIndexCoordinator(dbName, col->id_as_string(), idxDef, true,
                                     arangodb::Index::Compare, tmp, errorMsg,
                                     3600.0);
    if (res != TRI_ERROR_NO_ERROR) {
      errorMsg =
          "could not create index: " + std::string(TRI_errno_string(res));
      break;
    }
  }

  return res;
}

////////////////////////////////////////////////////////////////////////////////
/// @brief apply the data from a collection dump or the continuous log
////////////////////////////////////////////////////////////////////////////////

int RestReplicationHandler::applyCollectionDumpMarker(
    arangodb::Transaction& trx, CollectionNameResolver const& resolver,
    std::string const& collectionName, TRI_replication_operation_e type, 
    VPackSlice const& old, VPackSlice const& slice, std::string& errorMsg) {
    
  if (type == REPLICATION_MARKER_DOCUMENT) {
    // {"type":2400,"key":"230274209405676","data":{"_key":"230274209405676","_rev":"230274209405676","foo":"bar"}}

    TRI_ASSERT(slice.isObject());

    OperationOptions options;
    options.silent = true;
    options.ignoreRevs = true;
    options.isRestore = true;

    try {
      OperationResult opRes = trx.insert(collectionName, slice, options);
      
      if (opRes.code == TRI_ERROR_ARANGO_UNIQUE_CONSTRAINT_VIOLATED) {
        // must update
        opRes = trx.update(collectionName, slice, options);
      }

      return opRes.code;
    } catch (arangodb::basics::Exception const& ex) {
      return ex.code();
    } catch (...) {
      return TRI_ERROR_INTERNAL;
    }
  }

  else if (type == REPLICATION_MARKER_REMOVE) {
    // {"type":2402,"key":"592063"}
    
    try {
      OperationOptions options;
      options.silent = true;
      options.ignoreRevs = true;
      OperationResult opRes = trx.remove(collectionName, old, options);

      if (!opRes.successful() &&
          opRes.code == TRI_ERROR_ARANGO_DOCUMENT_NOT_FOUND) {
        // ignore this error
        return TRI_ERROR_NO_ERROR;
      }

      return opRes.code;
    } catch (arangodb::basics::Exception const& ex) {
      return ex.code();
    } catch (...) {
      return TRI_ERROR_INTERNAL;
    }
  }

  errorMsg = "unexpected marker type " + StringUtils::itoa(type);

  return TRI_ERROR_REPLICATION_UNEXPECTED_MARKER;
}

static int restoreDataParser(char const* ptr, char const* pos,
                             std::string const& invalidMsg, bool useRevision,
                             std::string& errorMsg, std::string& key,
                             std::string& rev,
                             VPackBuilder& builder, VPackSlice& doc,
                             TRI_replication_operation_e& type) {
  builder.clear();

  try {
    VPackParser parser(builder);
    parser.parse(ptr, static_cast<size_t>(pos - ptr));
  } catch (VPackException const&) {
    // Could not parse the given string
    errorMsg = invalidMsg;

    return TRI_ERROR_HTTP_CORRUPTED_JSON;
  } catch (std::exception const&) {
    // Could not even build the string
    errorMsg = invalidMsg;

    return TRI_ERROR_HTTP_CORRUPTED_JSON;
  } catch (...) {
    return TRI_ERROR_HTTP_CORRUPTED_JSON;
  }

  VPackSlice const slice = builder.slice();

  if (!slice.isObject()) {
    errorMsg = invalidMsg;

    return TRI_ERROR_HTTP_CORRUPTED_JSON;
  }

  type = REPLICATION_INVALID;

  for (auto const& pair : VPackObjectIterator(slice)) {
    if (!pair.key.isString()) {
      errorMsg = invalidMsg;

      return TRI_ERROR_HTTP_CORRUPTED_JSON;
    }

    std::string const attributeName = pair.key.copyString();

    if (attributeName == "type") {
      if (pair.value.isNumber()) {
        int v = pair.value.getNumericValue<int>();
        if (v == 2301) {
          // pre-3.0 type for edges
          type = REPLICATION_MARKER_DOCUMENT;
        } else {
          type = static_cast<TRI_replication_operation_e>(v);
        }
      }
    }

    else if (attributeName == "data") {
      if (pair.value.isObject()) {
        doc = pair.value;
    
        if (doc.hasKey(TRI_VOC_ATTRIBUTE_KEY)) {
          key = doc.get(TRI_VOC_ATTRIBUTE_KEY).copyString();
        }
        else if (useRevision && doc.hasKey(TRI_VOC_ATTRIBUTE_REV)) {
          rev = doc.get(TRI_VOC_ATTRIBUTE_REV).copyString();
        } 
      }
    }
  }
  
  if (type == REPLICATION_MARKER_DOCUMENT && !doc.isObject()) {
    errorMsg = "got document marker without contents";
    return TRI_ERROR_HTTP_BAD_PARAMETER;
  }

  if (key.empty()) {
    errorMsg = invalidMsg;

    return TRI_ERROR_HTTP_BAD_PARAMETER;
  }

  return TRI_ERROR_NO_ERROR;
}

////////////////////////////////////////////////////////////////////////////////
/// @brief restores the data of a collection TODO MOVE
////////////////////////////////////////////////////////////////////////////////

int RestReplicationHandler::processRestoreDataBatch(
    arangodb::Transaction& trx, CollectionNameResolver const& resolver,
    std::string const& collectionName, bool useRevision, bool force,
    std::string& errorMsg) {
  std::string const invalidMsg = "received invalid JSON data for collection " +
                                 collectionName;

  VPackBuilder builder;
  VPackBuilder oldBuilder;

  std::string const& bodyStr = _request->body();
  char const* ptr = bodyStr.c_str();
  char const* end = ptr + bodyStr.size();

  while (ptr < end) {
    char const* pos = strchr(ptr, '\n');

    if (pos == nullptr) {
      pos = end;
    } else {
      *((char*)pos) = '\0';
    }

    if (pos - ptr > 1) {
      // found something
      std::string key;
      std::string rev;
      VPackSlice doc;
      TRI_replication_operation_e type = REPLICATION_INVALID;

      int res = restoreDataParser(ptr, pos, invalidMsg, useRevision, errorMsg,
                                  key, rev, builder, doc, type);
      if (res != TRI_ERROR_NO_ERROR) {
        return res;
      }

      oldBuilder.clear();
      oldBuilder.openObject();
      oldBuilder.add(TRI_VOC_ATTRIBUTE_KEY, VPackValue(key));
      oldBuilder.close();

      res = applyCollectionDumpMarker(trx, resolver, collectionName, type,
                                      oldBuilder.slice(), doc, errorMsg);

      if (res != TRI_ERROR_NO_ERROR && !force) {
        return res;
      }
    }

    ptr = pos + 1;
  }

  return TRI_ERROR_NO_ERROR;
}

////////////////////////////////////////////////////////////////////////////////
/// @brief restores the data of a collection TODO MOVE
////////////////////////////////////////////////////////////////////////////////

int RestReplicationHandler::processRestoreData(
    CollectionNameResolver const& resolver, TRI_voc_cid_t cid, bool useRevision,
    bool force, std::string& errorMsg) {
  SingleCollectionTransaction trx(StandaloneTransactionContext::Create(_vocbase), cid, TRI_TRANSACTION_WRITE);

  int res = trx.begin();

  if (res != TRI_ERROR_NO_ERROR) {
    errorMsg =
        "unable to start transaction: " + std::string(TRI_errno_string(res));

    return res;
  }

  res = processRestoreDataBatch(trx, resolver, trx.name(), useRevision,
                                force, errorMsg);

  res = trx.finish(res);

  return res;
}

////////////////////////////////////////////////////////////////////////////////
/// @brief restores the data of a collection TODO MOVE
////////////////////////////////////////////////////////////////////////////////

void RestReplicationHandler::handleCommandRestoreData() {
  std::string const& value1 = _request->value("collection");

  if (value1.empty()) {
    generateError(GeneralResponse::ResponseCode::BAD,
                  TRI_ERROR_HTTP_BAD_PARAMETER,
                  "invalid collection parameter, not given");
    return;
  }

  CollectionNameResolver resolver(_vocbase);

  TRI_voc_cid_t cid = resolver.getCollectionIdLocal(value1);

  if (cid == 0) {
    std::string msg = "invalid collection parameter: '";
    msg += value1;
    msg += "', cid is 0";
    generateError(GeneralResponse::ResponseCode::BAD,
                  TRI_ERROR_HTTP_BAD_PARAMETER, msg);
    return;
  }

  bool recycleIds = false;
  std::string const& value2 = _request->value("recycleIds");

  if (value2.empty()) {
    recycleIds = StringUtils::boolean(value2);
  }

  bool force = false;
  std::string const& value3 = _request->value("force");

  if (!value3.empty()) {
    force = StringUtils::boolean(value3);
  }

  std::string errorMsg;

  int res = processRestoreData(resolver, cid, recycleIds, force, errorMsg);

  if (res != TRI_ERROR_NO_ERROR) {
    if (errorMsg.empty()) {
      generateError(GeneralResponse::responseCode(res), res);
    } else {
      generateError(GeneralResponse::responseCode(res), res,
                    std::string(TRI_errno_string(res)) + ": " + errorMsg);
    }
  } else {
    try {
      VPackBuilder result;
      result.add(VPackValue(VPackValueType::Object));
      result.add("result", VPackValue(true));
      result.close();
      generateResult(GeneralResponse::ResponseCode::OK, result.slice());
    } catch (...) {
      generateOOMError();
    }
  }
}

////////////////////////////////////////////////////////////////////////////////
/// @brief restores the data of a collection, coordinator case
////////////////////////////////////////////////////////////////////////////////

void RestReplicationHandler::handleCommandRestoreDataCoordinator() {
  std::string const& name = _request->value("collection");

  if (name.empty()) {
    generateError(GeneralResponse::ResponseCode::BAD,
                  TRI_ERROR_HTTP_BAD_PARAMETER, "invalid collection parameter");
    return;
  }

  std::string dbName = _vocbase->_name;
  std::string errorMsg;

  // in a cluster, we only look up by name:
  ClusterInfo* ci = ClusterInfo::instance();
  std::shared_ptr<CollectionInfo> col = ci->getCollection(dbName, name);

  if (col->empty()) {
    generateError(GeneralResponse::ResponseCode::BAD,
                  TRI_ERROR_ARANGO_COLLECTION_NOT_FOUND);
    return;
  }

  // We need to distribute the documents we get over the shards:
  auto shardIdsMap = col->shardIds();

  std::unordered_map<std::string, size_t> shardTab;
  std::vector<std::string> shardIds;
  for (auto const& p : *shardIdsMap) {
    shardTab.emplace(p.first, shardIds.size());
    shardIds.push_back(p.first);
  }
  std::vector<StringBuffer*> bufs;
  for (size_t j = 0; j < shardIds.size(); j++) {
    auto b = std::make_unique<StringBuffer>(TRI_UNKNOWN_MEM_ZONE);
    bufs.push_back(b.get());
    b.release();
  }

  std::string const invalidMsg =
      std::string("received invalid JSON data for collection ") + name;
  VPackBuilder builder;

  std::string const& bodyStr = _request->body();
  char const* ptr = bodyStr.c_str();
  char const* end = ptr + bodyStr.size();

  int res = TRI_ERROR_NO_ERROR;

  while (ptr < end) {
    char const* pos = strchr(ptr, '\n');

    if (pos == 0) {
      pos = end;
    } 

    if (pos - ptr > 1) {
      // found something
      //
      std::string key;
      std::string rev;
      VPackSlice doc;
      TRI_replication_operation_e type = REPLICATION_INVALID;

      res = restoreDataParser(ptr, pos, invalidMsg, false, errorMsg, key, rev,
                              builder, doc, type);
      if (res != TRI_ERROR_NO_ERROR) {
        // We might need to clean up buffers
        break;
      }

      if (!doc.isNone() && type != REPLICATION_MARKER_REMOVE) {
        ShardID responsibleShard;
        bool usesDefaultSharding;
        std::unique_ptr<TRI_json_t> tmp(
            arangodb::basics::VelocyPackHelper::velocyPackToJson(doc));
        res = ci->getResponsibleShard(col->id_as_string(), tmp.get(), true,
                                      responsibleShard, usesDefaultSharding);
        if (res != TRI_ERROR_NO_ERROR) {
          errorMsg = "error during determining responsible shard";
          res = TRI_ERROR_INTERNAL;
          break;
        } else {
          auto it2 = shardTab.find(responsibleShard);
          if (it2 == shardTab.end()) {
            errorMsg = "cannot find responsible shard";
            res = TRI_ERROR_INTERNAL;
            break;
          } else {
            bufs[it2->second]->appendText(ptr, pos - ptr);
            bufs[it2->second]->appendText("\n");
          }
        }
      } else if (type == REPLICATION_MARKER_REMOVE) {
        // A remove marker, this has to be appended to all!
        for (auto& buf : bufs) {
          buf->appendText(ptr, pos - ptr);
          buf->appendText("\n");
        }
      } else {
        // How very strange!
        errorMsg = invalidMsg;

        res = TRI_ERROR_HTTP_BAD_PARAMETER;
        break;
      }
    }

    ptr = pos + 1;
  }

  if (res == TRI_ERROR_NO_ERROR) {
    // Set a few variables needed for our work:
    ClusterComm* cc = ClusterComm::instance();

    // Send a synchronous request to that shard using ClusterComm:
    CoordTransactionID coordTransactionID = TRI_NewTickServer();

    std::string forceopt;
    std::string const& value = _request->value("force");

    if (!value.empty()) {
      bool force = StringUtils::boolean(value);

      if (force) {
        forceopt = "&force=true";
      }
    }

    for (auto const& p : *shardIdsMap) {
      auto it = shardTab.find(p.first);
      if (it == shardTab.end()) {
        errorMsg = "cannot find shard";
        res = TRI_ERROR_INTERNAL;
      } else {
        auto headers = std::make_unique<std::map<std::string, std::string>>();
        size_t j = it->second;
        auto body = std::make_shared<std::string const>(bufs[j]->c_str(),
                                                        bufs[j]->length());
        cc->asyncRequest("", coordTransactionID, "shard:" + p.first,
                         arangodb::GeneralRequest::RequestType::PUT,
                         "/_db/" + StringUtils::urlEncode(dbName) +
                             "/_api/replication/restore-data?collection=" +
                             p.first + forceopt,
                         body, headers, nullptr, 300.0);
      }
    }

    // Now listen to the results:
    unsigned int count;
    unsigned int nrok = 0;
    for (count = (int)(*shardIdsMap).size(); count > 0; count--) {
      auto result = cc->wait("", coordTransactionID, 0, "", 0.0);
      if (result.status == CL_COMM_RECEIVED) {
        if (result.answer_code == GeneralResponse::ResponseCode::OK ||
            result.answer_code == GeneralResponse::ResponseCode::CREATED) {
          // copy default options
          VPackOptions options = VPackOptions::Defaults;
          options.checkAttributeUniqueness = true;
          std::shared_ptr<VPackBuilder> parsedAnswer;
          try {
            parsedAnswer = result.answer->toVelocyPack(&options);
          } catch (VPackException const& e) {
            // Only log this error and try the next doc
            LOG(DEBUG) << "failed to parse json object: '" << e.what() << "'";
            continue;
          }

          VPackSlice const answer = parsedAnswer->slice();
          if (answer.isObject()) {
            VPackSlice const result = answer.get("result");
            if (result.isBoolean()) {
              if (result.getBoolean()) {
                nrok++;
              } else {
                LOG(ERR) << "some shard result not OK";
              }
            } else {
              VPackSlice const errorMessage = answer.get("errorMessage");
              if (errorMessage.isString()) {
                errorMsg.append(errorMessage.copyString());
                errorMsg.push_back(':');
              }
            }
          } else {
            LOG(ERR) << "result body is no object";
          }
        } else if (result.answer_code ==
                   GeneralResponse::ResponseCode::SERVER_ERROR) {
          // copy default options
          VPackOptions options = VPackOptions::Defaults;
          options.checkAttributeUniqueness = true;
          std::shared_ptr<VPackBuilder> parsedAnswer;
          try {
            parsedAnswer = result.answer->toVelocyPack(&options);
          } catch (VPackException const& e) {
            // Only log this error and try the next doc
            LOG(DEBUG) << "failed to parse json object: '" << e.what() << "'";
            continue;
          }

          VPackSlice const answer = parsedAnswer->slice();
          if (answer.isObject()) {
            VPackSlice const errorMessage = answer.get("errorMessage");
            if (errorMessage.isString()) {
              errorMsg.append(errorMessage.copyString());
              errorMsg.push_back(':');
            }
          }
        } else {
          LOG(ERR) << "Bad answer code from shard: " << (int)result.answer_code;
        }
      } else {
        LOG(ERR) << "Bad status from DBServer: " << result.status
                 << ", msg: " << result.errorMessage
                 << ", shard: " << result.shardID;
        if (result.status >= CL_COMM_SENT) {
          if (result.result.get() == nullptr) {
            LOG(ERR) << "result.result is nullptr";
          } else {
            auto msg = result.result->getResultTypeMessage();
            LOG(ERR) << "Bad HTTP return code: "
                     << result.result->getHttpReturnCode() << ", msg: " << msg;
            auto body = result.result->getBodyVelocyPack();
            msg = body->toString();
            LOG(ERR) << "Body: " << msg;
          }
        }
      }
    }

    if (nrok != shardIdsMap->size()) {
      errorMsg.append("some shard(s) produced error(s)");
      res = TRI_ERROR_INTERNAL;
    }
  }

  // Free all the string buffers:
  for (size_t j = 0; j < shardIds.size(); j++) {
    delete bufs[j];
  }

  if (res != TRI_ERROR_NO_ERROR) {
    generateError(GeneralResponse::responseCode(res), res, errorMsg);
    return;
  }
  try {
    VPackBuilder result;
    result.openObject();
    result.add("result", VPackValue(true));
    result.close();
    generateResult(GeneralResponse::ResponseCode::OK, result.slice());
  } catch (...) {
    generateOOMError();
  }
}

////////////////////////////////////////////////////////////////////////////////
/// @brief produce list of keys for a specific collection
////////////////////////////////////////////////////////////////////////////////

void RestReplicationHandler::handleCommandCreateKeys() {
  std::string const& collection = _request->value("collection");

  if (collection.empty()) {
    generateError(GeneralResponse::ResponseCode::BAD,
                  TRI_ERROR_HTTP_BAD_PARAMETER, "invalid collection parameter");
    return;
  }

  TRI_voc_tick_t tickEnd = UINT64_MAX;

  // determine end tick for keys
  bool found;
  std::string const& value = _request->value("to", found);

  if (found) {
    tickEnd = static_cast<TRI_voc_tick_t>(StringUtils::uint64(value));
  }

  TRI_vocbase_col_t* c =
      TRI_LookupCollectionByNameVocBase(_vocbase, collection.c_str());

  if (c == nullptr) {
    generateError(GeneralResponse::ResponseCode::NOT_FOUND,
                  TRI_ERROR_ARANGO_COLLECTION_NOT_FOUND);
    return;
  }

  int res = TRI_ERROR_NO_ERROR;

  try {
    arangodb::CollectionGuard guard(_vocbase, c->_cid, false);

    TRI_vocbase_col_t* col = guard.collection();
    TRI_ASSERT(col != nullptr);

    // turn off the compaction for the collection
    TRI_voc_tick_t id;
    res = TRI_InsertBlockerCompactorVocBase(_vocbase, 1200.0, &id);

    if (res != TRI_ERROR_NO_ERROR) {
      THROW_ARANGO_EXCEPTION(res);
    }

    // initialize a container with the keys
    auto keys =
        std::make_unique<CollectionKeys>(_vocbase, col->_name, id, 300.0);

    std::string const idString(std::to_string(keys->id()));

    keys->create(tickEnd);
    size_t const count = keys->count();

    auto keysRepository = _vocbase->_collectionKeys;

    try {
      keysRepository->store(keys.get());
      keys.release();
    } catch (...) {
      throw;
    }

    VPackBuilder result;
    result.add(VPackValue(VPackValueType::Object));
    result.add("id", VPackValue(idString));
    result.add("count", VPackValue(count));
    result.close();
    generateResult(GeneralResponse::ResponseCode::OK, result.slice());
  } catch (arangodb::basics::Exception const& ex) {
    res = ex.code();
  } catch (...) {
    res = TRI_ERROR_INTERNAL;
  }

  if (res != TRI_ERROR_NO_ERROR) {
    generateError(GeneralResponse::responseCode(res), res);
  }
}

////////////////////////////////////////////////////////////////////////////////
/// @brief returns all key ranges
////////////////////////////////////////////////////////////////////////////////

void RestReplicationHandler::handleCommandGetKeys() {
  std::vector<std::string> const& suffix = _request->suffix();

  if (suffix.size() != 2) {
    generateError(GeneralResponse::ResponseCode::BAD,
                  TRI_ERROR_HTTP_BAD_PARAMETER,
                  "expecting GET /_api/replication/keys/<keys-id>");
    return;
  }

  static TRI_voc_tick_t const DefaultChunkSize = 5000;
  TRI_voc_tick_t chunkSize = DefaultChunkSize;

  // determine chunk size
  bool found;
  std::string const& value = _request->value("chunkSize", found);

  if (found) {
    chunkSize = static_cast<TRI_voc_tick_t>(StringUtils::uint64(value));
    if (chunkSize < 100) {
      chunkSize = DefaultChunkSize;
    } else if (chunkSize > 20000) {
      chunkSize = 20000;
    }
  }

  std::string const& id = suffix[1];

  int res = TRI_ERROR_NO_ERROR;

  try {
    auto keysRepository = _vocbase->_collectionKeys;
    TRI_ASSERT(keysRepository != nullptr);

    auto collectionKeysId = static_cast<arangodb::CollectionKeysId>(
        arangodb::basics::StringUtils::uint64(id));

    auto collectionKeys = keysRepository->find(collectionKeysId);

    if (collectionKeys == nullptr) {
      generateError(GeneralResponse::responseCode(TRI_ERROR_CURSOR_NOT_FOUND),
                    TRI_ERROR_CURSOR_NOT_FOUND);
      return;
    }

    try {
      VPackBuilder b;
      b.add(VPackValue(VPackValueType::Array));

      TRI_voc_tick_t max = static_cast<TRI_voc_tick_t>(collectionKeys->count());

      for (TRI_voc_tick_t from = 0; from < max; from += chunkSize) {
        TRI_voc_tick_t to = from + chunkSize;

        if (to > max) {
          to = max;
        }

        auto result = collectionKeys->hashChunk(from, to);

        // Add a chunk
        b.add(VPackValue(VPackValueType::Object));
        b.add("low", VPackValue(std::get<0>(result)));
        b.add("high", VPackValue(std::get<1>(result)));
        b.add("hash", VPackValue(std::to_string(std::get<2>(result))));
        b.close();
      }
      b.close();

      collectionKeys->release();
      generateResult(GeneralResponse::ResponseCode::OK, b.slice());
    } catch (...) {
      collectionKeys->release();
      throw;
    }
  } catch (arangodb::basics::Exception const& ex) {
    res = ex.code();
  } catch (std::exception const&) {
    res = TRI_ERROR_INTERNAL;
  } catch (...) {
    res = TRI_ERROR_INTERNAL;
  }

  if (res != TRI_ERROR_NO_ERROR) {
    generateError(GeneralResponse::responseCode(res), res);
  }
}

////////////////////////////////////////////////////////////////////////////////
/// @brief returns date for a key range
////////////////////////////////////////////////////////////////////////////////

void RestReplicationHandler::handleCommandFetchKeys() {
  std::vector<std::string> const& suffix = _request->suffix();
  
  if (suffix.size() != 2) {
    generateError(GeneralResponse::ResponseCode::BAD,
                  TRI_ERROR_HTTP_BAD_PARAMETER,
                  "expecting PUT /_api/replication/keys/<keys-id>");
    return;
  }

  static TRI_voc_tick_t const DefaultChunkSize = 5000;
  TRI_voc_tick_t chunkSize = DefaultChunkSize;

  // determine chunk size
  bool found;
  std::string const& value1 = _request->value("chunkSize", found);

  if (found) {
    chunkSize = static_cast<TRI_voc_tick_t>(StringUtils::uint64(value1));
    if (chunkSize < 100) {
      chunkSize = DefaultChunkSize;
    } else if (chunkSize > 20000) {
      chunkSize = 20000;
    }
  }

  std::string const& value2 = _request->value("chunk", found);

  size_t chunk = 0;

  if (found) {
    chunk = static_cast<size_t>(StringUtils::uint64(value2));
  }

  std::string const& value3 = _request->value("type", found);

  bool keys = true;
  if (value3 == "keys") {
    keys = true;
  } else if (value3 == "docs") {
    keys = false;
  } else {
    generateError(GeneralResponse::ResponseCode::BAD,
                  TRI_ERROR_HTTP_BAD_PARAMETER, "invalid 'type' value");
    return;
  }

  std::string const& id = suffix[1];

  int res = TRI_ERROR_NO_ERROR;

  try {
    auto keysRepository = _vocbase->_collectionKeys;
    TRI_ASSERT(keysRepository != nullptr);

    auto collectionKeysId = static_cast<arangodb::CollectionKeysId>(
        arangodb::basics::StringUtils::uint64(id));

    auto collectionKeys = keysRepository->find(collectionKeysId);

    if (collectionKeys == nullptr) {
      generateError(GeneralResponse::responseCode(TRI_ERROR_CURSOR_NOT_FOUND),
                    TRI_ERROR_CURSOR_NOT_FOUND);
      return;
    }

    try {
      std::shared_ptr<TransactionContext> transactionContext = StandaloneTransactionContext::Create(_vocbase);

      VPackBuilder resultBuilder(transactionContext->getVPackOptions());
      resultBuilder.openArray();

      if (keys) {
        collectionKeys->dumpKeys(resultBuilder, chunk, chunkSize);
      } else {
        bool success;
        std::shared_ptr<VPackBuilder> parsedIds =
            parseVelocyPackBody(&VPackOptions::Defaults, success);
        if (!success) {
          // error already created
          collectionKeys->release();
          return;
        }
        collectionKeys->dumpDocs(resultBuilder, chunk, chunkSize, parsedIds->slice());
      }

      resultBuilder.close();

      collectionKeys->release();

      generateResult(GeneralResponse::ResponseCode::OK, resultBuilder.slice(), transactionContext);
      return;
    } catch (...) {
      collectionKeys->release();
      throw;
    }
  } catch (arangodb::basics::Exception const& ex) {
    res = ex.code();
  } catch (std::exception const&) {
    res = TRI_ERROR_INTERNAL;
  } catch (...) {
    res = TRI_ERROR_INTERNAL;
  }

  TRI_ASSERT(res != TRI_ERROR_NO_ERROR);
  generateError(GeneralResponse::responseCode(res), res);
}

void RestReplicationHandler::handleCommandRemoveKeys() {
  std::vector<std::string> const& suffix = _request->suffix();

  if (suffix.size() != 2) {
    generateError(GeneralResponse::ResponseCode::BAD,
                  TRI_ERROR_HTTP_BAD_PARAMETER,
                  "expecting DELETE /_api/replication/keys/<keys-id>");
    return;
  }

  std::string const& id = suffix[1];

  auto keys = _vocbase->_collectionKeys;
  TRI_ASSERT(keys != nullptr);

  auto collectionKeysId = static_cast<arangodb::CollectionKeysId>(
      arangodb::basics::StringUtils::uint64(id));
  bool found = keys->remove(collectionKeysId);

  if (!found) {
    generateError(GeneralResponse::ResponseCode::NOT_FOUND,
                  TRI_ERROR_CURSOR_NOT_FOUND);
    return;
  }

  VPackBuilder resultBuilder;
  resultBuilder.openObject();
  resultBuilder.add("id", VPackValue(id)); // id as a string
  resultBuilder.add("error", VPackValue(false));
  resultBuilder.add("code", VPackValue(static_cast<int>(GeneralResponse::ResponseCode::ACCEPTED)));
  resultBuilder.close();

  generateResult(GeneralResponse::ResponseCode::ACCEPTED, resultBuilder.slice());
}

////////////////////////////////////////////////////////////////////////////////
/// @brief was docuBlock JSF_get_api_replication_dump
////////////////////////////////////////////////////////////////////////////////

void RestReplicationHandler::handleCommandDump() {
  std::string const& collection = _request->value("collection");

  if (collection.empty()) {
    generateError(GeneralResponse::ResponseCode::BAD,
                  TRI_ERROR_HTTP_BAD_PARAMETER, "invalid collection parameter");
    return;
  }

  // determine start tick for dump
  TRI_voc_tick_t tickStart = 0;
  TRI_voc_tick_t tickEnd = static_cast<TRI_voc_tick_t>(UINT64_MAX);
  bool flush = true;  // flush WAL before dumping?
  bool withTicks = true;
  uint64_t flushWait = 0;

  // determine flush WAL value
  bool found;
  std::string const& value1 = _request->value("flush", found);

  if (found) {
    flush = StringUtils::boolean(value1);
  }

  // determine flush WAL wait time value
  std::string const& value3 = _request->value("flushWait", found);

  if (found) {
    flushWait = StringUtils::uint64(value3);
    if (flushWait > 60) {
      flushWait = 60;
    }
  }

  // determine start tick for dump
  std::string const& value4 = _request->value("from", found);

  if (found) {
    tickStart = (TRI_voc_tick_t)StringUtils::uint64(value4);
  }

  // determine end tick for dump
  std::string const& value5 = _request->value("to", found);

  if (found) {
    tickEnd = (TRI_voc_tick_t)StringUtils::uint64(value5);
  }

  if (tickStart > tickEnd || tickEnd == 0) {
    generateError(GeneralResponse::ResponseCode::BAD,
                  TRI_ERROR_HTTP_BAD_PARAMETER, "invalid from/to values");
    return;
  }

  bool includeSystem = true;

  std::string const& value6 = _request->value("includeSystem", found);

  if (found) {
    includeSystem = StringUtils::boolean(value6);
  }

  std::string const& value7 = _request->value("ticks", found);

  if (found) {
    withTicks = StringUtils::boolean(value7);
  }

  TRI_vocbase_col_t* c =
      TRI_LookupCollectionByNameVocBase(_vocbase, collection.c_str());

  if (c == nullptr) {
    generateError(GeneralResponse::ResponseCode::NOT_FOUND,
                  TRI_ERROR_ARANGO_COLLECTION_NOT_FOUND);
    return;
  }

  LOG(TRACE) << "requested collection dump for collection '" << collection
             << "', tickStart: " << tickStart << ", tickEnd: " << tickEnd;

  int res = TRI_ERROR_NO_ERROR;

  try {
    if (flush) {
      arangodb::wal::LogfileManager::instance()->flush(true, true, false);

      // additionally wait for the collector
      if (flushWait > 0) {
        arangodb::wal::LogfileManager::instance()->waitForCollectorQueue(
            c->_cid, static_cast<double>(flushWait));
      }
    }

    arangodb::CollectionGuard guard(_vocbase, c->_cid, false);

    TRI_vocbase_col_t* col = guard.collection();
    TRI_ASSERT(col != nullptr);

    auto transactionContext = std::make_shared<StandaloneTransactionContext>(_vocbase);

    // initialize the dump container
    TRI_replication_dump_t dump(transactionContext, static_cast<size_t>(determineChunkSize()),
                                includeSystem, 0);

    res = TRI_DumpCollectionReplication(&dump, col, tickStart, tickEnd, withTicks);

    if (res != TRI_ERROR_NO_ERROR) {
      THROW_ARANGO_EXCEPTION(res);
    }

    // generate the result
    size_t const length = TRI_LengthStringBuffer(dump._buffer);

    if (length == 0) {
      createResponse(GeneralResponse::ResponseCode::NO_CONTENT);
    } else {
      createResponse(GeneralResponse::ResponseCode::OK);
    }

    _response->setContentType("application/x-arango-dump; charset=utf-8");

    // set headers
    _response->setHeaderNC(
        TRI_REPLICATION_HEADER_CHECKMORE,
        ((dump._hasMore || dump._bufferFull) ? "true" : "false"));

    _response->setHeaderNC(TRI_REPLICATION_HEADER_LASTINCLUDED,
                           StringUtils::itoa(dump._lastFoundTick));

    // transfer ownership of the buffer contents
    _response->body().set(dump._buffer);

    // avoid double freeing
    TRI_StealStringBuffer(dump._buffer);
  } catch (arangodb::basics::Exception const& ex) {
    res = ex.code();
  } catch (...) {
    res = TRI_ERROR_INTERNAL;
  }

  if (res != TRI_ERROR_NO_ERROR) {
    generateError(GeneralResponse::responseCode(res), res);
  }
}

////////////////////////////////////////////////////////////////////////////////
/// @brief was docuBlock JSF_put_api_replication_makeSlave
////////////////////////////////////////////////////////////////////////////////

void RestReplicationHandler::handleCommandMakeSlave() {
  bool success;
  std::shared_ptr<VPackBuilder> parsedBody =
      parseVelocyPackBody(&VPackOptions::Defaults, success);
  if (!success) {
    // error already created
    return;
  }
  VPackSlice const body = parsedBody->slice();

  std::string const endpoint =
      VelocyPackHelper::getStringValue(body, "endpoint", "");

  if (endpoint.empty()) {
    generateError(GeneralResponse::ResponseCode::BAD,
                  TRI_ERROR_HTTP_BAD_PARAMETER,
                  "<endpoint> must be a valid endpoint");
    return;
  }

  std::string const database =
      VelocyPackHelper::getStringValue(body, "database", _vocbase->_name);
  std::string const username =
      VelocyPackHelper::getStringValue(body, "username", "");
  std::string const password =
      VelocyPackHelper::getStringValue(body, "password", "");
  std::string const restrictType =
      VelocyPackHelper::getStringValue(body, "restrictType", "");

  // initialize some defaults to copy from
  TRI_replication_applier_configuration_t defaults;

  // initialize target configuration
  TRI_replication_applier_configuration_t config;

  config._endpoint = endpoint;
  config._database = database;
  config._username = username;
  config._password = password;
  config._includeSystem =
      VelocyPackHelper::getBooleanValue(body, "includeSystem", true);
  config._requestTimeout = VelocyPackHelper::getNumericValue<double>(
      body, "requestTimeout", defaults._requestTimeout);
  config._connectTimeout = VelocyPackHelper::getNumericValue<double>(
      body, "connectTimeout", defaults._connectTimeout);
  config._ignoreErrors = VelocyPackHelper::getNumericValue<uint64_t>(
      body, "ignoreErrors", defaults._ignoreErrors);
  config._maxConnectRetries = VelocyPackHelper::getNumericValue<uint64_t>(
      body, "maxConnectRetries", defaults._maxConnectRetries);
  config._sslProtocol = VelocyPackHelper::getNumericValue<uint32_t>(
      body, "sslProtocol", defaults._sslProtocol);
  config._chunkSize = VelocyPackHelper::getNumericValue<uint64_t>(
      body, "chunkSize", defaults._chunkSize);
  config._autoStart = true;
  config._adaptivePolling = VelocyPackHelper::getBooleanValue(
      body, "adaptivePolling", defaults._adaptivePolling);
  config._autoResync = VelocyPackHelper::getBooleanValue(body, "autoResync",
                                                         defaults._autoResync);
  config._verbose =
      VelocyPackHelper::getBooleanValue(body, "verbose", defaults._verbose);
  config._incremental = VelocyPackHelper::getBooleanValue(
      body, "incremental", defaults._incremental);
  config._requireFromPresent = VelocyPackHelper::getBooleanValue(
      body, "requireFromPresent", defaults._requireFromPresent);
  config._restrictType = VelocyPackHelper::getStringValue(
      body, "restrictType", defaults._restrictType);
  config._connectionRetryWaitTime = static_cast<uint64_t>(
      1000.0 * 1000.0 *
      VelocyPackHelper::getNumericValue<double>(
          body, "connectionRetryWaitTime",
          static_cast<double>(defaults._connectionRetryWaitTime) /
              (1000.0 * 1000.0)));
  config._initialSyncMaxWaitTime = static_cast<uint64_t>(
      1000.0 * 1000.0 *
      VelocyPackHelper::getNumericValue<double>(
          body, "initialSyncMaxWaitTime",
          static_cast<double>(defaults._initialSyncMaxWaitTime) /
              (1000.0 * 1000.0)));
  config._idleMinWaitTime = static_cast<uint64_t>(
      1000.0 * 1000.0 *
      VelocyPackHelper::getNumericValue<double>(
          body, "idleMinWaitTime",
          static_cast<double>(defaults._idleMinWaitTime) / (1000.0 * 1000.0)));
  config._idleMaxWaitTime = static_cast<uint64_t>(
      1000.0 * 1000.0 *
      VelocyPackHelper::getNumericValue<double>(
          body, "idleMaxWaitTime",
          static_cast<double>(defaults._idleMaxWaitTime) / (1000.0 * 1000.0)));
  config._autoResyncRetries = VelocyPackHelper::getNumericValue<uint64_t>(
      body, "autoResyncRetries", defaults._autoResyncRetries);

  VPackSlice const restriction = body.get("restrictCollections");

  if (restriction.isArray()) {
    VPackValueLength const n = restriction.length();

    for (VPackValueLength i = 0; i < n; ++i) {
      VPackSlice const cname = restriction.at(i);
      if (cname.isString()) {
        config._restrictCollections.emplace(cname.copyString(), true);
      }
    }
  }

  // now the configuration is complete

  if ((restrictType.empty() && !config._restrictCollections.empty()) ||
      (!restrictType.empty() && config._restrictCollections.empty()) ||
      (!restrictType.empty() && restrictType != "include" &&
       restrictType != "exclude")) {
    generateError(GeneralResponse::ResponseCode::BAD,
                  TRI_ERROR_HTTP_BAD_PARAMETER,
                  "invalid value for <restrictCollections> or <restrictType>");
    return;
  }

  // forget about any existing replication applier configuration
  int res = _vocbase->_replicationApplier->forget();

  if (res != TRI_ERROR_NO_ERROR) {
    generateError(GeneralResponse::responseCode(res), res);
    return;
  }

  // start initial synchronization
  TRI_voc_tick_t lastLogTick = 0;
  TRI_voc_tick_t barrierId = 0;
  std::string errorMsg = "";
  {
    InitialSyncer syncer(_vocbase, &config, config._restrictCollections,
                         restrictType, false);

    res = TRI_ERROR_NO_ERROR;

    try {
      res = syncer.run(errorMsg, false);

      // steal the barrier from the syncer
      barrierId = syncer.stealBarrier();
    } catch (...) {
      errorMsg = "caught an exception";
      res = TRI_ERROR_INTERNAL;
    }

    lastLogTick = syncer.getLastLogTick();
  }

  if (res != TRI_ERROR_NO_ERROR) {
    generateError(GeneralResponse::responseCode(res), res, errorMsg);
    return;
  }

  res = TRI_ConfigureReplicationApplier(_vocbase->_replicationApplier, &config);

  if (res != TRI_ERROR_NO_ERROR) {
    generateError(GeneralResponse::responseCode(res), res);
    return;
  }

  res = _vocbase->_replicationApplier->start(lastLogTick, true, barrierId);

  if (res != TRI_ERROR_NO_ERROR) {
    generateError(GeneralResponse::responseCode(res), res);
    return;
  }

  try {
    std::shared_ptr<VPackBuilder> result =
        _vocbase->_replicationApplier->toVelocyPack();
    generateResult(GeneralResponse::ResponseCode::OK, result->slice());
  } catch (...) {
    generateError(GeneralResponse::ResponseCode::SERVER_ERROR,
                  TRI_ERROR_OUT_OF_MEMORY);
    return;
  }
}

////////////////////////////////////////////////////////////////////////////////
/// @brief was docuBlock JSF_put_api_replication_synchronize
////////////////////////////////////////////////////////////////////////////////

void RestReplicationHandler::handleCommandSync() {
  bool success;
  std::shared_ptr<VPackBuilder> parsedBody =
      parseVelocyPackBody(&VPackOptions::Defaults, success);
  if (!success) {
    // error already created
    return;
  }
  
  VPackSlice const body = parsedBody->slice();

  std::string const endpoint =
      VelocyPackHelper::getStringValue(body, "endpoint", "");

  if (endpoint.empty()) {
    generateError(GeneralResponse::ResponseCode::BAD,
                  TRI_ERROR_HTTP_BAD_PARAMETER,
                  "<endpoint> must be a valid endpoint");
    return;
  }

  std::string const database =
      VelocyPackHelper::getStringValue(body, "database", _vocbase->_name);
  std::string const username =
      VelocyPackHelper::getStringValue(body, "username", "");
  std::string const password =
      VelocyPackHelper::getStringValue(body, "password", "");
  bool const verbose =
      VelocyPackHelper::getBooleanValue(body, "verbose", false);
  bool const includeSystem =
      VelocyPackHelper::getBooleanValue(body, "includeSystem", true);
  bool const incremental =
      VelocyPackHelper::getBooleanValue(body, "incremental", false);
  bool const keepBarrier =
      VelocyPackHelper::getBooleanValue(body, "keepBarrier", false);

  std::unordered_map<std::string, bool> restrictCollections;
  VPackSlice const restriction = body.get("restrictCollections");

  if (restriction.isArray()) {
    for (VPackSlice const& cname : VPackArrayIterator(restriction)) {
      if (cname.isString()) {
        restrictCollections.insert(
            std::pair<std::string, bool>(cname.copyString(), true));
      }
    }
  }

  std::string restrictType =
      VelocyPackHelper::getStringValue(body, "restrictType", "");

  if ((restrictType.empty() && !restrictCollections.empty()) ||
      (!restrictType.empty() && restrictCollections.empty()) ||
      (!restrictType.empty() && restrictType != "include" &&
       restrictType != "exclude")) {
    generateError(GeneralResponse::ResponseCode::BAD,
                  TRI_ERROR_HTTP_BAD_PARAMETER,
                  "invalid value for <restrictCollections> or <restrictType>");
    return;
  }

  TRI_replication_applier_configuration_t config;
  config._endpoint = endpoint;
  config._database = database;
  config._username = username;
  config._password = password;
  config._includeSystem = includeSystem;
  config._verbose = verbose;

  InitialSyncer syncer(_vocbase, &config, restrictCollections, restrictType,
                       verbose);

  int res = TRI_ERROR_NO_ERROR;
  std::string errorMsg = "";

  try {
    res = syncer.run(errorMsg, incremental);
  } catch (arangodb::basics::Exception const& ex) {
    res = ex.code();
    errorMsg = ex.message();
  } catch (std::exception const& ex) {
    res = TRI_ERROR_INTERNAL;
    errorMsg = ex.what();
  } catch (...) {
    errorMsg = "caught unknown exception";
    res = TRI_ERROR_INTERNAL;
  }

  if (res != TRI_ERROR_NO_ERROR) {
    generateError(GeneralResponse::responseCode(res), res, errorMsg);
    return;
  }

  try {
    VPackBuilder result;
    result.add(VPackValue(VPackValueType::Object));

    result.add("collections", VPackValue(VPackValueType::Array));

    for (auto const& it : syncer.getProcessedCollections()) {
      std::string const cidString = StringUtils::itoa(it.first);
      // Insert a collection
      result.add(VPackValue(VPackValueType::Object));
      result.add("id", VPackValue(cidString));
      result.add("name", VPackValue(it.second));
      result.close();  // one collection
    }

    result.close();  // collections

    auto tickString = std::to_string(syncer.getLastLogTick());
    result.add("lastLogTick", VPackValue(tickString));

    if (keepBarrier) {
      auto barrierId = std::to_string(syncer.stealBarrier());
      result.add("barrierId", VPackValue(barrierId));
    }

    result.close();  // base
    generateResult(GeneralResponse::ResponseCode::OK, result.slice());
  } catch (arangodb::basics::Exception const& ex) {
    generateError(HttpResponse::responseCode(ex.code()), ex.code(), ex.message());
  } catch (std::exception const& ex) {
    int res = TRI_ERROR_INTERNAL;
    generateError(HttpResponse::responseCode(res), res, ex.what());
  } catch (...) {
    int res = TRI_ERROR_INTERNAL;
    generateError(HttpResponse::responseCode(res), res);
  }
}

////////////////////////////////////////////////////////////////////////////////
/// @brief was docuBlock JSF_put_api_replication_serverID
////////////////////////////////////////////////////////////////////////////////

void RestReplicationHandler::handleCommandServerId() {
  try {
    VPackBuilder result;
    result.add(VPackValue(VPackValueType::Object));
    std::string const serverId = StringUtils::itoa(TRI_GetIdServer());
    result.add("serverId", VPackValue(serverId));
    result.close();
    generateResult(GeneralResponse::ResponseCode::OK, result.slice());
  } catch (...) {
    generateOOMError();
  }
}

////////////////////////////////////////////////////////////////////////////////
/// @brief was docuBlock JSF_put_api_replication_applier
////////////////////////////////////////////////////////////////////////////////

void RestReplicationHandler::handleCommandApplierGetConfig() {
  TRI_ASSERT(_vocbase->_replicationApplier != nullptr);

  TRI_replication_applier_configuration_t config;

  {
    READ_LOCKER(readLocker, _vocbase->_replicationApplier->_statusLock);
    config.update(&_vocbase->_replicationApplier->_configuration);
  }
  try {
    std::shared_ptr<VPackBuilder> configBuilder = config.toVelocyPack(false);
    generateResult(GeneralResponse::ResponseCode::OK, configBuilder->slice());
  } catch (...) {
    generateError(GeneralResponse::ResponseCode::SERVER_ERROR,
                  TRI_ERROR_OUT_OF_MEMORY);
  }
}

////////////////////////////////////////////////////////////////////////////////
/// @brief was docuBlock JSF_put_api_replication_applier_adjust
////////////////////////////////////////////////////////////////////////////////

void RestReplicationHandler::handleCommandApplierSetConfig() {
  TRI_ASSERT(_vocbase->_replicationApplier != nullptr);

  TRI_replication_applier_configuration_t config;

  bool success;
  std::shared_ptr<VPackBuilder> parsedBody =
      parseVelocyPackBody(&VPackOptions::Defaults, success);

  if (!success) {
    // error already created
    return;
  }
  VPackSlice const body = parsedBody->slice();

  {
    READ_LOCKER(readLocker, _vocbase->_replicationApplier->_statusLock);
    config.update(&_vocbase->_replicationApplier->_configuration);
  }

  std::string const endpoint =
      VelocyPackHelper::getStringValue(body, "endpoint", "");

  if (!endpoint.empty()) {
    config._endpoint = endpoint;
  }

  config._database =
      VelocyPackHelper::getStringValue(body, "database", _vocbase->_name);

  VPackSlice const username = body.get("username");
  if (username.isString()) {
    config._username = username.copyString();
  }

  VPackSlice const password = body.get("password");
  if (password.isString()) {
    config._password = password.copyString();
  }

  config._requestTimeout = VelocyPackHelper::getNumericValue<double>(
      body, "requestTimeout", config._requestTimeout);
  config._connectTimeout = VelocyPackHelper::getNumericValue<double>(
      body, "connectTimeout", config._connectTimeout);
  config._ignoreErrors = VelocyPackHelper::getNumericValue<uint64_t>(
      body, "ignoreErrors", config._ignoreErrors);
  config._maxConnectRetries = VelocyPackHelper::getNumericValue<uint64_t>(
      body, "maxConnectRetries", config._maxConnectRetries);
  config._sslProtocol = VelocyPackHelper::getNumericValue<uint32_t>(
      body, "sslProtocol", config._sslProtocol);
  config._chunkSize = VelocyPackHelper::getNumericValue<uint64_t>(
      body, "chunkSize", config._chunkSize);
  config._autoStart =
      VelocyPackHelper::getBooleanValue(body, "autoStart", config._autoStart);
  config._adaptivePolling = VelocyPackHelper::getBooleanValue(
      body, "adaptivePolling", config._adaptivePolling);
  config._autoResync =
      VelocyPackHelper::getBooleanValue(body, "autoResync", config._autoResync);
  config._includeSystem = VelocyPackHelper::getBooleanValue(
      body, "includeSystem", config._includeSystem);
  config._verbose =
      VelocyPackHelper::getBooleanValue(body, "verbose", config._verbose);
  config._incremental = VelocyPackHelper::getBooleanValue(body, "incremental",
                                                          config._incremental);
  config._requireFromPresent = VelocyPackHelper::getBooleanValue(
      body, "requireFromPresent", config._requireFromPresent);
  config._restrictType = VelocyPackHelper::getStringValue(body, "restrictType",
                                                          config._restrictType);
  config._connectionRetryWaitTime = static_cast<uint64_t>(
      1000.0 * 1000.0 *
      VelocyPackHelper::getNumericValue<double>(
          body, "connectionRetryWaitTime",
          static_cast<double>(config._connectionRetryWaitTime) /
              (1000.0 * 1000.0)));
  config._initialSyncMaxWaitTime = static_cast<uint64_t>(
      1000.0 * 1000.0 *
      VelocyPackHelper::getNumericValue<double>(
          body, "initialSyncMaxWaitTime",
          static_cast<double>(config._initialSyncMaxWaitTime) /
              (1000.0 * 1000.0)));
  config._idleMinWaitTime = static_cast<uint64_t>(
      1000.0 * 1000.0 *
      VelocyPackHelper::getNumericValue<double>(
          body, "idleMinWaitTime",
          static_cast<double>(config._idleMinWaitTime) / (1000.0 * 1000.0)));
  config._idleMaxWaitTime = static_cast<uint64_t>(
      1000.0 * 1000.0 *
      VelocyPackHelper::getNumericValue<double>(
          body, "idleMaxWaitTime",
          static_cast<double>(config._idleMaxWaitTime) / (1000.0 * 1000.0)));
  config._autoResyncRetries = VelocyPackHelper::getNumericValue<uint64_t>(
      body, "autoResyncRetries", config._autoResyncRetries);

  VPackSlice const restriction = body.get("restrictCollections");
  if (restriction.isArray()) {
    config._restrictCollections.clear();
    for (VPackSlice const& collection : VPackArrayIterator(restriction)) {
      if (collection.isString()) {
        config._restrictCollections.emplace(
            std::make_pair(collection.copyString(), true));
      }
    }
  }

  int res =
      TRI_ConfigureReplicationApplier(_vocbase->_replicationApplier, &config);

  if (res != TRI_ERROR_NO_ERROR) {
    generateError(GeneralResponse::responseCode(res), res);
    return;
  }

  handleCommandApplierGetConfig();
}

////////////////////////////////////////////////////////////////////////////////
/// @brief was docuBlock JSF_put_api_replication_applier_start
////////////////////////////////////////////////////////////////////////////////

void RestReplicationHandler::handleCommandApplierStart() {
  TRI_ASSERT(_vocbase->_replicationApplier != nullptr);

  bool found;
  std::string const& value1 = _request->value("from", found);

  TRI_voc_tick_t initialTick = 0;
  bool useTick = false;

  if (found) {
    // query parameter "from" specified
    initialTick = (TRI_voc_tick_t)StringUtils::uint64(value1);
    useTick = true;
  }

  TRI_voc_tick_t barrierId = 0;
  std::string const& value2 = _request->value("barrierId", found);

  if (found) {
    // query parameter "barrierId" specified
    barrierId = (TRI_voc_tick_t)StringUtils::uint64(value2);
  }

  int res =
      _vocbase->_replicationApplier->start(initialTick, useTick, barrierId);

  if (res != TRI_ERROR_NO_ERROR) {
    if (res == TRI_ERROR_REPLICATION_INVALID_APPLIER_CONFIGURATION ||
        res == TRI_ERROR_REPLICATION_RUNNING) {
      generateError(GeneralResponse::ResponseCode::BAD, res);
    } else {
      generateError(GeneralResponse::ResponseCode::SERVER_ERROR, res);
    }
    return;
  }

  handleCommandApplierGetState();
}

////////////////////////////////////////////////////////////////////////////////
/// @brief was docuBlock JSF_put_api_replication_applier_stop
////////////////////////////////////////////////////////////////////////////////

void RestReplicationHandler::handleCommandApplierStop() {
  TRI_ASSERT(_vocbase->_replicationApplier != nullptr);

  int res = _vocbase->_replicationApplier->stop(true);

  if (res != TRI_ERROR_NO_ERROR) {
    generateError(GeneralResponse::ResponseCode::SERVER_ERROR, res);
    return;
  }

  handleCommandApplierGetState();
}

////////////////////////////////////////////////////////////////////////////////
/// @brief was docuBlock JSF_get_api_replication_applier_state
////////////////////////////////////////////////////////////////////////////////

void RestReplicationHandler::handleCommandApplierGetState() {
  TRI_ASSERT(_vocbase->_replicationApplier != nullptr);

  try {
    std::shared_ptr<VPackBuilder> result =
        _vocbase->_replicationApplier->toVelocyPack();
    generateResult(GeneralResponse::ResponseCode::OK, result->slice());
  } catch (...) {
    generateError(GeneralResponse::ResponseCode::SERVER_ERROR,
                  TRI_ERROR_OUT_OF_MEMORY);
    return;
  }
}

////////////////////////////////////////////////////////////////////////////////
/// @brief delete the state of the replication applier
////////////////////////////////////////////////////////////////////////////////

void RestReplicationHandler::handleCommandApplierDeleteState() {
  TRI_ASSERT(_vocbase->_replicationApplier != nullptr);

  int res = _vocbase->_replicationApplier->forget();

  if (res != TRI_ERROR_NO_ERROR) {
    generateError(GeneralResponse::ResponseCode::SERVER_ERROR, res);
    return;
  }

  handleCommandApplierGetState();
}

////////////////////////////////////////////////////////////////////////////////
/// @brief add a follower of a shard to the list of followers
////////////////////////////////////////////////////////////////////////////////

void RestReplicationHandler::handleCommandAddFollower() {
  bool success = false;
  std::shared_ptr<VPackBuilder> parsedBody =
      parseVelocyPackBody(&VPackOptions::Defaults, success);
  if (!success) {
    // error already created
    return;
  }
  VPackSlice const body = parsedBody->slice();
  if (!body.isObject()) {
    generateError(
        GeneralResponse::ResponseCode::BAD, TRI_ERROR_HTTP_BAD_PARAMETER,
        "body needs to be an object with attributes 'followerId' and 'shard'");
    return;
  }
  VPackSlice const followerId = body.get("followerId");
  VPackSlice const shard = body.get("shard");
  if (!followerId.isString() || !shard.isString()) {
    generateError(GeneralResponse::ResponseCode::BAD,
                  TRI_ERROR_HTTP_BAD_PARAMETER,
                  "'followerId' and 'shard' attributes must be strings");
    return;
  }

<<<<<<< HEAD
  // find and load collection given by name or identifier
  SingleCollectionTransaction trx(StandaloneTransactionContext::Create(_vocbase),
                                          shard.copyString(), TRI_TRANSACTION_WRITE);
  int res = trx.begin();
  if (res != TRI_ERROR_NO_ERROR) {
    generateError(GeneralResponse::ResponseCode::SERVER_ERROR,
                  TRI_ERROR_HTTP_SERVER_ERROR, "could not start transaction");
=======
  auto col = TRI_LookupCollectionByNameVocBase(_vocbase, shard.copyString().c_str());
  if (col == nullptr) {
    generateError(HttpResponse::SERVER_ERROR, TRI_ERROR_ARANGO_COLLECTION_NOT_FOUND,
                  "did not find collection");
    return;
  }

  TRI_document_collection_t* docColl = col->_collection;
  if (docColl == nullptr) {
    generateError(HttpResponse::SERVER_ERROR, TRI_ERROR_ARANGO_COLLECTION_NOT_LOADED,
                  "collection not loaded");
>>>>>>> 836d288c
    return;
  }

  TRI_ASSERT(docColl != nullptr);
  docColl->followers()->add(followerId.copyString());

  VPackBuilder b;
  {
    VPackObjectBuilder bb(&b);
    b.add("error", VPackValue(false));
  }

  generateResult(GeneralResponse::ResponseCode::OK, b.slice());
}<|MERGE_RESOLUTION|>--- conflicted
+++ resolved
@@ -3538,27 +3538,17 @@
     return;
   }
 
-<<<<<<< HEAD
-  // find and load collection given by name or identifier
-  SingleCollectionTransaction trx(StandaloneTransactionContext::Create(_vocbase),
-                                          shard.copyString(), TRI_TRANSACTION_WRITE);
-  int res = trx.begin();
-  if (res != TRI_ERROR_NO_ERROR) {
-    generateError(GeneralResponse::ResponseCode::SERVER_ERROR,
-                  TRI_ERROR_HTTP_SERVER_ERROR, "could not start transaction");
-=======
   auto col = TRI_LookupCollectionByNameVocBase(_vocbase, shard.copyString().c_str());
   if (col == nullptr) {
-    generateError(HttpResponse::SERVER_ERROR, TRI_ERROR_ARANGO_COLLECTION_NOT_FOUND,
+    generateError(GeneralResponse::ResponseCode::SERVER_ERROR, TRI_ERROR_ARANGO_COLLECTION_NOT_FOUND,
                   "did not find collection");
     return;
   }
 
   TRI_document_collection_t* docColl = col->_collection;
   if (docColl == nullptr) {
-    generateError(HttpResponse::SERVER_ERROR, TRI_ERROR_ARANGO_COLLECTION_NOT_LOADED,
+    generateError(GeneralResponse::ResponseCode::SERVER_ERROR, TRI_ERROR_ARANGO_COLLECTION_NOT_LOADED,
                   "collection not loaded");
->>>>>>> 836d288c
     return;
   }
 
