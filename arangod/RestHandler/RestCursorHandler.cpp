////////////////////////////////////////////////////////////////////////////////
/// DISCLAIMER
///
/// Copyright 2014-2016 ArangoDB GmbH, Cologne, Germany
/// Copyright 2004-2014 triAGENS GmbH, Cologne, Germany
///
/// Licensed under the Apache License, Version 2.0 (the "License");
/// you may not use this file except in compliance with the License.
/// You may obtain a copy of the License at
///
///     http://www.apache.org/licenses/LICENSE-2.0
///
/// Unless required by applicable law or agreed to in writing, software
/// distributed under the License is distributed on an "AS IS" BASIS,
/// WITHOUT WARRANTIES OR CONDITIONS OF ANY KIND, either express or implied.
/// See the License for the specific language governing permissions and
/// limitations under the License.
///
/// Copyright holder is ArangoDB GmbH, Cologne, Germany
///
/// @author Jan Steemann
////////////////////////////////////////////////////////////////////////////////

#include "RestCursorHandler.h"
#include "Aql/Query.h"
#include "Aql/QueryRegistry.h"
#include "Basics/Exceptions.h"
#include "Basics/MutexLocker.h"
#include "Basics/StaticStrings.h"
#include "Basics/VelocyPackDumper.h"
#include "Basics/VelocyPackHelper.h"
#include "Utils/Cursor.h"
#include "Utils/CursorRepository.h"

#include <velocypack/Iterator.h>
#include <velocypack/Value.h>
#include <velocypack/velocypack-aliases.h>

using namespace arangodb;
using namespace arangodb::rest;

RestCursorHandler::RestCursorHandler(
    GeneralRequest* request, GeneralResponse* response,
    arangodb::aql::QueryRegistry* queryRegistry)
    : RestVocbaseBaseHandler(request, response),
      _queryRegistry(queryRegistry),
      _queryLock(),
      _query(nullptr),
      _hasStarted(false),
      _queryKilled(false) {}

RestHandler::status RestCursorHandler::execute() {
  // extract the sub-request type
  auto const type = _request->requestType();

  if (type == GeneralRequest::RequestType::POST) {
    createCursor();
    return status::DONE;
  }

  if (type == GeneralRequest::RequestType::PUT) {
    modifyCursor();
    return status::DONE;
  }

  if (type == GeneralRequest::RequestType::DELETE_REQ) {
    deleteCursor();
    return status::DONE;
  }

  generateError(GeneralResponse::ResponseCode::METHOD_NOT_ALLOWED,
                TRI_ERROR_HTTP_METHOD_NOT_ALLOWED);
  return status::DONE;
}

bool RestCursorHandler::cancel() { return cancelQuery(); }

////////////////////////////////////////////////////////////////////////////////
/// @brief processes the query and returns the results/cursor
/// this method is also used by derived classes
////////////////////////////////////////////////////////////////////////////////

void RestCursorHandler::processQuery(VPackSlice const& slice) {
  if (!slice.isObject()) {
    generateError(GeneralResponse::ResponseCode::BAD, TRI_ERROR_QUERY_EMPTY);
    return;
  }
  VPackSlice const querySlice = slice.get("query");
  if (!querySlice.isString()) {
    generateError(GeneralResponse::ResponseCode::BAD, TRI_ERROR_QUERY_EMPTY);
    return;
  }

  VPackSlice const bindVars = slice.get("bindVars");
  if (!bindVars.isNone()) {
    if (!bindVars.isObject() && !bindVars.isNull()) {
      generateError(GeneralResponse::ResponseCode::BAD, TRI_ERROR_TYPE_ERROR,
                    "expecting object for <bindVars>");
      return;
    }
  }

  std::shared_ptr<VPackBuilder> bindVarsBuilder;
  if (!bindVars.isNone()) {
    bindVarsBuilder.reset(new VPackBuilder);
    bindVarsBuilder->add(bindVars);
  }

  auto options = std::make_shared<VPackBuilder>(buildOptions(slice));
  VPackValueLength l;
  char const* queryString = querySlice.getString(l);

  arangodb::aql::Query query(false, _vocbase, queryString,
                             static_cast<size_t>(l), bindVarsBuilder, options,
                             arangodb::aql::PART_MAIN);

  registerQuery(&query);
  auto queryResult = query.execute(_queryRegistry);
  unregisterQuery();

  if (queryResult.code != TRI_ERROR_NO_ERROR) {
    if (queryResult.code == TRI_ERROR_REQUEST_CANCELED ||
        (queryResult.code == TRI_ERROR_QUERY_KILLED && wasCanceled())) {
      THROW_ARANGO_EXCEPTION(TRI_ERROR_REQUEST_CANCELED);
    }

    THROW_ARANGO_EXCEPTION_MESSAGE(queryResult.code, queryResult.details);
  }

  VPackSlice qResult = queryResult.result->slice();

  if (qResult.isNone()) {
    THROW_ARANGO_EXCEPTION(TRI_ERROR_OUT_OF_MEMORY);
  }

  TRI_ASSERT(qResult.isArray());

  {
    createResponse(GeneralResponse::ResponseCode::CREATED);

    // TODO needs to generalized
    auto* response = dynamic_cast<HttpResponse*>(_response);

    if (response == nullptr) {
      THROW_ARANGO_EXCEPTION(TRI_ERROR_INTERNAL);
    }

    // TODO: generalize to calling handler fillBody
    response->setContentType(GeneralResponse::ContentType::JSON);

    std::shared_ptr<VPackBuilder> extra = buildExtra(queryResult);
    VPackSlice opts = options->slice();

    size_t batchSize =
        arangodb::basics::VelocyPackHelper::getNumericValue<size_t>(
            opts, "batchSize", 1000);
    size_t const n = static_cast<size_t>(qResult.length());

    if (n <= batchSize) {
      // result is smaller than batchSize and will be returned directly. no need
      // to create a cursor

      VPackOptions options = VPackOptions::Defaults;
      options.buildUnindexedArrays = true;
      options.buildUnindexedObjects = true;

      // conservatively allocate a few bytes per value to be returned
      int res;
      if (n >= 10000) {
        res = response->body().reserve(128 * 1024);
      } else if (n >= 1000) {
        res = response->body().reserve(64 * 1024);
      } else {
        res = response->body().reserve(n * 48);
      }

      if (res != TRI_ERROR_NO_ERROR) {
        THROW_ARANGO_EXCEPTION(res);
      }

      VPackBuilder result(&options);
      try {
        VPackObjectBuilder b(&result);
        result.add(VPackValue("result"));
        result.add(VPackValue(qResult.begin(), VPackValueType::External));
        result.add("hasMore", VPackValue(false));
        if (arangodb::basics::VelocyPackHelper::getBooleanValue(opts, "count",
                                                                false)) {
          result.add("count", VPackValue(n));
        }
        result.add("cached", VPackValue(queryResult.cached));
        if (queryResult.cached) {
          result.add("extra", VPackValue(VPackValueType::Object));
          result.close();
        } else {
          result.add("extra", extra->slice());
        }
        result.add("error", VPackValue(false));
        result.add("code", VPackValue((int)response->responseCode()));
      } catch (...) {
        THROW_ARANGO_EXCEPTION(TRI_ERROR_OUT_OF_MEMORY);
      }

<<<<<<< HEAD
      arangodb::basics::VelocyPackDumper dumper(
          &(response->body()), queryResult.context->getVPackOptions());
=======
      arangodb::basics::VelocyPackDumper dumper(&(_response->body()), queryResult.context->getVPackOptionsForDump());
>>>>>>> 325ede06
      dumper.dumpValue(result.slice());
      return;
    }

    // result is bigger than batchSize, and a cursor will be created
    auto cursors = _vocbase->_cursorRepository;
    TRI_ASSERT(cursors != nullptr);

    double ttl = arangodb::basics::VelocyPackHelper::getNumericValue<double>(
        opts, "ttl", 30);
    bool count = arangodb::basics::VelocyPackHelper::getBooleanValue(
        opts, "count", false);

    TRI_ASSERT(queryResult.result.get() != nullptr);

    // steal the query result, cursor will take over the ownership
    arangodb::VelocyPackCursor* cursor = cursors->createFromQueryResult(
        std::move(queryResult), batchSize, extra, ttl, count);

    try {
      response->body().appendChar('{');
      cursor->dump(response->body());
      response->body().appendText(",\"error\":false,\"code\":");
      response->body().appendInteger(
          static_cast<uint32_t>(response->responseCode()));
      response->body().appendChar('}');

      cursors->release(cursor);
    } catch (...) {
      cursors->release(cursor);
      throw;
    }
  }
}

////////////////////////////////////////////////////////////////////////////////
/// @brief register the currently running query
////////////////////////////////////////////////////////////////////////////////

void RestCursorHandler::registerQuery(arangodb::aql::Query* query) {
  MUTEX_LOCKER(mutexLocker, _queryLock);
      
  if (_queryKilled) {
    THROW_ARANGO_EXCEPTION(TRI_ERROR_REQUEST_CANCELED);
  }

  TRI_ASSERT(_query == nullptr);
  _query = query;
}

////////////////////////////////////////////////////////////////////////////////
/// @brief unregister the currently running query
////////////////////////////////////////////////////////////////////////////////

void RestCursorHandler::unregisterQuery() {
  MUTEX_LOCKER(mutexLocker, _queryLock);

  _query = nullptr;
}

////////////////////////////////////////////////////////////////////////////////
/// @brief cancel the currently running query
////////////////////////////////////////////////////////////////////////////////

bool RestCursorHandler::cancelQuery() {
  MUTEX_LOCKER(mutexLocker, _queryLock);

  if (_query != nullptr) {
    _query->killed(true);
    _queryKilled = true;
    _hasStarted = true;
    return true;
  } else if (!_hasStarted) {
    _queryKilled = true;
    return true;
  }

  return false;
}

////////////////////////////////////////////////////////////////////////////////
/// @brief whether or not the query was canceled
////////////////////////////////////////////////////////////////////////////////

bool RestCursorHandler::wasCanceled() {
  MUTEX_LOCKER(mutexLocker, _queryLock);
  return _queryKilled;
}

////////////////////////////////////////////////////////////////////////////////
/// @brief build options for the query as JSON
////////////////////////////////////////////////////////////////////////////////

VPackBuilder RestCursorHandler::buildOptions(VPackSlice const& slice) const {
  VPackBuilder options;
  options.openObject();

  VPackSlice count = slice.get("count");
  if (count.isBool()) {
    options.add("count", count);
  } else {
    options.add("count", VPackValue(false));
  }

  VPackSlice batchSize = slice.get("batchSize");
  if (batchSize.isNumber()) {
    if ((batchSize.isDouble() && batchSize.getDouble() == 0.0) ||
        (batchSize.isInteger() && batchSize.getUInt() == 0)) {
      THROW_ARANGO_EXCEPTION_MESSAGE(
          TRI_ERROR_TYPE_ERROR, "expecting non-zero value for <batchSize>");
    }
    options.add("batchSize", batchSize);
  } else {
    options.add("batchSize", VPackValue(1000));
  }

  bool hasCache = false;
  VPackSlice cache = slice.get("cache");
  if (cache.isBool()) {
    hasCache = true;
    options.add("cache", cache);
  }

  VPackSlice opts = slice.get("options");
  if (opts.isObject()) {
    for (auto const& it : VPackObjectIterator(opts)) {
      if (!it.key.isString() || it.value.isNone()) {
        continue;
      }
      std::string keyName = it.key.copyString();

      if (keyName != "count" && keyName != "batchSize") {
        if (keyName == "cache" && hasCache) {
          continue;
        }
        options.add(keyName, it.value);
      }
    }
  }

  VPackSlice ttl = slice.get("ttl");
  if (ttl.isNumber()) {
    options.add("ttl", ttl);
  } else {
    options.add("ttl", VPackValue(30));
  }
  options.close();

  return options;
}

////////////////////////////////////////////////////////////////////////////////
/// @brief builds the "extra" attribute values from the result.
/// note that the "extra" object will take ownership from the result for
/// several values
////////////////////////////////////////////////////////////////////////////////

std::shared_ptr<VPackBuilder> RestCursorHandler::buildExtra(
    arangodb::aql::QueryResult& queryResult) const {
  // build "extra" attribute
  auto extra = std::make_shared<VPackBuilder>();
  try {
    VPackObjectBuilder b(extra.get());
    if (queryResult.stats != nullptr) {
      VPackSlice stats = queryResult.stats->slice();
      if (!stats.isNone()) {
        extra->add("stats", stats);
      }
    }
    if (queryResult.profile != nullptr) {
      extra->add(VPackValue("profile"));
      extra->add(queryResult.profile->slice());
      queryResult.profile = nullptr;
    }
    if (queryResult.warnings == nullptr) {
      extra->add("warnings", VPackValue(VPackValueType::Array));
      extra->close();
    } else {
      extra->add(VPackValue("warnings"));
      extra->add(queryResult.warnings->slice());
    }
  } catch (...) {
    return nullptr;
  }
  return extra;
}

////////////////////////////////////////////////////////////////////////////////
/// @brief was docuBlock JSF_post_api_cursor
////////////////////////////////////////////////////////////////////////////////

void RestCursorHandler::createCursor() {
  std::vector<std::string> const& suffix = _request->suffix();

  if (suffix.size() != 0) {
    generateError(GeneralResponse::ResponseCode::BAD,
                  TRI_ERROR_HTTP_BAD_PARAMETER, "expecting POST /_api/cursor");
    return;
  }

  try {
    bool parseSuccess = true;
    std::shared_ptr<VPackBuilder> parsedBody =
        parseVelocyPackBody(&VPackOptions::Defaults, parseSuccess);

    if (!parseSuccess) {
      return;
    }
    VPackSlice body = parsedBody.get()->slice();

    processQuery(body);
  } catch (arangodb::basics::Exception const& ex) {
    unregisterQuery();
    generateError(GeneralResponse::responseCode(ex.code()), ex.code(),
                  ex.what());
  } catch (std::bad_alloc const&) {
    unregisterQuery();
    generateError(GeneralResponse::ResponseCode::SERVER_ERROR,
                  TRI_ERROR_OUT_OF_MEMORY);
  } catch (std::exception const& ex) {
    unregisterQuery();
    generateError(GeneralResponse::ResponseCode::SERVER_ERROR,
                  TRI_ERROR_INTERNAL, ex.what());
  } catch (...) {
    unregisterQuery();
    generateError(GeneralResponse::ResponseCode::SERVER_ERROR,
                  TRI_ERROR_INTERNAL);
  }
}

////////////////////////////////////////////////////////////////////////////////
/// @brief was docuBlock JSF_post_api_cursor_identifier
////////////////////////////////////////////////////////////////////////////////

void RestCursorHandler::modifyCursor() {
  std::vector<std::string> const& suffix = _request->suffix();

  if (suffix.size() != 1) {
    generateError(GeneralResponse::ResponseCode::BAD,
                  TRI_ERROR_HTTP_BAD_PARAMETER,
                  "expecting PUT /_api/cursor/<cursor-id>");
    return;
  }

  std::string const& id = suffix[0];

  auto cursors =
      static_cast<arangodb::CursorRepository*>(_vocbase->_cursorRepository);
  TRI_ASSERT(cursors != nullptr);

  auto cursorId = static_cast<arangodb::CursorId>(
      arangodb::basics::StringUtils::uint64(id));
  bool busy;
  auto cursor = cursors->find(cursorId, busy);

  if (cursor == nullptr) {
    if (busy) {
      generateError(GeneralResponse::responseCode(TRI_ERROR_CURSOR_BUSY),
                    TRI_ERROR_CURSOR_BUSY);
    } else {
      generateError(GeneralResponse::responseCode(TRI_ERROR_CURSOR_NOT_FOUND),
                    TRI_ERROR_CURSOR_NOT_FOUND);
    }
    return;
  }

  try {
    createResponse(GeneralResponse::ResponseCode::OK);

    // TODO needs to generalized
    auto* response = dynamic_cast<HttpResponse*>(_response);

    if (response == nullptr) {
      THROW_ARANGO_EXCEPTION(TRI_ERROR_INTERNAL);
    }

    // TODO: generalize to calling handler fillBody
    response->setContentType(GeneralResponse::ContentType::JSON);

    response->body().appendChar('{');
    cursor->dump(response->body());
    response->body().appendText(",\"error\":false,\"code\":");
    response->body().appendInteger(
        static_cast<uint32_t>(response->responseCode()));
    response->body().appendChar('}');

    cursors->release(cursor);
  } catch (arangodb::basics::Exception const& ex) {
    cursors->release(cursor);

    generateError(GeneralResponse::responseCode(ex.code()), ex.code(),
                  ex.what());
  } catch (...) {
    cursors->release(cursor);

    generateError(GeneralResponse::ResponseCode::SERVER_ERROR,
                  TRI_ERROR_INTERNAL);
  }
}

////////////////////////////////////////////////////////////////////////////////
/// @brief was docuBlock JSF_post_api_cursor_delete
////////////////////////////////////////////////////////////////////////////////

void RestCursorHandler::deleteCursor() {
  std::vector<std::string> const& suffix = _request->suffix();

  if (suffix.size() != 1) {
    generateError(GeneralResponse::ResponseCode::BAD,
                  TRI_ERROR_HTTP_BAD_PARAMETER,
                  "expecting DELETE /_api/cursor/<cursor-id>");
    return;
  }

  std::string const& id = suffix[0];

  auto cursors =
      static_cast<arangodb::CursorRepository*>(_vocbase->_cursorRepository);
  TRI_ASSERT(cursors != nullptr);

  auto cursorId = static_cast<arangodb::CursorId>(
      arangodb::basics::StringUtils::uint64(id));
  bool found = cursors->remove(cursorId);

  if (!found) {
    generateError(GeneralResponse::ResponseCode::NOT_FOUND,
                  TRI_ERROR_CURSOR_NOT_FOUND);
    return;
  }

  VPackBuilder builder;
  builder.openObject();
  builder.add("id", VPackValue(id));
  builder.add("error", VPackValue(false));
  builder.add(
      "code",
      VPackValue(static_cast<int>(GeneralResponse::ResponseCode::ACCEPTED)));
  builder.close();

  generateResult(GeneralResponse::ResponseCode::ACCEPTED, builder.slice());
}<|MERGE_RESOLUTION|>--- conflicted
+++ resolved
@@ -201,12 +201,15 @@
         THROW_ARANGO_EXCEPTION(TRI_ERROR_OUT_OF_MEMORY);
       }
 
-<<<<<<< HEAD
+      // TODO generalize
+      auto* httpResponse = dynamic_cast<HttpResponse*>(_response);
+
+      if (httpResponse == nullptr) {
+        THROW_ARANGO_EXCEPTION(TRI_ERROR_INTERNAL);
+      }
+
       arangodb::basics::VelocyPackDumper dumper(
-          &(response->body()), queryResult.context->getVPackOptions());
-=======
-      arangodb::basics::VelocyPackDumper dumper(&(_response->body()), queryResult.context->getVPackOptionsForDump());
->>>>>>> 325ede06
+          &(httpResponse->body()), queryResult.context->getVPackOptionsForDump());
       dumper.dumpValue(result.slice());
       return;
     }
@@ -248,7 +251,7 @@
 
 void RestCursorHandler::registerQuery(arangodb::aql::Query* query) {
   MUTEX_LOCKER(mutexLocker, _queryLock);
-      
+
   if (_queryKilled) {
     THROW_ARANGO_EXCEPTION(TRI_ERROR_REQUEST_CANCELED);
   }
