--- conflicted
+++ resolved
@@ -43,11 +43,7 @@
     THROW_ARANGO_EXCEPTION(TRI_ERROR_INTERNAL);
   }
 
-<<<<<<< HEAD
-  setResponseCode(rest::ResponseCode::OK);
-=======
   resetResponse(rest::ResponseCode::OK);
->>>>>>> ed111a39
   response->setContentType(rest::ContentType::TEXT);
 
   auto& buffer = response->body();
