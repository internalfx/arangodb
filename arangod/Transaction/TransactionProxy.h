--- conflicted
+++ resolved
@@ -68,11 +68,7 @@
       _trx->addCollection(cid, accessType);
 #warning need more thought here, what if collection already there, and, if transaction has already begun, we need to lock the collection here!
     } else {
-<<<<<<< HEAD
-      _trx = new Transaction(context, cid, accessType);
-=======
-      _trx = new SingleCollectionTransaction(context, cid, accessType, options);
->>>>>>> 9ff909c0
+      _trx = new Transaction(context, cid, accessType, options);
       _wasCreatedHere = true;
     }
   }
@@ -101,11 +97,7 @@
       _trx->_accessType = AccessMode::Type::NONE;
       _trx->addCollection(cid, name.c_str(), accessType);
     } else {
-<<<<<<< HEAD
-      _trx = new Transaction(context, name, accessType);
-=======
-      _trx = new SingleCollectionTransaction(context, name, accessType, options);
->>>>>>> 9ff909c0
+      _trx = new Transaction(context, name, accessType, options);
       _wasCreatedHere = true;
     }
   }
