--- conflicted
+++ resolved
@@ -374,128 +374,10 @@
     return false;
   }
 
-<<<<<<< HEAD
-  VPackValueLength len;
-  const char* tmp = lhsType.getString(len);
-  auto type = Index::type(tmp, len);
-  // unique must be identical if present
-  auto value = lhs.get(arangodb::StaticStrings::IndexUnique);
-  if (value.isBoolean()) {
-    if (arangodb::basics::VelocyPackHelper::compare(
-          value, rhs.get(arangodb::StaticStrings::IndexUnique), false
-        ) != 0) {
-      return false;
-    }
-  }
-
-  // sparse must be identical if present
-  value = lhs.get(arangodb::StaticStrings::IndexSparse);
-
-  if (value.isBoolean()) {
-    if (arangodb::basics::VelocyPackHelper::compare(
-          value, rhs.get(arangodb::StaticStrings::IndexSparse), false
-        ) != 0) {
-      return false;
-    }
-  }
-
-  if (type == IndexType::TRI_IDX_TYPE_GEO1_INDEX ||
-      type == IndexType::TRI_IDX_TYPE_GEO_INDEX) {
-    // geoJson must be identical if present
-    value = lhs.get("geoJson");
-    if (value.isBoolean()) {
-      if (arangodb::basics::VelocyPackHelper::compare(value, rhs.get("geoJson"),
-                                                      false) != 0) {
-        return false;
-      }
-    }
-  } else if (type == IndexType::TRI_IDX_TYPE_FULLTEXT_INDEX) {
-    // minLength
-    value = lhs.get("minLength");
-    if (value.isNumber()) {
-      if (arangodb::basics::VelocyPackHelper::compare(
-              value, rhs.get("minLength"), false) != 0) {
-        return false;
-      }
-    }
-  }
-#ifdef USE_IRESEARCH
-  else if (type == IndexType::TRI_IDX_TYPE_IRESEARCH_LINK) {
-    // FIXME TODO the check below is insufficient and will lead to false-positives since there are other IResearchLink-specific properties which may differ
-    // FIXME TODO use IndexFactory::compare(...) instead
-    // must check if the "view" field is the same, otherwise we may confuse
-    // two links for different views on the same collection
-    auto lhValue = lhs.get("view");
-    auto rhValue = rhs.get("view");
-    if (lhValue.isString() && rhValue.isString()) {
-      if (arangodb::basics::VelocyPackHelper::compare(
-              value, rhs.get("view"), false) != 0) {
-        auto ls = lhValue.copyString();
-        auto rs = rhValue.copyString();
-        if (ls.size() > rs.size()) {
-          std::swap(ls, rs);
-        }
-        // in the cluster, we may have identifiers of the form
-        // `cxxx/` and `cxxx/yyy` which should be considered equal if the
-        // one is a prefix of the other up to the `/`
-        if (ls.empty() ||
-            ls.back() != '/' ||
-            ls.compare(rs.substr(0, ls.size())) != 0) {
-          return false;
-        }
-      }
-    } else {
-      return false;
-    }
-  }
-#endif
-
-  // other index types: fields must be identical if present
-  value = lhs.get(arangodb::StaticStrings::IndexFields);
-
-  if (value.isArray()) {
-    if (type == IndexType::TRI_IDX_TYPE_HASH_INDEX) {
-      VPackValueLength const nv = value.length();
-
-      // compare fields in arbitrary order
-      auto r = rhs.get(arangodb::StaticStrings::IndexFields);
-
-      if (!r.isArray() || nv != r.length()) {
-        return false;
-      }
-
-      for (size_t i = 0; i < nv; ++i) {
-        VPackSlice const v = value.at(i);
-
-        bool found = false;
-
-        for (auto const& vr : VPackArrayIterator(r)) {
-          if (arangodb::basics::VelocyPackHelper::compare(v, vr, false) == 0) {
-            found = true;
-            break;
-          }
-        }
-
-        if (!found) {
-          return false;
-        }
-      }
-    } else {
-      if (arangodb::basics::VelocyPackHelper::compare(
-            value, rhs.get(arangodb::StaticStrings::IndexFields), false
-          ) != 0) {
-        return false;
-      }
-    }
-  }
-
-  return true;
-=======
   auto* engine = EngineSelectorFeature::ENGINE;
 
   return engine
     && engine->indexFactory().factory(lhsType.copyString()).equal(lhs, rhs);
->>>>>>> fd78c7a1
 }
 
 /// @brief return a contextual string for logging
