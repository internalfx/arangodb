--- conflicted
+++ resolved
@@ -491,13 +491,8 @@
     return {TRI_ERROR_ARANGO_COLLECTION_NOT_FOUND}; // current link isn't associated with the collection
   }
 
-<<<<<<< HEAD
-  auto viewMutex = _view->mutex(); // IResearchView can be asynchronously deallocated
-  SCOPED_LOCK(viewMutex);
-  auto* view = _view->get();
-=======
-  auto* view = _view.get();
->>>>>>> 232abd4b
+  // do not acquire `_mutex` lock here, since it causes deadlock
+  auto* view = _view.get();
 
   if (!view) {
     return {TRI_ERROR_ARANGO_VIEW_NOT_FOUND}; // slice has identifier but the current object does not
@@ -505,17 +500,11 @@
 
   arangodb::velocypack::Builder link;
 
-<<<<<<< HEAD
   link.openObject();
   if (!json(link, false)) {
     return {TRI_ERROR_INTERNAL};
   }
   link.close();
-=======
-  if (!json(link, false)) {
-    return {TRI_ERROR_INTERNAL};
-  }
->>>>>>> 232abd4b
 
   // re-insert link into the view
   return view->link(_collection->cid(), link.slice());
