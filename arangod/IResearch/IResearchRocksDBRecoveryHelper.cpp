////////////////////////////////////////////////////////////////////////////////
/// DISCLAIMER
///
/// Copyright 2014-2017 ArangoDB GmbH, Cologne, Germany
/// Copyright 2004-2014 triAGENS GmbH, Cologne, Germany
///
/// Licensed under the Apache License, Version 2.0 (the "License");
/// you may not use this file except in compliance with the License.
/// You may obtain a copy of the License at
///
///     http://www.apache.org/licenses/LICENSE-2.0
///
/// Unless required by applicable law or agreed to in writing, software
/// distributed under the License is distributed on an "AS IS" BASIS,
/// WITHOUT WARRANTIES OR CONDITIONS OF ANY KIND, either express or implied.
/// See the License for the specific language governing permissions and
/// limitations under the License.
///
/// Copyright holder is ArangoDB GmbH, Cologne, Germany
///
/// @author Daniel Larkin-York
////////////////////////////////////////////////////////////////////////////////

#include "Basics/Common.h"
#include "IResearch/IResearchCommon.h"
#include "IResearch/IResearchRocksDBRecoveryHelper.h"
#include "IResearch/IResearchLink.h"
#include "Indexes/Index.h"
#include "RestServer/DatabaseFeature.h"
#include "RocksDBEngine/RocksDBCollection.h"
#include "RocksDBEngine/RocksDBColumnFamily.h"
#include "RocksDBEngine/RocksDBEngine.h"
#include "RocksDBEngine/RocksDBKey.h"
#include "RocksDBEngine/RocksDBLogValue.h"
#include "RocksDBEngine/RocksDBTypes.h"
#include "RocksDBEngine/RocksDBValue.h"
#include "StorageEngine/EngineSelectorFeature.h"
#include "Transaction/StandaloneContext.h"
#include "Utils/SingleCollectionTransaction.h"
#include "VocBase/LocalDocumentId.h"
#include "VocBase/LogicalCollection.h"
#include "VocBase/LogicalView.h"
#include "VocBase/vocbase.h"

namespace {

std::shared_ptr<arangodb::LogicalCollection> lookupCollection(
    arangodb::DatabaseFeature& db,
    arangodb::RocksDBEngine& engine,
    uint64_t objectId
) {
  auto pair = engine.mapObjectToCollection(objectId);
  auto vocbase = db.useDatabase(pair.first);

  return vocbase ? vocbase->lookupCollection(pair.second) : nullptr;
}

std::vector<std::shared_ptr<arangodb::Index>> lookupLinks(
    arangodb::LogicalCollection& coll
) {
  auto indexes = coll.getIndexes();

  // filter out non iresearch links
  const auto it = std::remove_if(
    indexes.begin(), indexes.end(),
    [](std::shared_ptr<arangodb::Index> const& idx) {
      return idx->type() != arangodb::Index::IndexType::TRI_IDX_TYPE_IRESEARCH_LINK;
  });
  indexes.erase(it, indexes.end());

  return indexes;
}

std::shared_ptr<arangodb::iresearch::IResearchLink> lookupLink(
    TRI_vocbase_t& vocbase,
    TRI_voc_cid_t cid,
    TRI_idx_iid_t iid
) {
  auto col = vocbase.lookupCollection(cid);

  if (!col) {
    // invalid cid
    return nullptr;
  }

  for (auto& index: col->getIndexes()) {
    if (!index || arangodb::Index::TRI_IDX_TYPE_IRESEARCH_LINK != index->type()) {
      continue; // not an IRresearch Link
    }

    // TODO FIXME find a better way to retrieve an iResearch Link
    // cannot use static_cast/reinterpret_cast since Index is not related to IResearchLink
    auto link =
      std::dynamic_pointer_cast<arangodb::iresearch::IResearchLink>(index);

    if (link && link->id() == iid) {
      return link; // found required link
    }
  }

  return nullptr;
}

void ensureLink(
    arangodb::DatabaseFeature& db,
    std::set<arangodb::iresearch::IResearchRocksDBRecoveryHelper::IndexId>& recoveredIndexes,
    TRI_voc_tick_t dbId,
    TRI_voc_cid_t cid,
    arangodb::velocypack::Slice indexSlice
) {
  if (!indexSlice.isObject()) {
    LOG_TOPIC(WARN, arangodb::Logger::ENGINES)
        << "Cannot recover index for the collection '" << cid
        << "' in the database '" << dbId << "' : invalid marker";
    return;
  }

  // ensure null terminated string
  auto const indexTypeSlice =
    indexSlice.get(arangodb::StaticStrings::IndexType);
  auto const indexTypeStr = indexTypeSlice.copyString();
  auto const indexType = arangodb::Index::type(indexTypeStr.c_str());

  if (arangodb::Index::IndexType::TRI_IDX_TYPE_IRESEARCH_LINK != indexType) {
    // skip non iresearch link indexes
    return;
  }

  TRI_idx_iid_t iid;
  auto const idSlice = indexSlice.get("id");

  if (idSlice.isString()) {
    iid = static_cast<TRI_idx_iid_t>(std::stoull(idSlice.copyString()));
  } else if (idSlice.isNumber()) {
    iid = idSlice.getNumber<TRI_idx_iid_t>();
  } else {
    LOG_TOPIC(ERR, arangodb::iresearch::TOPIC)
        << "Cannot recover index for the collection '" << cid
        << "' in the database '" << dbId
        << "' : invalid value for attribute 'id', expected 'String' or 'Number', got '"
        << idSlice.typeName() << "'";
    return;
  }

  if (!recoveredIndexes.emplace(dbId, cid, iid).second) {
    // already there
    LOG_TOPIC(TRACE, arangodb::iresearch::TOPIC)
        << "Index of type 'IResearchLink' with id `" << iid
        << "' in the collection '" << cid
        << "' in the database '" << dbId
        << "' already exists: skipping create marker";
    return;
  }

  TRI_vocbase_t* vocbase = db.useDatabase(dbId);

  if (!vocbase) {
    // if the underlying database is gone, we can go on
    LOG_TOPIC(TRACE, arangodb::iresearch::TOPIC)
        << "Cannot create index for the collection '" << cid
        << "' in the database '" << dbId << "' : "
        << TRI_errno_string(TRI_ERROR_ARANGO_DATABASE_NOT_FOUND);
    return;
  }

  auto col = vocbase->lookupCollection(cid);

  if (!col) {
    // if the underlying collection gone, we can go on
    LOG_TOPIC(TRACE, arangodb::iresearch::TOPIC)
        << "Cannot create index for the collection '" << cid
        << "' in the database '" << dbId << "' : "
        << TRI_errno_string(TRI_ERROR_ARANGO_DATA_SOURCE_NOT_FOUND);
    return;
  }

  auto link = lookupLink(*vocbase, cid, iid);

  if (!link) {
    LOG_TOPIC(TRACE, arangodb::iresearch::TOPIC)
        << "Collection '" << cid
        << "' in the database '" << dbId
        << "' does not contain index of type 'IResearchLink' with id '" << iid << "': skip create marker";
    return;
  }

  LOG_TOPIC(TRACE, arangodb::iresearch::TOPIC)
      << "found create index marker, databaseId: '" << dbId
      << "', collectionId: '" << cid << "'";

  arangodb::velocypack::Builder json;

  json.openObject();

  if (!link->json(json)) {
    LOG_TOPIC(ERR, arangodb::iresearch::TOPIC)
        << "Failed to generate jSON definition for link '" << iid
        << "' to the collection '" << cid
        << "' in the database '" << dbId;
    return;
  }

  json.close();

  arangodb::SingleCollectionTransaction trx(
    arangodb::transaction::StandaloneContext::Create(*vocbase),
    *col,
    arangodb::AccessMode::Type::EXCLUSIVE
  );
  auto res = trx.begin();
  bool created;

  if (!res.ok()) {
    LOG_TOPIC(ERR, arangodb::iresearch::TOPIC)
        << "Failed to begin transaction while recovering link '" << iid
        << "' to the collection '" << cid
        << "' in the database '" << dbId;
    return;
  }

  // re-insert link
  if (!col->dropIndex(link->id())
      || !col->createIndex(&trx, json.slice(), created)
      || !created
      || !trx.commit().ok()) {
    LOG_TOPIC(ERR, arangodb::iresearch::TOPIC)
        << "Failed to recreate the link '" << iid
        << "' to the collection '" << cid
        << "' in the database '" << dbId;
  }
}

void dropCollectionFromAllViews(
    arangodb::DatabaseFeature& db,
    TRI_voc_tick_t dbId,
    TRI_voc_cid_t collectionId
) {
  auto* vocbase = db.useDatabase(dbId);

  if (!vocbase) {
    return;
  }

  // iterate over vocbase views
  arangodb::LogicalView::enumerate(
    *vocbase,
    [collectionId](arangodb::LogicalView::ptr const& view)->bool {
      #ifdef ARANGODB_ENABLE_MAINTAINER_MODE
        auto* impl = dynamic_cast<arangodb::iresearch::IResearchView*>(view.get());
      #else
        auto* impl = static_cast<arangodb::iresearch::IResearchView*>(view.get());
      #endif

      if (!impl) {
        LOG_TOPIC(TRACE, arangodb::iresearch::TOPIC)
<<<<<<< HEAD
            << "error finding view: not an arangosearch view";
        return;
=======
            << "error finding view: '" << view->name() << "': not an arangosearch view";

        return true;
>>>>>>> 452c70ac
      }

      LOG_TOPIC(TRACE, arangodb::iresearch::TOPIC)
        << "Removing all documents belonging to view '" << view->name() << "' sourced from collection " << collectionId;

      impl->drop(collectionId);

      return true;
    }
  );
}

void dropCollectionFromView(
    arangodb::DatabaseFeature& db,
    TRI_voc_tick_t dbId,
    TRI_voc_cid_t collectionId,
    TRI_idx_iid_t indexId,
    TRI_voc_cid_t viewId
) {
  auto* vocbase = db.useDatabase(dbId);

  if (vocbase) {
    auto logicalCollection = vocbase->lookupCollection(collectionId);

    if (!logicalCollection) {
      LOG_TOPIC(TRACE, arangodb::iresearch::TOPIC)
          << "error looking up collection '" << collectionId << "': no such collection";
      return;
    }

    auto link = lookupLink(*vocbase, collectionId, indexId);

    if (link) {
      // don't remove the link if it's there
      LOG_TOPIC(TRACE, arangodb::iresearch::TOPIC)
          << "found link '" << indexId
          << "' of type arangosearch in collection '" << collectionId
          << "' in database '" << dbId << "': skipping drop marker";
      return;
    }

    auto logicalView = vocbase->lookupView(viewId);

    if (!logicalView
        || arangodb::iresearch::DATA_SOURCE_TYPE != logicalView->type()) {
      LOG_TOPIC(TRACE, arangodb::iresearch::TOPIC)
          << "error looking up view '" << viewId << "': no such view";
      return;
    }

#ifdef ARANGODB_ENABLE_MAINTAINER_MODE
    auto* view = dynamic_cast<arangodb::iresearch::IResearchView*>(logicalView.get());
#else
    auto* view = static_cast<arangodb::iresearch::IResearchView*>(logicalView.get());
#endif

    if (!view) {
      LOG_TOPIC(TRACE, arangodb::iresearch::TOPIC)
          << "error finding view: '" << viewId << "': not an iresearch view";
      return;
    }

    LOG_TOPIC(TRACE, arangodb::iresearch::TOPIC)
        << "Removing all documents belonging to view " << viewId
        << " sourced from collection " << collectionId;

    view->drop(collectionId);
  }
}

}

namespace arangodb {
namespace iresearch {

void IResearchRocksDBRecoveryHelper::prepare() {
  _dbFeature = DatabaseFeature::DATABASE,
  _engine = static_cast<RocksDBEngine*>(EngineSelectorFeature::ENGINE),
  _documentCF = RocksDBColumnFamily::documents()->GetID();
}

void IResearchRocksDBRecoveryHelper::PutCF(uint32_t column_family_id,
                                           const rocksdb::Slice& key,
                                           const rocksdb::Slice& value) {
  if (column_family_id == _documentCF) {
    auto coll =
      lookupCollection(*_dbFeature, *_engine, RocksDBKey::objectId(key));

    if (coll == nullptr) {
      return;
    }

    auto const links = lookupLinks(*coll);

    if (links.empty()) {
      return;
    }

    auto docId = RocksDBKey::documentId(key);
    auto doc = RocksDBValue::data(value);
    SingleCollectionTransaction trx(
      transaction::StandaloneContext::Create(coll->vocbase()),
      *coll,
      arangodb::AccessMode::Type::WRITE
    );

    trx.begin();

    for (auto link : links) {
      link->insert(
        &trx,
        docId,
        doc,
        Index::OperationMode::internal
      );
      LOG_TOPIC(TRACE, arangodb::iresearch::TOPIC)
          << "recovery helper inserted: "
          << doc.toJson(trx.transactionContext()->getVPackOptions());
    }

    trx.commit();

    return;
  }
}

// common implementation for DeleteCF / SingleDeleteCF
void IResearchRocksDBRecoveryHelper::handleDeleteCF(uint32_t column_family_id,
                                                    const rocksdb::Slice& key) {
  if (column_family_id == _documentCF) {
    return;
  }
  auto coll =
    lookupCollection(*_dbFeature, *_engine, RocksDBKey::objectId(key));

  if (coll == nullptr) {
    return;
  }

  auto const links = lookupLinks(*coll);

  if (links.empty()) {
    return;
  }

  auto docId = RocksDBKey::documentId(key);
  SingleCollectionTransaction trx(
    transaction::StandaloneContext::Create(coll->vocbase()),
    *coll,
    arangodb::AccessMode::Type::WRITE
  );

  trx.begin();

  for (auto link : links) {
    link->remove(
      &trx,
      docId,
      arangodb::velocypack::Slice::emptyObjectSlice(),
      Index::OperationMode::internal
    );
    // LOG_TOPIC(TRACE, IResearchFeature::IRESEARCH) << "recovery helper
    // removed: " << docId.id();
  }

  trx.commit();
}

void IResearchRocksDBRecoveryHelper::DeleteRangeCF(uint32_t column_family_id,
                                                   const rocksdb::Slice& end_key,
                                                   const rocksdb::Slice& begin_key) {
  // not needed for anything atm
}

void IResearchRocksDBRecoveryHelper::LogData(const rocksdb::Slice& blob) {
  TRI_ASSERT(_dbFeature);

  RocksDBLogType const type = RocksDBLogValue::type(blob);

  switch (type) {
    case RocksDBLogType::CollectionDrop: {
      // find database, iterate over all extant views and drop collection
      TRI_voc_tick_t const dbId = RocksDBLogValue::databaseId(blob);
      TRI_voc_cid_t const collectionId = RocksDBLogValue::collectionId(blob);
      dropCollectionFromAllViews(*_dbFeature, dbId, collectionId);
    } break;
    case RocksDBLogType::IndexCreate: {
      TRI_voc_tick_t const dbId = RocksDBLogValue::databaseId(blob);
      TRI_voc_cid_t const collectionId = RocksDBLogValue::collectionId(blob);
      auto const indexSlice = RocksDBLogValue::indexSlice(blob);
      ensureLink(*_dbFeature, _recoveredIndexes, dbId, collectionId, indexSlice);
    } break;
    case RocksDBLogType::IResearchLinkDrop: {
      // check if view still exists, if not ignore
      TRI_voc_tick_t const dbId = RocksDBLogValue::databaseId(blob);
      TRI_voc_cid_t const collectionId = RocksDBLogValue::collectionId(blob);
      TRI_voc_cid_t const viewId = RocksDBLogValue::viewId(blob);
      TRI_idx_iid_t const indexId = RocksDBLogValue::indexId(blob);
      dropCollectionFromView(*_dbFeature, dbId, collectionId, indexId, viewId);
    } break;
    case RocksDBLogType::CollectionTruncate: {
      uint64_t objectId = RocksDBLogValue::objectId(blob);
      auto coll = lookupCollection(*_dbFeature, *_engine, objectId);

      if (coll != nullptr) {
        auto const links = lookupLinks(*coll);
        for (auto link : links) {
          link->afterTruncate(/*tick*/0); // tick isn't used for links
        }
      }

      break;
    }
    default: break; // shut up the compiler
  }
}

} // iresearch
} // arangodb

// -----------------------------------------------------------------------------
// --SECTION--                                                       END-OF-FILE
// -----------------------------------------------------------------------------<|MERGE_RESOLUTION|>--- conflicted
+++ resolved
@@ -253,14 +253,8 @@
 
       if (!impl) {
         LOG_TOPIC(TRACE, arangodb::iresearch::TOPIC)
-<<<<<<< HEAD
             << "error finding view: not an arangosearch view";
         return;
-=======
-            << "error finding view: '" << view->name() << "': not an arangosearch view";
-
-        return true;
->>>>>>> 452c70ac
       }
 
       LOG_TOPIC(TRACE, arangodb::iresearch::TOPIC)
