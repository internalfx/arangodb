////////////////////////////////////////////////////////////////////////////////
/// @brief V8 engine configuration
///
/// @file
///
/// DISCLAIMER
///
/// Copyright 2004-2014 triAGENS GmbH, Cologne, Germany
///
/// Licensed under the Apache License, Version 2.0 (the "License");
/// you may not use this file except in compliance with the License.
/// You may obtain a copy of the License at
///
///     http://www.apache.org/licenses/LICENSE-2.0
///
/// Unless required by applicable law or agreed to in writing, software
/// distributed under the License is distributed on an "AS IS" BASIS,
/// WITHOUT WARRANTIES OR CONDITIONS OF ANY KIND, either express or implied.
/// See the License for the specific language governing permissions and
/// limitations under the License.
///
/// Copyright holder is triAGENS GmbH, Cologne, Germany
///
/// @author Dr. Frank Celler
/// @author Copyright 2011-2014, triAGENS GmbH, Cologne, Germany
////////////////////////////////////////////////////////////////////////////////

#include "ApplicationV8.h"

#include "Actions/actions.h"
#include "ApplicationServer/ApplicationServer.h"
#include "Basics/ConditionLocker.h"
#include "Basics/FileUtils.h"
#include "Basics/Mutex.h"
#include "Basics/MutexLocker.h"
#include "Basics/ReadLocker.h"
#include "Basics/StringUtils.h"
#include "Basics/Thread.h"
#include "Basics/WriteLocker.h"
#include "BasicsC/logging.h"
#include "BasicsC/tri-strings.h"
#include "Rest/HttpRequest.h"
#include "Scheduler/ApplicationScheduler.h"
#include "Scheduler/Scheduler.h"
#include "V8/v8-buffer.h"
#include "V8/v8-conv.h"
#include "V8/v8-shell.h"
#include "V8/v8-utils.h"
#include "V8Server/v8-actions.h"
#include "V8Server/v8-query.h"
#include "V8Server/v8-vocbase.h"
#include "VocBase/server.h"
#include "Cluster/ServerState.h"
#include "Cluster/v8-cluster.h"

using namespace triagens;
using namespace triagens::basics;
using namespace triagens::arango;
using namespace triagens::rest;
using namespace std;

// -----------------------------------------------------------------------------
// --SECTION--                                        class GlobalContextMethods
// -----------------------------------------------------------------------------

////////////////////////////////////////////////////////////////////////////////
/// @brief initialise code for pre-defined actions
////////////////////////////////////////////////////////////////////////////////

////////////////////////////////////////////////////////////////////////////////
/// @brief reload the routing cache
////////////////////////////////////////////////////////////////////////////////

std::string const GlobalContextMethods::CodeReloadRouting    = "require(\"org/arangodb/actions\").reloadRouting()";

////////////////////////////////////////////////////////////////////////////////
/// @brief flush the modules cache
////////////////////////////////////////////////////////////////////////////////

std::string const GlobalContextMethods::CodeFlushModuleCache = "require(\"internal\").flushModuleCache()";

////////////////////////////////////////////////////////////////////////////////
/// @brief reload AQL functions
////////////////////////////////////////////////////////////////////////////////

std::string const GlobalContextMethods::CodeReloadAql        = "try { require(\"org/arangodb/ahuacatl\").reload(); } catch (err) { }";

////////////////////////////////////////////////////////////////////////////////
/// @brief we'll store deprecated config option values in here
////////////////////////////////////////////////////////////////////////////////

static std::string DeprecatedPath;

// -----------------------------------------------------------------------------
// --SECTION--                                                  class V8GcThread
// -----------------------------------------------------------------------------

namespace {

////////////////////////////////////////////////////////////////////////////////
/// @brief garbage collector
////////////////////////////////////////////////////////////////////////////////

  class V8GcThread : public Thread {
    public:
      V8GcThread (ApplicationV8* applicationV8)
        : Thread("v8-gc"),
          _applicationV8(applicationV8),
          _lock(),
          _lastGcStamp(TRI_microtime()) {
      }

    public:

////////////////////////////////////////////////////////////////////////////////
/// @brief collect garbage in an endless loop (main functon of GC thread)
////////////////////////////////////////////////////////////////////////////////

      void run () {
        _applicationV8->collectGarbage();
      }

////////////////////////////////////////////////////////////////////////////////
/// @brief get the timestamp of the last GC
////////////////////////////////////////////////////////////////////////////////

      double getLastGcStamp () {
        READ_LOCKER(_lock);
        return _lastGcStamp;
      }

////////////////////////////////////////////////////////////////////////////////
/// @brief set the global GC timestamp
////////////////////////////////////////////////////////////////////////////////

      void updateGcStamp (double value) {
        WRITE_LOCKER(_lock);
        _lastGcStamp = value;
      }

    private:
      ApplicationV8* _applicationV8;
      ReadWriteLock _lock;
      double _lastGcStamp;
  };
}

// -----------------------------------------------------------------------------
// --SECTION--                                                      public types
// -----------------------------------------------------------------------------

////////////////////////////////////////////////////////////////////////////////
/// @brief adds a global method
////////////////////////////////////////////////////////////////////////////////

bool ApplicationV8::V8Context::addGlobalContextMethod (string const& method) {
  GlobalContextMethods::MethodType type = GlobalContextMethods::getType(method);

  if (type == GlobalContextMethods::TYPE_UNKNOWN) {
    return false;
  }

  MUTEX_LOCKER(_globalMethodsLock);
  
  for (size_t i = 0; i < _globalMethods.size(); ++i) {
    if (_globalMethods[i] == type) {
      // action is already registered. no need to register it again
      return true;
    }
  }

  // insert action into vector
  _globalMethods.push_back(type);
  return true;
}

////////////////////////////////////////////////////////////////////////////////
/// @brief executes all global methods
////////////////////////////////////////////////////////////////////////////////

void ApplicationV8::V8Context::handleGlobalContextMethods () {
  v8::HandleScope scope;

  vector<GlobalContextMethods::MethodType> copy;

  {
    // we need to copy the vector of functions so we do not need to hold the
    // lock while we execute them
    // this avoids potential deadlocks when one of the executed functions itself
    // registers a context method
    MUTEX_LOCKER(_globalMethodsLock);
    copy = _globalMethods;
    _globalMethods.clear();
  }

  for (vector<GlobalContextMethods::MethodType>::const_iterator i = copy.begin();  i != copy.end();  ++i) {
    GlobalContextMethods::MethodType const type = *i;
    string const func = GlobalContextMethods::getCode(type);

    LOG_DEBUG("executing global context methods '%s' for context %d", func.c_str(), (int) _id);

    TRI_ExecuteJavaScriptString(_context,
                                v8::String::New(func.c_str(), (int) func.size()),
                                v8::String::New("global context method"),
                                false);
  }
}

// -----------------------------------------------------------------------------
// --SECTION--                                               class ApplicationV8
// -----------------------------------------------------------------------------

// -----------------------------------------------------------------------------
// --SECTION--                                      constructors and destructors
// -----------------------------------------------------------------------------

////////////////////////////////////////////////////////////////////////////////
/// @brief constructor
////////////////////////////////////////////////////////////////////////////////

ApplicationV8::ApplicationV8 (TRI_server_t* server,
                              ApplicationScheduler* scheduler,
                              ApplicationDispatcher* dispatcher)
  : ApplicationFeature("V8"),
    _server(server),
    _startupPath(),
    _modulesPath(),
    _actionPath(),
    _appPath(),
    _devAppPath(),
    _useActions(true),
    _developmentMode(false),
    _frontendDevelopmentMode(false),
    _gcInterval(1000),
    _gcFrequency(10.0),
    _v8Options(""),
    _startupLoader(),
    _actionLoader(),
    _vocbase(0),
    _nrInstances(0),
    _contexts(0),
    _contextCondition(),
    _freeContexts(),
    _dirtyContexts(),
    _busyContexts(),
    _stopping(0),
    _gcThread(0),
    _scheduler(scheduler),
    _dispatcher(dispatcher) {

  assert(_server != 0);
}

////////////////////////////////////////////////////////////////////////////////
/// @brief destructor
////////////////////////////////////////////////////////////////////////////////

ApplicationV8::~ApplicationV8 () {
}

// -----------------------------------------------------------------------------
// --SECTION--                                                    public methods
// -----------------------------------------------------------------------------

////////////////////////////////////////////////////////////////////////////////
/// @brief sets the concurrency
////////////////////////////////////////////////////////////////////////////////

void ApplicationV8::setConcurrency (size_t n) {
  _nrInstances = n;
}

////////////////////////////////////////////////////////////////////////////////
/// @brief sets the database
////////////////////////////////////////////////////////////////////////////////

void ApplicationV8::setVocbase (TRI_vocbase_t* vocbase) {
  _vocbase = vocbase;
}

////////////////////////////////////////////////////////////////////////////////
/// @brief enters a context
////////////////////////////////////////////////////////////////////////////////

ApplicationV8::V8Context* ApplicationV8::enterContext (TRI_vocbase_s* vocbase,
                                                       triagens::rest::HttpRequest* request,
                                                       bool initialise,
                                                       bool allowUseDatabase) {
  CONDITION_LOCKER(guard, _contextCondition);

  while (_freeContexts.empty() && ! _stopping) {
    LOG_DEBUG("waiting for unused V8 context");
    guard.wait();
  }

  // in case we are in the shutdown phase, do not enter a context!
  // the context might have been deleted by the shutdown
  if (_stopping) {
    return 0;
  }

  LOG_TRACE("found unused V8 context");

  V8Context* context = _freeContexts.back();

  assert(context != 0);
  assert(context->_isolate != 0);

  _freeContexts.pop_back();
  _busyContexts.insert(context);

  context->_locker = new v8::Locker(context->_isolate);
  context->_isolate->Enter();
  context->_context->Enter();
  
  // set the current database
  v8::HandleScope scope;
  TRI_v8_global_t* v8g = (TRI_v8_global_t*) context->_isolate->GetData();
  v8g->_vocbase = vocbase;
  v8g->_allowUseDatabase = allowUseDatabase;

  LOG_TRACE("entering V8 context %d", (int) context->_id);
  context->handleGlobalContextMethods();

  if (_developmentMode && ! initialise) {
    v8::HandleScope scope;

    TRI_ExecuteJavaScriptString(context->_context,
                                v8::String::New("require(\"internal\").resetEngine()"),
                                v8::String::New("global context method"),
                                false);
  }

  return context;
}

////////////////////////////////////////////////////////////////////////////////
/// @brief exists an context
////////////////////////////////////////////////////////////////////////////////

void ApplicationV8::exitContext (V8Context* context) {
  V8GcThread* gc = dynamic_cast<V8GcThread*>(_gcThread);
  assert(gc != 0);

  LOG_TRACE("leaving V8 context %d", (int) context->_id);
  double lastGc = gc->getLastGcStamp();

  CONDITION_LOCKER(guard, _contextCondition);

  // update data for later garbage collection
  TRI_v8_global_t* v8g = (TRI_v8_global_t*) context->_isolate->GetData();
  context->_hasDeadObjects = v8g->_hasDeadObjects;
  ++context->_numExecutions;

  // HasOutOfMemoryException must be called while there is still an isolate!
  bool const hasOutOfMemoryException = context->_context->HasOutOfMemoryException();

  // exit the context
  context->_context->Exit();
  context->_isolate->Exit();

  // try to execute new global context methods
  bool runGlobal = false;
  {
    MUTEX_LOCKER(context->_globalMethodsLock);
    runGlobal = ! context->_globalMethods.empty();
  }

  if (runGlobal) {
    context->_isolate->Enter();
    context->_context->Enter();

    context->handleGlobalContextMethods();
    
    context->_context->Exit();
    context->_isolate->Exit();
  }

  delete context->_locker;


  // default is false
  bool performGarbageCollection = false;

  if (context->_lastGcStamp + _gcFrequency < lastGc) {
    LOG_TRACE("V8 context has reached GC timeout threshold and will be scheduled for GC");
    performGarbageCollection = true;
  }
  else if (context->_numExecutions >= _gcInterval) {
    LOG_TRACE("V8 context has reached maximum number of requests and will be scheduled for GC");
    performGarbageCollection = true;
  }
  else if (hasOutOfMemoryException) {
    LOG_INFO("V8 context has encountered out of memory and will be scheduled for GC");
    performGarbageCollection = true;
  }

  if (performGarbageCollection) {
    _dirtyContexts.push_back(context);
  }
  else {
    _freeContexts.push_back(context);
  }
    
  _busyContexts.erase(context);

  guard.broadcast();

  LOG_TRACE("returned dirty V8 context");
}

////////////////////////////////////////////////////////////////////////////////
/// @brief adds a global context functions to be executed asap
////////////////////////////////////////////////////////////////////////////////

bool ApplicationV8::addGlobalContextMethod (string const& method) {
  bool result = true;

  for (size_t i = 0; i < _nrInstances; ++i) {
    if (! _contexts[i]->addGlobalContextMethod(method)) {
      result = false;
    }
  }

  return result;
}

////////////////////////////////////////////////////////////////////////////////
/// @brief determine which of the free contexts should be picked for the GC
////////////////////////////////////////////////////////////////////////////////

ApplicationV8::V8Context* ApplicationV8::pickFreeContextForGc () {
  int const n = (int) _freeContexts.size();

  if (n == 0) {
    // this is easy...
    return 0;
  }

  V8GcThread* gc = dynamic_cast<V8GcThread*>(_gcThread);
  assert(gc != 0);

  V8Context* context = 0;

  // we got more than 1 context to clean up, pick the one with the "oldest" GC stamp
  int pickedContextNr = -1; // index of context with lowest GC stamp, -1 means "none"

  for (int i = 0; i < n; ++i) {
    // check if there's actually anything to clean up in the context
    if (_freeContexts[i]->_numExecutions == 0 && ! _freeContexts[i]->_hasDeadObjects) {
      continue;
    }

    // compare last GC stamp
    if (pickedContextNr == -1 ||
        _freeContexts[i]->_lastGcStamp <= _freeContexts[pickedContextNr]->_lastGcStamp) {
      pickedContextNr = i;
    }
  }
  // we now have the context to clean up in pickedContextNr

  if (pickedContextNr == -1) {
    // no context found
    return 0;
  }

  // this is the context to clean up
  context = _freeContexts[pickedContextNr];
  assert(context != 0);

  // now compare its last GC timestamp with the last global GC stamp
  if (context->_lastGcStamp + _gcFrequency >= gc->getLastGcStamp()) {
    // no need yet to clean up the context
    return 0;
  }

  // we'll pop the context from the vector. the context might be at any position in the vector
  // so we need to move the other elements around
  if (n > 1) {
    for (int i = pickedContextNr; i < n - 1; ++i) {
      _freeContexts[i] = _freeContexts[i + 1];
    }
  }
  _freeContexts.pop_back();

  return context;
}

////////////////////////////////////////////////////////////////////////////////
/// @brief runs the garbage collection
////////////////////////////////////////////////////////////////////////////////

void ApplicationV8::collectGarbage () {
  V8GcThread* gc = dynamic_cast<V8GcThread*>(_gcThread);
  assert(gc != 0);

  // this flag will be set to true if we timed out waiting for a GC signal
  // if set to true, the next cycle will use a reduced wait time so the GC
  // can be performed more early for all dirty contexts. The flag is set
  // to false again once all contexts have been cleaned up and there is nothing
  // more to do
  bool useReducedWait = false;

  // the time we'll wait for a signal
  const uint64_t regularWaitTime = (uint64_t) (_gcFrequency * 1000.0 * 1000.0);

  // the time we'll wait for a signal when the previous wait timed out
  const uint64_t reducedWaitTime = (uint64_t) (_gcFrequency * 1000.0 * 100.0);

  while (_stopping == 0) {
    V8Context* context = 0;

    {
      bool gotSignal = false;
      CONDITION_LOCKER(guard, _contextCondition);

      if (_dirtyContexts.empty()) {
        uint64_t waitTime = useReducedWait ? reducedWaitTime : regularWaitTime;

        // we'll wait for a signal or a timeout
        gotSignal = guard.wait(waitTime);

        // use a reduced wait time in the next round because we seem to be idle
        // the reduced wait time will allow use to perfom GC for more contexts
        useReducedWait = ! gotSignal;
      }

      if (! _dirtyContexts.empty()) {
        context = _dirtyContexts.back();
        _dirtyContexts.pop_back();
        useReducedWait = false;
      }
      else if (! gotSignal && ! _freeContexts.empty()) {
        // we timed out waiting for a signal, so we have idle time that we can
        // spend on running the GC pro-actively
        // We'll pick one of the free contexts and clean it up
        context = pickFreeContextForGc();

        // there is no context to clean up, probably they all have been cleaned up
        // already. increase the wait time so we don't cycle too much in the GC loop
        // and waste CPU unnecessary
        useReducedWait = (context != 0);
      }
    }

    // update last gc time
    double lastGc = TRI_microtime();
    gc->updateGcStamp(lastGc);

    if (context != 0) {
      LOG_TRACE("collecting V8 garbage");

      context->_locker = new v8::Locker(context->_isolate);
      context->_isolate->Enter();
      context->_context->Enter();

      v8::V8::LowMemoryNotification();
      while (! v8::V8::IdleNotification()) {
      }

      context->_context->Exit();
      context->_isolate->Exit();
      delete context->_locker;

      // update garbage collection statistics
      context->_hasDeadObjects = false;
      context->_numExecutions  = 0;
      context->_lastGcStamp    = lastGc;

      {
        CONDITION_LOCKER(guard, _contextCondition);

        _freeContexts.push_back(context);
        guard.broadcast();
      }
    }
  }
}

////////////////////////////////////////////////////////////////////////////////
/// @brief disables actions
////////////////////////////////////////////////////////////////////////////////

void ApplicationV8::disableActions () {
  _useActions = false;
}

////////////////////////////////////////////////////////////////////////////////
/// @brief enables development mode
////////////////////////////////////////////////////////////////////////////////

void ApplicationV8::enableDevelopmentMode () {
  _developmentMode = true;
}

////////////////////////////////////////////////////////////////////////////////
/// @brief runs the version check
////////////////////////////////////////////////////////////////////////////////

void ApplicationV8::runVersionCheck (bool skip, bool perform) {
  LOG_TRACE("starting version check");

  // enter context and isolate
  V8Context* context = _contexts[0];

  context->_locker = new v8::Locker(context->_isolate);
  context->_isolate->Enter();
  context->_context->Enter();

  // run upgrade script
  if (! skip) {
    LOG_DEBUG("running database version check");

    // can do this without a lock as this is the startup
    for (size_t j = 0; j < _server->_databases._nrAlloc; ++j) {
      TRI_vocbase_t* vocbase = (TRI_vocbase_t*) _server->_databases._table[j];

      if (vocbase != 0) {
        // special check script to be run just once in first thread (not in all)
        // but for all databases
        v8::HandleScope scope;

        v8::Handle<v8::Object> args = v8::Object::New();
        args->Set(v8::String::New("upgrade"), v8::Boolean::New(perform));

        context->_context->Global()->Set(v8::String::New("UPGRADE_ARGS"), args);

        bool ok = TRI_V8RunVersionCheck(vocbase, &_startupLoader, context->_context);

        if (! ok) {
          if (context->_context->Global()->Has(v8::String::New("UPGRADE_STARTED"))) {
            if (perform) {
              LOG_FATAL_AND_EXIT(
                "Database upgrade failed for '%s'. Please inspect the logs from the upgrade procedure",
                vocbase->_name);
            }
            else {
              LOG_FATAL_AND_EXIT(
                "Database version check failed for '%s'. Please start the server with the --upgrade option",
                vocbase->_name);
            }
          }
          else {
            LOG_FATAL_AND_EXIT("JavaScript error during server start");
          }
        }

        LOG_DEBUG("database version check passed for '%s'", vocbase->_name);
      }
    }
  }

  if (perform) {

    // issue #391: when invoked with --upgrade, the server will not always shut down
    LOG_INFO("database upgrade passed");
    context->_context->Exit();
    context->_isolate->Exit();
    delete context->_locker;

    // regular shutdown... wait for all threads to finish

    // again, can do this without the lock
    for (size_t j = 0; j < _server->_databases._nrAlloc; ++j) {
      TRI_vocbase_t* vocbase = (TRI_vocbase_t*) _server->_databases._table[j];

      if (vocbase != 0) {
        vocbase->_state = 2;

        int res = TRI_ERROR_NO_ERROR;

        res |= TRI_JoinThread(&vocbase->_synchroniser);
        res |= TRI_JoinThread(&vocbase->_compactor);
        vocbase->_state = 3;
        res |= TRI_JoinThread(&vocbase->_cleanup);

        if (res != TRI_ERROR_NO_ERROR) {
          LOG_ERROR("unable to join database threads for database '%s'", vocbase->_name);
        }
      }
    }

    LOG_INFO("finished");
    TRI_EXIT_FUNCTION(EXIT_SUCCESS, NULL);
  }

  // and return from the context
  context->_context->Exit();
  context->_isolate->Exit();
  delete context->_locker;

  LOG_TRACE("finished version check");
}

////////////////////////////////////////////////////////////////////////////////
/// @brief runs the upgrade check
////////////////////////////////////////////////////////////////////////////////

void ApplicationV8::runUpgradeCheck () {
  LOG_TRACE("starting upgrade check");

  // enter context and isolate
  V8Context* context = _contexts[0];

  context->_locker = new v8::Locker(context->_isolate);
  context->_isolate->Enter();
  context->_context->Enter();

  // run upgrade script
  LOG_DEBUG("running database upgrade check");

  // can do this without a lock as this is the startup
  int result = 1;

  for (size_t j = 0; j < _server->_databases._nrAlloc; ++j) {
    TRI_vocbase_t* vocbase = (TRI_vocbase_t*) _server->_databases._table[j];

    if (vocbase != 0) {
      // special check script to be run just once in first thread (not in all)
      // but for all databases
      v8::HandleScope scope;

      int status = TRI_V8RunUpgradeCheck(vocbase, &_startupLoader, context->_context);

      if (status < 0) {
        LOG_FATAL_AND_EXIT(
          "Database upgrade check failed for '%s'. Please inspect the logs from any errors",
          vocbase->_name);
      }
      else if (status == 3) {
        result = 3;
      }
      else if (status == 2 && result == 1) {
        result = 2;
      }
    }
  }

  // issue #391: when invoked with --upgrade, the server will not always shut down
  context->_context->Exit();
  context->_isolate->Exit();
  delete context->_locker;

  // regular shutdown... wait for all threads to finish

  // again, can do this without the lock
  for (size_t j = 0; j < _server->_databases._nrAlloc; ++j) {
    TRI_vocbase_t* vocbase = (TRI_vocbase_t*) _server->_databases._table[j];

    if (vocbase != 0) {
      vocbase->_state = 2;

      int res = TRI_ERROR_NO_ERROR;

      res |= TRI_JoinThread(&vocbase->_synchroniser);
      res |= TRI_JoinThread(&vocbase->_compactor);
      vocbase->_state = 3;
      res |= TRI_JoinThread(&vocbase->_cleanup);

      if (res != TRI_ERROR_NO_ERROR) {
        LOG_ERROR("unable to join database threads for database '%s'", vocbase->_name);
      }
    }
  }

  if (result == 1) {
    TRI_EXIT_FUNCTION(EXIT_SUCCESS, NULL);
  }
  else {
    TRI_EXIT_FUNCTION(result, NULL);
  }
}

////////////////////////////////////////////////////////////////////////////////
/// @brief prepares the actions
////////////////////////////////////////////////////////////////////////////////

void ApplicationV8::prepareActions () {
  for (size_t i = 0;  i < _nrInstances;  ++i) {
    prepareV8Actions(i);
  }
}

// -----------------------------------------------------------------------------
// --SECTION--                                        ApplicationFeature methods
// -----------------------------------------------------------------------------

////////////////////////////////////////////////////////////////////////////////
/// {@inheritDoc}
////////////////////////////////////////////////////////////////////////////////

void ApplicationV8::setupOptions (map<string, basics::ProgramOptionsDescription>& options) {
  options["JAVASCRIPT Options:help-admin"]
    ("javascript.gc-interval", &_gcInterval, "JavaScript request-based garbage collection interval (each x requests)")
    ("javascript.gc-frequency", &_gcFrequency, "JavaScript time-based garbage collection frequency (each x seconds)")
    ("javascript.app-path", &_appPath, "directory for Foxx applications (normal mode)")
    ("javascript.dev-app-path", &_devAppPath, "directory for Foxx applications (development mode)")
    ("javascript.startup-directory", &_startupPath, "path to the directory containing JavaScript startup scripts")
    ("javascript.v8-options", &_v8Options, "options to pass to v8")

    // deprecated options
    ("javascript.action-directory", &DeprecatedPath, "path to the JavaScript action directory (deprecated)")
    ("javascript.modules-path", &DeprecatedPath, "one or more directories separated by semi-colons (deprecated)")
    ("javascript.package-path", &DeprecatedPath, "one or more directories separated by semi-colons (deprecated)")
  ;

  options[ApplicationServer::OPTIONS_HIDDEN]
    ("javascript.frontend-development", &_frontendDevelopmentMode, "allows rebuild frontend assets")
  ;
}

////////////////////////////////////////////////////////////////////////////////
/// {@inheritDoc}
////////////////////////////////////////////////////////////////////////////////

bool ApplicationV8::prepare () {

  // check the startup path
  if (_startupPath.empty()) {
    LOG_FATAL_AND_EXIT("no 'javascript.startup-directory' has been supplied, giving up");
  }

  // remove trailing / from path
  _startupPath = StringUtils::rTrim(_startupPath, TRI_DIR_SEPARATOR_STR);

  // derive all other options from --javascript.startup-directory
  _actionPath  = _startupPath + TRI_DIR_SEPARATOR_STR + "actions";

  _modulesPath = _startupPath + TRI_DIR_SEPARATOR_STR + "server" + TRI_DIR_SEPARATOR_STR + "modules;" +
                 _startupPath + TRI_DIR_SEPARATOR_STR + "common" + TRI_DIR_SEPARATOR_STR + "modules;" +
                 _startupPath + TRI_DIR_SEPARATOR_STR + "node";

  // dump paths
  {
    vector<string> paths;

    paths.push_back(string("startup '" + _startupPath + "'"));
    paths.push_back(string("modules '" + _modulesPath + "'"));

    if (_useActions) {
      paths.push_back(string("actions '" + _actionPath + "'"));
    }

    if (! _appPath.empty()) {
      paths.push_back(string("application '" + _appPath + "'"));
    }

    if (! _devAppPath.empty()) {
      paths.push_back(string("dev application '" + _devAppPath + "'"));
    }

    LOG_INFO("JavaScript using %s", StringUtils::join(paths, ", ").c_str());
  }

  // check whether app-path was specified
  if (_appPath.empty()) {
    LOG_FATAL_AND_EXIT("no value has been specified for --javascript.app-path.");
  }

  _startupLoader.setDirectory(_startupPath);
  ServerState::instance()->setJavaScriptPath(_startupPath);

  // check for development mode
  if (! _devAppPath.empty()) {
    _developmentMode = true;
  }

  // set up action loader
  if (_useActions) {
    _actionLoader.setDirectory(_actionPath);
  }

  // add v8 options
  if (_v8Options.size() > 0) {
    LOG_INFO("using V8 options '%s'", _v8Options.c_str());
    v8::V8::SetFlagsFromString(_v8Options.c_str(), (int) _v8Options.size());
  }

  // use a minimum of 1 second for GC
  if (_gcFrequency < 1) {
    _gcFrequency = 1;
  }

  return true;
}

////////////////////////////////////////////////////////////////////////////////
/// {@inheritDoc}
////////////////////////////////////////////////////////////////////////////////

bool ApplicationV8::prepare2 () {

  // setup instances
  _contexts = new V8Context*[_nrInstances];

  for (size_t i = 0;  i < _nrInstances;  ++i) {
    bool ok = prepareV8Instance(i);

    if (! ok) {
      return false;
    }
  }

  return true;
}

////////////////////////////////////////////////////////////////////////////////
/// {@inheritDoc}
////////////////////////////////////////////////////////////////////////////////

bool ApplicationV8::start () {
  _gcThread = new V8GcThread(this);
  _gcThread->start();

  return true;
}

////////////////////////////////////////////////////////////////////////////////
/// {@inheritDoc}
////////////////////////////////////////////////////////////////////////////////

void ApplicationV8::close () {
  _stopping = 1;
  _contextCondition.broadcast();

  // unregister all tasks
  if (_scheduler != nullptr) {
    _scheduler->scheduler()->unregisterUserTasks();
  }

  // wait for all contexts to finish
  for (size_t n = 0;  n < 10 * 5;  ++n) {
    CONDITION_LOCKER(guard, _contextCondition);

    if (_busyContexts.empty()) {
      LOG_DEBUG("no busy V8 contexts");
      break;
    }
 
    LOG_DEBUG("waiting for %d busy V8 contexts to finish", (int) _busyContexts.size());

    guard.wait(100000);
  }
}

////////////////////////////////////////////////////////////////////////////////
/// {@inheritDoc}
////////////////////////////////////////////////////////////////////////////////

void ApplicationV8::stop () {

  //send all busy contexts a termate signal
  {
    CONDITION_LOCKER(guard, _contextCondition);

    for (auto it = _busyContexts.begin(); it != _busyContexts.end(); ++it) {
      LOG_WARNING("sending termination signal to V8 context");
      v8::V8::TerminateExecution((*it)->_isolate);
    }
  }

  // wait for one minute
  for (size_t n = 0;  n < 10 * 60;  ++n) {
    CONDITION_LOCKER(guard, _contextCondition);

    if (_busyContexts.empty()) {
      break;
    }
 
    guard.wait(100000);
  }

  // stop GC
  _gcThread->shutdown();

  // shutdown all action threads
  for (size_t i = 0;  i < _nrInstances;  ++i) {
    shutdownV8Instance(i);
  }

  delete[] _contexts;

  // delete GC thread after all action threads have been stopped
  delete _gcThread;
}

// -----------------------------------------------------------------------------
// --SECTION--                                                   private methods
// -----------------------------------------------------------------------------

////////////////////////////////////////////////////////////////////////////////
/// @brief prepares a V8 instance
////////////////////////////////////////////////////////////////////////////////

bool ApplicationV8::prepareV8Instance (const size_t i) {
  vector<string> files;

  files.push_back("common/bootstrap/modules.js");
  files.push_back("common/bootstrap/module-internal.js");
  files.push_back("common/bootstrap/module-fs.js");
  files.push_back("common/bootstrap/module-console.js"); // needs internal
  files.push_back("common/bootstrap/errors.js");
  files.push_back("common/bootstrap/monkeypatches.js");

  files.push_back("server/bootstrap/module-internal.js");
  files.push_back("server/server.js"); // needs internal

  LOG_TRACE("initialising V8 context #%d", (int) i);

  V8Context* context = _contexts[i] = new V8Context();

  if (context == 0) {
    LOG_FATAL_AND_EXIT("cannot initialize V8 engine");
  }

  // enter a new isolate
  context->_id = i;
  context->_isolate = v8::Isolate::New();
  context->_locker = new v8::Locker(context->_isolate);
  context->_isolate->Enter();

  // create the context
  context->_context = v8::Context::New();

  if (context->_context.IsEmpty()) {
    LOG_FATAL_AND_EXIT("cannot initialize V8 engine");
  }

  context->_context->Enter();

  TRI_InitV8VocBridge(context->_context, _server, _vocbase, &_startupLoader, i);
  TRI_InitV8Queries(context->_context);

  TRI_InitV8Cluster(context->_context);
<<<<<<< HEAD
=======
#endif
>>>>>>> efd057f0

  if (_useActions) {
    TRI_InitV8Actions(context->_context, _vocbase, _scheduler, _dispatcher, this);
  }

  TRI_InitV8Buffer(context->_context);
  TRI_InitV8Conversions(context->_context);
  TRI_InitV8Utils(context->_context, _startupPath, _modulesPath);
  TRI_InitV8Shell(context->_context);

  {
    v8::HandleScope scope;

    char const* logfile = TRI_GetFilenameLogging();
    TRI_AddGlobalVariableVocbase(context->_context, "LOGFILE_PATH", logfile != 0 ? v8::String::New(logfile) : v8::Null());
    TRI_AddGlobalVariableVocbase(context->_context, "APP_PATH", v8::String::New(_appPath.c_str(), (int) _appPath.size()));
    TRI_AddGlobalVariableVocbase(context->_context, "DEV_APP_PATH", v8::String::New(_devAppPath.c_str(), (int) _devAppPath.size()));
    TRI_AddGlobalVariableVocbase(context->_context, "DEVELOPMENT_MODE", v8::Boolean::New(_developmentMode));
    TRI_AddGlobalVariableVocbase(context->_context, "FE_DEVELOPMENT_MODE", v8::Boolean::New(_frontendDevelopmentMode));

    for (map<string, bool>::iterator i = _definedBooleans.begin();  i != _definedBooleans.end(); ++i) {
      TRI_AddGlobalVariableVocbase(context->_context, i->first.c_str(), v8::Boolean::New(i->second));
    }
  }

  // load all init files
  for (size_t j = 0;  j < files.size();  ++j) {
    bool ok = _startupLoader.loadScript(context->_context, files[j]);

    if (! ok) {
      LOG_FATAL_AND_EXIT("cannot load JavaScript utilities from file '%s'", files[j].c_str());
    }
  }

  // and return from the context
  context->_context->Exit();
  context->_isolate->Exit();
  delete context->_locker;

  // initialise garbage collection for context
  context->_numExecutions  = 0;
  context->_hasDeadObjects = true;
  context->_lastGcStamp    = TRI_microtime();

  LOG_TRACE("initialised V8 context #%d", (int) i);

  _freeContexts.push_back(context);

  return true;
}

////////////////////////////////////////////////////////////////////////////////
/// @brief prepares the V8 actions
////////////////////////////////////////////////////////////////////////////////

void ApplicationV8::prepareV8Actions (const size_t i) {
  LOG_TRACE("initialising V8 actions #%d", (int) i);

  // enter context and isolate
  V8Context* context = _contexts[i];

  context->_locker = new v8::Locker(context->_isolate);
  context->_isolate->Enter();
  context->_context->Enter();

  // scan for foxx applications
  if (i == 0) {

    // once again, we don't need the lock as this is the startup
    for (size_t j = 0; j < _server->_databases._nrAlloc; ++j) {
      TRI_vocbase_t* vocbase = (TRI_vocbase_t*) _server->_databases._table[j];

      if (vocbase != 0) {
        TRI_V8InitialiseFoxx(vocbase, context->_context);
      }
    }
  }

  // load all actions
  if (_useActions) {
    v8::HandleScope scope;

    bool ok = _actionLoader.executeAllScripts(context->_context);

    if (! ok) {
      LOG_FATAL_AND_EXIT("cannot load JavaScript actions from directory '%s'", _actionLoader.getDirectory().c_str());
    }

    {
      v8::HandleScope scope;
      TRI_ExecuteJavaScriptString(context->_context,
                                  v8::String::New("require(\"internal\").actionLoaded()"),
                                  v8::String::New("action loaded"),
                                  false);
    }

  }

  // and return from the context
  context->_context->Exit();
  context->_isolate->Exit();
  delete context->_locker;

  // initialise garbage collection for context
  LOG_TRACE("initialised V8 actions #%d", (int) i);
}

////////////////////////////////////////////////////////////////////////////////
/// @brief shut downs a V8 instances
////////////////////////////////////////////////////////////////////////////////

void ApplicationV8::shutdownV8Instance (size_t i) {
  LOG_TRACE("shutting down V8 context #%d", (int) i);

  V8Context* context = _contexts[i];

  context->_locker = new v8::Locker(context->_isolate);
  context->_isolate->Enter();
  context->_context->Enter();

  v8::V8::LowMemoryNotification();
  while (! v8::V8::IdleNotification()) {
  }

  TRI_v8_global_t* v8g = (TRI_v8_global_t*) context->_isolate->GetData();

  if (v8g) {
    delete v8g;
  }

  context->_context->Exit();
  context->_context.Dispose(context->_isolate);

  context->_isolate->Exit();
  delete context->_locker;

  context->_isolate->Dispose();

  delete context;

  LOG_TRACE("closed V8 context #%d", (int) i);
}

// -----------------------------------------------------------------------------
// --SECTION--                                                       END-OF-FILE
// -----------------------------------------------------------------------------

// Local Variables:
// mode: outline-minor
// outline-regexp: "/// @brief\\|/// {@inheritDoc}\\|/// @addtogroup\\|/// @page\\|// --SECTION--\\|/// @\\}"
// End:<|MERGE_RESOLUTION|>--- conflicted
+++ resolved
@@ -1032,10 +1032,6 @@
   TRI_InitV8Queries(context->_context);
 
   TRI_InitV8Cluster(context->_context);
-<<<<<<< HEAD
-=======
-#endif
->>>>>>> efd057f0
 
   if (_useActions) {
     TRI_InitV8Actions(context->_context, _vocbase, _scheduler, _dispatcher, this);
