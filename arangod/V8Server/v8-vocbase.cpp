--- conflicted
+++ resolved
@@ -2047,53 +2047,27 @@
 ////////////////////////////////////////////////////////////////////////////////
 
 class AttributeWeightCalculator {
-<<<<<<< HEAD
-  std::string const _key;
+  std::string const _attribute;
   double const _defaultWeight;
 
  public:
-  AttributeWeightCalculator(std::string const& keyWeight, double defaultWeight)
+  AttributeWeightCalculator(std::string const& attribute, double defaultWeight)
       : _key(keyWeight), _defaultWeight(defaultWeight) {}
-=======
-  std::string _attribute;
-  double _defaultWeight;
-  VocShaper* _shaper;
-
- public:
-  AttributeWeightCalculator(std::string const& attribute, double defaultWeight,
-                            VocShaper* shaper)
-      : _attribute(attribute), _defaultWeight(defaultWeight), _shaper(shaper) {
-  }
->>>>>>> 5ef1d8dd
 
   //////////////////////////////////////////////////////////////////////////////
   /// @brief Callable weight calculator for edge
   //////////////////////////////////////////////////////////////////////////////
 
-<<<<<<< HEAD
   double operator()(VPackSlice const edge) {
-    VPackSlice attr = edge.get(_key);
+    if (_attribute.empty()) {
+      return _defaultWeight;
+    }
+
+    VPackSlice attr = edge.get(_attribute);
     if (!attr.isNumber()) {
       return _defaultWeight;
     }
     return attr.getNumericValue<double>();
-=======
-  double operator()(TRI_doc_mptr_t const& edge) {
-    if (_attribute.empty()) {
-      return _defaultWeight;
-    }
-
-    VPackSlice slice(edge.vpack());
-    if (!slice.isObject()) {
-      return _defaultWeight;
-    }
-    VPackSlice attribute = slice.get(_attribute);
-    if (!attribute.isNumber()) {
-      return _defaultWeight;
-    }
-
-    return attribute.getNumber<double>();
->>>>>>> 5ef1d8dd
   }
 };
 
