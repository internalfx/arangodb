--- conflicted
+++ resolved
@@ -173,11 +173,7 @@
 RocksDBVPackIndex::RocksDBVPackIndex(TRI_idx_iid_t iid,
                                      arangodb::LogicalCollection* collection,
                                      arangodb::velocypack::Slice const& info)
-<<<<<<< HEAD
-    : RocksDBIndex(iid, collection, info, RocksDBColumnFamily::none()),
-=======
     : RocksDBIndex(iid, collection, info, RocksDBColumnFamily::index()),
->>>>>>> 5f87674b
       _useExpansion(false),
       _allowPartialIndex(true),
       _estimator(nullptr) {
