////////////////////////////////////////////////////////////////////////////////
/// DISCLAIMER
///
/// Copyright 2017 ArangoDB GmbH, Cologne, Germany
///
/// Licensed under the Apache License, Version 2.0 (the "License");
/// you may not use this file except in compliance with the License.
/// You may obtain a copy of the License at
///
///     http://www.apache.org/licenses/LICENSE-2.0
///
/// Unless required by applicable law or agreed to in writing, software
/// distributed under the License is distributed on an "AS IS" BASIS,
/// WITHOUT WARRANTIES OR CONDITIONS OF ANY KIND, either express or implied.
/// See the License for the specific language governing permissions and
/// limitations under the License.
///
/// Copyright holder is ArangoDB GmbH, Cologne, Germany
///
/// @author Simon Grätzer
////////////////////////////////////////////////////////////////////////////////

#include "RocksDBMethods.h"
#include "Logger/Logger.h"
#include "RocksDBEngine/RocksDBCommon.h"
#include "RocksDBEngine/RocksDBTransactionState.h"
#include "Transaction/Methods.h"

#include <rocksdb/db.h>
#include <rocksdb/options.h>
#include <rocksdb/status.h>
#include <rocksdb/utilities/optimistic_transaction_db.h>
#include <rocksdb/utilities/transaction.h>
#include <rocksdb/utilities/write_batch_with_index.h>

using namespace arangodb;

// ================= RocksDBSavePoint ==================

RocksDBSavePoint::RocksDBSavePoint(
    transaction::Methods* trx, TRI_voc_document_operation_e operationType)
    : _trx(trx),
      _operationType(operationType),
      _handled(_trx->isSingleOperationTransaction()) {
  TRI_ASSERT(trx != nullptr);
  if (!_handled) {
    auto mthds = RocksDBTransactionState::toMethods(_trx);
    // only create a savepoint when necessary
    mthds->SetSavePoint();
  }
}

RocksDBSavePoint::~RocksDBSavePoint() {
  if (!_handled) {
    try {
      // only roll back if we create a savepoint and have
      // not performed an intermediate commit in-between
      rollback();
    } catch (std::exception const& ex) {
      LOG_TOPIC(ERR, Logger::ENGINES) << "caught exception during rollback to savepoint: " << ex.what();
    } catch (...) {
      // whatever happens during rollback, no exceptions are allowed to escape from here
    }
  }
}

void RocksDBSavePoint::finish(bool hasPerformedIntermediateCommit) {
  if (!_handled && !hasPerformedIntermediateCommit) {
    // pop the savepoint from the transaction in order to
    // save some memory for transactions with many operations
    // this is only safe to do when we have a created a savepoint
    // when creating the guard, and when there hasn't been an
    // intermediate commit in the transaction
    // when there has been an intermediate commit, we must
    // leave the savepoint alone, because it belonged to another
    // transaction, and the current transaction will not have any
    // savepoint
    auto mthds = RocksDBTransactionState::toMethods(_trx);
    mthds->PopSavePoint();
  }

  // this will prevent the rollback call in the destructor
  _handled = true;
}

void RocksDBSavePoint::rollback() {
  TRI_ASSERT(!_handled);
  auto mthds = RocksDBTransactionState::toMethods(_trx);
  mthds->RollbackToSavePoint();

  auto state = RocksDBTransactionState::toState(_trx);
  state->rollbackOperation(_operationType);

  _handled = true;  // in order to not roll back again by accident
}

// =================== RocksDBMethods ===================

rocksdb::SequenceNumber RocksDBMethods::sequenceNumber() {
  return _state->sequenceNumber();
}

rocksdb::ReadOptions RocksDBMethods::iteratorReadOptions() {
  if (_state->hasHint(transaction::Hints::Hint::INTERMEDIATE_COMMITS)) {
    rocksdb::ReadOptions ro = _state->_rocksReadOptions;
    TRI_ASSERT(_state->_readSnapshot);
    ro.snapshot = _state->_readSnapshot;
    return ro;
  }
  return _state->_rocksReadOptions;
}

#ifdef ARANGODB_ENABLE_MAINTAINER_MODE
std::size_t RocksDBMethods::countInBounds(RocksDBKeyBounds const& bounds, bool isElementInRange) {
  std::size_t count = 0;

  //iterator is from read only / trx / writebatch
  std::unique_ptr<rocksdb::Iterator> iter = this->NewIterator(iteratorReadOptions(), bounds.columnFamily());
  iter->Seek(bounds.start());
  auto end = bounds.end();
  rocksdb::Comparator const * cmp = bounds.columnFamily()->GetComparator();

  // extra check to aviod extra comparisons with isElementInRage later;
  if (iter->Valid() && cmp->Compare(iter->key(), end) < 0) {
    ++count;
    if (isElementInRange) {
      return count;
    }
    iter->Next();
  }

  while (iter->Valid() && cmp->Compare(iter->key(), end) < 0) {
    iter->Next();
    ++count;
  }
  return count;
};
#endif

// =================== RocksDBReadOnlyMethods ====================

RocksDBReadOnlyMethods::RocksDBReadOnlyMethods(RocksDBTransactionState* state)
    : RocksDBMethods(state) {
  _db = rocksutils::globalRocksDB();
}

rocksdb::Status RocksDBReadOnlyMethods::Get(rocksdb::ColumnFamilyHandle* cf,
                                             rocksdb::Slice const& key,
                                             std::string* val) {
  TRI_ASSERT(cf != nullptr);
  rocksdb::ReadOptions const& ro = _state->_rocksReadOptions;
  TRI_ASSERT(ro.snapshot != nullptr);
  return _db->Get(ro, cf, key, val);
}

rocksdb::Status RocksDBReadOnlyMethods::Get(rocksdb::ColumnFamilyHandle* cf,
                                             rocksdb::Slice const& key,
                                             rocksdb::PinnableSlice* val) {
  TRI_ASSERT(cf != nullptr);
  rocksdb::ReadOptions const& ro = _state->_rocksReadOptions;
  TRI_ASSERT(ro.snapshot != nullptr);
  return _db->Get(ro, cf, key, val);
}

rocksdb::Status RocksDBReadOnlyMethods::Put(rocksdb::ColumnFamilyHandle* cf,
                                            RocksDBKey const&,
                                            rocksdb::Slice const&) {
  THROW_ARANGO_EXCEPTION(TRI_ERROR_ARANGO_READ_ONLY);
}

rocksdb::Status RocksDBReadOnlyMethods::Delete(rocksdb::ColumnFamilyHandle* cf,
                                               RocksDBKey const& key) {
  THROW_ARANGO_EXCEPTION(TRI_ERROR_ARANGO_READ_ONLY);
}

rocksdb::Status RocksDBReadOnlyMethods::SingleDelete(rocksdb::ColumnFamilyHandle*,
                                                    RocksDBKey const&) {
  THROW_ARANGO_EXCEPTION(TRI_ERROR_ARANGO_READ_ONLY);
}

std::unique_ptr<rocksdb::Iterator> RocksDBReadOnlyMethods::NewIterator(
    rocksdb::ReadOptions const& opts, rocksdb::ColumnFamilyHandle* cf) {
  TRI_ASSERT(cf != nullptr);
  return std::unique_ptr<rocksdb::Iterator>(_db->NewIterator(opts, cf));
}

// =================== RocksDBTrxMethods ====================

bool RocksDBTrxMethods::DisableIndexing() {
  if (!_indexingDisabled) {
    _state->_rocksTransaction->DisableIndexing();
    _indexingDisabled = true;
    return true;
  }
  return false;
}

void RocksDBTrxMethods::EnableIndexing() {
  if (_indexingDisabled) {
    _state->_rocksTransaction->EnableIndexing();
    _indexingDisabled = false;
  }
}

RocksDBTrxMethods::RocksDBTrxMethods(RocksDBTransactionState* state)
    : RocksDBMethods(state),
      _indexingDisabled(false) {}

<<<<<<< HEAD
rocksdb::Status RocksDBTrxMethods::Get(rocksdb::ColumnFamilyHandle* cf,
=======
bool RocksDBTrxMethods::Exists(rocksdb::ColumnFamilyHandle* cf,
                               RocksDBKey const& key) {
  TRI_ASSERT(cf != nullptr);
  rocksdb::PinnableSlice val; // do not care about value
  rocksdb::Status s = _state->_rocksTransaction->Get(_state->_rocksReadOptions,
                                                     cf, key.string(), &val);
  return !s.IsNotFound();
}

arangodb::Result RocksDBTrxMethods::Get(rocksdb::ColumnFamilyHandle* cf,
>>>>>>> 1a0b9b92
                                        rocksdb::Slice const& key,
                                        std::string* val) {
  TRI_ASSERT(cf != nullptr);
  rocksdb::ReadOptions const& ro = _state->_rocksReadOptions;
  TRI_ASSERT(ro.snapshot != nullptr);
  return _state->_rocksTransaction->Get(ro, cf, key, val);
}

rocksdb::Status RocksDBTrxMethods::Get(rocksdb::ColumnFamilyHandle* cf,
                                       rocksdb::Slice const& key,
                                       rocksdb::PinnableSlice* val) {
  TRI_ASSERT(cf != nullptr);
  rocksdb::ReadOptions const& ro = _state->_rocksReadOptions;
  TRI_ASSERT(ro.snapshot != nullptr);
  return _state->_rocksTransaction->Get(ro, cf, key, val);
}

rocksdb::Status RocksDBTrxMethods::Put(rocksdb::ColumnFamilyHandle* cf,
                                        RocksDBKey const& key,
                                        rocksdb::Slice const& val) {
  TRI_ASSERT(cf != nullptr);
  return _state->_rocksTransaction->Put(cf, key.string(), val);
}

rocksdb::Status RocksDBTrxMethods::Delete(rocksdb::ColumnFamilyHandle* cf,
                                           RocksDBKey const& key) {
  TRI_ASSERT(cf != nullptr);
  return _state->_rocksTransaction->Delete(cf, key.string());
}


rocksdb::Status RocksDBTrxMethods::SingleDelete(rocksdb::ColumnFamilyHandle* cf,
                                                 RocksDBKey const& key) {
  TRI_ASSERT(cf != nullptr);
  return _state->_rocksTransaction->SingleDelete(cf, key.string());
}

std::unique_ptr<rocksdb::Iterator> RocksDBTrxMethods::NewIterator(
    rocksdb::ReadOptions const& opts, rocksdb::ColumnFamilyHandle* cf) {
  TRI_ASSERT(cf != nullptr);
  return std::unique_ptr<rocksdb::Iterator>(
      _state->_rocksTransaction->GetIterator(opts, cf));
}

void RocksDBTrxMethods::SetSavePoint() {
  _state->_rocksTransaction->SetSavePoint();
}

rocksdb::Status RocksDBTrxMethods::RollbackToSavePoint() {
  return _state->_rocksTransaction->RollbackToSavePoint();
}

void RocksDBTrxMethods::PopSavePoint() {
#ifdef ARANGODB_ENABLE_MAINTAINER_MODE
  rocksdb::Status s = _state->_rocksTransaction->PopSavePoint();
  TRI_ASSERT(s.ok());
#else
  _state->_rocksTransaction->PopSavePoint();
#endif
}

// =================== RocksDBTrxUntrackedMethods ====================

RocksDBTrxUntrackedMethods::RocksDBTrxUntrackedMethods(RocksDBTransactionState* state)
    : RocksDBTrxMethods(state) {}

rocksdb::Status RocksDBTrxUntrackedMethods::Put(rocksdb::ColumnFamilyHandle* cf,
                                                 RocksDBKey const& key,
                                                 rocksdb::Slice const& val) {
  TRI_ASSERT(cf != nullptr);
  return _state->_rocksTransaction->PutUntracked(cf, key.string(), val);
}

rocksdb::Status RocksDBTrxUntrackedMethods::Delete(rocksdb::ColumnFamilyHandle* cf,
                                                    RocksDBKey const& key) {
  TRI_ASSERT(cf != nullptr);
  return _state->_rocksTransaction->DeleteUntracked(cf, key.string());
}

rocksdb::Status RocksDBTrxUntrackedMethods::SingleDelete(rocksdb::ColumnFamilyHandle* cf,
                                                          RocksDBKey const& key) {
  TRI_ASSERT(cf != nullptr);
  return _state->_rocksTransaction->SingleDeleteUntracked(cf, key.string());
}

// =================== RocksDBBatchedMethods ====================

RocksDBBatchedMethods::RocksDBBatchedMethods(RocksDBTransactionState* state,
                                             rocksdb::WriteBatch* wb)
    : RocksDBMethods(state), _wb(wb) {
  _db = rocksutils::globalRocksDB();
}

<<<<<<< HEAD
rocksdb::Status RocksDBBatchedMethods::Get(rocksdb::ColumnFamilyHandle* cf,
                                           rocksdb::Slice const& key,
                                           std::string* val) {
  TRI_ASSERT(cf != nullptr);
  rocksdb::ReadOptions ro;
  return _wb->GetFromBatchAndDB(_db, ro, cf, key, val);
}

rocksdb::Status RocksDBBatchedMethods::Get(rocksdb::ColumnFamilyHandle* cf,
                                           rocksdb::Slice const& key,
                                           rocksdb::PinnableSlice* val) {
  TRI_ASSERT(cf != nullptr);
  rocksdb::ReadOptions ro;
  return _wb->GetFromBatchAndDB(_db, ro, cf, key, val);
}

rocksdb::Status RocksDBBatchedMethods::Put(rocksdb::ColumnFamilyHandle* cf,
                                           RocksDBKey const& key,
                                           rocksdb::Slice const& val) {
  TRI_ASSERT(cf != nullptr);
  return _wb->Put(cf, key.string(), val);
=======
bool RocksDBBatchedMethods::Exists(rocksdb::ColumnFamilyHandle*,
                                   RocksDBKey const&) {
  THROW_ARANGO_EXCEPTION_MESSAGE(TRI_ERROR_INTERNAL, "BatchedMethods does not provide Exists");
}

arangodb::Result RocksDBBatchedMethods::Get(rocksdb::ColumnFamilyHandle*,
                                            rocksdb::Slice const&,
                                            std::string*) {
  THROW_ARANGO_EXCEPTION_MESSAGE(TRI_ERROR_INTERNAL, "BatchedMethods does not provide Get");
}

arangodb::Result RocksDBBatchedMethods::Get(rocksdb::ColumnFamilyHandle* cf,
                                            rocksdb::Slice const& key,
                                            rocksdb::PinnableSlice* val) {
  THROW_ARANGO_EXCEPTION_MESSAGE(TRI_ERROR_INTERNAL, "BatchedMethods does not provide Get");
>>>>>>> 1a0b9b92
}

rocksdb::Status RocksDBBatchedMethods::Delete(rocksdb::ColumnFamilyHandle* cf,
                                              RocksDBKey const& key) {
  TRI_ASSERT(cf != nullptr);
  return _wb->Delete(cf, key.string());
}

rocksdb::Status RocksDBBatchedMethods::SingleDelete(rocksdb::ColumnFamilyHandle* cf,
                                                     RocksDBKey const& key) {
  TRI_ASSERT(cf != nullptr);
  return _wb->SingleDelete(cf, key.string());
}

std::unique_ptr<rocksdb::Iterator> RocksDBBatchedMethods::NewIterator(
    rocksdb::ReadOptions const&, rocksdb::ColumnFamilyHandle*) {
  THROW_ARANGO_EXCEPTION_MESSAGE(TRI_ERROR_INTERNAL, "BatchedMethods does not provide NewIterator");
}

// =================== RocksDBBatchedWithIndexMethods ====================

RocksDBBatchedWithIndexMethods::RocksDBBatchedWithIndexMethods(RocksDBTransactionState* state,
                                                               rocksdb::WriteBatchWithIndex* wb)
    : RocksDBMethods(state), _wb(wb) {
  _db = rocksutils::globalRocksDB();
}

bool RocksDBBatchedWithIndexMethods::Exists(rocksdb::ColumnFamilyHandle* cf,
                                            RocksDBKey const& key) {
  TRI_ASSERT(cf != nullptr);
  rocksdb::ReadOptions ro;
  rocksdb::PinnableSlice val; // do not care about value
  rocksdb::Status s = _wb->GetFromBatchAndDB(_db, ro, cf, key.string(), &val);
  return !s.IsNotFound();
}

arangodb::Result RocksDBBatchedWithIndexMethods::Get(rocksdb::ColumnFamilyHandle* cf,
                                                     rocksdb::Slice const& key,
                                                     std::string* val) {
  TRI_ASSERT(cf != nullptr);
  rocksdb::ReadOptions ro;
  rocksdb::Status s = _wb->GetFromBatchAndDB(_db, ro, cf, key, val);
  return s.ok() ? arangodb::Result() : rocksutils::convertStatus(s, rocksutils::StatusHint::document, "", "Get - in RocksDBBatchedWithIndexMethods");
}

arangodb::Result RocksDBBatchedWithIndexMethods::Get(rocksdb::ColumnFamilyHandle* cf,
                                                     rocksdb::Slice const& key,
                                                     rocksdb::PinnableSlice* val) {
  TRI_ASSERT(cf != nullptr);
  rocksdb::ReadOptions ro;
  rocksdb::Status s = _wb->GetFromBatchAndDB(_db, ro, cf, key, val);
  return s.ok() ? arangodb::Result() : rocksutils::convertStatus(s, rocksutils::StatusHint::document, "", "Get - in RocksDBBatchedWithIndexMethods");
}

arangodb::Result RocksDBBatchedWithIndexMethods::Put(rocksdb::ColumnFamilyHandle* cf,
                                                     RocksDBKey const& key,
                                                     rocksdb::Slice const& val,
                                                     rocksutils::StatusHint) {
  TRI_ASSERT(cf != nullptr);
  _wb->Put(cf, key.string(), val);
  return arangodb::Result();
}

arangodb::Result RocksDBBatchedWithIndexMethods::Delete(rocksdb::ColumnFamilyHandle* cf,
                                                        RocksDBKey const& key) {
  TRI_ASSERT(cf != nullptr);
  _wb->Delete(cf, key.string());
  return arangodb::Result();
}

arangodb::Result RocksDBBatchedWithIndexMethods::SingleDelete(rocksdb::ColumnFamilyHandle* cf,
                                                              RocksDBKey const& key) {
  TRI_ASSERT(cf != nullptr);
  _wb->SingleDelete(cf, key.string());
  return arangodb::Result();
}

std::unique_ptr<rocksdb::Iterator> RocksDBBatchedWithIndexMethods::NewIterator(
    rocksdb::ReadOptions const& ro, rocksdb::ColumnFamilyHandle* cf) {
  TRI_ASSERT(cf != nullptr);
  return std::unique_ptr<rocksdb::Iterator>(
      _wb->NewIteratorWithBase(_db->NewIterator(ro, cf)));
}<|MERGE_RESOLUTION|>--- conflicted
+++ resolved
@@ -206,20 +206,7 @@
     : RocksDBMethods(state),
       _indexingDisabled(false) {}
 
-<<<<<<< HEAD
 rocksdb::Status RocksDBTrxMethods::Get(rocksdb::ColumnFamilyHandle* cf,
-=======
-bool RocksDBTrxMethods::Exists(rocksdb::ColumnFamilyHandle* cf,
-                               RocksDBKey const& key) {
-  TRI_ASSERT(cf != nullptr);
-  rocksdb::PinnableSlice val; // do not care about value
-  rocksdb::Status s = _state->_rocksTransaction->Get(_state->_rocksReadOptions,
-                                                     cf, key.string(), &val);
-  return !s.IsNotFound();
-}
-
-arangodb::Result RocksDBTrxMethods::Get(rocksdb::ColumnFamilyHandle* cf,
->>>>>>> 1a0b9b92
                                         rocksdb::Slice const& key,
                                         std::string* val) {
   TRI_ASSERT(cf != nullptr);
@@ -309,25 +296,18 @@
 
 RocksDBBatchedMethods::RocksDBBatchedMethods(RocksDBTransactionState* state,
                                              rocksdb::WriteBatch* wb)
-    : RocksDBMethods(state), _wb(wb) {
-  _db = rocksutils::globalRocksDB();
-}
-
-<<<<<<< HEAD
+    : RocksDBMethods(state), _wb(wb) {}
+
 rocksdb::Status RocksDBBatchedMethods::Get(rocksdb::ColumnFamilyHandle* cf,
                                            rocksdb::Slice const& key,
                                            std::string* val) {
-  TRI_ASSERT(cf != nullptr);
-  rocksdb::ReadOptions ro;
-  return _wb->GetFromBatchAndDB(_db, ro, cf, key, val);
+  THROW_ARANGO_EXCEPTION_MESSAGE(TRI_ERROR_INTERNAL, "BatchedMethods does not provide Get");
 }
 
 rocksdb::Status RocksDBBatchedMethods::Get(rocksdb::ColumnFamilyHandle* cf,
                                            rocksdb::Slice const& key,
                                            rocksdb::PinnableSlice* val) {
-  TRI_ASSERT(cf != nullptr);
-  rocksdb::ReadOptions ro;
-  return _wb->GetFromBatchAndDB(_db, ro, cf, key, val);
+  THROW_ARANGO_EXCEPTION_MESSAGE(TRI_ERROR_INTERNAL, "BatchedMethods does not provide Get");
 }
 
 rocksdb::Status RocksDBBatchedMethods::Put(rocksdb::ColumnFamilyHandle* cf,
@@ -335,23 +315,6 @@
                                            rocksdb::Slice const& val) {
   TRI_ASSERT(cf != nullptr);
   return _wb->Put(cf, key.string(), val);
-=======
-bool RocksDBBatchedMethods::Exists(rocksdb::ColumnFamilyHandle*,
-                                   RocksDBKey const&) {
-  THROW_ARANGO_EXCEPTION_MESSAGE(TRI_ERROR_INTERNAL, "BatchedMethods does not provide Exists");
-}
-
-arangodb::Result RocksDBBatchedMethods::Get(rocksdb::ColumnFamilyHandle*,
-                                            rocksdb::Slice const&,
-                                            std::string*) {
-  THROW_ARANGO_EXCEPTION_MESSAGE(TRI_ERROR_INTERNAL, "BatchedMethods does not provide Get");
-}
-
-arangodb::Result RocksDBBatchedMethods::Get(rocksdb::ColumnFamilyHandle* cf,
-                                            rocksdb::Slice const& key,
-                                            rocksdb::PinnableSlice* val) {
-  THROW_ARANGO_EXCEPTION_MESSAGE(TRI_ERROR_INTERNAL, "BatchedMethods does not provide Get");
->>>>>>> 1a0b9b92
 }
 
 rocksdb::Status RocksDBBatchedMethods::Delete(rocksdb::ColumnFamilyHandle* cf,
@@ -379,54 +342,39 @@
   _db = rocksutils::globalRocksDB();
 }
 
-bool RocksDBBatchedWithIndexMethods::Exists(rocksdb::ColumnFamilyHandle* cf,
-                                            RocksDBKey const& key) {
-  TRI_ASSERT(cf != nullptr);
-  rocksdb::ReadOptions ro;
-  rocksdb::PinnableSlice val; // do not care about value
-  rocksdb::Status s = _wb->GetFromBatchAndDB(_db, ro, cf, key.string(), &val);
-  return !s.IsNotFound();
-}
-
-arangodb::Result RocksDBBatchedWithIndexMethods::Get(rocksdb::ColumnFamilyHandle* cf,
+rocksdb::Status RocksDBBatchedWithIndexMethods::Get(rocksdb::ColumnFamilyHandle* cf,
                                                      rocksdb::Slice const& key,
                                                      std::string* val) {
   TRI_ASSERT(cf != nullptr);
   rocksdb::ReadOptions ro;
-  rocksdb::Status s = _wb->GetFromBatchAndDB(_db, ro, cf, key, val);
-  return s.ok() ? arangodb::Result() : rocksutils::convertStatus(s, rocksutils::StatusHint::document, "", "Get - in RocksDBBatchedWithIndexMethods");
-}
-
-arangodb::Result RocksDBBatchedWithIndexMethods::Get(rocksdb::ColumnFamilyHandle* cf,
+  return _wb->GetFromBatchAndDB(_db, ro, cf, key, val);
+}
+
+rocksdb::Status RocksDBBatchedWithIndexMethods::Get(rocksdb::ColumnFamilyHandle* cf,
                                                      rocksdb::Slice const& key,
                                                      rocksdb::PinnableSlice* val) {
   TRI_ASSERT(cf != nullptr);
   rocksdb::ReadOptions ro;
-  rocksdb::Status s = _wb->GetFromBatchAndDB(_db, ro, cf, key, val);
-  return s.ok() ? arangodb::Result() : rocksutils::convertStatus(s, rocksutils::StatusHint::document, "", "Get - in RocksDBBatchedWithIndexMethods");
-}
-
-arangodb::Result RocksDBBatchedWithIndexMethods::Put(rocksdb::ColumnFamilyHandle* cf,
+  return _wb->GetFromBatchAndDB(_db, ro, cf, key, val);
+}
+
+rocksdb::Status RocksDBBatchedWithIndexMethods::Put(rocksdb::ColumnFamilyHandle* cf,
                                                      RocksDBKey const& key,
-                                                     rocksdb::Slice const& val,
-                                                     rocksutils::StatusHint) {
-  TRI_ASSERT(cf != nullptr);
-  _wb->Put(cf, key.string(), val);
-  return arangodb::Result();
-}
-
-arangodb::Result RocksDBBatchedWithIndexMethods::Delete(rocksdb::ColumnFamilyHandle* cf,
+                                                     rocksdb::Slice const& val) {
+  TRI_ASSERT(cf != nullptr);
+  return _wb->Put(cf, key.string(), val);
+}
+
+rocksdb::Status RocksDBBatchedWithIndexMethods::Delete(rocksdb::ColumnFamilyHandle* cf,
                                                         RocksDBKey const& key) {
   TRI_ASSERT(cf != nullptr);
-  _wb->Delete(cf, key.string());
-  return arangodb::Result();
-}
-
-arangodb::Result RocksDBBatchedWithIndexMethods::SingleDelete(rocksdb::ColumnFamilyHandle* cf,
+  return _wb->Delete(cf, key.string());
+}
+
+rocksdb::Status RocksDBBatchedWithIndexMethods::SingleDelete(rocksdb::ColumnFamilyHandle* cf,
                                                               RocksDBKey const& key) {
   TRI_ASSERT(cf != nullptr);
-  _wb->SingleDelete(cf, key.string());
-  return arangodb::Result();
+  return _wb->SingleDelete(cf, key.string());
 }
 
 std::unique_ptr<rocksdb::Iterator> RocksDBBatchedWithIndexMethods::NewIterator(
