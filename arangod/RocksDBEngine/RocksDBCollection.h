////////////////////////////////////////////////////////////////////////////////
/// DISCLAIMER
///
/// Copyright 2014-2017 ArangoDB GmbH, Cologne, Germany
/// Copyright 2004-2014 triAGENS GmbH, Cologne, Germany
///
/// Licensed under the Apache License, Version 2.0 (the "License");
/// you may not use this file except in compliance with the License.
/// You may obtain a copy of the License at
///
///     http://www.apache.org/licenses/LICENSE-2.0
///
/// Unless required by applicable law or agreed to in writing, software
/// distributed under the License is distributed on an "AS IS" BASIS,
/// WITHOUT WARRANTIES OR CONDITIONS OF ANY KIND, either express or implied.
/// See the License for the specific language governing permissions and
/// limitations under the License.
///
/// Copyright holder is ArangoDB GmbH, Cologne, Germany
///
/// @author Jan Christoph Uhde
////////////////////////////////////////////////////////////////////////////////

#ifndef ARANGOD_ROCKSDB_ENGINE_ROCKSDB_COLLECTION_H
#define ARANGOD_ROCKSDB_ENGINE_ROCKSDB_COLLECTION_H 1

#include "Basics/Common.h"
#include "Basics/ReadWriteLock.h"
#include "RocksDBEngine/RocksDBCommon.h"
#include "RocksDBEngine/RocksDBCollectionMeta.h"
#include "StorageEngine/PhysicalCollection.h"
#include "VocBase/LogicalCollection.h"

namespace rocksdb {
class Transaction;
}

namespace arangodb {
namespace cache {
class Cache;
}
class LogicalCollection;
class ManagedDocumentResult;
class Result;
class RocksDBPrimaryIndex;
class RocksDBVPackIndex;
class LocalDocumentId;

class RocksDBCollection final : public PhysicalCollection {
  friend class RocksDBEngine;
  friend class RocksDBFulltextIndex;
  friend class RocksDBVPackIndex;

  constexpr static double defaultLockTimeout = 10.0 * 60.0;

 public:
  explicit RocksDBCollection(
    LogicalCollection& collection,
    arangodb::velocypack::Slice const& info
  );
  RocksDBCollection(LogicalCollection& collection, PhysicalCollection const*);  // use in cluster only!!!!!

  ~RocksDBCollection();

  std::string const& path() const override;
  void setPath(std::string const& path) override;

  arangodb::Result updateProperties(VPackSlice const& slice,
                                    bool doSync) override;
  virtual arangodb::Result persistProperties() override;

  virtual PhysicalCollection* clone(LogicalCollection& logical) const override;

  /// @brief export properties
  void getPropertiesVPack(velocypack::Builder&) const override;

  /// @brief closes an open collection
  int close() override;
  void load() override;
  void unload() override;

  TRI_voc_rid_t revision() const;
  TRI_voc_rid_t revision(arangodb::transaction::Methods* trx) const override;
  uint64_t numberDocuments() const;
  uint64_t numberDocuments(transaction::Methods* trx) const override;

  /// @brief report extra memory used by indexes etc.
  size_t memory() const override;
  void open(bool ignoreErrors) override;

  ////////////////////////////////////
  // -- SECTION Indexes --
  ///////////////////////////////////

  void prepareIndexes(arangodb::velocypack::Slice indexesSlice) override;

  std::shared_ptr<Index> createIndex(arangodb::velocypack::Slice const& info,
                                     bool restore, bool& created) override;

  /// @brief Drop an index with the given iid.
  bool dropIndex(TRI_idx_iid_t iid) override;
  std::unique_ptr<IndexIterator> getAllIterator(transaction::Methods* trx) const override;
  std::unique_ptr<IndexIterator> getAnyIterator(
      transaction::Methods* trx) const override;

  void invokeOnAllElements(
      transaction::Methods* trx,
      std::function<bool(LocalDocumentId const&)> callback) override;

  ////////////////////////////////////
  // -- SECTION DML Operations --
  ///////////////////////////////////

  Result truncate(
    transaction::Methods& trx,
    OperationOptions& options
  ) override;

  void deferDropCollection(
    std::function<bool(LogicalCollection&)> const& callback
  ) override;

  LocalDocumentId lookupKey(transaction::Methods* trx,
                            velocypack::Slice const& key) const override;

  bool lookupRevision(transaction::Methods* trx,
                      velocypack::Slice const& key,
                      TRI_voc_rid_t& revisionId) const;

  Result read(transaction::Methods*, arangodb::StringRef const& key,
              ManagedDocumentResult& result, bool) override;

  Result read(transaction::Methods* trx, arangodb::velocypack::Slice const& key,
              ManagedDocumentResult& result, bool locked) override {
    if (!key.isString()) {
      return Result(TRI_ERROR_ARANGO_DOCUMENT_KEY_BAD);
    }
    return this->read(trx, arangodb::StringRef(key), result, locked);
  }

  bool readDocument(transaction::Methods* trx,
                    LocalDocumentId const& token,
                    ManagedDocumentResult& result) const override;

  bool readDocumentWithCallback(
      transaction::Methods* trx, LocalDocumentId const& token,
      IndexIterator::DocumentCallback const& cb) const override;

  Result insert(arangodb::transaction::Methods* trx,
                arangodb::velocypack::Slice newSlice,
                arangodb::ManagedDocumentResult& result,
                OperationOptions& options, TRI_voc_tick_t& resultMarkerTick,
                bool lock, TRI_voc_tick_t& revisionId,
                KeyLockInfo* /*keyLockInfo*/,
                std::function<Result(void)> callbackDuringLock) override;

  Result update(arangodb::transaction::Methods* trx,
                arangodb::velocypack::Slice newSlice,
                ManagedDocumentResult& result, OperationOptions& options,
                TRI_voc_tick_t& resultMarkerTick, bool lock,
                TRI_voc_rid_t& prevRev, ManagedDocumentResult& previous,
                arangodb::velocypack::Slice key,
                std::function<Result(void)> callbackDuringLock) override;

  Result replace(transaction::Methods* trx,
                 arangodb::velocypack::Slice newSlice,
                 ManagedDocumentResult& result, OperationOptions& options,
                 TRI_voc_tick_t& resultMarkerTick, bool lock,
                 TRI_voc_rid_t& prevRev, ManagedDocumentResult& previous,
                 std::function<Result(void)> callbackDuringLock) override;

  Result remove(
    transaction::Methods& trx,
    velocypack::Slice slice,
    ManagedDocumentResult& previous,
    OperationOptions& options,
    TRI_voc_tick_t& resultMarkerTick,
    bool lock,
    TRI_voc_rid_t& prevRev,
    TRI_voc_rid_t& revisionId,
    KeyLockInfo* keyLockInfo,
    std::function<Result(void)> callbackDuringLock
  ) override;

  /// adjust the current number of docs
  void adjustNumberDocuments(TRI_voc_rid_t revisionId, int64_t adjustment);
  /// load the number of docs from storage
  void loadInitialNumberDocuments();
  
  uint64_t objectId() const { return _objectId; }

  int lockWrite(double timeout = 0.0);
  void unlockWrite();
  int lockRead(double timeout = 0.0);
  void unlockRead();

  /// recalculte counts for collection in case of failure
  uint64_t recalculateCounts();

  /// trigger rocksdb compaction for documentDB and indexes
  void compact();
  void estimateSize(velocypack::Builder& builder);

  inline bool cacheEnabled() const { return _cacheEnabled; }
  
  RocksDBCollectionMeta& meta() { return _meta; }

 private:
  /// @brief track the usage of waitForSync option in an operation
  void trackWaitForSync(arangodb::transaction::Methods* trx, OperationOptions& options);

  /// @brief return engine-specific figures
  void figuresSpecific(std::shared_ptr<velocypack::Builder>&) override;
  void addIndex(std::shared_ptr<arangodb::Index> idx);

<<<<<<< HEAD
=======
  arangodb::Result fillIndexes(
    transaction::Methods& trx,
    std::shared_ptr<arangodb::Index> indexes
  );

>>>>>>> f1245af5
  // @brief return the primary index
  // WARNING: Make sure that this instance
  // is somehow protected. If it goes out of all scopes
  // or it's indexes are freed the pointer returned will get invalidated.
  arangodb::RocksDBPrimaryIndex* primaryIndex() const {
    TRI_ASSERT(_primaryIndex != nullptr);
    return _primaryIndex;
  }

  arangodb::Result insertDocument(
      arangodb::transaction::Methods* trx, LocalDocumentId const& documentId,
      arangodb::velocypack::Slice const& doc, OperationOptions& options) const;

  arangodb::Result removeDocument(
      arangodb::transaction::Methods* trx, LocalDocumentId const& documentId,
      arangodb::velocypack::Slice const& doc, OperationOptions& options) const;

  arangodb::Result updateDocument(
      transaction::Methods* trx, LocalDocumentId const& oldDocumentId,
      arangodb::velocypack::Slice const& oldDoc,
      LocalDocumentId const& newDocumentId,
      arangodb::velocypack::Slice const& newDoc, OperationOptions& options) const;

  arangodb::Result lookupDocumentVPack(LocalDocumentId const& documentId,
                                       transaction::Methods*,
                                       arangodb::ManagedDocumentResult&,
                                       bool withCache) const;

  arangodb::Result lookupDocumentVPack(
      LocalDocumentId const& documentId, transaction::Methods*,
      IndexIterator::DocumentCallback const& cb, bool withCache) const;

  void createCache() const;

  void destroyCache() const;

  /// is this collection using a cache
  inline bool useCache() const noexcept { return (_cacheEnabled && _cachePresent); }

  void blackListKey(char const* data, std::size_t len) const;

 private:
  uint64_t const _objectId;  // rocksdb-specific object id for collection
  RocksDBCollectionMeta _meta; /// collection metadata
  
  std::atomic<uint64_t> _numberDocuments;
  std::atomic<TRI_voc_rid_t> _revisionId;

  /// @brief cached ptr to primary index for performance, never delete
  RocksDBPrimaryIndex* _primaryIndex;
  /// @brief collection lock used for write access
  mutable basics::ReadWriteLock _exclusiveLock;
  /// @brief document cache (optional)
  mutable std::shared_ptr<cache::Cache> _cache;
  // we use this boolean for testing whether _cache is set.
  // it's quicker than accessing the shared_ptr each time
  mutable bool _cachePresent;
  bool _cacheEnabled;
};

inline RocksDBCollection* toRocksDBCollection(PhysicalCollection* physical) {
  auto rv = static_cast<RocksDBCollection*>(physical);
  TRI_ASSERT(rv != nullptr);
  return rv;
}

inline RocksDBCollection* toRocksDBCollection(LogicalCollection& logical) {
  auto phys = logical.getPhysical();
  TRI_ASSERT(phys != nullptr);
  return toRocksDBCollection(phys);
}

}  // namespace arangodb

#endif<|MERGE_RESOLUTION|>--- conflicted
+++ resolved
@@ -213,14 +213,6 @@
   void figuresSpecific(std::shared_ptr<velocypack::Builder>&) override;
   void addIndex(std::shared_ptr<arangodb::Index> idx);
 
-<<<<<<< HEAD
-=======
-  arangodb::Result fillIndexes(
-    transaction::Methods& trx,
-    std::shared_ptr<arangodb::Index> indexes
-  );
-
->>>>>>> f1245af5
   // @brief return the primary index
   // WARNING: Make sure that this instance
   // is somehow protected. If it goes out of all scopes
