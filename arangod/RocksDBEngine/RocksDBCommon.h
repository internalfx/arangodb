--- conflicted
+++ resolved
@@ -30,16 +30,6 @@
 #include <rocksdb/status.h>
 
 namespace arangodb {
-<<<<<<< HEAD
-//namespace rocksdb {
-
-enum StatusHint { none, document, collection, view, index, database };
-
-arangodb::Result convertRocksDBStatus(::rocksdb::Status const&,
-                               StatusHint hint = StatusHint::none);
-
-//}  // namespace rocksdb
-=======
 namespace rocksutils {
 
 enum StatusHint { none, document, collection, view, index, database };
@@ -52,7 +42,6 @@
 void uint64ToPersistent(std::string& out, uint64_t value);
 
 }  // namespace rocksutils
->>>>>>> cbafcadc
 }  // namespace arangodb
 
 #endif