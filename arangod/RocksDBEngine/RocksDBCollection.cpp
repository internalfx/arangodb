--- conflicted
+++ resolved
@@ -190,16 +190,11 @@
   RocksDBEngine* engine =
       static_cast<RocksDBEngine*>(EngineSelectorFeature::ENGINE);
   auto counterValue = engine->counterManager()->loadCounter(this->objectId());
-<<<<<<< HEAD
   LOG_TOPIC(ERR, Logger::DEVEL) << " number of documents: " << counterValue.count();
   _numberDocuments = counterValue.count();
   _revisionId = counterValue.revisionId();
-=======
-  _numberDocuments = counterValue.first;
-  _revisionId = counterValue.second;
   //_numberDocuments = countKeyRange(db, readOptions,
   // RocksDBKeyBounds::CollectionDocuments(_objectId));
->>>>>>> e2813114
 }
 
 /// @brief iterate all markers of a collection on load
