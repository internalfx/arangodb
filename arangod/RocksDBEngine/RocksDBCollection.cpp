////////////////////////////////////////////////////////////////////////////////
/// DISCLAIMER
///
/// Copyright 2017 ArangoDB GmbH, Cologne, Germany
///
/// Licensed under the Apache License, Version 2.0 (the "License");
/// you may not use this file except in compliance with the License.
/// You may obtain a copy of the License at
///
///     http://www.apache.org/licenses/LICENSE-2.0
///
/// Unless required by applicable law or agreed to in writing, software
/// distributed under the License is distributed on an "AS IS" BASIS,
/// WITHOUT WARRANTIES OR CONDITIONS OF ANY KIND, either express or implied.
/// See the License for the specific language governing permissions and
/// limitations under the License.
///
/// Copyright holder is ArangoDB GmbH, Cologne, Germany
///
/// @author Jan Christoph Uhde
////////////////////////////////////////////////////////////////////////////////

#include "RocksDBCollection.h"
#include "Aql/PlanCache.h"
#include "Basics/ReadLocker.h"
#include "Basics/Result.h"
#include "Basics/StaticStrings.h"
#include "Basics/StringUtils.h"
#include "Basics/VelocyPackHelper.h"
#include "Basics/WriteLocker.h"
#include "Cache/CacheManagerFeature.h"
#include "Cache/Common.h"
#include "Cache/Manager.h"
#include "Cache/TransactionalCache.h"
#include "Cluster/ClusterMethods.h"
#include "Indexes/Index.h"
#include "Indexes/IndexIterator.h"
#include "RestServer/DatabaseFeature.h"
#include "RocksDBEngine/RocksDBPrimaryIndex.h"
#include "RocksDBEngine/RocksDBCommon.h"
#include "RocksDBEngine/RocksDBComparator.h"
#include "RocksDBEngine/RocksDBEngine.h"
#include "RocksDBEngine/RocksDBIterators.h"
#include "RocksDBEngine/RocksDBKey.h"
#include "RocksDBEngine/RocksDBLogValue.h"
#include "RocksDBEngine/RocksDBMethods.h"
#include "RocksDBEngine/RocksDBPrimaryIndex.h"
#include "RocksDBEngine/RocksDBSettingsManager.h"
#include "RocksDBEngine/RocksDBTransactionCollection.h"
#include "RocksDBEngine/RocksDBTransactionState.h"
#include "RocksDBEngine/RocksDBValue.h"
#include "StorageEngine/EngineSelectorFeature.h"
#include "StorageEngine/StorageEngine.h"
#include "StorageEngine/TransactionState.h"
#include "Transaction/Helpers.h"
#include "Transaction/StandaloneContext.h"
#include "Utils/CollectionNameResolver.h"
#include "Utils/Events.h"
#include "Utils/OperationOptions.h"
#include "Utils/SingleCollectionTransaction.h"
#include "VocBase/KeyGenerator.h"
#include "VocBase/LocalDocumentId.h"
#include "VocBase/LogicalCollection.h"
#include "VocBase/ManagedDocumentResult.h"
#include "VocBase/ticks.h"
#include "VocBase/voc-types.h"

#include <rocksdb/utilities/transaction.h>
#include <rocksdb/utilities/transaction_db.h>
#include <rocksdb/utilities/write_batch_with_index.h>
#include <velocypack/Iterator.h>
#include <velocypack/velocypack-aliases.h>

using namespace arangodb;

RocksDBCollection::RocksDBCollection(
    LogicalCollection& collection,
    arangodb::velocypack::Slice const& info
)
    : PhysicalCollection(collection, info),
      _objectId(basics::VelocyPackHelper::stringUInt64(info, "objectId")),
      _numberDocuments(0),
      _revisionId(0),
      _primaryIndex(nullptr),
      _cache(nullptr),
      _cachePresent(false),
      _cacheEnabled(!collection.system() &&
                    basics::VelocyPackHelper::readBooleanValue(
                        info, "cacheEnabled", false) &&
                    CacheManagerFeature::MANAGER != nullptr) {
  TRI_ASSERT(!ServerState::instance()->isCoordinator());
  VPackSlice s = info.get("isVolatile");
  if (s.isBoolean() && s.getBoolean()) {
    THROW_ARANGO_EXCEPTION_MESSAGE(
        TRI_ERROR_BAD_PARAMETER,
        "volatile collections are unsupported in the RocksDB engine");
  }

  TRI_ASSERT(_logicalCollection.isAStub() || _objectId != 0);
  rocksutils::globalRocksEngine()->addCollectionMapping(
    _objectId, _logicalCollection.vocbase().id(), _logicalCollection.id()
  );

  if (_cacheEnabled) {
    createCache();
  }
}

RocksDBCollection::RocksDBCollection(
    LogicalCollection& collection,
    PhysicalCollection const* physical
)
    : PhysicalCollection(collection, VPackSlice::emptyObjectSlice()),
      _objectId(static_cast<RocksDBCollection const*>(physical)->_objectId),
      _numberDocuments(0),
      _revisionId(0),
      _primaryIndex(nullptr),
      _cache(nullptr),
      _cachePresent(false),
      _cacheEnabled(
          static_cast<RocksDBCollection const*>(physical)->_cacheEnabled &&
          CacheManagerFeature::MANAGER != nullptr) {
  TRI_ASSERT(!ServerState::instance()->isCoordinator());
  rocksutils::globalRocksEngine()->addCollectionMapping(
    _objectId, _logicalCollection.vocbase().id(), _logicalCollection.id()
  );

  if (_cacheEnabled) {
    createCache();
  }
}

RocksDBCollection::~RocksDBCollection() {
  if (useCache()) {
    try {
      destroyCache();
    } catch (...) {
    }
  }
}

std::string const& RocksDBCollection::path() const {
  return StaticStrings::Empty;  // we do not have any path
}

void RocksDBCollection::setPath(std::string const&) {
  // we do not have any path
}

Result RocksDBCollection::updateProperties(VPackSlice const& slice,
                                           bool doSync) {
  auto isSys = _logicalCollection.system();

  _cacheEnabled = !isSys && basics::VelocyPackHelper::readBooleanValue(
                                slice, "cacheEnabled", _cacheEnabled) &&
                  CacheManagerFeature::MANAGER != nullptr;
  primaryIndex()->setCacheEnabled(_cacheEnabled);

  if (_cacheEnabled) {
    createCache();
    primaryIndex()->createCache();
  } else {
    // will do nothing if cache is not present
    destroyCache();
    primaryIndex()->destroyCache();
    TRI_ASSERT(_cache.get() == nullptr);
  }

  // nothing else to do
  return TRI_ERROR_NO_ERROR;
}

arangodb::Result RocksDBCollection::persistProperties() {
  // only code path calling this causes these properties to be
  // already written in RocksDBEngine::changeCollection()
  return Result();
}

PhysicalCollection* RocksDBCollection::clone(LogicalCollection& logical) const {
  return new RocksDBCollection(logical, this);
}

/// @brief export properties
void RocksDBCollection::getPropertiesVPack(velocypack::Builder& result) const {
  TRI_ASSERT(result.isOpenObject());
  result.add("objectId", VPackValue(std::to_string(_objectId)));
  result.add("cacheEnabled", VPackValue(_cacheEnabled));
  TRI_ASSERT(result.isOpenObject());
}

/// @brief closes an open collection
int RocksDBCollection::close() {
  READ_LOCKER(guard, _indexesLock);
  for (auto it : _indexes) {
    it->unload();
  }
  return TRI_ERROR_NO_ERROR;
}

void RocksDBCollection::load() {
  if (_cacheEnabled) {
    createCache();
    if (_cachePresent) {
      uint64_t numDocs = numberDocuments();
      if (numDocs > 0) {
        _cache->sizeHint(static_cast<uint64_t>(0.3 * numDocs));
      }
    }
  }
  READ_LOCKER(guard, _indexesLock);
  for (auto it : _indexes) {
    it->load();
  }
}

void RocksDBCollection::unload() {
  if (useCache()) {
    destroyCache();
    TRI_ASSERT(!_cachePresent);
  }
  READ_LOCKER(guard, _indexesLock);
  for (auto it : _indexes) {
    it->unload();
  }
}

TRI_voc_rid_t RocksDBCollection::revision() const { return _revisionId; }

TRI_voc_rid_t RocksDBCollection::revision(transaction::Methods* trx) const {
  auto state = RocksDBTransactionState::toState(trx);
  auto trxCollection = static_cast<RocksDBTransactionCollection*>(
    state->findCollection(_logicalCollection.id())
  );

  TRI_ASSERT(trxCollection != nullptr);

  return trxCollection->revision();
}

uint64_t RocksDBCollection::numberDocuments() const { return _numberDocuments; }

uint64_t RocksDBCollection::numberDocuments(transaction::Methods* trx) const {
  TRI_ASSERT(!ServerState::instance()->isCoordinator());
  auto state = RocksDBTransactionState::toState(trx);
  auto trxCollection = static_cast<RocksDBTransactionCollection*>(
    state->findCollection(_logicalCollection.id())
  );

  TRI_ASSERT(trxCollection != nullptr);

  return trxCollection->numberDocuments();
}

/// @brief report extra memory used by indexes etc.
size_t RocksDBCollection::memory() const { return 0; }

void RocksDBCollection::open(bool /*ignoreErrors*/) {
  TRI_ASSERT(_objectId != 0);
  RocksDBEngine* engine =
  static_cast<RocksDBEngine*>(EngineSelectorFeature::ENGINE);
  TRI_ASSERT(engine != nullptr);
  if (!engine->inRecovery()) {
    loadInitialNumberDocuments();
  }
}

void RocksDBCollection::prepareIndexes(
    arangodb::velocypack::Slice indexesSlice) {
  WRITE_LOCKER(guard, _indexesLock);
  TRI_ASSERT(indexesSlice.isArray());

  StorageEngine* engine = EngineSelectorFeature::ENGINE;
  std::vector<std::shared_ptr<Index>> indexes;

  if (indexesSlice.length() == 0 && _indexes.empty()) {
    engine->indexFactory().fillSystemIndexes(_logicalCollection, indexes);
  } else {
    engine->indexFactory().prepareIndexes(
      _logicalCollection, indexesSlice, indexes
    );
  }

  for (std::shared_ptr<Index>& idx : indexes) {
    addIndex(std::move(idx));
  }

  if (_indexes[0]->type() != Index::IndexType::TRI_IDX_TYPE_PRIMARY_INDEX ||
      (TRI_COL_TYPE_EDGE == _logicalCollection.type() &&
       (_indexes[1]->type() != Index::IndexType::TRI_IDX_TYPE_EDGE_INDEX ||
        _indexes[2]->type() != Index::IndexType::TRI_IDX_TYPE_EDGE_INDEX))) {
         std::string msg = "got invalid indexes for collection '"
           + _logicalCollection.name() + "'";
         LOG_TOPIC(ERR, arangodb::Logger::ENGINES) << msg;

#ifdef ARANGODB_ENABLE_MAINTAINER_MODE
      for (auto it : _indexes) {
        LOG_TOPIC(ERR, arangodb::Logger::ENGINES) << "- " << it.get();
      }
#endif

      THROW_ARANGO_EXCEPTION_MESSAGE(TRI_ERROR_INTERNAL, msg);
    }

  TRI_ASSERT(!_indexes.empty());
}

static std::shared_ptr<Index> findIndex(
    velocypack::Slice const& info,
    std::vector<std::shared_ptr<Index>> const& indexes) {
  TRI_ASSERT(info.isObject());

  auto value = info.get(arangodb::StaticStrings::IndexType); // extract type

  if (!value.isString()) {
    // Compatibility with old v8-vocindex.
    THROW_ARANGO_EXCEPTION_MESSAGE(TRI_ERROR_INTERNAL,
                                   "invalid index type definition");
  }

  std::string tmp = value.copyString();
  arangodb::Index::IndexType const type = arangodb::Index::type(tmp.c_str());

  for (auto const& idx : indexes) {
    if (idx->type() == type) {
      // Only check relevant indexes
      if (idx->matchesDefinition(info)) {
        // We found an index for this definition.
        return idx;
      }
    }
  }
  return nullptr;
}

/// @brief Find index by definition
std::shared_ptr<Index> RocksDBCollection::lookupIndex(
    velocypack::Slice const& info) const {
  READ_LOCKER(guard, _indexesLock);
  return findIndex(info, _indexes);
}

std::shared_ptr<Index> RocksDBCollection::createIndex(
    transaction::Methods* trx, arangodb::velocypack::Slice const& info,
    bool& created) {
  // prevent concurrent dropping
  bool isLocked =
    trx->isLocked(&_logicalCollection, AccessMode::Type::EXCLUSIVE);
  CONDITIONAL_WRITE_LOCKER(guard, _exclusiveLock, !isLocked);
  std::shared_ptr<Index> idx;

  {
    WRITE_LOCKER(guard, _indexesLock);

    idx = findIndex(info, _indexes);

    if (idx) {
      created = false;

      // We already have this index.
      return idx;
    }
  }

  StorageEngine* engine = EngineSelectorFeature::ENGINE;

  // We are sure that we do not have an index of this type.
  // We also hold the lock. Create it

  idx = engine->indexFactory().prepareIndexFromSlice(
    info, true, _logicalCollection, false
  );
  if (!idx) {
    THROW_ARANGO_EXCEPTION(TRI_ERROR_ARANGO_INDEX_CREATION_FAILED);
  }

  int res = saveIndex(trx, idx);

  if (res != TRI_ERROR_NO_ERROR) {
    THROW_ARANGO_EXCEPTION(res);
  }

#if USE_PLAN_CACHE
  arangodb::aql::PlanCache::instance()->invalidate(
      _logicalCollection->vocbase());
#endif
  // Until here no harm is done if something fails. The shared_ptr will
  // clean up, if left before
  {
    WRITE_LOCKER(guard, _indexesLock);
    addIndex(idx);
  }
  auto builder = _logicalCollection.toVelocyPackIgnore(
      {"path", "statusString"}, true, /*forPersistence*/ true);
  VPackBuilder indexInfo;

  idx->toVelocyPack(indexInfo, Index::makeFlags(Index::Serialize::ObjectId));
  res = static_cast<RocksDBEngine*>(engine)->writeCreateCollectionMarker(
    _logicalCollection.vocbase().id(),
    _logicalCollection.id(),
    builder.slice(),
    RocksDBLogValue::IndexCreate(
      _logicalCollection.vocbase().id(),
      _logicalCollection.id(),
      indexInfo.slice()
    )
  );

  if (res != TRI_ERROR_NO_ERROR) {
    // We could not persist the index creation. Better abort
    // Remove the Index in the local list again.
    size_t i = 0;
    WRITE_LOCKER(guard, _indexesLock);
    for (auto index : _indexes) {
      if (index == idx) {
        _indexes.erase(_indexes.begin() + i);
        break;
      }
      ++i;
    }
    THROW_ARANGO_EXCEPTION(res);
  }
  created = true;
  return idx;
}

/// @brief Restores an index from VelocyPack.
int RocksDBCollection::restoreIndex(transaction::Methods* trx,
                                    velocypack::Slice const& info,
                                    std::shared_ptr<Index>& idx) {
  // The coordinator can never get into this state!
  TRI_ASSERT(!ServerState::instance()->isCoordinator());
  idx.reset();  // Clear it to make sure.

  if (!info.isObject()) {
    return TRI_ERROR_INTERNAL;
  }

  // We create a new Index object to make sure that the index
  // is not handed out except for a successful case.
  std::shared_ptr<Index> newIdx;

  try {
    StorageEngine* engine = EngineSelectorFeature::ENGINE;

    newIdx = engine->indexFactory().prepareIndexFromSlice(
      info, false, _logicalCollection, false
    );
  } catch (arangodb::basics::Exception const& e) {
    // Something with index creation went wrong.
    // Just report.
    return e.code();
  }
  if (!newIdx) { // simon: probably something wrong with ArangoSearch Links
    LOG_TOPIC(ERR, Logger::ENGINES) << "index creation failed while restoring";
    return TRI_ERROR_ARANGO_INDEX_CREATION_FAILED;
  }

  TRI_ASSERT(newIdx != nullptr);
  auto const id = newIdx->id();

  TRI_UpdateTickServer(id);

  for (auto& it : _indexes) {
    if (it->id() == id) {
      // index already exists
      idx = it;
      return TRI_ERROR_NO_ERROR;
    }
  }

  TRI_ASSERT(newIdx.get()->type() !=
             Index::IndexType::TRI_IDX_TYPE_PRIMARY_INDEX);

  Result res = fillIndexes(trx, newIdx);

  if (!res.ok()) {
    return res.errorNumber();
  }

  addIndex(newIdx);
  {
    auto builder = _logicalCollection.toVelocyPackIgnore(
        {"path", "statusString"}, true, /*forPersistence*/ true);
    VPackBuilder indexInfo;

    newIdx->toVelocyPack(indexInfo, Index::makeFlags(Index::Serialize::ObjectId));

    RocksDBEngine* engine =
        static_cast<RocksDBEngine*>(EngineSelectorFeature::ENGINE);
    TRI_ASSERT(engine != nullptr);
    int res = engine->writeCreateCollectionMarker(
      _logicalCollection.vocbase().id(),
      _logicalCollection.id(),
      builder.slice(),
      RocksDBLogValue::IndexCreate(
        _logicalCollection.vocbase().id(),
        _logicalCollection.id(),
        indexInfo.slice()
      )
    );

    if (res != TRI_ERROR_NO_ERROR) {
      // We could not persist the index creation. Better abort
      // Remove the Index in the local list again.
      size_t i = 0;
      WRITE_LOCKER(guard, _indexesLock);
      for (auto index : _indexes) {
        if (index == newIdx) {
          _indexes.erase(_indexes.begin() + i);
          break;
        }
        ++i;
      }
      return res;
    }
  }

  idx = newIdx;
  // We need to write the IndexMarker

  return TRI_ERROR_NO_ERROR;
}

/// @brief Drop an index with the given iid.
bool RocksDBCollection::dropIndex(TRI_idx_iid_t iid) {
  // usually always called when _exclusiveLock is held
  if (iid == 0) {
    // invalid index id or primary index
    return true;
  }

  size_t i = 0;
  WRITE_LOCKER(guard, _indexesLock);
  for (std::shared_ptr<Index> index : _indexes) {
    RocksDBIndex* cindex = static_cast<RocksDBIndex*>(index.get());
    TRI_ASSERT(cindex != nullptr);

    if (iid == cindex->id()) {
      int rv = cindex->drop();

      if (rv == TRI_ERROR_NO_ERROR) {
        // trigger compaction before deleting the object
        cindex->cleanup();

        _indexes.erase(_indexes.begin() + i);
        events::DropIndex("", std::to_string(iid), TRI_ERROR_NO_ERROR);
        // toVelocyPackIgnore will take a read lock and we don't need the
        // lock anymore, this branch always returns
        guard.unlock();

        auto engine = static_cast<RocksDBEngine*>(EngineSelectorFeature::ENGINE);
        engine->removeIndexMapping(cindex->objectId());

        auto builder = _logicalCollection.toVelocyPackIgnore(
            {"path", "statusString"}, true, true);

        // log this event in the WAL and in the collection meta-data
        int res = engine->writeCreateCollectionMarker(
          _logicalCollection.vocbase().id(),
          _logicalCollection.id(),
          builder.slice(),
          RocksDBLogValue::IndexDrop(
            _logicalCollection.vocbase().id(), _logicalCollection.id(), iid
          )
        );

        return res == TRI_ERROR_NO_ERROR;
      }

      break;
    }
    ++i;
  }

  // We tried to remove an index that does not exist
  events::DropIndex("", std::to_string(iid), TRI_ERROR_ARANGO_INDEX_NOT_FOUND);
  return false;
}

std::unique_ptr<IndexIterator> RocksDBCollection::getAllIterator(transaction::Methods* trx) const {
  return std::unique_ptr<IndexIterator>(
    new RocksDBAllIndexIterator(&_logicalCollection, trx, primaryIndex())
  );
}

std::unique_ptr<IndexIterator> RocksDBCollection::getAnyIterator(
    transaction::Methods* trx) const {
  return std::unique_ptr<IndexIterator>(
    new RocksDBAnyIndexIterator(&_logicalCollection, trx, primaryIndex())
  );
}

void RocksDBCollection::invokeOnAllElements(
    transaction::Methods* trx,
    std::function<bool(LocalDocumentId const&)> callback) {
  std::unique_ptr<IndexIterator> cursor(this->getAllIterator(trx));
  bool cnt = true;
  auto cb = [&](LocalDocumentId token) {
    if (cnt) {
      cnt = callback(token);
    }
  };

  while (cursor->next(cb, 1000) && cnt) {
  }
}

////////////////////////////////////
// -- SECTION DML Operations --
///////////////////////////////////

Result RocksDBCollection::truncate(transaction::Methods* trx,
                                   OperationOptions& options) {
  TRI_ASSERT(_objectId != 0);
  auto state = RocksDBTransactionState::toState(trx);
  RocksDBMethods* mthds = state->rocksdbMethods();

  if (state->isExclusiveTransactionOnSingleCollection() &&
      state->hasHint(transaction::Hints::Hint::ALLOW_RANGE_DELETE) &&
      static_cast<RocksDBEngine*>(EngineSelectorFeature::ENGINE)->canUseRangeDeleteInWal() &&
      _numberDocuments >= 32 * 1024) {
    // non-transactional truncate optimization. We perform a bunch of
    // range deletes and circumwent the normal rocksdb::Transaction.
    // no savepoint needed here
    TRI_ASSERT(!state->hasOperations()); // not allowed

    TRI_IF_FAILURE("RocksDBRemoveLargeRangeOn") {
      return Result(TRI_ERROR_DEBUG);
    }

    RocksDBEngine* engine = rocksutils::globalRocksEngine();
    // add the assertion again here, so we are sure we can use RangeDeletes
    TRI_ASSERT(engine->canUseRangeDeleteInWal());
    rocksdb::DB* db = engine->db()->GetRootDB();
    
    TRI_IF_FAILURE("RocksDBCollection::truncate::forceSync") {
      engine->settingsManager()->sync(false);
    }
    
    // pre commit sequence needed to place a blocker
    rocksdb::SequenceNumber seq = rocksutils::latestSequenceNumber();
    auto guard = scopeGuard([&] { // remove blocker afterwards
      _meta.removeBlocker(state->id());
    });
    _meta.placeBlocker(state->id(), seq);

    rocksdb::WriteBatch batch;
    // delete documents
    RocksDBKeyBounds bounds = RocksDBKeyBounds::CollectionDocuments(_objectId);
    rocksdb::Status s = batch.DeleteRange(bounds.columnFamily(), bounds.start(), bounds.end());
    if (!s.ok()) {
      return rocksutils::convertStatus(s);
    }
<<<<<<< HEAD

    // pre commit sequence needed to place a blocker
    rocksdb::SequenceNumber seq = rocksutils::latestSequenceNumber();
    auto guard = scopeGuard([&] { // remove blocker afterwards
      READ_LOCKER(guard, _indexesLock);
      for (std::shared_ptr<Index> const& idx : _indexes) {
        auto* est = static_cast<RocksDBIndex*>(idx.get())->estimator();
        if (est) {
          est->removeBlocker(state->id());
        }
      }
    });

=======
    
>>>>>>> 5c208c85
    // delete indexes, place estimator blockers
    {
      READ_LOCKER(guard, _indexesLock);
      for (std::shared_ptr<Index> const& idx : _indexes) {
        RocksDBIndex* ridx = static_cast<RocksDBIndex*>(idx.get());
        bounds = ridx->getBounds();
        s = batch.DeleteRange(bounds.columnFamily(), bounds.start(), bounds.end());
        if (!s.ok()) {
          return rocksutils::convertStatus(s);
        }
      }
    }
<<<<<<< HEAD

    // now add the log entry so we can recover the correct count
=======
    
    // add the log entry so we can recover the correct count
>>>>>>> 5c208c85
    auto log = RocksDBLogValue::CollectionTruncate(trx->vocbase().id(),
                                                   _logicalCollection.id(), _objectId);
    s = batch.PutLogData(log.slice());
    if (!s.ok()) {
      return rocksutils::convertStatus(s);
    }

    rocksdb::WriteOptions wo;
    s = db->Write(wo, &batch);
    if (!s.ok()) {
      return rocksutils::convertStatus(s);
    }
<<<<<<< HEAD
    seq = rocksutils::latestSequenceNumber(); // post commit sequence

=======
    seq = db->GetLatestSequenceNumber() - 1; // post commit sequence
    
    uint64_t numDocs = _numberDocuments.exchange(0);
    _meta.adjustNumberDocuments(seq, /*revision*/newRevisionId(), - static_cast<int64_t>(numDocs));
>>>>>>> 5c208c85
    {
      READ_LOCKER(guard, _indexesLock);
      for (std::shared_ptr<Index> const& idx : _indexes) {
        idx->afterTruncate(seq); // clears caches / clears links (if applicable)
      }
    }
    
    guard.fire(); // remove blocker
<<<<<<< HEAD

    uint64_t numDocs = _numberDocuments.exchange(0);
    RocksDBSettingsManager::CounterAdjustment update(seq, /*numInserts*/0,
                                                     /*numRemoves*/numDocs, /*rev*/0);
    engine->settingsManager()->updateCounter(_objectId, update);

=======
    
>>>>>>> 5c208c85
    if (numDocs > 64 * 1024) {
      // also compact the ranges in order to speed up all further accesses
      compact();
    }
    TRI_ASSERT(!state->hasOperations()); // not allowed
    return Result{};
  }

  TRI_IF_FAILURE("RocksDBRemoveLargeRangeOff") {
    return Result(TRI_ERROR_DEBUG);
  }

  // normal transactional truncate
  RocksDBKeyBounds documentBounds =
  RocksDBKeyBounds::CollectionDocuments(_objectId);
  rocksdb::Comparator const* cmp =
  RocksDBColumnFamily::documents()->GetComparator();
  rocksdb::ReadOptions ro = mthds->iteratorReadOptions();
  rocksdb::Slice const end = documentBounds.end();
  ro.iterate_upper_bound = &end;

  // avoid OOM error for truncate by committing earlier
  uint64_t const prvICC = state->options().intermediateCommitCount;
  state->options().intermediateCommitCount = std::min<uint64_t>(prvICC, 10000);

  std::unique_ptr<rocksdb::Iterator> iter =
  mthds->NewIterator(ro, documentBounds.columnFamily());
  iter->Seek(documentBounds.start());

  uint64_t found = 0;
  while (iter->Valid() && cmp->Compare(iter->key(), end) < 0) {
    ++found;
    TRI_ASSERT(_objectId == RocksDBKey::objectId(iter->key()));
    VPackSlice doc = VPackSlice(iter->value().data());
    TRI_ASSERT(doc.isObject());

    // To print the WAL we need key and RID
    VPackSlice key;
    TRI_voc_rid_t rid = 0;
    transaction::helpers::extractKeyAndRevFromDocument(doc, key, rid);
    TRI_ASSERT(key.isString());
    TRI_ASSERT(rid != 0);

    RocksDBSavePoint guard(trx, TRI_VOC_DOCUMENT_OPERATION_REMOVE);

    state->prepareOperation(_logicalCollection.id(),
                            rid, // actual revision ID!!
                            TRI_VOC_DOCUMENT_OPERATION_REMOVE);

    LocalDocumentId const docId = RocksDBKey::documentId(iter->key());
    auto res = removeDocument(trx, docId, doc, options);

    if (res.fail()) { // Failed to remove document in truncate.
      return res;
    }

    bool hasPerformedIntermediateCommit = false;

    res = state->addOperation(_logicalCollection.id(), docId.id(),
                              TRI_VOC_DOCUMENT_OPERATION_REMOVE, hasPerformedIntermediateCommit);

    if (res.fail()) { // This should never happen...
      return res;
    }
    guard.finish(hasPerformedIntermediateCommit);

    trackWaitForSync(trx, options);
    iter->Next();
  }

  // reset to previous value after truncate is finished
  state->options().intermediateCommitCount = prvICC;

  if (found > 64 * 1024) {
    // also compact the ranges in order to speed up all further accesses
    compact();
  }

#ifdef ARANGODB_ENABLE_MAINTAINER_MODE
  if (state->numCommits() == 0) {
    // check IN TRANSACTION if documents have been deleted
    if (mthds->countInBounds(RocksDBKeyBounds::CollectionDocuments(_objectId), true)) {
      THROW_ARANGO_EXCEPTION_MESSAGE(TRI_ERROR_INTERNAL,
                                     "deletion check in collection truncate "
                                     "failed - not all documents have been "
                                     "deleted");
    }
  }
#endif

  TRI_IF_FAILURE("FailAfterAllCommits") {
    return Result(TRI_ERROR_DEBUG);
  }
  TRI_IF_FAILURE("SegfaultAfterAllCommits") {
    TRI_SegfaultDebugging("SegfaultAfterAllCommits");
  }
  return Result{};
}

LocalDocumentId RocksDBCollection::lookupKey(transaction::Methods* trx,
                                             VPackSlice const& key) const {
  TRI_ASSERT(key.isString());
  return primaryIndex()->lookupKey(trx, StringRef(key));
}

bool RocksDBCollection::lookupRevision(transaction::Methods* trx,
                                       VPackSlice const& key,
                                       TRI_voc_rid_t& revisionId) const {
  TRI_ASSERT(key.isString());
  LocalDocumentId documentId;
  revisionId = 0;
  // lookup the revision id in the primary index
  if (!primaryIndex()->lookupRevision(trx, StringRef(key), documentId, revisionId)) {
    // document not found
    TRI_ASSERT(revisionId == 0);
    return false;
  }

  // document found, but revisionId may not have been present in the primary index
  // this can happen for "older" collections
  TRI_ASSERT(documentId.isSet());

  // now look up the revision id in the actual document data

  return readDocumentWithCallback(trx, documentId, [&revisionId](LocalDocumentId const&, VPackSlice doc) {
    revisionId = transaction::helpers::extractRevFromDocument(doc);
  });
}

Result RocksDBCollection::read(transaction::Methods* trx,
                               arangodb::StringRef const& key,
                               ManagedDocumentResult& result, bool) {
  LocalDocumentId const documentId = primaryIndex()->lookupKey(trx, key);
  if (documentId.isSet()) {
    return lookupDocumentVPack(documentId, trx, result, true);
  }
  // not found
  return Result(TRI_ERROR_ARANGO_DOCUMENT_NOT_FOUND);
}

// read using a token!
bool RocksDBCollection::readDocument(transaction::Methods* trx,
                                     LocalDocumentId const& documentId,
                                     ManagedDocumentResult& result) const {
  if (documentId.isSet()) {
    auto res = lookupDocumentVPack(documentId, trx, result, true);
    return res.ok();
  }
  return false;
}

// read using a token!
bool RocksDBCollection::readDocumentWithCallback(
    transaction::Methods* trx, LocalDocumentId const& documentId,
    IndexIterator::DocumentCallback const& cb) const {
  if (documentId.isSet()) {
    return lookupDocumentVPack(documentId, trx, cb, true).ok();
  }
  return false;
}

Result RocksDBCollection::insert(arangodb::transaction::Methods* trx,
                                 arangodb::velocypack::Slice const slice,
                                 arangodb::ManagedDocumentResult& mdr,
                                 OperationOptions& options,
                                 TRI_voc_tick_t& resultMarkerTick,
                                 bool /*lock*/, TRI_voc_rid_t& revisionId) {
  // store the tick that was used for writing the document
  // note that we don't need it for this engine
  resultMarkerTick = 0;

  LocalDocumentId const documentId = LocalDocumentId::create();
  auto isEdgeCollection = (TRI_COL_TYPE_EDGE == _logicalCollection.type());
  transaction::BuilderLeaser builder(trx);
  Result res(newObjectForInsert(trx, slice, isEdgeCollection,
                                *builder.get(), options.isRestore, revisionId));

  if (res.fail()) {
    return res;
  }

  VPackSlice newSlice = builder->slice();

  if (options.overwrite) {
    // special optimization for the overwrite case:
    // in case the operation is a RepSert, we will first check if the specified
    // primary key exists. we can abort this low-level insert early, before any
    // modification to the data has been done. this saves us from creating a RocksDB
    // transaction SavePoint.
    // if we don't do the check here, we will always create a SavePoint first and
    // insert the new document. when then inserting the key for the primary index and
    // then detecting a unique constraint violation, the transaction would be rolled
    // back to the SavePoint state, which will rebuild *all* data in the WriteBatch
    // up to the SavePoint. this can be super-expensive for bigger transactions.
    // to keep things simple, we are not checking for unique constraint violations
    // in secondary indexes here, but defer it to the regular index insertion check
    VPackSlice keySlice = newSlice.get(StaticStrings::KeyString);
    if (keySlice.isString()) {
      LocalDocumentId const documentId = primaryIndex()->lookupKey(trx, StringRef(keySlice));
      if (documentId.isSet()) {
        if (options.indexOperationMode == Index::OperationMode::internal) {
          // need to return the key of the conflict document
          return Result(TRI_ERROR_ARANGO_UNIQUE_CONSTRAINT_VIOLATED, keySlice.copyString());
        }
        return Result(TRI_ERROR_ARANGO_UNIQUE_CONSTRAINT_VIOLATED);
      }
    }
  }

  RocksDBSavePoint guard(trx, TRI_VOC_DOCUMENT_OPERATION_INSERT);

  auto state = RocksDBTransactionState::toState(trx);
  state->prepareOperation(
    _logicalCollection.id(), revisionId, TRI_VOC_DOCUMENT_OPERATION_INSERT
  );

  res = insertDocument(trx, documentId, newSlice, options);

  if (res.ok()) {
    trackWaitForSync(trx, options);
    if (options.silent) {
      mdr.clear();
    } else {
      mdr.setManaged(newSlice.begin(), documentId);
      TRI_ASSERT(!mdr.empty());
    }

    bool hasPerformedIntermediateCommit = false;

    auto result = state->addOperation(
      _logicalCollection.id(), revisionId, TRI_VOC_DOCUMENT_OPERATION_INSERT,
      hasPerformedIntermediateCommit
    );

    if (result.fail()) {
      THROW_ARANGO_EXCEPTION(result);
    }

    guard.finish(hasPerformedIntermediateCommit);
  }

  return res;
}

Result RocksDBCollection::update(arangodb::transaction::Methods* trx,
                                 arangodb::velocypack::Slice const newSlice,
                                 arangodb::ManagedDocumentResult& mdr,
                                 OperationOptions& options,
                                 TRI_voc_tick_t& resultMarkerTick,
                                 bool /*lock*/, TRI_voc_rid_t& prevRev,
                                 ManagedDocumentResult& previous,
                                 arangodb::velocypack::Slice const key) {
  resultMarkerTick = 0;

  LocalDocumentId const documentId = LocalDocumentId::create();
  auto isEdgeCollection = (TRI_COL_TYPE_EDGE == _logicalCollection.type());
  Result res = this->read(trx, key, previous, /*lock*/false);

  if (res.fail()) {
    return res;
  }

  TRI_ASSERT(!previous.empty());

  LocalDocumentId const oldDocumentId = previous.localDocumentId();
  VPackSlice oldDoc(previous.vpack());
  TRI_voc_rid_t const oldRevisionId =
      transaction::helpers::extractRevFromDocument(oldDoc);

  prevRev = oldRevisionId;

  // Check old revision:
  if (!options.ignoreRevs) {
    TRI_voc_rid_t expectedRev = 0;

    if (newSlice.isObject()) {
      expectedRev = TRI_ExtractRevisionId(newSlice);
    }

    int result = checkRevision(trx, expectedRev, prevRev);

    if (result != TRI_ERROR_NO_ERROR) {
      return Result(result);
    }
  }

  if (newSlice.length() <= 1) {
    // shortcut. no need to do anything
    mdr = previous;
    TRI_ASSERT(!mdr.empty());

    trackWaitForSync(trx, options);
    return Result();
  }

  // merge old and new values
  TRI_voc_rid_t revisionId;
  transaction::BuilderLeaser builder(trx);
  res = mergeObjectsForUpdate(trx, oldDoc, newSlice, isEdgeCollection,
                              options.mergeObjects, options.keepNull, *builder.get(),
                              options.isRestore, revisionId);

  if (res.fail()) {
    return res;
  }

  if (_isDBServer) {
    // Need to check that no sharding keys have changed:
    if (arangodb::shardKeysChanged(
          _logicalCollection,
          oldDoc,
          builder->slice(),
          false
       )) {
      return Result(TRI_ERROR_CLUSTER_MUST_NOT_CHANGE_SHARDING_ATTRIBUTES);
    }
  }

  VPackSlice const newDoc(builder->slice());

  auto state = RocksDBTransactionState::toState(trx);
  RocksDBSavePoint guard(trx, TRI_VOC_DOCUMENT_OPERATION_UPDATE);

  // add possible log statement under guard
  state->prepareOperation(
    _logicalCollection.id(), revisionId, TRI_VOC_DOCUMENT_OPERATION_UPDATE
  );
  res = updateDocument(trx, oldDocumentId, oldDoc, documentId, newDoc, options);

  if (res.ok()) {
    trackWaitForSync(trx, options);

    if (options.silent) {
      mdr.clear();
    } else {
      mdr.setManaged(newDoc.begin(), documentId);
      TRI_ASSERT(!mdr.empty());
    }

    bool hasPerformedIntermediateCommit = false;

    auto result = state->addOperation(
      _logicalCollection.id(), revisionId, TRI_VOC_DOCUMENT_OPERATION_UPDATE,
      hasPerformedIntermediateCommit
    );

    if (result.fail()) {
      THROW_ARANGO_EXCEPTION(result);
    }

    guard.finish(hasPerformedIntermediateCommit);
  }

  return res;
}

Result RocksDBCollection::replace(transaction::Methods* trx,
                                  arangodb::velocypack::Slice const newSlice,
                                  ManagedDocumentResult& mdr,
                                  OperationOptions& options,
                                  TRI_voc_tick_t& resultMarkerTick,
                                  bool /*lock*/, TRI_voc_rid_t& prevRev,
                                  ManagedDocumentResult& previous) {
  resultMarkerTick = 0;

  LocalDocumentId const documentId = LocalDocumentId::create();
  auto isEdgeCollection = (TRI_COL_TYPE_EDGE == _logicalCollection.type());

  // get the previous revision
  VPackSlice key = newSlice.get(StaticStrings::KeyString);

  if (key.isNone()) {
    return Result(TRI_ERROR_ARANGO_DOCUMENT_HANDLE_BAD);
  }

  // get the previous revision
  Result res = this->read(trx, key, previous, /*lock*/false);

  if (res.fail()) {
    return res;
  }

  TRI_ASSERT(!previous.empty());
  LocalDocumentId const oldDocumentId = previous.localDocumentId();

  VPackSlice oldDoc(previous.vpack());
  TRI_voc_rid_t oldRevisionId =
      transaction::helpers::extractRevFromDocument(oldDoc);
  prevRev = oldRevisionId;

  // Check old revision:
  if (!options.ignoreRevs) {
    TRI_voc_rid_t expectedRev = 0;
    if (newSlice.isObject()) {
      expectedRev = TRI_ExtractRevisionId(newSlice);
    }
    int res = checkRevision(trx, expectedRev, prevRev);

    if (res != TRI_ERROR_NO_ERROR) {
      return Result(res);
    }
  }

  // merge old and new values
  TRI_voc_rid_t revisionId;
  transaction::BuilderLeaser builder(trx);
  res = newObjectForReplace(trx, oldDoc, newSlice,
                            isEdgeCollection, *builder.get(), options.isRestore,
                            revisionId);

  if (res.fail()) {
    return res;
  }

  if (_isDBServer) {
    // Need to check that no sharding keys have changed:
    if (arangodb::shardKeysChanged(
          _logicalCollection,
          oldDoc,
          builder->slice(),
          false
       )) {
      return Result(TRI_ERROR_CLUSTER_MUST_NOT_CHANGE_SHARDING_ATTRIBUTES);
    }
  }

  VPackSlice const newDoc(builder->slice());

  auto state = RocksDBTransactionState::toState(trx);
  RocksDBSavePoint guard(trx, TRI_VOC_DOCUMENT_OPERATION_REPLACE);

  // add possible log statement under guard
  state->prepareOperation(
    _logicalCollection.id(), revisionId, TRI_VOC_DOCUMENT_OPERATION_REPLACE
  );

  Result opResult = updateDocument(trx, oldDocumentId, oldDoc, documentId, newDoc, options);

  if (opResult.ok()) {
    trackWaitForSync(trx, options);

    if (options.silent) {
      mdr.clear();
    } else {
      mdr.setManaged(newDoc.begin(), documentId);
      TRI_ASSERT(!mdr.empty());
    }

    bool hasPerformedIntermediateCommit = false;

    auto result = state->addOperation(
      _logicalCollection.id(), revisionId, TRI_VOC_DOCUMENT_OPERATION_REPLACE,
      hasPerformedIntermediateCommit
    );

    if (result.fail()) {
      THROW_ARANGO_EXCEPTION(result);
    }

    guard.finish(hasPerformedIntermediateCommit);
  }

  return opResult;
}

Result RocksDBCollection::remove(arangodb::transaction::Methods* trx,
                                 arangodb::velocypack::Slice const slice,
                                 arangodb::ManagedDocumentResult& previous,
                                 OperationOptions& options,
                                 TRI_voc_tick_t& resultMarkerTick,
                                 bool /*lock*/, TRI_voc_rid_t& prevRev,
                                 TRI_voc_rid_t& revisionId) {
  // store the tick that was used for writing the document
  // note that we don't need it for this engine
  resultMarkerTick = 0;
  prevRev = 0;
  revisionId = newRevisionId();

  VPackSlice key;
  if (slice.isString()) {
    key = slice;
  } else {
    key = slice.get(StaticStrings::KeyString);
  }
  TRI_ASSERT(!key.isNone());

  // get the previous revision
  Result res = this->read(trx, key, previous, /*lock*/false);
  if (res.fail()) {
    return res;
  }

  TRI_ASSERT(!previous.empty());
  LocalDocumentId const oldDocumentId = previous.localDocumentId();

  VPackSlice oldDoc(previous.vpack());
  TRI_voc_rid_t oldRevisionId =
      arangodb::transaction::helpers::extractRevFromDocument(oldDoc);
  prevRev = oldRevisionId;

  // Check old revision:
  if (!options.ignoreRevs && slice.isObject()) {
    TRI_voc_rid_t expectedRevisionId = TRI_ExtractRevisionId(slice);
    int res = checkRevision(trx, expectedRevisionId, oldRevisionId);

    if (res != TRI_ERROR_NO_ERROR) {
      return Result(res);
    }
  }

  auto state = RocksDBTransactionState::toState(trx);
  RocksDBSavePoint guard(trx, TRI_VOC_DOCUMENT_OPERATION_REMOVE);

  // add possible log statement under guard
  state->prepareOperation(
    _logicalCollection.id(), oldRevisionId, TRI_VOC_DOCUMENT_OPERATION_REMOVE
  );
  res = removeDocument(trx, oldDocumentId, oldDoc, options);

  if (res.ok()) {
    trackWaitForSync(trx, options);

    bool hasPerformedIntermediateCommit = false;

    res = state->addOperation(
      _logicalCollection.id(), revisionId, TRI_VOC_DOCUMENT_OPERATION_REMOVE,
      hasPerformedIntermediateCommit
    );

    if (res.fail()) {
      THROW_ARANGO_EXCEPTION(res);
    }

    guard.finish(hasPerformedIntermediateCommit);
  }

  return res;
}

void RocksDBCollection::deferDropCollection(
    std::function<bool(LogicalCollection&)> const& /*callback*/
) {
  // nothing to do here
}

/// @brief return engine-specific figures
void RocksDBCollection::figuresSpecific(
    std::shared_ptr<arangodb::velocypack::Builder>& builder) {
  rocksdb::TransactionDB* db = rocksutils::globalRocksDB();
  RocksDBKeyBounds bounds = RocksDBKeyBounds::CollectionDocuments(_objectId);
  rocksdb::Range r(bounds.start(), bounds.end());

  uint64_t out = 0;
  db->GetApproximateSizes(
      RocksDBColumnFamily::documents(), &r, 1, &out,
      static_cast<uint8_t>(
          rocksdb::DB::SizeApproximationFlags::INCLUDE_MEMTABLES |
          rocksdb::DB::SizeApproximationFlags::INCLUDE_FILES));

  builder->add("documentsSize", VPackValue(out));
  bool cacheInUse = useCache();
  builder->add("cacheInUse", VPackValue(cacheInUse));
  if (cacheInUse) {
    builder->add("cacheSize", VPackValue(_cache->size()));
    builder->add("cacheUsage", VPackValue(_cache->usage()));
    auto hitRates = _cache->hitRates();
    double rate = hitRates.first;
    rate = std::isnan(rate) ? 0.0 : rate;
    builder->add("cacheLifeTimeHitRate", VPackValue(rate));
    rate = hitRates.second;
    rate = std::isnan(rate) ? 0.0 : rate;
    builder->add("cacheWindowedHitRate", VPackValue(rate));
  } else {
    builder->add("cacheSize", VPackValue(0));
    builder->add("cacheUsage", VPackValue(0));
  }
}

void RocksDBCollection::addIndex(std::shared_ptr<arangodb::Index> idx) {
  // LOCKED from the outside
  // primary index must be added at position 0
  TRI_ASSERT(ServerState::instance()->isRunningInCluster() ||
             idx->type() != arangodb::Index::TRI_IDX_TYPE_PRIMARY_INDEX ||
             _indexes.empty());

  auto const id = idx->id();
  for (auto const& it : _indexes) {
    if (it->id() == id) {
      // already have this particular index. do not add it again
      return;
    }
  }

  TRI_UpdateTickServer(static_cast<TRI_voc_tick_t>(id));
  _indexes.emplace_back(idx);
  if (idx->type() == Index::TRI_IDX_TYPE_PRIMARY_INDEX) {
    TRI_ASSERT(idx->id() == 0);
    _primaryIndex = static_cast<RocksDBPrimaryIndex*>(idx.get());
  }
}

int RocksDBCollection::saveIndex(transaction::Methods* trx,
                                 std::shared_ptr<arangodb::Index> idx) {
  // LOCKED from the outside
  TRI_ASSERT(!ServerState::instance()->isCoordinator());
  // we cannot persist primary or edge indexes
  TRI_ASSERT(idx->type() != Index::IndexType::TRI_IDX_TYPE_PRIMARY_INDEX);
  TRI_ASSERT(idx->type() != Index::IndexType::TRI_IDX_TYPE_EDGE_INDEX);

  Result res = fillIndexes(trx, idx);
  if (!res.ok()) {
    return res.errorNumber();
  }

  return TRI_ERROR_NO_ERROR;
}

/// non-transactional: fill index with existing documents
/// from this collection
arangodb::Result RocksDBCollection::fillIndexes(
    transaction::Methods* trx, std::shared_ptr<arangodb::Index> added) {
  // FIXME: assert for an exclusive lock on this collection
  TRI_ASSERT(trx->state()->collection(
    _logicalCollection.id(), AccessMode::Type::EXCLUSIVE
  ));

  RocksDBIndex* ridx = static_cast<RocksDBIndex*>(added.get());
  auto state = RocksDBTransactionState::toState(trx);
  std::unique_ptr<IndexIterator> it(new RocksDBAllIndexIterator(
    &_logicalCollection, trx, primaryIndex()
  ));

  // fillindex can be non transactional, we just need to clean up
  rocksdb::DB* db = rocksutils::globalRocksDB()->GetBaseDB();
  TRI_ASSERT(db != nullptr);

  uint64_t numDocsWritten = 0;
  // write batch will be reset every x documents
  rocksdb::WriteBatchWithIndex batch(ridx->columnFamily()->GetComparator(),
                                     32 * 1024 * 1024);
  RocksDBBatchedMethods batched(state, &batch);

  arangodb::Result res;
  auto cb = [&](LocalDocumentId const& documentId, VPackSlice slice) {
    if (res.ok()) {
      res = ridx->insertInternal(trx, &batched, documentId, slice,
                                 Index::OperationMode::normal);
      if (res.ok()) {
        numDocsWritten++;
      }
    }
  };

  rocksdb::WriteOptions writeOpts;
  bool hasMore = true;

  while (hasMore && res.ok()) {
    hasMore = it->nextDocument(cb, 250);

    if (TRI_VOC_COL_STATUS_DELETED == _logicalCollection.status()
        || _logicalCollection.deleted()) {
      res = TRI_ERROR_INTERNAL;
    }

    if (res.ok()) {
      rocksdb::Status s = db->Write(writeOpts, batch.GetWriteBatch());

      if (!s.ok()) {
        res = rocksutils::convertStatus(s, rocksutils::StatusHint::index);
        break;
      }
    }
    batch.Clear();
  }

  // we will need to remove index elements created before an error
  // occurred, this needs to happen since we are non transactional
  if (!res.ok()) {
    it->reset();
    batch.Clear();

    arangodb::Result res2;  // do not overwrite original error
    auto removeCb = [&](LocalDocumentId token) {
      if (res2.ok() && numDocsWritten > 0) {
        readDocumentWithCallback(trx, token, [&](LocalDocumentId const& documentId, VPackSlice doc) {
          // we need to remove already inserted documents up to numDocsWritten
          res2 = ridx->removeInternal(trx, &batched, documentId, doc, Index::OperationMode::rollback);
          if (res2.ok()) {
            numDocsWritten--;
          }
        });
      }
    };

    hasMore = true;
    while (hasMore && numDocsWritten > 0) {
      hasMore = it->next(removeCb, 500);
    }
    rocksdb::WriteOptions writeOpts;
    db->Write(writeOpts, batch.GetWriteBatch());
  }

  return res;
}

Result RocksDBCollection::insertDocument(
    arangodb::transaction::Methods* trx, LocalDocumentId const& documentId,
    VPackSlice const& doc, OperationOptions& options) const {
  // Coordinator doesn't know index internals
  TRI_ASSERT(!ServerState::instance()->isCoordinator());
  TRI_ASSERT(trx->state()->isRunning());

  RocksDBKeyLeaser key(trx);
  key->constructDocument(_objectId, documentId);

  blackListKey(key->string().data(), static_cast<uint32_t>(key->string().size()));

  RocksDBMethods* mthds = RocksDBTransactionState::toMethods(trx);
  // disable indexing in this transaction if we are allowed to
  IndexingDisabler disabler(mthds, trx->isSingleOperationTransaction());

  Result res = mthds->Put(RocksDBColumnFamily::documents(), key.ref(),
                          rocksdb::Slice(reinterpret_cast<char const*>(doc.begin()),
                                         static_cast<size_t>(doc.byteSize())));
  if (res.fail()) {
    return res;
  }

  READ_LOCKER(guard, _indexesLock);
  for (std::shared_ptr<Index> const& idx : _indexes) {
    RocksDBIndex* rIdx = static_cast<RocksDBIndex*>(idx.get());
    Result tmpres = rIdx->insertInternal(trx, mthds, documentId, doc,
                                         options.indexOperationMode);
    if (tmpres.fail()) {
      if (tmpres.is(TRI_ERROR_OUT_OF_MEMORY)) {
        // in case of OOM return immediately
        return tmpres;
      }
      if (tmpres.is(TRI_ERROR_ARANGO_UNIQUE_CONSTRAINT_VIOLATED) || res.ok()) {
        // "prefer" unique constraint violated over other errors
        res.reset(tmpres);
      }
    }
  }

  return res;
}

Result RocksDBCollection::removeDocument(
    arangodb::transaction::Methods* trx, LocalDocumentId const& documentId,
    VPackSlice const& doc, OperationOptions& options) const {
  // Coordinator doesn't know index internals
  TRI_ASSERT(!ServerState::instance()->isCoordinator());
  TRI_ASSERT(trx->state()->isRunning());
  TRI_ASSERT(_objectId != 0);

  RocksDBKeyLeaser key(trx);
  key->constructDocument(_objectId, documentId);

  blackListKey(key->string().data(), static_cast<uint32_t>(key->string().size()));

  RocksDBMethods* mthd = RocksDBTransactionState::toMethods(trx);

  // disable indexing in this transaction if we are allowed to
  IndexingDisabler disabler(mthd, trx->isSingleOperationTransaction());

  Result res = mthd->SingleDelete(RocksDBColumnFamily::documents(), key.ref());
  if (res.fail()) {
    return res;
  }

  /*LOG_TOPIC(ERR, Logger::ENGINES)
      << "Delete rev: " << revisionId << " trx: " << trx->state()->id()
      << " seq: " << mthd->sequenceNumber()
      << " objectID " << _objectId << " name: " << _logicalCollection->name();*/

  Result resInner;
  READ_LOCKER(guard, _indexesLock);
  for (std::shared_ptr<Index> const& idx : _indexes) {
    Result tmpres = idx->remove(trx, documentId, doc, options.indexOperationMode);
    if (tmpres.fail()) {
      if (tmpres.is(TRI_ERROR_OUT_OF_MEMORY)) {
        // in case of OOM return immediately
        return tmpres;
      }
      // for other errors, set result
      res.reset(tmpres);
    }
  }

  return res;
}

Result RocksDBCollection::updateDocument(
    transaction::Methods* trx, LocalDocumentId const& oldDocumentId,
    VPackSlice const& oldDoc, LocalDocumentId const& newDocumentId,
    VPackSlice const& newDoc, OperationOptions& options) const {

  // Coordinator doesn't know index internals
  TRI_ASSERT(!ServerState::instance()->isCoordinator());
  TRI_ASSERT(trx->state()->isRunning());
  TRI_ASSERT(_objectId != 0);

  RocksDBMethods* mthd = RocksDBTransactionState::toMethods(trx);

  // We NEED to do the PUT first, otherwise WAL tailing breaks
  RocksDBKeyLeaser newKey(trx);
  newKey->constructDocument(_objectId, newDocumentId);
  // TODO: given that this should have a unique revision ID, do
  // we really need to blacklist the new key?
  blackListKey(newKey->string().data(),
               static_cast<uint32_t>(newKey->string().size()));

  // disable indexing in this transaction if we are allowed to
  IndexingDisabler disabler(mthd, trx->isSingleOperationTransaction());

  Result res = mthd->Put(RocksDBColumnFamily::documents(), newKey.ref(),
                         rocksdb::Slice(reinterpret_cast<char const*>(newDoc.begin()),
                                        static_cast<size_t>(newDoc.byteSize())));
  if (res.fail()) {
    return res;
  }

  RocksDBKeyLeaser oldKey(trx);
  oldKey->constructDocument(_objectId, oldDocumentId);
  blackListKey(oldKey->string().data(),
               static_cast<uint32_t>(oldKey->string().size()));

  res = mthd->SingleDelete(RocksDBColumnFamily::documents(), oldKey.ref());
  if (res.fail()) {
    return res;
  }

  READ_LOCKER(guard, _indexesLock);
  for (std::shared_ptr<Index> const& idx : _indexes) {
    RocksDBIndex* rIdx = static_cast<RocksDBIndex*>(idx.get());
    Result tmpres = rIdx->updateInternal(trx, mthd, oldDocumentId, oldDoc, newDocumentId,
                                         newDoc, options.indexOperationMode);
    if (tmpres.fail()) {
      if (tmpres.is(TRI_ERROR_OUT_OF_MEMORY)) {
        // in case of OOM return immediately
        return tmpres;
      }
      res.reset(tmpres);
    }
  }

  return res;
}

arangodb::Result RocksDBCollection::lookupDocumentVPack(
    LocalDocumentId const& documentId, transaction::Methods* trx,
    arangodb::ManagedDocumentResult& mdr, bool withCache) const {
  TRI_ASSERT(trx->state()->isRunning());
  TRI_ASSERT(_objectId != 0);

  RocksDBKeyLeaser key(trx);
  key->constructDocument(_objectId, documentId);

  bool lockTimeout = false;
  if (withCache && useCache()) {
    TRI_ASSERT(_cache != nullptr);
    // check cache first for fast path
    auto f = _cache->find(key->string().data(),
                          static_cast<uint32_t>(key->string().size()));
    if (f.found()) {
      std::string* value = mdr.setManaged(documentId);
      value->append(reinterpret_cast<char const*>(f.value()->value()),
                    f.value()->valueSize());
      return TRI_ERROR_NO_ERROR;
    }
    if (f.result().errorNumber() == TRI_ERROR_LOCK_TIMEOUT) {
      // assuming someone is currently holding a write lock, which
      // is why we cannot access the TransactionalBucket.
      lockTimeout = true;  // we skip the insert in this case
    }
  }

  RocksDBMethods* mthd = RocksDBTransactionState::toMethods(trx);
  std::string* value = mdr.setManaged(documentId);
  Result res = mthd->Get(RocksDBColumnFamily::documents(), key.ref(), value);

  if (res.ok()) {
    if (withCache && useCache() && !lockTimeout) {
      TRI_ASSERT(_cache != nullptr);
      // write entry back to cache
      auto entry = cache::CachedValue::construct(
          key->string().data(), static_cast<uint32_t>(key->string().size()),
          value->data(), static_cast<uint64_t>(value->size()));

      if (entry) {
        Result status = _cache->insert(entry);

        if (status.errorNumber() == TRI_ERROR_LOCK_TIMEOUT) {
          // the writeLock uses cpu_relax internally, so we can try yield
          std::this_thread::yield();
          status = _cache->insert(entry);
        }

        if (status.fail()) {
          delete entry;
        }
      }
    }
  } else {
    LOG_TOPIC(DEBUG, Logger::ENGINES)
        << "NOT FOUND rev: " << documentId.id() << " trx: " << trx->state()->id()
        << " seq: " << mthd->sequenceNumber()
        << " objectID " << _objectId << " name: " << _logicalCollection.name();
    mdr.clear();
  }

  return res;
}

arangodb::Result RocksDBCollection::lookupDocumentVPack(
    LocalDocumentId const& documentId, transaction::Methods* trx,
    IndexIterator::DocumentCallback const& cb, bool withCache) const {
  TRI_ASSERT(trx->state()->isRunning());
  TRI_ASSERT(_objectId != 0);

  RocksDBKeyLeaser key(trx);
  key->constructDocument(_objectId, documentId);

  bool lockTimeout = false;
  if (withCache && useCache()) {
    TRI_ASSERT(_cache != nullptr);
    // check cache first for fast path
    auto f = _cache->find(key->string().data(),
                          static_cast<uint32_t>(key->string().size()));
    if (f.found()) {
      cb(documentId,
         VPackSlice(reinterpret_cast<char const*>(f.value()->value())));
      return TRI_ERROR_NO_ERROR;
    }
    if (f.result().errorNumber() == TRI_ERROR_LOCK_TIMEOUT) {
      // assuming someone is currently holding a write lock, which
      // is why we cannot access the TransactionalBucket.
      lockTimeout = true;  // we skip the insert in this case
    }
  }

  rocksdb::PinnableSlice ps;
  auto state = RocksDBTransactionState::toState(trx);
  RocksDBMethods* mthd = state->rocksdbMethods();
  Result res = mthd->Get(RocksDBColumnFamily::documents(), key.ref(), &ps);

  if (res.ok()) {
    if (withCache && useCache() && !lockTimeout) {
      TRI_ASSERT(_cache != nullptr);
      // write entry back to cache
      auto entry = cache::CachedValue::construct(
          key->string().data(), static_cast<uint32_t>(key->string().size()),
          ps.data(), static_cast<uint64_t>(ps.size()));
      if (entry) {
        auto status = _cache->insert(entry);
        if (status.errorNumber() == TRI_ERROR_LOCK_TIMEOUT) {
          // the writeLock uses cpu_relax internally, so we can try yield
          std::this_thread::yield();
          status = _cache->insert(entry);
        }
        if (status.fail()) {
          delete entry;
        }
      }
    }

    cb(documentId, VPackSlice(ps.data()));
  } else {
    LOG_TOPIC(DEBUG, Logger::ENGINES)
        << "NOT FOUND rev: " << documentId.id() << " trx: " << trx->state()->id()
        << " seq: " << mthd->sequenceNumber()
        << " objectID " << _objectId << " name: " << _logicalCollection.name();
  }
  return res;
}

/// may never be called unless recovery is finished
void RocksDBCollection::adjustNumberDocuments(TRI_voc_rid_t revId,
                                              int64_t adjustment) {
#ifdef ARANGODB_ENABLE_MAINTAINER_MODE
  RocksDBEngine* engine =
  static_cast<RocksDBEngine*>(EngineSelectorFeature::ENGINE);
  TRI_ASSERT(engine != nullptr);
  TRI_ASSERT(!engine->inRecovery());
#endif
  if (revId != 0) {
    _revisionId = revId;
  }
  if (adjustment < 0) {    
    TRI_ASSERT(_numberDocuments >= static_cast<uint64_t>(-adjustment));
    _numberDocuments -= static_cast<uint64_t>(-adjustment);
  } else if (adjustment > 0) {
    _numberDocuments += static_cast<uint64_t>(adjustment);
  }
}

/// load the number of docs from storage, use careful
void RocksDBCollection::loadInitialNumberDocuments() {
  RocksDBCollectionMeta::DocCount count = _meta.currentCount();
  TRI_ASSERT(count._added >= count._removed);
  _numberDocuments = count._added - count._removed;
  _revisionId = count._revisionId;
}

/// @brief write locks a collection, with a timeout
int RocksDBCollection::lockWrite(double timeout) {
  uint64_t waitTime = 0;  // indicates that time is uninitialized
  double startTime = 0.0;

  while (true) {
    TRY_WRITE_LOCKER(locker, _exclusiveLock);

    if (locker.isLocked()) {
      // keep lock and exit loop
      locker.steal();
      return TRI_ERROR_NO_ERROR;
    }

    double now = TRI_microtime();

    if (waitTime == 0) {  // initialize times
      // set end time for lock waiting
      if (timeout <= 0.0) {
        timeout = defaultLockTimeout;
      }

      startTime = now;
      waitTime = 1;
    }

    if (now > startTime + timeout) {
      LOG_TOPIC(TRACE, arangodb::Logger::ENGINES)
          << "timed out after " << timeout
          << " s waiting for write-lock on collection '"
          << _logicalCollection.name() << "'";

      return TRI_ERROR_LOCK_TIMEOUT;
    }

    if (now - startTime < 0.001) {
      std::this_thread::yield();
    } else {
      std::this_thread::sleep_for(std::chrono::microseconds(waitTime));
      if (waitTime < 32) {
        waitTime *= 2;
      }
    }
  }
}

/// @brief write unlocks a collection
int RocksDBCollection::unlockWrite() {
  _exclusiveLock.unlockWrite();

  return TRI_ERROR_NO_ERROR;
}

/// @brief read locks a collection, with a timeout
int RocksDBCollection::lockRead(double timeout) {
  uint64_t waitTime = 0;  // indicates that time is uninitialized
  double startTime = 0.0;

  while (true) {
    TRY_READ_LOCKER(locker, _exclusiveLock);

    if (locker.isLocked()) {
      // keep lock and exit loop
      locker.steal();
      return TRI_ERROR_NO_ERROR;
    }

    double now = TRI_microtime();

    if (waitTime == 0) {  // initialize times
      // set end time for lock waiting
      if (timeout <= 0.0) {
        timeout = defaultLockTimeout;
      }

      startTime = now;
      waitTime = 1;
    }

    if (now > startTime + timeout) {
      LOG_TOPIC(TRACE, arangodb::Logger::ENGINES)
          << "timed out after " << timeout
          << " s waiting for read-lock on collection '"
          << _logicalCollection.name() << "'";

      return TRI_ERROR_LOCK_TIMEOUT;
    }

    if (now - startTime < 0.001) {
      std::this_thread::yield();
    } else {
      std::this_thread::sleep_for(std::chrono::microseconds(waitTime));

      if (waitTime < 32) {
        waitTime *= 2;
      }
    }
  }
}

/// @brief read unlocks a collection
int RocksDBCollection::unlockRead() {
  _exclusiveLock.unlockRead();
  return TRI_ERROR_NO_ERROR;
}

// rescans the collection to update document count
uint64_t RocksDBCollection::recalculateCounts() {
  
  RocksDBEngine* engine = rocksutils::globalRocksEngine();
  rocksdb::TransactionDB* db = engine->db();
  const rocksdb::Snapshot* snapshot = nullptr;
  // start transaction to get a collection lock
  TRI_vocbase_t& vocbase = _logicalCollection.vocbase();
  if (!vocbase.use()) { // someone dropped the database
    return numberDocuments();
  }
  auto useGuard = scopeGuard([&] {
    if (snapshot) {
      db->ReleaseSnapshot(snapshot);
    }
    vocbase.release();
  });
  
  TRI_vocbase_col_status_e status;
  int res = vocbase.useCollection(&_logicalCollection, status);
  if (res != TRI_ERROR_NO_ERROR) {
    THROW_ARANGO_EXCEPTION(res);
  }
  auto collGuard = scopeGuard([&] {
    vocbase.releaseCollection(&_logicalCollection);
  });

  uint64_t snapNumberOfDocuments = 0;
  {
    // fetch number docs and snapshot under exclusive lock
    // this should enable us to correct the count later
    auto lockGuard = scopeGuard([this] { unlockWrite(); });
    res = lockWrite(transaction::Options::defaultLockTimeout);
    if (res != TRI_ERROR_NO_ERROR) {
      lockGuard.cancel();
      THROW_ARANGO_EXCEPTION(res);
    }
    
    snapNumberOfDocuments = numberDocuments();
    snapshot = engine->db()->GetSnapshot();
    TRI_ASSERT(snapshot);
  }
  
  // count documents
  auto bounds = RocksDBKeyBounds::CollectionDocuments(_objectId);
  rocksdb::Slice upper(bounds.end());
  
  rocksdb::ReadOptions ro;
  ro.prefix_same_as_start = true;
  ro.iterate_upper_bound = &upper;
  ro.verify_checksums = false;
  ro.fill_cache = false;
  
  rocksdb::ColumnFamilyHandle* cf = bounds.columnFamily();
  std::unique_ptr<rocksdb::Iterator> it(db->NewIterator(ro, cf));
  std::size_t count = 0;
  
  it->Seek(bounds.start());
  while (it->Valid() && it->key().compare(upper) < 0) {
    ++count;
    it->Next();
  }

  int64_t adjustment = snapNumberOfDocuments - count;
  if (adjustment != 0) {
    LOG_TOPIC(WARN, Logger::REPLICATION) << "inconsistent collection count detected, "
    << "an offet of " << adjustment << " will be applied";
    adjustNumberDocuments(static_cast<TRI_voc_rid_t>(0), adjustment);
  }

  return numberDocuments();
}

void RocksDBCollection::compact() {
  rocksdb::TransactionDB* db = rocksutils::globalRocksDB();
  rocksdb::CompactRangeOptions opts;
  RocksDBKeyBounds bounds = RocksDBKeyBounds::CollectionDocuments(_objectId);
  rocksdb::Slice b = bounds.start(), e = bounds.end();
  db->CompactRange(opts, bounds.columnFamily(), &b, &e);

  READ_LOCKER(guard, _indexesLock);
  for (std::shared_ptr<Index> i : _indexes) {
    RocksDBIndex* index = static_cast<RocksDBIndex*>(i.get());
    index->cleanup();
  }
}

void RocksDBCollection::estimateSize(velocypack::Builder& builder) {
  TRI_ASSERT(!builder.isOpenObject() && !builder.isOpenArray());

  rocksdb::TransactionDB* db = rocksutils::globalRocksDB();
  RocksDBKeyBounds bounds = RocksDBKeyBounds::CollectionDocuments(_objectId);
  rocksdb::Range r(bounds.start(), bounds.end());
  uint64_t out = 0, total = 0;
  db->GetApproximateSizes(
      RocksDBColumnFamily::documents(), &r, 1, &out,
      static_cast<uint8_t>(
          rocksdb::DB::SizeApproximationFlags::INCLUDE_MEMTABLES |
          rocksdb::DB::SizeApproximationFlags::INCLUDE_FILES));
  total += out;

  builder.openObject();
  builder.add("documents", VPackValue(out));
  builder.add("indexes", VPackValue(VPackValueType::Object));

  READ_LOCKER(guard, _indexesLock);
  for (std::shared_ptr<Index> i : _indexes) {
    RocksDBIndex* index = static_cast<RocksDBIndex*>(i.get());
    out = index->memory();
    builder.add(std::to_string(index->id()), VPackValue(out));
    total += out;
  }
  builder.close();
  builder.add("total", VPackValue(total));
  builder.close();
}

<<<<<<< HEAD
std::pair<arangodb::Result, rocksdb::SequenceNumber>
RocksDBCollection::serializeIndexEstimates(
    rocksdb::Transaction* rtrx, rocksdb::SequenceNumber inputSeq) const {
  auto outputSeq = inputSeq;
  std::string output;
  RocksDBKey key;

  for (auto index : getIndexes()) {
    output.clear();
    RocksDBIndex* cindex = static_cast<RocksDBIndex*>(index.get());
    TRI_ASSERT(cindex != nullptr);

    if (cindex->needToPersistEstimate()) {
      LOG_TOPIC(TRACE, Logger::ENGINES)
        << "beginning estimate serialization for index '"
        << cindex->objectId() << "'";
      auto committedSeq = cindex->serializeEstimate(output, inputSeq);
      outputSeq = std::min(outputSeq, committedSeq);
      LOG_TOPIC(TRACE, Logger::ENGINES)
        << "serialized estimate for index '" << cindex->objectId()
        << "' valid through seq " << outputSeq;
      if (output.size() > sizeof(uint64_t)) {
        key.constructIndexEstimateValue(cindex->objectId());
        rocksdb::Slice value(output);
        rocksdb::Status s =
            rtrx->Put(RocksDBColumnFamily::definitions(), key.string(), value);

        if (!s.ok()) {
          LOG_TOPIC(WARN, Logger::ENGINES) << "writing index estimates failed";
          rtrx->Rollback();
          return std::make_pair(rocksutils::convertStatus(s), outputSeq);
        }
      }
    }
  }
  return std::make_pair(Result(), outputSeq);
}

void RocksDBCollection::deserializeIndexEstimates(RocksDBSettingsManager* mgr) {
  std::vector<std::shared_ptr<Index>> toRecalculate;
  for (auto const& it : getIndexes()) {
    auto idx = static_cast<RocksDBIndex*>(it.get());
    if (!idx->deserializeEstimate(mgr)) {
      toRecalculate.push_back(it);
    }
  }
  if (!toRecalculate.empty()) {
    recalculateIndexEstimates(toRecalculate);
  }
}

void RocksDBCollection::recalculateIndexEstimates() {
  auto idxs = getIndexes();
  recalculateIndexEstimates(idxs);
}

void RocksDBCollection::recalculateIndexEstimates(
    std::vector<std::shared_ptr<Index>> const& indexes) {
  // IMPORTANT if this method is called outside of startup/recovery, we may have
  // issues with estimate integrity; please do not expose via a user-facing
  // method or endpoint unless the implementation changes

  // intentionally do not use transactions here, as we will only be called
  // during recovery
  RocksDBEngine* engine =
      static_cast<RocksDBEngine*>(EngineSelectorFeature::ENGINE);
  TRI_ASSERT(engine != nullptr);
  TRI_ASSERT(engine->inRecovery());

  for (auto const& it : indexes) {
    auto idx = static_cast<RocksDBIndex*>(it.get());

    TRI_ASSERT(idx != nullptr);
    idx->recalculateEstimates();
  }
}

arangodb::Result RocksDBCollection::serializeKeyGenerator(
    rocksdb::Transaction* rtrx) const {
  if (!_logicalCollection.keyGenerator()->hasDynamicState()) {
    // the key generator will not produce any dynamic data,
    // so it does not need to be serialized (nor recovered)
    return Result();
  }

  VPackBuilder builder;

  builder.openObject();
  _logicalCollection.keyGenerator()->toVelocyPack(builder);
  builder.close();

  RocksDBKey key;

  key.constructKeyGeneratorValue(_objectId);

  RocksDBValue value = RocksDBValue::KeyGeneratorValue(builder.slice());
  rocksdb::Status s = rtrx->Put(RocksDBColumnFamily::definitions(),
                                key.string(), value.string());

  if (!s.ok()) {
    LOG_TOPIC(WARN, Logger::ENGINES) << "writing key generator data failed";
    rtrx->Rollback();
    return rocksutils::convertStatus(s);
  }

  return Result();
}

void RocksDBCollection::deserializeKeyGenerator(RocksDBSettingsManager* mgr) {
  uint64_t value = mgr->stealKeyGenerator(_objectId);

  if (value > 0) {
    std::string k(basics::StringUtils::itoa(value));
    _logicalCollection.keyGenerator()->track(k.data(), k.size());
  }
}

=======
>>>>>>> 5c208c85
void RocksDBCollection::createCache() const {
  if (!_cacheEnabled || _cachePresent || _logicalCollection.isAStub() ||
      ServerState::instance()->isCoordinator()) {
    // we leave this if we do not need the cache
    // or if cache already created
    return;
  }

  TRI_ASSERT(_cacheEnabled);
  TRI_ASSERT(_cache.get() == nullptr);
  TRI_ASSERT(CacheManagerFeature::MANAGER != nullptr);
  LOG_TOPIC(DEBUG, Logger::CACHE) << "Creating document cache";
  _cache = CacheManagerFeature::MANAGER->createCache(
      cache::CacheType::Transactional);
  _cachePresent = (_cache.get() != nullptr);
  TRI_ASSERT(_cacheEnabled);
}

void RocksDBCollection::destroyCache() const {
  if (!_cachePresent) {
    return;
  }
  TRI_ASSERT(CacheManagerFeature::MANAGER != nullptr);
  // must have a cache...
  TRI_ASSERT(_cache.get() != nullptr);
  LOG_TOPIC(DEBUG, Logger::CACHE) << "Destroying document cache";
  CacheManagerFeature::MANAGER->destroyCache(_cache);
  _cache.reset();
  _cachePresent = false;
}

// blacklist given key from transactional cache
void RocksDBCollection::blackListKey(char const* data, std::size_t len) const {
  if (useCache()) {
    TRI_ASSERT(_cache != nullptr);
    bool blacklisted = false;
    while (!blacklisted) {
      auto status = _cache->blacklist(data, static_cast<uint32_t>(len));
      if (status.ok()) {
        blacklisted = true;
      } else if (status.errorNumber() == TRI_ERROR_SHUTTING_DOWN) {
        destroyCache();
        break;
      }
    }
  }
}

void RocksDBCollection::trackWaitForSync(arangodb::transaction::Methods* trx,
                                         OperationOptions& options) {
  if (_logicalCollection.waitForSync() && !options.isRestore) {
    options.waitForSync = true;
  }

  if (options.waitForSync) {
    trx->state()->waitForSync(true);
  }
}<|MERGE_RESOLUTION|>--- conflicted
+++ resolved
@@ -632,11 +632,11 @@
     // add the assertion again here, so we are sure we can use RangeDeletes
     TRI_ASSERT(engine->canUseRangeDeleteInWal());
     rocksdb::DB* db = engine->db()->GetRootDB();
-    
+
     TRI_IF_FAILURE("RocksDBCollection::truncate::forceSync") {
       engine->settingsManager()->sync(false);
     }
-    
+
     // pre commit sequence needed to place a blocker
     rocksdb::SequenceNumber seq = rocksutils::latestSequenceNumber();
     auto guard = scopeGuard([&] { // remove blocker afterwards
@@ -651,23 +651,7 @@
     if (!s.ok()) {
       return rocksutils::convertStatus(s);
     }
-<<<<<<< HEAD
-
-    // pre commit sequence needed to place a blocker
-    rocksdb::SequenceNumber seq = rocksutils::latestSequenceNumber();
-    auto guard = scopeGuard([&] { // remove blocker afterwards
-      READ_LOCKER(guard, _indexesLock);
-      for (std::shared_ptr<Index> const& idx : _indexes) {
-        auto* est = static_cast<RocksDBIndex*>(idx.get())->estimator();
-        if (est) {
-          est->removeBlocker(state->id());
-        }
-      }
-    });
-
-=======
-    
->>>>>>> 5c208c85
+
     // delete indexes, place estimator blockers
     {
       READ_LOCKER(guard, _indexesLock);
@@ -680,13 +664,8 @@
         }
       }
     }
-<<<<<<< HEAD
-
-    // now add the log entry so we can recover the correct count
-=======
-    
+
     // add the log entry so we can recover the correct count
->>>>>>> 5c208c85
     auto log = RocksDBLogValue::CollectionTruncate(trx->vocbase().id(),
                                                    _logicalCollection.id(), _objectId);
     s = batch.PutLogData(log.slice());
@@ -699,33 +678,19 @@
     if (!s.ok()) {
       return rocksutils::convertStatus(s);
     }
-<<<<<<< HEAD
-    seq = rocksutils::latestSequenceNumber(); // post commit sequence
-
-=======
     seq = db->GetLatestSequenceNumber() - 1; // post commit sequence
-    
+
     uint64_t numDocs = _numberDocuments.exchange(0);
     _meta.adjustNumberDocuments(seq, /*revision*/newRevisionId(), - static_cast<int64_t>(numDocs));
->>>>>>> 5c208c85
     {
       READ_LOCKER(guard, _indexesLock);
       for (std::shared_ptr<Index> const& idx : _indexes) {
         idx->afterTruncate(seq); // clears caches / clears links (if applicable)
       }
     }
-    
+
     guard.fire(); // remove blocker
-<<<<<<< HEAD
-
-    uint64_t numDocs = _numberDocuments.exchange(0);
-    RocksDBSettingsManager::CounterAdjustment update(seq, /*numInserts*/0,
-                                                     /*numRemoves*/numDocs, /*rev*/0);
-    engine->settingsManager()->updateCounter(_objectId, update);
-
-=======
-    
->>>>>>> 5c208c85
+
     if (numDocs > 64 * 1024) {
       // also compact the ranges in order to speed up all further accesses
       compact();
@@ -1715,7 +1680,7 @@
   if (revId != 0) {
     _revisionId = revId;
   }
-  if (adjustment < 0) {    
+  if (adjustment < 0) {
     TRI_ASSERT(_numberDocuments >= static_cast<uint64_t>(-adjustment));
     _numberDocuments -= static_cast<uint64_t>(-adjustment);
   } else if (adjustment > 0) {
@@ -1839,7 +1804,7 @@
 
 // rescans the collection to update document count
 uint64_t RocksDBCollection::recalculateCounts() {
-  
+
   RocksDBEngine* engine = rocksutils::globalRocksEngine();
   rocksdb::TransactionDB* db = engine->db();
   const rocksdb::Snapshot* snapshot = nullptr;
@@ -1854,7 +1819,7 @@
     }
     vocbase.release();
   });
-  
+
   TRI_vocbase_col_status_e status;
   int res = vocbase.useCollection(&_logicalCollection, status);
   if (res != TRI_ERROR_NO_ERROR) {
@@ -1874,26 +1839,26 @@
       lockGuard.cancel();
       THROW_ARANGO_EXCEPTION(res);
     }
-    
+
     snapNumberOfDocuments = numberDocuments();
     snapshot = engine->db()->GetSnapshot();
     TRI_ASSERT(snapshot);
   }
-  
+
   // count documents
   auto bounds = RocksDBKeyBounds::CollectionDocuments(_objectId);
   rocksdb::Slice upper(bounds.end());
-  
+
   rocksdb::ReadOptions ro;
   ro.prefix_same_as_start = true;
   ro.iterate_upper_bound = &upper;
   ro.verify_checksums = false;
   ro.fill_cache = false;
-  
+
   rocksdb::ColumnFamilyHandle* cf = bounds.columnFamily();
   std::unique_ptr<rocksdb::Iterator> it(db->NewIterator(ro, cf));
   std::size_t count = 0;
-  
+
   it->Seek(bounds.start());
   while (it->Valid() && it->key().compare(upper) < 0) {
     ++count;
@@ -1954,126 +1919,6 @@
   builder.close();
 }
 
-<<<<<<< HEAD
-std::pair<arangodb::Result, rocksdb::SequenceNumber>
-RocksDBCollection::serializeIndexEstimates(
-    rocksdb::Transaction* rtrx, rocksdb::SequenceNumber inputSeq) const {
-  auto outputSeq = inputSeq;
-  std::string output;
-  RocksDBKey key;
-
-  for (auto index : getIndexes()) {
-    output.clear();
-    RocksDBIndex* cindex = static_cast<RocksDBIndex*>(index.get());
-    TRI_ASSERT(cindex != nullptr);
-
-    if (cindex->needToPersistEstimate()) {
-      LOG_TOPIC(TRACE, Logger::ENGINES)
-        << "beginning estimate serialization for index '"
-        << cindex->objectId() << "'";
-      auto committedSeq = cindex->serializeEstimate(output, inputSeq);
-      outputSeq = std::min(outputSeq, committedSeq);
-      LOG_TOPIC(TRACE, Logger::ENGINES)
-        << "serialized estimate for index '" << cindex->objectId()
-        << "' valid through seq " << outputSeq;
-      if (output.size() > sizeof(uint64_t)) {
-        key.constructIndexEstimateValue(cindex->objectId());
-        rocksdb::Slice value(output);
-        rocksdb::Status s =
-            rtrx->Put(RocksDBColumnFamily::definitions(), key.string(), value);
-
-        if (!s.ok()) {
-          LOG_TOPIC(WARN, Logger::ENGINES) << "writing index estimates failed";
-          rtrx->Rollback();
-          return std::make_pair(rocksutils::convertStatus(s), outputSeq);
-        }
-      }
-    }
-  }
-  return std::make_pair(Result(), outputSeq);
-}
-
-void RocksDBCollection::deserializeIndexEstimates(RocksDBSettingsManager* mgr) {
-  std::vector<std::shared_ptr<Index>> toRecalculate;
-  for (auto const& it : getIndexes()) {
-    auto idx = static_cast<RocksDBIndex*>(it.get());
-    if (!idx->deserializeEstimate(mgr)) {
-      toRecalculate.push_back(it);
-    }
-  }
-  if (!toRecalculate.empty()) {
-    recalculateIndexEstimates(toRecalculate);
-  }
-}
-
-void RocksDBCollection::recalculateIndexEstimates() {
-  auto idxs = getIndexes();
-  recalculateIndexEstimates(idxs);
-}
-
-void RocksDBCollection::recalculateIndexEstimates(
-    std::vector<std::shared_ptr<Index>> const& indexes) {
-  // IMPORTANT if this method is called outside of startup/recovery, we may have
-  // issues with estimate integrity; please do not expose via a user-facing
-  // method or endpoint unless the implementation changes
-
-  // intentionally do not use transactions here, as we will only be called
-  // during recovery
-  RocksDBEngine* engine =
-      static_cast<RocksDBEngine*>(EngineSelectorFeature::ENGINE);
-  TRI_ASSERT(engine != nullptr);
-  TRI_ASSERT(engine->inRecovery());
-
-  for (auto const& it : indexes) {
-    auto idx = static_cast<RocksDBIndex*>(it.get());
-
-    TRI_ASSERT(idx != nullptr);
-    idx->recalculateEstimates();
-  }
-}
-
-arangodb::Result RocksDBCollection::serializeKeyGenerator(
-    rocksdb::Transaction* rtrx) const {
-  if (!_logicalCollection.keyGenerator()->hasDynamicState()) {
-    // the key generator will not produce any dynamic data,
-    // so it does not need to be serialized (nor recovered)
-    return Result();
-  }
-
-  VPackBuilder builder;
-
-  builder.openObject();
-  _logicalCollection.keyGenerator()->toVelocyPack(builder);
-  builder.close();
-
-  RocksDBKey key;
-
-  key.constructKeyGeneratorValue(_objectId);
-
-  RocksDBValue value = RocksDBValue::KeyGeneratorValue(builder.slice());
-  rocksdb::Status s = rtrx->Put(RocksDBColumnFamily::definitions(),
-                                key.string(), value.string());
-
-  if (!s.ok()) {
-    LOG_TOPIC(WARN, Logger::ENGINES) << "writing key generator data failed";
-    rtrx->Rollback();
-    return rocksutils::convertStatus(s);
-  }
-
-  return Result();
-}
-
-void RocksDBCollection::deserializeKeyGenerator(RocksDBSettingsManager* mgr) {
-  uint64_t value = mgr->stealKeyGenerator(_objectId);
-
-  if (value > 0) {
-    std::string k(basics::StringUtils::itoa(value));
-    _logicalCollection.keyGenerator()->track(k.data(), k.size());
-  }
-}
-
-=======
->>>>>>> 5c208c85
 void RocksDBCollection::createCache() const {
   if (!_cacheEnabled || _cachePresent || _logicalCollection.isAStub() ||
       ServerState::instance()->isCoordinator()) {
