////////////////////////////////////////////////////////////////////////////////
/// DISCLAIMER
///
/// Copyright 2014-2017 ArangoDB GmbH, Cologne, Germany
/// Copyright 2004-2014 triAGENS GmbH, Cologne, Germany
///
/// Licensed under the Apache License, Version 2.0 (the "License");
/// you may not use this file except in compliance with the License.
/// You may obtain a copy of the License at
///
///     http://www.apache.org/licenses/LICENSE-2.0
///
/// Unless required by applicable law or agreed to in writing, software
/// distributed under the License is distributed on an "AS IS" BASIS,
/// WITHOUT WARRANTIES OR CONDITIONS OF ANY KIND, either express or implied.
/// See the License for the specific language governing permissions and
/// limitations under the License.
///
/// Copyright holder is ArangoDB GmbH, Cologne, Germany
///
/// @author Michael Hackstein
////////////////////////////////////////////////////////////////////////////////

#include "RocksDBIndexFactory.h"
#include "Basics/StaticStrings.h"
#include "Basics/StringUtils.h"
#include "Basics/VelocyPackHelper.h"
#include "Cluster/ServerState.h"
#include "Indexes/Index.h"
#include "RocksDBEngine/RocksDBEdgeIndex.h"
#include "RocksDBEngine/RocksDBEngine.h"
#include "RocksDBEngine/RocksDBFulltextIndex.h"
#include "RocksDBEngine/RocksDBGeoIndex.h"
#include "RocksDBEngine/RocksDBHashIndex.h"
#include "RocksDBEngine/RocksDBPersistentIndex.h"
#include "RocksDBEngine/RocksDBPrimaryIndex.h"
#include "RocksDBEngine/RocksDBSkiplistIndex.h"
#include "StorageEngine/EngineSelectorFeature.h"
#include "VocBase/LogicalCollection.h"
#include "VocBase/ticks.h"
#include "VocBase/voc-types.h"

#include <velocypack/Builder.h>
#include <velocypack/Iterator.h>
#include <velocypack/Slice.h>
#include <velocypack/velocypack-aliases.h>

#ifdef USE_IRESEARCH
  #include "IResearch/IResearchRocksDBLink.h"
#endif

using namespace arangodb;

////////////////////////////////////////////////////////////////////////////////
/// @brief process the fields list and add them to the json
////////////////////////////////////////////////////////////////////////////////

static int ProcessIndexFields(VPackSlice const definition,
                              VPackBuilder& builder, int numFields,
                              bool create) {
  TRI_ASSERT(builder.isOpenObject());
  std::unordered_set<StringRef> fields;

  VPackSlice fieldsSlice = definition.get("fields");
  builder.add(VPackValue("fields"));
  builder.openArray();
  if (fieldsSlice.isArray()) {
    // "fields" is a list of fields
    for (auto const& it : VPackArrayIterator(fieldsSlice)) {
      if (!it.isString()) {
        return TRI_ERROR_BAD_PARAMETER;
      }

      StringRef f(it);

      if (f.empty() || (create && f == StaticStrings::IdString)) {
        // accessing internal attributes is disallowed
        return TRI_ERROR_BAD_PARAMETER;
      }

      if (fields.find(f) != fields.end()) {
        // duplicate attribute name
        return TRI_ERROR_BAD_PARAMETER;
      }

      fields.insert(f);
      builder.add(it);
    }
  }

  if (fields.empty() || (numFields > 0 && (int)fields.size() != numFields)) {
    return TRI_ERROR_BAD_PARAMETER;
  }

  builder.close();
  return TRI_ERROR_NO_ERROR;
}

////////////////////////////////////////////////////////////////////////////////
/// @brief process the unique flag and add it to the json
////////////////////////////////////////////////////////////////////////////////

static void ProcessIndexUniqueFlag(VPackSlice const definition,
                                   VPackBuilder& builder) {
  bool unique =
      basics::VelocyPackHelper::getBooleanValue(definition, "unique", false);
  builder.add("unique", VPackValue(unique));
}

////////////////////////////////////////////////////////////////////////////////
/// @brief process the sparse flag and add it to the json
////////////////////////////////////////////////////////////////////////////////

static void ProcessIndexSparseFlag(VPackSlice const definition,
                                   VPackBuilder& builder, bool create) {
  if (definition.hasKey("sparse")) {
    bool sparseBool =
        basics::VelocyPackHelper::getBooleanValue(definition, "sparse", false);
    builder.add("sparse", VPackValue(sparseBool));
  } else if (create) {
    // not set. now add a default value
    builder.add("sparse", VPackValue(false));
  }
}

////////////////////////////////////////////////////////////////////////////////
/// @brief process the deduplicate flag and add it to the json
////////////////////////////////////////////////////////////////////////////////

static void ProcessIndexDeduplicateFlag(VPackSlice const definition,
                                        VPackBuilder& builder) {
  bool dup =
      basics::VelocyPackHelper::getBooleanValue(definition, "deduplicate", true);
  builder.add("deduplicate", VPackValue(dup));
}

////////////////////////////////////////////////////////////////////////////////
/// @brief enhances the json of a hash index
////////////////////////////////////////////////////////////////////////////////

static int EnhanceJsonIndexHash(VPackSlice const definition,
                                VPackBuilder& builder, bool create) {
  int res = ProcessIndexFields(definition, builder, 0, create);
  if (res == TRI_ERROR_NO_ERROR) {
    ProcessIndexSparseFlag(definition, builder, create);
    ProcessIndexUniqueFlag(definition, builder);
    ProcessIndexDeduplicateFlag(definition, builder);
  }
  return res;
}

////////////////////////////////////////////////////////////////////////////////
/// @brief enhances the json of a skiplist index
////////////////////////////////////////////////////////////////////////////////

static int EnhanceJsonIndexSkiplist(VPackSlice const definition,
                                    VPackBuilder& builder, bool create) {
  int res = ProcessIndexFields(definition, builder, 0, create);
  if (res == TRI_ERROR_NO_ERROR) {
    ProcessIndexSparseFlag(definition, builder, create);
    ProcessIndexUniqueFlag(definition, builder);
    ProcessIndexDeduplicateFlag(definition, builder);
  }
  return res;
}

////////////////////////////////////////////////////////////////////////////////
/// @brief enhances the json of a persistent index
////////////////////////////////////////////////////////////////////////////////

static int EnhanceJsonIndexPersistent(VPackSlice const definition,
                                      VPackBuilder& builder, bool create) {
  int res = ProcessIndexFields(definition, builder, 0, create);
  if (res == TRI_ERROR_NO_ERROR) {
    ProcessIndexSparseFlag(definition, builder, create);
    ProcessIndexUniqueFlag(definition, builder);
    ProcessIndexDeduplicateFlag(definition, builder);
  }
  return res;
}

////////////////////////////////////////////////////////////////////////////////
/// @brief process the geojson flag and add it to the json
////////////////////////////////////////////////////////////////////////////////

static void ProcessIndexGeoJsonFlag(VPackSlice const definition,
                                    VPackBuilder& builder) {
  VPackSlice fieldsSlice = definition.get("fields");
  if (fieldsSlice.isArray() && fieldsSlice.length() == 1) {
    // only add geoJson for indexes with a single field (with needs to be an
    // array)
    bool geoJson =
        basics::VelocyPackHelper::getBooleanValue(definition, "geoJson", false);
    builder.add("geoJson", VPackValue(geoJson));
  }
}

////////////////////////////////////////////////////////////////////////////////
/// @brief enhances the json of a geo1 index
////////////////////////////////////////////////////////////////////////////////

static int EnhanceJsonIndexGeo1(VPackSlice const definition,
                                VPackBuilder& builder, bool create) {
  int res = ProcessIndexFields(definition, builder, 1, create);
  if (res == TRI_ERROR_NO_ERROR) {
    if (ServerState::instance()->isCoordinator()) {
      builder.add("ignoreNull", VPackValue(true));
      builder.add("constraint", VPackValue(false));
    }
    builder.add("sparse", VPackValue(true));
    builder.add("unique", VPackValue(false));
    ProcessIndexGeoJsonFlag(definition, builder);
  }
  return res;
}

////////////////////////////////////////////////////////////////////////////////
/// @brief enhances the json of a geo2 index
////////////////////////////////////////////////////////////////////////////////

static int EnhanceJsonIndexGeo2(VPackSlice const definition,
                                VPackBuilder& builder, bool create) {
  int res = ProcessIndexFields(definition, builder, 2, create);
  if (res == TRI_ERROR_NO_ERROR) {
    if (ServerState::instance()->isCoordinator()) {
      builder.add("ignoreNull", VPackValue(true));
      builder.add("constraint", VPackValue(false));
    }
    builder.add("sparse", VPackValue(true));
    builder.add("unique", VPackValue(false));
    ProcessIndexGeoJsonFlag(definition, builder);
  }
  return res;
}

////////////////////////////////////////////////////////////////////////////////
/// @brief enhances the json of a fulltext index
////////////////////////////////////////////////////////////////////////////////

static int EnhanceJsonIndexFulltext(VPackSlice const definition,
                                    VPackBuilder& builder, bool create) {
  int res = ProcessIndexFields(definition, builder, 1, create);
  if (res == TRI_ERROR_NO_ERROR) {
    // hard-coded defaults
    builder.add("sparse", VPackValue(true));
    builder.add("unique", VPackValue(false));

    // handle "minLength" attribute
    int minWordLength = TRI_FULLTEXT_MIN_WORD_LENGTH_DEFAULT;
    VPackSlice minLength = definition.get("minLength");
    if (minLength.isNumber()) {
      minWordLength = minLength.getNumericValue<int>();
    } else if (!minLength.isNull() && !minLength.isNone()) {
      return TRI_ERROR_BAD_PARAMETER;
    }
    builder.add("minLength", VPackValue(minWordLength));
  }
  return res;
}

int RocksDBIndexFactory::enhanceIndexDefinition(VPackSlice const definition,
                                                VPackBuilder& enhanced,
                                                bool create,
                                                bool isCoordinator) const {
  // extract index type
  Index::IndexType type = Index::TRI_IDX_TYPE_UNKNOWN;
  VPackSlice current = definition.get("type");
  if (current.isString()) {
    std::string t = current.copyString();

    // rewrite type "geo" into either "geo1" or "geo2", depending on the number
    // of fields
    if (t == "geo") {
      t = "geo1";
      current = definition.get("fields");
      if (current.isArray() && current.length() == 2) {
        t = "geo2";
      }
    }
    type = Index::type(t);
  }

  if (type == Index::TRI_IDX_TYPE_UNKNOWN) {
    return TRI_ERROR_BAD_PARAMETER;
  }

  if (create) {
    if (type == Index::TRI_IDX_TYPE_PRIMARY_INDEX ||
        type == Index::TRI_IDX_TYPE_EDGE_INDEX) {
      // creating these indexes yourself is forbidden
      return TRI_ERROR_FORBIDDEN;
    }
  }

  TRI_ASSERT(enhanced.isEmpty());

  VPackObjectBuilder b(&enhanced);
  current = definition.get("id");
  uint64_t id = 0;
  if (current.isNumber()) {
    id = current.getNumericValue<uint64_t>();
  } else if (current.isString()) {
    id = basics::StringUtils::uint64(current.copyString());
  }
  if (id > 0) {
    enhanced.add("id", VPackValue(std::to_string(id)));
  }

  if (create && !isCoordinator) {
    if (!definition.hasKey("objectId")) {
      enhanced.add("objectId",
                    VPackValue(std::to_string(TRI_NewTickServer())));
    }
  }

  enhanced.add("type", VPackValue(Index::oldtypeName(type)));

  int res = TRI_ERROR_INTERNAL;

  switch (type) {
    case Index::TRI_IDX_TYPE_PRIMARY_INDEX:
    case Index::TRI_IDX_TYPE_EDGE_INDEX: {
      break;
    }

    case Index::TRI_IDX_TYPE_GEO1_INDEX:
      res = EnhanceJsonIndexGeo1(definition, enhanced, create);
      break;

    case Index::TRI_IDX_TYPE_GEO2_INDEX:
      res = EnhanceJsonIndexGeo2(definition, enhanced, create);
      break;

    case Index::TRI_IDX_TYPE_HASH_INDEX:
      res = EnhanceJsonIndexHash(definition, enhanced, create);
      break;

    case Index::TRI_IDX_TYPE_SKIPLIST_INDEX:
      res = EnhanceJsonIndexSkiplist(definition, enhanced, create);
      break;

    case Index::TRI_IDX_TYPE_PERSISTENT_INDEX:
      res = EnhanceJsonIndexPersistent(definition, enhanced, create);
      break;

    case Index::TRI_IDX_TYPE_FULLTEXT_INDEX:
      res = EnhanceJsonIndexFulltext(definition, enhanced, create);
      break;

#ifdef USE_IRESEARCH
    case Index::TRI_IDX_TYPE_IRESEARCH_LINK:
      res = arangodb::iresearch::EnhanceJsonIResearchLink(definition, enhanced, create);
      break;
#endif

    default: {
      res = TRI_ERROR_BAD_PARAMETER;
      break;
    }
  }

  return res;
}

std::shared_ptr<Index> RocksDBIndexFactory::prepareIndexFromSlice(
    arangodb::velocypack::Slice info, bool generateKey, LogicalCollection* col,
    bool isClusterConstructor) const {
  
  TRI_idx_iid_t iid = IndexFactory::validateSlice(info, generateKey, isClusterConstructor);

  // extract type
  VPackSlice value = info.get("type");

  if (!value.isString()) {
    THROW_ARANGO_EXCEPTION_MESSAGE(TRI_ERROR_BAD_PARAMETER,
                                   "invalid index type definition");
  }

  std::string const typeString = value.copyString();
  if (typeString == "primary") {
    if (!isClusterConstructor) {
      // this indexes cannot be created directly
      THROW_ARANGO_EXCEPTION_MESSAGE(TRI_ERROR_INTERNAL,
                                      "cannot create primary index");
    }
    return std::make_shared<RocksDBPrimaryIndex>(col, info);
  }
<<<<<<< HEAD

  switch (type) {
    case arangodb::Index::TRI_IDX_TYPE_PRIMARY_INDEX: {
      if (!isClusterConstructor) {
        // this indexes cannot be created directly
        THROW_ARANGO_EXCEPTION_MESSAGE(TRI_ERROR_INTERNAL,
                                       "cannot create primary index");
      }
      newIdx.reset(new arangodb::RocksDBPrimaryIndex(col, info));
      break;
    }
    case arangodb::Index::TRI_IDX_TYPE_EDGE_INDEX: {
      if (!isClusterConstructor) {
        // this indexes cannot be created directly
        THROW_ARANGO_EXCEPTION_MESSAGE(TRI_ERROR_INTERNAL,
                                       "cannot create edge index");
      }
      VPackSlice fields = info.get("fields");
      TRI_ASSERT(fields.isArray() && fields.length() == 1);
      std::string direction = fields.at(0).copyString();
      TRI_ASSERT(direction == StaticStrings::FromString ||
                 direction == StaticStrings::ToString);
      newIdx.reset(new arangodb::RocksDBEdgeIndex(iid, col, info, direction));
      break;
    }
    // case arangodb::Index::TRI_IDX_TYPE_GEO1_INDEX:
    // case arangodb::Index::TRI_IDX_TYPE_GEO2_INDEX:
    case arangodb::Index::TRI_IDX_TYPE_HASH_INDEX: {
      newIdx.reset(new arangodb::RocksDBHashIndex(iid, col, info));
      break;
    }
    case arangodb::Index::TRI_IDX_TYPE_SKIPLIST_INDEX: {
      newIdx.reset(new arangodb::RocksDBSkiplistIndex(iid, col, info));
      break;
    }
    case arangodb::Index::TRI_IDX_TYPE_PERSISTENT_INDEX: {
      newIdx.reset(new arangodb::RocksDBPersistentIndex(iid, col, info));
      break;
    }
    case arangodb::Index::TRI_IDX_TYPE_GEO1_INDEX:
    case arangodb::Index::TRI_IDX_TYPE_GEO2_INDEX: {
      newIdx.reset(new arangodb::RocksDBGeoIndex(iid, col, info));
      break;
    }
    case arangodb::Index::TRI_IDX_TYPE_FULLTEXT_INDEX: {
      newIdx.reset(new arangodb::RocksDBFulltextIndex(iid, col, info));
      break;
    }
#ifdef USE_IRESEARCH
    case arangodb::Index::TRI_IDX_TYPE_IRESEARCH_LINK: {
      newIdx = arangodb::iresearch::IResearchRocksDBLink::make(iid, col, info);
      break;
    }
#endif

    case arangodb::Index::TRI_IDX_TYPE_UNKNOWN:
    default: {
      std::string msg =
          "invalid or unsupported index type '" + typeString + "'";
      THROW_ARANGO_EXCEPTION_MESSAGE(TRI_ERROR_NOT_IMPLEMENTED, msg);
=======
  if (typeString == "edge") {
    if (!isClusterConstructor) {
      // this indexes cannot be created directly
      THROW_ARANGO_EXCEPTION_MESSAGE(TRI_ERROR_INTERNAL,
                                      "cannot create edge index");
>>>>>>> 4eab985e
    }
    VPackSlice fields = info.get("fields");
    TRI_ASSERT(fields.isArray() && fields.length() == 1);
    std::string direction = fields.at(0).copyString();
    TRI_ASSERT(direction == StaticStrings::FromString ||
                direction == StaticStrings::ToString);
    return std::make_shared<RocksDBEdgeIndex>(iid, col, info, direction);
  }
  if (typeString == "hash") {
    return std::make_shared<RocksDBHashIndex>(iid, col, info);
  }
  if (typeString == "skiplist") {
    return std::make_shared<RocksDBSkiplistIndex>(iid, col, info);
  }
  if (typeString == "persistent") {
    return std::make_shared<RocksDBPersistentIndex>(iid, col, info);
  }
  if (typeString == "geo1" || typeString == "geo2") {
    return std::make_shared<RocksDBGeoIndex>(iid, col, info);
  }
  if (typeString == "fulltext") {
    return std::make_shared<RocksDBFulltextIndex>(iid, col, info);
  }

  THROW_ARANGO_EXCEPTION_MESSAGE(TRI_ERROR_NOT_IMPLEMENTED, std::string("invalid or unsupported index type '") + typeString + "'");
}

void RocksDBIndexFactory::fillSystemIndexes(
    arangodb::LogicalCollection* col,
    std::vector<std::shared_ptr<arangodb::Index>>& systemIndexes) const {
  // create primary index
  VPackBuilder builder;
  builder.openObject();
  builder.close();

  systemIndexes.emplace_back(
      std::make_shared<arangodb::RocksDBPrimaryIndex>(col, builder.slice()));
  // create edges indexes
  if (col->type() == TRI_COL_TYPE_EDGE) {
    systemIndexes.emplace_back(std::make_shared<arangodb::RocksDBEdgeIndex>(
        1, col, builder.slice(), StaticStrings::FromString));
    systemIndexes.emplace_back(std::make_shared<arangodb::RocksDBEdgeIndex>(
        2, col, builder.slice(), StaticStrings::ToString));
  }
}

std::vector<std::string> RocksDBIndexFactory::supportedIndexes() const {
  return std::vector<std::string>{"primary",    "edge", "hash",    "skiplist",
                                  "persistent", "geo",  "fulltext"};
}<|MERGE_RESOLUTION|>--- conflicted
+++ resolved
@@ -365,7 +365,7 @@
 std::shared_ptr<Index> RocksDBIndexFactory::prepareIndexFromSlice(
     arangodb::velocypack::Slice info, bool generateKey, LogicalCollection* col,
     bool isClusterConstructor) const {
-  
+
   TRI_idx_iid_t iid = IndexFactory::validateSlice(info, generateKey, isClusterConstructor);
 
   // extract type
@@ -385,74 +385,11 @@
     }
     return std::make_shared<RocksDBPrimaryIndex>(col, info);
   }
-<<<<<<< HEAD
-
-  switch (type) {
-    case arangodb::Index::TRI_IDX_TYPE_PRIMARY_INDEX: {
-      if (!isClusterConstructor) {
-        // this indexes cannot be created directly
-        THROW_ARANGO_EXCEPTION_MESSAGE(TRI_ERROR_INTERNAL,
-                                       "cannot create primary index");
-      }
-      newIdx.reset(new arangodb::RocksDBPrimaryIndex(col, info));
-      break;
-    }
-    case arangodb::Index::TRI_IDX_TYPE_EDGE_INDEX: {
-      if (!isClusterConstructor) {
-        // this indexes cannot be created directly
-        THROW_ARANGO_EXCEPTION_MESSAGE(TRI_ERROR_INTERNAL,
-                                       "cannot create edge index");
-      }
-      VPackSlice fields = info.get("fields");
-      TRI_ASSERT(fields.isArray() && fields.length() == 1);
-      std::string direction = fields.at(0).copyString();
-      TRI_ASSERT(direction == StaticStrings::FromString ||
-                 direction == StaticStrings::ToString);
-      newIdx.reset(new arangodb::RocksDBEdgeIndex(iid, col, info, direction));
-      break;
-    }
-    // case arangodb::Index::TRI_IDX_TYPE_GEO1_INDEX:
-    // case arangodb::Index::TRI_IDX_TYPE_GEO2_INDEX:
-    case arangodb::Index::TRI_IDX_TYPE_HASH_INDEX: {
-      newIdx.reset(new arangodb::RocksDBHashIndex(iid, col, info));
-      break;
-    }
-    case arangodb::Index::TRI_IDX_TYPE_SKIPLIST_INDEX: {
-      newIdx.reset(new arangodb::RocksDBSkiplistIndex(iid, col, info));
-      break;
-    }
-    case arangodb::Index::TRI_IDX_TYPE_PERSISTENT_INDEX: {
-      newIdx.reset(new arangodb::RocksDBPersistentIndex(iid, col, info));
-      break;
-    }
-    case arangodb::Index::TRI_IDX_TYPE_GEO1_INDEX:
-    case arangodb::Index::TRI_IDX_TYPE_GEO2_INDEX: {
-      newIdx.reset(new arangodb::RocksDBGeoIndex(iid, col, info));
-      break;
-    }
-    case arangodb::Index::TRI_IDX_TYPE_FULLTEXT_INDEX: {
-      newIdx.reset(new arangodb::RocksDBFulltextIndex(iid, col, info));
-      break;
-    }
-#ifdef USE_IRESEARCH
-    case arangodb::Index::TRI_IDX_TYPE_IRESEARCH_LINK: {
-      newIdx = arangodb::iresearch::IResearchRocksDBLink::make(iid, col, info);
-      break;
-    }
-#endif
-
-    case arangodb::Index::TRI_IDX_TYPE_UNKNOWN:
-    default: {
-      std::string msg =
-          "invalid or unsupported index type '" + typeString + "'";
-      THROW_ARANGO_EXCEPTION_MESSAGE(TRI_ERROR_NOT_IMPLEMENTED, msg);
-=======
   if (typeString == "edge") {
     if (!isClusterConstructor) {
       // this indexes cannot be created directly
       THROW_ARANGO_EXCEPTION_MESSAGE(TRI_ERROR_INTERNAL,
                                       "cannot create edge index");
->>>>>>> 4eab985e
     }
     VPackSlice fields = info.get("fields");
     TRI_ASSERT(fields.isArray() && fields.length() == 1);
@@ -476,6 +413,11 @@
   if (typeString == "fulltext") {
     return std::make_shared<RocksDBFulltextIndex>(iid, col, info);
   }
+#ifdef USE_IRESEARCH
+  if (typeString == "iresearch") {
+    return arangodb::iresearch::IResearchRocksDBLink::make(iid, col, info);
+  }
+#endif
 
   THROW_ARANGO_EXCEPTION_MESSAGE(TRI_ERROR_NOT_IMPLEMENTED, std::string("invalid or unsupported index type '") + typeString + "'");
 }
