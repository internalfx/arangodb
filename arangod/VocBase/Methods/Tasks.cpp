--- conflicted
+++ resolved
@@ -304,13 +304,6 @@
   TRI_ASSERT(ExecContext::CURRENT == nullptr ||
              ExecContext::CURRENT->isAdminUser() ||
              (!_user.empty() && ExecContext::CURRENT->user() == _user));
-<<<<<<< HEAD
-=======
-  {
-    MUTEX_LOCKER(lock, _timerMutex);
-    _timer.reset(SchedulerFeature::SCHEDULER->newSteadyTimer());
-  }
->>>>>>> 969ceaff
 
   if (_offset.count() <= 0) {
     _offset = std::chrono::microseconds(1);
@@ -321,28 +314,13 @@
 }
 
 void Task::queue(std::chrono::microseconds offset) {
-<<<<<<< HEAD
   _taskHandle = SchedulerFeature::SCHEDULER->postDelay(offset, callbackFunction());
-=======
-  MUTEX_LOCKER(lock, _timerMutex);
-  _timer->expires_from_now(offset);
-  _timer->async_wait(callbackFunction());
->>>>>>> 969ceaff
 }
 
 void Task::cancel() {
   // this will prevent the task from dispatching itself again
   _periodic.store(false);
-
-<<<<<<< HEAD
   _taskHandle.cancel();
-=======
-  asio::error_code ec;
-  {
-    MUTEX_LOCKER(lock, _timerMutex);
-    _timer->cancel(ec);
-  }
->>>>>>> 969ceaff
 }
 
 std::shared_ptr<VPackBuilder> Task::toVelocyPack() const {
