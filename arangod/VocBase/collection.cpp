--- conflicted
+++ resolved
@@ -1262,42 +1262,6 @@
   return result;
 }
 
-<<<<<<< HEAD
-////////////////////////////////////////////////////////////////////////////////
-/// @brief get the full directory name for a collection
-////////////////////////////////////////////////////////////////////////////////
-=======
-
-VocbaseCollectionInfo::VocbaseCollectionInfo(CollectionInfo const& other)
-    : _type(other.type()),
-      _revision(0),      // not known in the cluster case on the coordinator
-      _cid(other.id()),  // this is on the coordinator and describes a
-                         // cluster-wide collection, for safety reasons,
-                         // we also set _cid
-      _planId(other.id()),
-      _maximalSize(other.journalSize()),
-      _initialCount(-1),
-      _indexBuckets(other.indexBuckets()),
-      _keyOptions(nullptr),
-      _isSystem(other.isSystem()),
-      _deleted(other.deleted()),
-      _doCompact(other.doCompact()),
-      _isVolatile(other.isVolatile()),
-      _waitForSync(other.waitForSync()) {
-  std::string const name = other.name();
-  memset(_name, 0, sizeof(_name));
-  memcpy(_name, name.c_str(), name.size());
-
-  VPackSlice keyOptionsSlice(other.keyOptions());
-
-  if (!keyOptionsSlice.isNone()) {
-    VPackBuilder builder;
-    builder.add(keyOptionsSlice);
-    _keyOptions = builder.steal();
-  }
-}
->>>>>>> a3e9ed94
-
 VocbaseCollectionInfo::VocbaseCollectionInfo(TRI_vocbase_t* vocbase,
                                              std::string const& name,
                                              TRI_col_type_e type,
