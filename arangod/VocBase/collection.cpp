////////////////////////////////////////////////////////////////////////////////
/// DISCLAIMER
///
/// Copyright 2014-2016 ArangoDB GmbH, Cologne, Germany
/// Copyright 2004-2014 triAGENS GmbH, Cologne, Germany
///
/// Licensed under the Apache License, Version 2.0 (the "License");
/// you may not use this file except in compliance with the License.
/// You may obtain a copy of the License at
///
///     http://www.apache.org/licenses/LICENSE-2.0
///
/// Unless required by applicable law or agreed to in writing, software
/// distributed under the License is distributed on an "AS IS" BASIS,
/// WITHOUT WARRANTIES OR CONDITIONS OF ANY KIND, either express or implied.
/// See the License for the specific language governing permissions and
/// limitations under the License.
///
/// Copyright holder is ArangoDB GmbH, Cologne, Germany
///
/// @author Dr. Frank Celler
////////////////////////////////////////////////////////////////////////////////

#include "collection.h"

#include <regex.h>

#include "Basics/conversions.h"
#include "Basics/files.h"
#include "Basics/FileUtils.h"
#include "Basics/hashes.h"
#include "Basics/json.h"
#include "Basics/JsonHelper.h"
#include "Basics/logging.h"
#include "Basics/random.h"
#include "Basics/tri-strings.h"
#include "Basics/memory-map.h"
#include "Basics/VelocyPackHelper.h"
#include "Cluster/ClusterInfo.h"
#include "VocBase/document-collection.h"
#include "VocBase/server.h"
#include "VocBase/vocbase.h"

#include <velocypack/Collection.h>
#include <velocypack/velocypack-aliases.h>

using namespace arangodb;

////////////////////////////////////////////////////////////////////////////////
/// @brief extract the numeric part from a filename
/// the filename must look like this: /.*type-abc\.ending$/, where abc is
/// a number, and type and ending are arbitrary letters
////////////////////////////////////////////////////////////////////////////////

static uint64_t GetNumericFilenamePart(char const* filename) {
  char const* pos1 = strrchr(filename, '.');

  if (pos1 == nullptr) {
    return 0;
  }

  char const* pos2 = strrchr(filename, '-');

  if (pos2 == nullptr || pos2 > pos1) {
    return 0;
  }

  return TRI_UInt64String2(pos2 + 1, pos1 - pos2 - 1);
}

////////////////////////////////////////////////////////////////////////////////
/// @brief compare two filenames, based on the numeric part contained in
/// the filename. this is used to sort datafile filenames on startup
////////////////////////////////////////////////////////////////////////////////

static int FilenameComparator(const void* lhs, const void* rhs) {
  char const* l = *((char**)lhs);
  char const* r = *((char**)rhs);

  uint64_t const numLeft = GetNumericFilenamePart(l);
  uint64_t const numRight = GetNumericFilenamePart(r);

  if (numLeft != numRight) {
    return numLeft < numRight ? -1 : 1;
  }
  return 0;
}

////////////////////////////////////////////////////////////////////////////////
/// @brief compare two filenames, based on the numeric part contained in
/// the filename. this is used to sort datafile filenames on startup
////////////////////////////////////////////////////////////////////////////////

static bool FilenameStringComparator(std::string const& lhs,
                                     std::string const& rhs) {
  uint64_t const numLeft = GetNumericFilenamePart(lhs.c_str());
  uint64_t const numRight = GetNumericFilenamePart(rhs.c_str());
  return numLeft < numRight;
}

////////////////////////////////////////////////////////////////////////////////
/// @brief compare two datafiles, based on the numeric part contained in
/// the filename
////////////////////////////////////////////////////////////////////////////////

static int DatafileComparator(const void* lhs, const void* rhs) {
  TRI_datafile_t* l = *((TRI_datafile_t**)lhs);
  TRI_datafile_t* r = *((TRI_datafile_t**)rhs);

  uint64_t const numLeft =
      (l->_filename != nullptr ? GetNumericFilenamePart(l->_filename) : 0);
  uint64_t const numRight =
      (r->_filename != nullptr ? GetNumericFilenamePart(r->_filename) : 0);

  if (numLeft != numRight) {
    return numLeft < numRight ? -1 : 1;
  }
  return 0;
}

////////////////////////////////////////////////////////////////////////////////
/// @brief sort a vector of filenames, using the numeric parts contained
////////////////////////////////////////////////////////////////////////////////

static void SortFilenames(TRI_vector_string_t* files) {
  if (files->_length <= 1) {
    return;
  }

  qsort(files->_buffer, files->_length, sizeof(char*), &FilenameComparator);
}

////////////////////////////////////////////////////////////////////////////////
/// @brief sort a vector of datafiles, using the numeric parts contained
////////////////////////////////////////////////////////////////////////////////

static void SortDatafiles(TRI_vector_pointer_t* files) {
  if (files->_length <= 1) {
    return;
  }

  qsort(files->_buffer, files->_length, sizeof(TRI_datafile_t*),
        &DatafileComparator);
}

////////////////////////////////////////////////////////////////////////////////
/// @brief initializes a new collection
////////////////////////////////////////////////////////////////////////////////

static void InitCollection(TRI_vocbase_t* vocbase, TRI_collection_t* collection,
                           std::string const& directory, VocbaseCollectionInfo const& info) {
  TRI_ASSERT(collection != nullptr);

  collection->_info.update(info);

  collection->_vocbase = vocbase;
  collection->_tickMax = 0;
  collection->_state = TRI_COL_STATE_WRITE;
  collection->_lastError = 0;
  collection->_directory = TRI_DuplicateString(TRI_UNKNOWN_MEM_ZONE, directory.c_str(), directory.size());

  TRI_InitVectorPointer(&collection->_datafiles, TRI_UNKNOWN_MEM_ZONE);
  TRI_InitVectorPointer(&collection->_journals, TRI_UNKNOWN_MEM_ZONE);
  TRI_InitVectorPointer(&collection->_compactors, TRI_UNKNOWN_MEM_ZONE);
  TRI_InitVectorString(&collection->_indexFiles, TRI_CORE_MEM_ZONE);
}

////////////////////////////////////////////////////////////////////////////////
/// @brief scans a collection and locates all files
////////////////////////////////////////////////////////////////////////////////

static TRI_col_file_structure_t ScanCollectionDirectory(char const* path) {
  TRI_col_file_structure_t structure;
  regex_t re;

  TRI_InitVectorString(&structure._journals, TRI_CORE_MEM_ZONE);
  TRI_InitVectorString(&structure._compactors, TRI_CORE_MEM_ZONE);
  TRI_InitVectorString(&structure._datafiles, TRI_CORE_MEM_ZONE);
  TRI_InitVectorString(&structure._indexes, TRI_CORE_MEM_ZONE);

  if (regcomp(&re,
              "^(temp|compaction|journal|datafile|index|compactor)-([0-9][0-9]*"
              ")\\.(db|json)(\\.dead)?$",
              REG_EXTENDED) != 0) {
    LOG_ERROR("unable to compile regular expression");

    return structure;
  }

  // check files within the directory
  std::vector<std::string> files = TRI_FilesDirectory(path);

  for (auto const& file : files) {
    regmatch_t matches[5];

    if (regexec(&re, file.c_str(), sizeof(matches) / sizeof(matches[0]),
                matches, 0) == 0) {
      // file type: (journal|datafile|index|compactor)
      char const* first = file.c_str() + matches[1].rm_so;
      size_t firstLen = matches[1].rm_eo - matches[1].rm_so;

      // extension
      char const* third = file.c_str() + matches[3].rm_so;
      size_t thirdLen = matches[3].rm_eo - matches[3].rm_so;

      // isdead?
      size_t fourthLen = matches[4].rm_eo - matches[4].rm_so;

      // .............................................................................
      // file is dead
      // .............................................................................

      if (fourthLen > 0) {
        char* filename;

        filename = TRI_Concatenate2File(path, file.c_str());

        if (filename != nullptr) {
          LOG_TRACE("removing .dead file '%s'", filename);
          TRI_UnlinkFile(filename);
          TRI_FreeString(TRI_CORE_MEM_ZONE, filename);
        }
      }

      // .............................................................................
      // file is an index
      // .............................................................................

      else if (TRI_EqualString("index", first, firstLen) &&
               TRI_EqualString("json", third, thirdLen)) {
        char* filename;

        filename = TRI_Concatenate2File(path, file.c_str());
        TRI_PushBackVectorString(&structure._indexes, filename);
      }

      // .............................................................................
      // file is a journal or datafile
      // .............................................................................

      else if (TRI_EqualString("db", third, thirdLen)) {
        std::string filename = TRI_Concatenate2File(path, file.c_str());

        // file is a journal
        if (TRI_EqualString("journal", first, firstLen)) {
          TRI_PushBackVectorString(&structure._journals,
                                   TRI_DuplicateString(filename.c_str()));
        }

        // file is a datafile
        else if (TRI_EqualString("datafile", first, firstLen)) {
          TRI_PushBackVectorString(&structure._datafiles,
                                   TRI_DuplicateString(filename.c_str()));
        }

        // file is a left-over compaction file. rename it back
        else if (TRI_EqualString("compaction", first, firstLen)) {
          char* relName;
          char* newName;

          relName = TRI_Concatenate2String(
              "datafile-", file.c_str() + strlen("compaction-"));
          newName = TRI_Concatenate2File(path, relName);
          TRI_FreeString(TRI_CORE_MEM_ZONE, relName);

          if (TRI_ExistsFile(newName)) {
            // we have a compaction-xxxx and a datafile-xxxx file. we'll keep
            // the datafile
            TRI_UnlinkFile(filename.c_str());

            LOG_WARNING("removing left-over compaction file '%s'",
                        filename.c_str());

            TRI_FreeString(TRI_CORE_MEM_ZONE, newName);
            continue;
          } else {
            int res;

            // this should fail, but shouldn't do any harm either...
            TRI_UnlinkFile(newName);

            // rename the compactor to a datafile
            res = TRI_RenameFile(filename.c_str(), newName);

            if (res != TRI_ERROR_NO_ERROR) {
              LOG_ERROR("unable to rename compaction file '%s'",
                        filename.c_str());

              TRI_FreeString(TRI_CORE_MEM_ZONE, newName);

              continue;
            }
          }

          TRI_PushBackVectorString(&structure._datafiles, newName);
        }

        // temporary file, we can delete it!
        else if (TRI_EqualString("temp", first, firstLen)) {
          LOG_WARNING(
              "found temporary file '%s', which is probably a left-over. "
              "deleting it",
              filename.c_str());
          TRI_UnlinkFile(filename.c_str());
        }

        // ups, what kind of file is that
        else {
          LOG_ERROR("unknown datafile type '%s'", file.c_str());
        }
      } else {
        LOG_ERROR("unknown datafile type '%s'", file.c_str());
      }
    }
  }

  regfree(&re);

  // now sort the files in the structures that we created.
  // the sorting allows us to iterate the files in the correct order
  SortFilenames(&structure._journals);
  SortFilenames(&structure._compactors);
  SortFilenames(&structure._datafiles);
  SortFilenames(&structure._indexes);

  return structure;
}

////////////////////////////////////////////////////////////////////////////////
/// @brief checks a collection
////////////////////////////////////////////////////////////////////////////////

static bool CheckCollection(TRI_collection_t* collection, bool ignoreErrors) {
  TRI_datafile_t* datafile;
  TRI_vector_pointer_t all;
  TRI_vector_pointer_t compactors;
  TRI_vector_pointer_t datafiles;
  TRI_vector_pointer_t journals;
  TRI_vector_pointer_t sealed;
  bool stop;
  regex_t re;

  if (regcomp(&re,
              "^(temp|compaction|journal|datafile|index|compactor)-([0-9][0-9]*"
              ")\\.(db|json)(\\.dead)?$",
              REG_EXTENDED) != 0) {
    LOG_ERROR("unable to compile regular expression");

    return false;
  }

  stop = false;

  // check files within the directory
  std::vector<std::string> files = TRI_FilesDirectory(collection->_directory);

  TRI_InitVectorPointer(&journals, TRI_UNKNOWN_MEM_ZONE);
  TRI_InitVectorPointer(&compactors, TRI_UNKNOWN_MEM_ZONE);
  TRI_InitVectorPointer(&datafiles, TRI_UNKNOWN_MEM_ZONE);
  TRI_InitVectorPointer(&sealed, TRI_UNKNOWN_MEM_ZONE);
  TRI_InitVectorPointer(&all, TRI_UNKNOWN_MEM_ZONE);

  for (auto const& file : files) {
    regmatch_t matches[5];

    if (regexec(&re, file.c_str(), sizeof(matches) / sizeof(matches[0]),
                matches, 0) == 0) {
      char const* first = file.c_str() + matches[1].rm_so;
      size_t firstLen = matches[1].rm_eo - matches[1].rm_so;

      char const* third = file.c_str() + matches[3].rm_so;
      size_t thirdLen = matches[3].rm_eo - matches[3].rm_so;

      size_t fourthLen = matches[4].rm_eo - matches[4].rm_so;

      // check for temporary & dead files

      if (fourthLen > 0 || TRI_EqualString("temp", first, firstLen)) {
        // found a temporary file. we can delete it!
        char* filename;

        filename = TRI_Concatenate2File(collection->_directory, file.c_str());

        LOG_TRACE(
            "found temporary file '%s', which is probably a left-over. "
            "deleting it",
            filename);
        TRI_UnlinkFile(filename);
        TRI_Free(TRI_CORE_MEM_ZONE, filename);
        continue;
      }

      // .............................................................................
      // file is an index, just store the filename
      // .............................................................................

      if (TRI_EqualString("index", first, firstLen) &&
          TRI_EqualString("json", third, thirdLen)) {
        char* filename;

        filename = TRI_Concatenate2File(collection->_directory, file.c_str());
        TRI_PushBackVectorString(&collection->_indexFiles, filename);
      }

      // .............................................................................
      // file is a journal or datafile, open the datafile
      // .............................................................................

      else if (TRI_EqualString("db", third, thirdLen)) {
        char* filename;
        char* ptr;
        TRI_col_header_marker_t* cm;

        if (TRI_EqualString("compaction", first, firstLen)) {
          // found a compaction file. now rename it back
          char* relName;
          char* newName;

          filename = TRI_Concatenate2File(collection->_directory, file.c_str());
          relName = TRI_Concatenate2String(
              "datafile-", file.c_str() + strlen("compaction-"));
          newName = TRI_Concatenate2File(collection->_directory, relName);

          TRI_FreeString(TRI_CORE_MEM_ZONE, relName);

          if (TRI_ExistsFile(newName)) {
            // we have a compaction-xxxx and a datafile-xxxx file. we'll keep
            // the datafile
            LOG_WARNING("removing unfinished compaction file '%s'", filename);
            TRI_UnlinkFile(filename);

            TRI_FreeString(TRI_CORE_MEM_ZONE, newName);
            TRI_FreeString(TRI_CORE_MEM_ZONE, filename);
            continue;
          } else {
            int res;

            res = TRI_RenameFile(filename, newName);

            if (res != TRI_ERROR_NO_ERROR) {
              LOG_ERROR("unable to rename compaction file '%s' to '%s'",
                        filename, newName);
              TRI_FreeString(TRI_CORE_MEM_ZONE, newName);
              TRI_FreeString(TRI_CORE_MEM_ZONE, filename);
              stop = true;
              break;
            }
          }

          TRI_Free(TRI_CORE_MEM_ZONE, filename);
          // reuse newName
          filename = newName;
        } else {
          filename = TRI_Concatenate2File(collection->_directory, file.c_str());
        }

        TRI_ASSERT(filename != nullptr);
        datafile = TRI_OpenDatafile(filename, ignoreErrors);

        if (datafile == nullptr) {
          collection->_lastError = TRI_errno();
          LOG_ERROR("cannot open datafile '%s': %s", filename,
                    TRI_last_error());

          TRI_FreeString(TRI_CORE_MEM_ZONE, filename);
          stop = true;
          break;
        }

        TRI_PushBackVectorPointer(&all, datafile);

        // check the document header
        ptr = datafile->_data;
        // skip the datafile header
        ptr += TRI_DF_ALIGN_BLOCK(sizeof(TRI_df_header_marker_t));
        cm = (TRI_col_header_marker_t*)ptr;

        if (cm->base._type != TRI_COL_MARKER_HEADER) {
          LOG_ERROR(
              "collection header mismatch in file '%s', expected "
              "TRI_COL_MARKER_HEADER, found %lu",
              filename, (unsigned long)cm->base._type);

          TRI_FreeString(TRI_CORE_MEM_ZONE, filename);
          stop = true;
          break;
        }

        if (cm->_cid != collection->_info.id()) {
          LOG_ERROR("collection identifier mismatch, expected %llu, found %llu",
                    (unsigned long long)collection->_info.id(),
                    (unsigned long long)cm->_cid);

          TRI_FreeString(TRI_CORE_MEM_ZONE, filename);
          stop = true;
          break;
        }

        // file is a journal
        if (TRI_EqualString("journal", first, firstLen)) {
          if (datafile->_isSealed) {
            if (datafile->_state != TRI_DF_STATE_READ) {
              LOG_WARNING(
                  "strange, journal '%s' is already sealed; must be a left "
                  "over; will use it as datafile",
                  filename);
            }

            TRI_PushBackVectorPointer(&sealed, datafile);
          } else {
            TRI_PushBackVectorPointer(&journals, datafile);
          }
        }

        // file is a compactor
        else if (TRI_EqualString("compactor", first, firstLen)) {
          // ignore
        }

        // file is a datafile (or was a compaction file)
        else if (TRI_EqualString("datafile", first, firstLen) ||
                 TRI_EqualString("compaction", first, firstLen)) {
          if (!datafile->_isSealed) {
            LOG_ERROR("datafile '%s' is not sealed, this should never happen",
                      filename);

            collection->_lastError =
                TRI_set_errno(TRI_ERROR_ARANGO_CORRUPTED_DATAFILE);
            TRI_FreeString(TRI_CORE_MEM_ZONE, filename);
            stop = true;
            break;
          } else {
            TRI_PushBackVectorPointer(&datafiles, datafile);
          }
        }

        else {
          LOG_ERROR("unknown datafile '%s'", file.c_str());
        }

        TRI_FreeString(TRI_CORE_MEM_ZONE, filename);
      } else {
        LOG_ERROR("unknown datafile '%s'", file.c_str());
      }
    }
  }

  regfree(&re);

  size_t i, n;
  // convert the sealed journals into datafiles
  if (!stop) {
    n = sealed._length;

    for (i = 0; i < n; ++i) {
      char* number;
      char* dname;
      char* filename;
      bool ok;

      datafile = static_cast<TRI_datafile_t*>(sealed._buffer[i]);

      number = TRI_StringUInt64(datafile->_fid);
      dname = TRI_Concatenate3String("datafile-", number, ".db");
      filename = TRI_Concatenate2File(collection->_directory, dname);

      TRI_FreeString(TRI_CORE_MEM_ZONE, dname);
      TRI_FreeString(TRI_CORE_MEM_ZONE, number);

      ok = TRI_RenameDatafile(datafile, filename);

      if (ok) {
        TRI_PushBackVectorPointer(&datafiles, datafile);
        LOG_DEBUG("renamed sealed journal to '%s'", filename);
      } else {
        collection->_lastError = datafile->_lastError;
        stop = true;
        LOG_ERROR(
            "cannot rename sealed log-file to %s, this should not happen: %s",
            filename, TRI_last_error());
        break;
      }

      TRI_FreeString(TRI_CORE_MEM_ZONE, filename);
    }
  }

  TRI_DestroyVectorPointer(&sealed);

  // stop if necessary
  if (stop) {
    n = all._length;

    for (i = 0; i < n; ++i) {
      datafile = static_cast<TRI_datafile_t*>(all._buffer[i]);

      LOG_TRACE("closing datafile '%s'", datafile->_filename);

      TRI_CloseDatafile(datafile);
      TRI_FreeDatafile(datafile);
    }

    TRI_DestroyVectorPointer(&all);
    TRI_DestroyVectorPointer(&datafiles);

    return false;
  }

  TRI_DestroyVectorPointer(&all);

  // sort the datafiles.
  // this allows us to iterate them in the correct order
  SortDatafiles(&datafiles);
  SortDatafiles(&journals);
  SortDatafiles(&compactors);

  // add the datafiles and journals
  collection->_datafiles = datafiles;
  collection->_journals = journals;
  collection->_compactors = compactors;

  return true;
}

////////////////////////////////////////////////////////////////////////////////
/// @brief free all datafiles in a vector
////////////////////////////////////////////////////////////////////////////////

static void FreeDatafilesVector(TRI_vector_pointer_t* vector) {
  TRI_ASSERT(vector != nullptr);

  size_t const n = vector->_length;
  for (size_t i = 0; i < n; ++i) {
    TRI_datafile_t* datafile = static_cast<TRI_datafile_t*>(vector->_buffer[i]);

    LOG_TRACE("freeing collection datafile");

    TRI_ASSERT(datafile != nullptr);
    TRI_FreeDatafile(datafile);
  }

  TRI_DestroyVectorPointer(vector);
}

////////////////////////////////////////////////////////////////////////////////
/// @brief iterate over all datafiles in a vector
////////////////////////////////////////////////////////////////////////////////

static bool IterateDatafilesVector(const TRI_vector_pointer_t* const files,
                                   bool (*iterator)(TRI_df_marker_t const*,
                                                    void*, TRI_datafile_t*),
                                   void* data) {
  TRI_ASSERT(iterator != nullptr);

  size_t const n = files->_length;

  for (size_t i = 0; i < n; ++i) {
    TRI_datafile_t* datafile =
        static_cast<TRI_datafile_t*>(TRI_AtVectorPointer(files, i));

    LOG_TRACE("iterating over datafile '%s', fid %llu",
              datafile->getName(datafile), (unsigned long long)datafile->_fid);

    if (!TRI_IterateDatafile(datafile, iterator, data)) {
      return false;
    }

    if (datafile->isPhysical(datafile) && datafile->_isSealed) {
      TRI_MMFileAdvise(datafile->_data, datafile->_maximalSize,
                       TRI_MADVISE_RANDOM);
    }
  }

  return true;
}

////////////////////////////////////////////////////////////////////////////////
/// @brief closes the datafiles passed in the vector
////////////////////////////////////////////////////////////////////////////////

static bool CloseDataFiles(const TRI_vector_pointer_t* const files) {
  bool result = true;

  size_t const n = files->_length;

  for (size_t i = 0; i < n; ++i) {
    TRI_datafile_t* datafile = static_cast<TRI_datafile_t*>(files->_buffer[i]);

    TRI_ASSERT(datafile != nullptr);

    result &= TRI_CloseDatafile(datafile);
  }

  return result;
}

////////////////////////////////////////////////////////////////////////////////
/// @brief iterate over a set of datafiles, identified by filenames
/// note: the files will be opened and closed
////////////////////////////////////////////////////////////////////////////////

static bool IterateFiles(TRI_vector_string_t* vector,
                         bool (*iterator)(TRI_df_marker_t const*, void*,
                                          TRI_datafile_t*),
                         void* data) {
  TRI_ASSERT(iterator != nullptr);

  size_t const n = vector->_length;

  for (size_t i = 0; i < n; ++i) {
    char* filename = TRI_AtVectorString(vector, i);
    LOG_DEBUG("iterating over collection journal file '%s'", filename);

    TRI_datafile_t* datafile = TRI_OpenDatafile(filename, true);

    if (datafile != nullptr) {
      TRI_IterateDatafile(datafile, iterator, data);
      TRI_CloseDatafile(datafile);
      TRI_FreeDatafile(datafile);
    }
  }

  return true;
}

////////////////////////////////////////////////////////////////////////////////
/// @brief get the full directory name for a collection
////////////////////////////////////////////////////////////////////////////////

static std::string GetCollectionDirectory(char const* path, char const* name, 
                                          TRI_voc_cid_t cid) {
  TRI_ASSERT(path != nullptr);
  TRI_ASSERT(name != nullptr);

  std::string filename("collection-");
  filename.append(std::to_string(cid));
  filename.push_back('-');
  filename.append(std::to_string(TRI_UInt32Random()));

  return arangodb::basics::FileUtils::buildFilename(path, filename);
}

////////////////////////////////////////////////////////////////////////////////
/// @brief creates a new collection
////////////////////////////////////////////////////////////////////////////////

TRI_collection_t* TRI_CreateCollection(
    TRI_vocbase_t* vocbase, TRI_collection_t* collection, char const* path,
    arangodb::VocbaseCollectionInfo const& parameters) {
  // sanity check
  if (sizeof(TRI_df_header_marker_t) + sizeof(TRI_df_footer_marker_t) >
      parameters.maximalSize()) {
    TRI_set_errno(TRI_ERROR_ARANGO_DATAFILE_FULL);

    LOG_ERROR(
        "cannot create datafile '%s' in '%s', maximal size '%u' is too small",
        parameters.namec_str(), path, (unsigned int)parameters.maximalSize());

    return nullptr;
  }

  if (!TRI_IsDirectory(path)) {
    TRI_set_errno(TRI_ERROR_ARANGO_DATADIR_INVALID);

    LOG_ERROR("cannot create collection '%s', path is not a directory", path);

    return nullptr;
  }

  std::string const dirname = GetCollectionDirectory(
      path, parameters.namec_str(), parameters.id());

  // directory must not exist
  if (TRI_ExistsFile(dirname.c_str())) {
    TRI_set_errno(TRI_ERROR_ARANGO_COLLECTION_DIRECTORY_ALREADY_EXISTS);

    LOG_ERROR(
        "cannot create collection '%s' in directory '%s': directory already "
        "exists",
        parameters.namec_str(), dirname.c_str());

    return nullptr;
  }

  // use a temporary directory first. this saves us from leaving an empty
  // directory
  // behind, an the server refusing to start
  std::string const tmpname = dirname + ".tmp";

  // create directory
  std::string errorMessage;
  long systemError;
  int res = TRI_CreateDirectory(tmpname.c_str(), systemError, errorMessage);

  if (res != TRI_ERROR_NO_ERROR) {
    LOG_ERROR("cannot create collection '%s' in directory '%s': %s - %ld - %s",
              parameters.namec_str(), path, TRI_errno_string(res), systemError,
              errorMessage.c_str());

    return nullptr;
  }

  TRI_IF_FAILURE("CreateCollection::tempDirectory") {
    return nullptr;
  }

  // create a temporary file
  std::string const tmpfile(arangodb::basics::FileUtils::buildFilename(tmpname.c_str(), ".tmp"));
  res = TRI_WriteFile(tmpfile.c_str(), "", 0);

  TRI_IF_FAILURE("CreateCollection::tempFile") {
    return nullptr;
  }

  if (res != TRI_ERROR_NO_ERROR) {
    LOG_ERROR("cannot create collection '%s' in directory '%s': %s - %ld - %s",
              parameters.namec_str(), path, TRI_errno_string(res), systemError,
              errorMessage.c_str());
    TRI_RemoveDirectory(tmpname.c_str());

    return nullptr;
  }

  TRI_IF_FAILURE("CreateCollection::renameDirectory") {
    return nullptr;
  }

  res = TRI_RenameFile(tmpname.c_str(), dirname.c_str());

  if (res != TRI_ERROR_NO_ERROR) {
    LOG_ERROR("cannot create collection '%s' in directory '%s': %s - %ld - %s",
              parameters.namec_str(), path, TRI_errno_string(res), systemError,
              errorMessage.c_str());
    TRI_RemoveDirectory(tmpname.c_str());

    return nullptr;
  }

  // now we have the collection directory in place with the correct name and a
  // .tmp file in it

  // create collection structure
  if (collection == nullptr) {
    try {
      TRI_collection_t* tmp = new TRI_collection_t(parameters);
      collection = tmp;
      // new TRI_collection_t(parameters);
    } catch (std::exception&) {
      collection = nullptr;
    }

    if (collection == nullptr) {
      LOG_ERROR("cannot create collection '%s': out of memory", path);

      return nullptr;
    }
  }

  InitCollection(vocbase, collection, dirname, parameters);
  /* PANAIA: 1) the parameter file if it exists must be removed
             2) if collection
  */

  return collection;
}

////////////////////////////////////////////////////////////////////////////////
/// @brief frees the memory allocated, but does not free the pointer
///
/// Note that the collection must be closed first.
////////////////////////////////////////////////////////////////////////////////

void TRI_DestroyCollection(TRI_collection_t* collection) {
  TRI_ASSERT(collection);
  collection->_info.clearKeyOptions();

  FreeDatafilesVector(&collection->_datafiles);
  FreeDatafilesVector(&collection->_journals);
  FreeDatafilesVector(&collection->_compactors);

  TRI_DestroyVectorString(&collection->_indexFiles);
  if (collection->_directory != nullptr) {
    TRI_FreeString(TRI_CORE_MEM_ZONE, collection->_directory);
    collection->_directory = nullptr;
  }
}

////////////////////////////////////////////////////////////////////////////////
/// @brief frees the memory allocated and frees the pointer
////////////////////////////////////////////////////////////////////////////////

void TRI_FreeCollection(TRI_collection_t* collection) {
  TRI_ASSERT(collection);
  TRI_DestroyCollection(collection);
  delete collection;
}

VocbaseCollectionInfo::VocbaseCollectionInfo(CollectionInfo const& other)
    : _version(TRI_COL_VERSION),
      _type(other.type()),
      _revision(0),      // not known in the cluster case on the coordinator
      _cid(other.id()),  // this is on the coordinator and describes a
                         // cluster-wide collection, for safety reasons,
                         // we also set _cid
      _planId(other.id()),
      _maximalSize(other.journalSize()),
      _initialCount(-1),
      _indexBuckets(other.indexBuckets()),
      _keyOptions(nullptr),
      _isSystem(other.isSystem()),
      _deleted(other.deleted()),
      _doCompact(other.doCompact()),
      _isVolatile(other.isVolatile()),
      _waitForSync(other.waitForSync()) {
  std::string const name = other.name();
  memset(_name, 0, sizeof(_name));
  memcpy(_name, name.c_str(), name.size());

  std::unique_ptr<TRI_json_t> otherOpts(other.keyOptions());
  if (otherOpts != nullptr) {
    std::shared_ptr<arangodb::velocypack::Builder> builder =
        arangodb::basics::JsonHelper::toVelocyPack(otherOpts.get());
    _keyOptions = builder->steal();
  }
}

VocbaseCollectionInfo::VocbaseCollectionInfo(TRI_vocbase_t* vocbase,
                                             char const* name,
                                             TRI_col_type_e type,
                                             TRI_voc_size_t maximalSize,
                                             VPackSlice const& keyOptions)
    : _version(TRI_COL_VERSION),
      _type(type),
      _revision(0),
      _cid(0),
      _planId(0),
      _maximalSize(vocbase->_settings.defaultMaximalSize),
      _initialCount(-1),
      _indexBuckets(TRI_DEFAULT_INDEX_BUCKETS),
      _keyOptions(nullptr),
      _isSystem(false),
      _deleted(false),
      _doCompact(true),
      _isVolatile(false),
      _waitForSync(vocbase->_settings.defaultWaitForSync) {
  _maximalSize =
      static_cast<TRI_voc_size_t>((maximalSize / PageSize) * PageSize);
  if (_maximalSize == 0 && maximalSize != 0) {
    _maximalSize = static_cast<TRI_voc_size_t>(PageSize);
  }
  memset(_name, 0, sizeof(_name));
  TRI_CopyString(_name, name, sizeof(_name) - 1);

  if (!keyOptions.isNone()) {
    VPackBuilder builder;
    builder.add(keyOptions);
    _keyOptions = builder.steal();
  }
}

VocbaseCollectionInfo::VocbaseCollectionInfo(TRI_vocbase_t* vocbase,
                                             char const* name,
                                             VPackSlice const& options)
    : VocbaseCollectionInfo(vocbase, name, TRI_COL_TYPE_DOCUMENT, options) {}

VocbaseCollectionInfo::VocbaseCollectionInfo(TRI_vocbase_t* vocbase,
                                             char const* name,
                                             TRI_col_type_e type,
                                             VPackSlice const& options)
    : _version(TRI_COL_VERSION),
      _type(type),
      _revision(0),
      _cid(0),
      _planId(0),
      _maximalSize(vocbase->_settings.defaultMaximalSize),
      _initialCount(-1),
      _indexBuckets(TRI_DEFAULT_INDEX_BUCKETS),
      _keyOptions(nullptr),
      _isSystem(false),
      _deleted(false),
      _doCompact(true),
      _isVolatile(false),
      _waitForSync(vocbase->_settings.defaultWaitForSync) {
  memset(_name, 0, sizeof(_name));

  if (name != nullptr && *name != '\0') {
    TRI_CopyString(_name, name, sizeof(_name) - 1);
  }

  if (options.isObject()) {
    TRI_voc_size_t maximalSize;
    if (options.hasKey("journalSize")) {
      maximalSize =
          arangodb::basics::VelocyPackHelper::getNumericValue<TRI_voc_size_t>(
              options, "journalSize", vocbase->_settings.defaultMaximalSize);
    } else {
      maximalSize =
          arangodb::basics::VelocyPackHelper::getNumericValue<TRI_voc_size_t>(
              options, "maximalSize", vocbase->_settings.defaultMaximalSize);
    }

    _maximalSize =
        static_cast<TRI_voc_size_t>((maximalSize / PageSize) * PageSize);
    if (_maximalSize == 0 && maximalSize != 0) {
      _maximalSize = static_cast<TRI_voc_size_t>(PageSize);
    }

    _doCompact = arangodb::basics::VelocyPackHelper::getBooleanValue(
        options, "doCompact", true);
    _waitForSync = arangodb::basics::VelocyPackHelper::getBooleanValue(
        options, "waitForSync", vocbase->_settings.defaultWaitForSync);
    _isVolatile = arangodb::basics::VelocyPackHelper::getBooleanValue(
        options, "isVolatile", false);
    _indexBuckets =
        arangodb::basics::VelocyPackHelper::getNumericValue<uint32_t>(
            options, "indexBuckets", TRI_DEFAULT_INDEX_BUCKETS);
    _type = static_cast<TRI_col_type_e>(
        arangodb::basics::VelocyPackHelper::getNumericValue<size_t>(
            options, "type", _type));

    std::string cname =
        arangodb::basics::VelocyPackHelper::getStringValue(options, "name", "");
    if (!cname.empty()) {
      TRI_CopyString(_name, cname.c_str(), sizeof(_name) - 1);
    }

    std::string cidString =
        arangodb::basics::VelocyPackHelper::getStringValue(options, "cid", "");
    if (!cidString.empty()) {
      // note: this may throw
      _cid = std::stoull(cidString);
    }

    if (options.hasKey("isSystem")) {
      VPackSlice isSystemSlice = options.get("isSystem");
      if (isSystemSlice.isBoolean()) {
        _isSystem = isSystemSlice.getBoolean();
      }
    } else {
      _isSystem = false;
    }

    if (options.hasKey("journalSize")) {
      VPackSlice maxSizeSlice = options.get("journalSize");
      TRI_voc_size_t maximalSize =
          maxSizeSlice.getNumericValue<TRI_voc_size_t>();
      if (maximalSize < TRI_JOURNAL_MINIMAL_SIZE) {
        THROW_ARANGO_EXCEPTION_MESSAGE(TRI_ERROR_BAD_PARAMETER,
                                       "journalSize is too small");
      }
    }

    VPackSlice const planIdSlice = options.get("planId");
    TRI_voc_cid_t planId = 0;
    if (planIdSlice.isNumber()) {
      planId = planIdSlice.getNumericValue<TRI_voc_cid_t>();
    } else if (planIdSlice.isString()) {
      std::string tmp = planIdSlice.copyString();
      planId = static_cast<TRI_voc_cid_t>(
          TRI_UInt64String2(tmp.c_str(), tmp.length()));
    }

    if (planId > 0) {
      _planId = planId;
    }

    VPackSlice const cidSlice = options.get("id");
    if (cidSlice.isNumber()) {
      _cid = cidSlice.getNumericValue<TRI_voc_cid_t>();
    } else if (cidSlice.isString()) {
      std::string tmp = cidSlice.copyString();
      _cid = static_cast<TRI_voc_cid_t>(
          TRI_UInt64String2(tmp.c_str(), tmp.length()));
    }

    if (options.hasKey("keyOptions")) {
      VPackSlice const slice = options.get("keyOptions");
      VPackBuilder builder;
      builder.add(slice);
      // Copy the ownership of the options over
      _keyOptions = builder.steal();
    }

    if (options.hasKey("deleted")) {
      VPackSlice const slice = options.get("deleted");
      if (slice.isBoolean()) {
        _deleted = slice.getBoolean();
      }
    }
  }

#ifndef TRI_HAVE_ANONYMOUS_MMAP
  if (_isVolatile) {
    THROW_ARANGO_EXCEPTION_MESSAGE(
        TRI_ERROR_BAD_PARAMETER,
        "volatile collections are not supported on this platform");
  }
#endif

  if (_isVolatile && _waitForSync) {
    // the combination of waitForSync and isVolatile makes no sense
    THROW_ARANGO_EXCEPTION_MESSAGE(
        TRI_ERROR_BAD_PARAMETER,
        "volatile collections do not support the waitForSync option");
  }

  if (_indexBuckets < 1 || _indexBuckets > 1024) {
    THROW_ARANGO_EXCEPTION_MESSAGE(
        TRI_ERROR_BAD_PARAMETER,
        "indexBuckets must be a two-power between 1 and 1024");
  }

  if (!TRI_IsAllowedNameCollection(_isSystem, _name)) {
    THROW_ARANGO_EXCEPTION(TRI_ERROR_ARANGO_ILLEGAL_NAME);
  }

  // fix _isSystem value if mis-specified by user
  _isSystem = (*_name == '_');
}

VocbaseCollectionInfo VocbaseCollectionInfo::fromFile(
    char const* path, TRI_vocbase_t* vocbase, char const* collectionName,
    bool versionWarning) {
  // find parameter file
  char* filename = TRI_Concatenate2File(path, TRI_VOC_PARAMETER_FILE);

  if (filename == nullptr) {
    LOG_ERROR("cannot load parameter info for collection '%s', out of memory",
              path);
    THROW_ARANGO_EXCEPTION(TRI_ERROR_OUT_OF_MEMORY);
  }

  if (!TRI_ExistsFile(filename)) {
    TRI_FreeString(TRI_CORE_MEM_ZONE, filename);
    THROW_ARANGO_EXCEPTION(TRI_ERROR_ARANGO_ILLEGAL_PARAMETER_FILE);
  }

  std::string filePath(filename, strlen(filename));
  std::shared_ptr<VPackBuilder> content =
      arangodb::basics::VelocyPackHelper::velocyPackFromFile(filePath);
  VPackSlice slice = content->slice();
  if (!slice.isObject()) {
    LOG_ERROR("cannot open '%s', collection parameters are not readable",
              filename);
    TRI_FreeString(TRI_CORE_MEM_ZONE, filename);
    THROW_ARANGO_EXCEPTION(TRI_ERROR_ARANGO_ILLEGAL_PARAMETER_FILE);
  }
  TRI_FreeString(TRI_CORE_MEM_ZONE, filename);

  // fiddle "isSystem" value, which is not contained in the JSON file
  bool isSystemValue = false;
  if (slice.hasKey("name")) {
    auto name = slice.get("name").copyString();
    if (!name.empty()) {
      isSystemValue = name[0] == '_';
    }
  }

  VPackBuilder bx;
  bx.openObject();
  bx.add("isSystem", VPackValue(isSystemValue));
  bx.close();
  VPackSlice isSystem = bx.slice();
  VPackBuilder b2 = VPackCollection::merge(slice, isSystem, false);
  slice = b2.slice();

  VocbaseCollectionInfo info(vocbase, collectionName, slice);

  // warn about wrong version of the collection
  if (versionWarning && info.version() < TRI_COL_VERSION_20) {
    if (info.name()[0] != '\0') {
      // only warn if the collection version is older than expected, and if it's
      // not a shape collection
      LOG_WARNING(
          "collection '%s' has an old version and needs to be upgraded.",
          info.namec_str());
    }
  }
  return info;
}

// collection version
TRI_col_version_t VocbaseCollectionInfo::version() const { return _version; }

// collection type
TRI_col_type_e VocbaseCollectionInfo::type() const { return _type; }

// local collection identifier
TRI_voc_cid_t VocbaseCollectionInfo::id() const { return _cid; }

// cluster-wide collection identifier
TRI_voc_cid_t VocbaseCollectionInfo::planId() const { return _planId; }

// last revision id written
TRI_voc_rid_t VocbaseCollectionInfo::revision() const { return _revision; }

// maximal size of memory mapped file
TRI_voc_size_t VocbaseCollectionInfo::maximalSize() const {
  return _maximalSize;
}

// initial count, used when loading a collection
int64_t VocbaseCollectionInfo::initialCount() const { return _initialCount; }

// number of buckets used in hash tables for indexes
uint32_t VocbaseCollectionInfo::indexBuckets() const { return _indexBuckets; }

// name of the collection
std::string VocbaseCollectionInfo::name() const { return std::string(_name); }

// name of the collection as c string
char const* VocbaseCollectionInfo::namec_str() const { return _name; }

// options for key creation
std::shared_ptr<arangodb::velocypack::Buffer<uint8_t> const>
VocbaseCollectionInfo::keyOptions() const {
  return _keyOptions;
}

// If true, collection has been deleted
bool VocbaseCollectionInfo::deleted() const { return _deleted; }

// If true, collection will be compacted
bool VocbaseCollectionInfo::doCompact() const { return _doCompact; }

// If true, collection is a system collection
bool VocbaseCollectionInfo::isSystem() const { return _isSystem; }

// If true, collection is memory-only
bool VocbaseCollectionInfo::isVolatile() const { return _isVolatile; }

// If true waits for mysnc
bool VocbaseCollectionInfo::waitForSync() const { return _waitForSync; }

void VocbaseCollectionInfo::setVersion(TRI_col_version_t version) {
  _version = version;
}

void VocbaseCollectionInfo::rename(char const* name) {
  TRI_CopyString(_name, name, sizeof(_name) - 1);
}

void VocbaseCollectionInfo::setRevision(TRI_voc_rid_t rid, bool force) {
  if (force || rid > _revision) {
    _revision = rid;
  }
}

void VocbaseCollectionInfo::setCollectionId(TRI_voc_cid_t cid) { _cid = cid; }

void VocbaseCollectionInfo::updateCount(size_t size) { _initialCount = size; }

void VocbaseCollectionInfo::setPlanId(TRI_voc_cid_t planId) {
  _planId = planId;
}

void VocbaseCollectionInfo::setDeleted(bool deleted) { _deleted = deleted; }

void VocbaseCollectionInfo::clearKeyOptions() { _keyOptions.reset(); }

int VocbaseCollectionInfo::saveToFile(char const* path, bool forceSync) const {
  char* filename = TRI_Concatenate2File(path, TRI_VOC_PARAMETER_FILE);

  TRI_json_t* json = TRI_CreateJsonCollectionInfo(*this);

  if (json == nullptr) {
    LOG_ERROR("cannot save collection properties file '%s': %s", filename,
              TRI_errno_string(TRI_ERROR_OUT_OF_MEMORY));
    TRI_FreeString(TRI_CORE_MEM_ZONE, filename);
    return TRI_ERROR_OUT_OF_MEMORY;
  }

  // save json info to file
  bool ok = TRI_SaveJson(filename, json, forceSync);

  int res;
  if (!ok) {
    res = TRI_errno();
    LOG_ERROR("cannot save collection properties file '%s': %s", filename,
              TRI_last_error());
  } else {
    res = TRI_ERROR_NO_ERROR;
  }

  TRI_FreeJson(TRI_UNKNOWN_MEM_ZONE, json);
  TRI_FreeString(TRI_CORE_MEM_ZONE, filename);
  return res;
}

void VocbaseCollectionInfo::update(VPackSlice const& slice, bool preferDefaults,
                                   TRI_vocbase_t const* vocbase) {
  // the following collection properties are intentionally not updated as
  // updating
  // them would be very complicated:
  // - _cid
  // - _name
  // - _type
  // - _isSystem
  // - _isVolatile
  // ... probably a few others missing here ...

  if (preferDefaults) {
    if (vocbase != nullptr) {
      _doCompact = arangodb::basics::VelocyPackHelper::getBooleanValue(
          slice, "doCompact", true);
      _waitForSync = arangodb::basics::VelocyPackHelper::getBooleanValue(
          slice, "waitForSync", vocbase->_settings.defaultWaitForSync);
      if (slice.hasKey("journalSize")) {
        _maximalSize = arangodb::basics::VelocyPackHelper::getNumericValue<int>(
            slice, "journalSize", vocbase->_settings.defaultMaximalSize);
      } else {
        _maximalSize = arangodb::basics::VelocyPackHelper::getNumericValue<int>(
            slice, "maximalSize", vocbase->_settings.defaultMaximalSize);
      }
      _indexBuckets =
          arangodb::basics::VelocyPackHelper::getNumericValue<uint32_t>(
              slice, "indexBuckets", TRI_DEFAULT_INDEX_BUCKETS);
    } else {
      _doCompact = arangodb::basics::VelocyPackHelper::getBooleanValue(
          slice, "doCompact", true);
      _waitForSync = arangodb::basics::VelocyPackHelper::getBooleanValue(
          slice, "waitForSync", false);
      if (slice.hasKey("journalSize")) {
        _maximalSize =
            arangodb::basics::VelocyPackHelper::getNumericValue<TRI_voc_size_t>(
                slice, "journalSize", TRI_JOURNAL_DEFAULT_MAXIMAL_SIZE);
      } else {
        _maximalSize =
            arangodb::basics::VelocyPackHelper::getNumericValue<TRI_voc_size_t>(
                slice, "maximalSize", TRI_JOURNAL_DEFAULT_MAXIMAL_SIZE);
      }
      _indexBuckets =
          arangodb::basics::VelocyPackHelper::getNumericValue<uint32_t>(
              slice, "indexBuckets", TRI_DEFAULT_INDEX_BUCKETS);
    }
  } else {
    _doCompact = arangodb::basics::VelocyPackHelper::getBooleanValue(
        slice, "doCompact", _doCompact);
    _waitForSync = arangodb::basics::VelocyPackHelper::getBooleanValue(
        slice, "waitForSync", _waitForSync);
    if (slice.hasKey("journalSize")) {
      _maximalSize =
          arangodb::basics::VelocyPackHelper::getNumericValue<TRI_voc_size_t>(
              slice, "journalSize", _maximalSize);
    } else {
      _maximalSize =
          arangodb::basics::VelocyPackHelper::getNumericValue<TRI_voc_size_t>(
              slice, "maximalSize", _maximalSize);
    }
    _indexBuckets =
        arangodb::basics::VelocyPackHelper::getNumericValue<uint32_t>(
            slice, "indexBuckets", _indexBuckets);
  }
}

void VocbaseCollectionInfo::update(VocbaseCollectionInfo const& other) {
  _version = other.version();
  _type = other.type();
  _cid = other.id();
  _planId = other.planId();
  _revision = other.revision();
  _maximalSize = other.maximalSize();
  _initialCount = other.initialCount();
  _indexBuckets = other.indexBuckets();

  TRI_CopyString(_name, other.namec_str(), sizeof(_name) - 1);

  _keyOptions = other.keyOptions();

  _deleted = other.deleted();
  _doCompact = other.doCompact();
  _isSystem = other.isSystem();
  _isVolatile = other.isVolatile();
  _waitForSync = other.waitForSync();
}

////////////////////////////////////////////////////////////////////////////////
/// @brief return JSON information about the collection from the collection's
/// "parameter.json" file. This function does not require the collection to be
/// loaded.
/// The caller must make sure that the "parameter.json" file is not modified
/// while this function is called.
////////////////////////////////////////////////////////////////////////////////

TRI_json_t* TRI_ReadJsonCollectionInfo(TRI_vocbase_col_t* collection) {
  char* filename =
      TRI_Concatenate2File(collection->pathc_str(), TRI_VOC_PARAMETER_FILE);

  // load JSON description of the collection
  TRI_json_t* json = TRI_JsonFile(TRI_CORE_MEM_ZONE, filename, nullptr);
  TRI_FreeString(TRI_CORE_MEM_ZONE, filename);

  if (json == nullptr) {
    return nullptr;
  }

  return json;
}

////////////////////////////////////////////////////////////////////////////////
/// @brief iterate over the index (JSON) files of a collection, using a callback
/// function for each.
/// This function does not require the collection to be loaded.
/// The caller must make sure that the files are not modified while this
/// function is called.
////////////////////////////////////////////////////////////////////////////////

int TRI_IterateJsonIndexesCollectionInfo(TRI_vocbase_col_t* collection,
                                         int (*filter)(TRI_vocbase_col_t*,
                                                       char const*, void*),
                                         void* data) {
  regex_t re;
  int res;

  if (regcomp(&re, "^index-[0-9][0-9]*\\.json$", REG_EXTENDED | REG_NOSUB) !=
      0) {
    LOG_ERROR("unable to compile regular expression");

    return TRI_ERROR_OUT_OF_MEMORY;
  }

  std::vector<std::string> files = TRI_FilesDirectory(collection->pathc_str());
  res = TRI_ERROR_NO_ERROR;

  // sort by index id
  std::sort(files.begin(), files.end(), FilenameStringComparator);

  for (auto const& file : files) {
    if (regexec(&re, file.c_str(), (size_t)0, nullptr, 0) == 0) {
      char* fqn = TRI_Concatenate2File(collection->pathc_str(), file.c_str());

      res = filter(collection, fqn, data);
      TRI_FreeString(TRI_CORE_MEM_ZONE, fqn);

      if (res != TRI_ERROR_NO_ERROR) {
        break;
      }
    }
  }

  regfree(&re);

  return res;
}

////////////////////////////////////////////////////////////////////////////////
/// @brief jsonify a parameter info block
////////////////////////////////////////////////////////////////////////////////

// Only temporary
TRI_json_t* TRI_CreateJsonCollectionInfo(
    arangodb::VocbaseCollectionInfo const& info) {
  try {
    VPackBuilder builder;
    builder.openObject();
    TRI_CreateVelocyPackCollectionInfo(info, builder);
    builder.close();
    return arangodb::basics::VelocyPackHelper::velocyPackToJson(
        builder.slice());
  } catch (...) {
    return nullptr;
  }
}

std::shared_ptr<VPackBuilder> TRI_CreateVelocyPackCollectionInfo(
    arangodb::VocbaseCollectionInfo const& info) {
  // This function might throw
  auto builder = std::make_shared<VPackBuilder>();
  builder->openObject();
  TRI_CreateVelocyPackCollectionInfo(info, *builder);
  builder->close();
  return builder;
}

void TRI_CreateVelocyPackCollectionInfo(
    arangodb::VocbaseCollectionInfo const& info, VPackBuilder& builder) {
  // This function might throw
  //
  TRI_ASSERT(!builder.isClosed());

  std::string cidString = std::to_string(info.id());
  std::string planIdString = std::to_string(info.planId());

  builder.add("version", VPackValue(info.version()));
  builder.add("type", VPackValue(info.type()));
  builder.add("cid", VPackValue(cidString));

  if (info.planId() > 0) {
    builder.add("planId", VPackValue(planIdString));
  }

  if (info.initialCount() >= 0) {
    builder.add("count", VPackValue(info.initialCount()));
  }
  builder.add("indexBuckets", VPackValue(info.indexBuckets()));
  builder.add("deleted", VPackValue(info.deleted()));
  builder.add("doCompact", VPackValue(info.doCompact()));
  builder.add("maximalSize", VPackValue(info.maximalSize()));
  builder.add("name", VPackValue(info.name()));
  builder.add("isVolatile", VPackValue(info.isVolatile()));
  builder.add("waitForSync", VPackValue(info.waitForSync()));

  auto opts = info.keyOptions();
  if (opts.get() != nullptr) {
    VPackSlice const slice(opts->data());
    builder.add("keyOptions", slice);
  }
}

////////////////////////////////////////////////////////////////////////////////
/// @brief updates the parameter info block
///
/// You must hold the @ref TRI_WRITE_LOCK_STATUS_VOCBASE_COL when calling this
/// function.
/// Note: the parameter pointer might be 0 when a collection gets unloaded!!!!
////////////////////////////////////////////////////////////////////////////////

int TRI_UpdateCollectionInfo(TRI_vocbase_t* vocbase,
                             TRI_collection_t* collection,
                             VPackSlice const& slice, bool doSync) {
  if (!slice.isNone()) {
    TRI_LOCK_JOURNAL_ENTRIES_DOC_COLLECTION(
        (TRI_document_collection_t*)collection);
    try {
      collection->_info.update(slice, false, vocbase);
    } catch (...) {
      TRI_UNLOCK_JOURNAL_ENTRIES_DOC_COLLECTION(
          (TRI_document_collection_t*)collection);
      return TRI_ERROR_INTERNAL;
    }
    TRI_UNLOCK_JOURNAL_ENTRIES_DOC_COLLECTION(
        (TRI_document_collection_t*)collection);
  }
  return collection->_info.saveToFile(collection->_directory, doSync);
}

////////////////////////////////////////////////////////////////////////////////
/// @brief renames a collection
///
/// You must hold the @ref TRI_WRITE_LOCK_STATUS_VOCBASE_COL when calling this
/// function.
////////////////////////////////////////////////////////////////////////////////

int TRI_RenameCollection(TRI_collection_t* collection, char const* name) {
  // Save name for rollback
  std::string oldName = collection->_info.name();
  collection->_info.rename(name);

  int res = collection->_info.saveToFile(collection->_directory, true);
  if (res != TRI_ERROR_NO_ERROR) {
    // Rollback
    collection->_info.rename(oldName.c_str());
  }

  return res;
}

////////////////////////////////////////////////////////////////////////////////
/// @brief iterates over a collection
////////////////////////////////////////////////////////////////////////////////

bool TRI_IterateCollection(TRI_collection_t* collection,
                           bool (*iterator)(TRI_df_marker_t const*, void*,
                                            TRI_datafile_t*),
                           void* data) {
  TRI_ASSERT(iterator != nullptr);

  TRI_vector_pointer_t* datafiles =
      TRI_CopyVectorPointer(TRI_UNKNOWN_MEM_ZONE, &collection->_datafiles);

  if (datafiles == nullptr) {
    TRI_set_errno(TRI_ERROR_OUT_OF_MEMORY);

    return false;
  }

  TRI_vector_pointer_t* journals =
      TRI_CopyVectorPointer(TRI_UNKNOWN_MEM_ZONE, &collection->_journals);

  if (journals == nullptr) {
    TRI_FreeVectorPointer(TRI_UNKNOWN_MEM_ZONE, datafiles);
    TRI_set_errno(TRI_ERROR_OUT_OF_MEMORY);

    return false;
  }

  TRI_vector_pointer_t* compactors =
      TRI_CopyVectorPointer(TRI_UNKNOWN_MEM_ZONE, &collection->_compactors);

  if (compactors == nullptr) {
    TRI_FreeVectorPointer(TRI_UNKNOWN_MEM_ZONE, datafiles);
    TRI_FreeVectorPointer(TRI_UNKNOWN_MEM_ZONE, journals);
    TRI_set_errno(TRI_ERROR_OUT_OF_MEMORY);

    return false;
  }

  bool result;
  if (!IterateDatafilesVector(datafiles, iterator, data) ||
      !IterateDatafilesVector(compactors, iterator, data) ||
      !IterateDatafilesVector(journals, iterator, data)) {
    result = false;
  } else {
    result = true;
  }

  TRI_FreeVectorPointer(TRI_UNKNOWN_MEM_ZONE, datafiles);
  TRI_FreeVectorPointer(TRI_UNKNOWN_MEM_ZONE, journals);
  TRI_FreeVectorPointer(TRI_UNKNOWN_MEM_ZONE, compactors);

  return result;
}

////////////////////////////////////////////////////////////////////////////////
/// @brief removes an index file from the indexFiles vector
////////////////////////////////////////////////////////////////////////////////

int TRI_RemoveFileIndexCollection(TRI_collection_t* collection,
                                  TRI_idx_iid_t iid) {
  size_t const n = collection->_indexFiles._length;

  for (size_t i = 0; i < n; ++i) {
    char const* filename = collection->_indexFiles._buffer[i];

    if (GetNumericFilenamePart(filename) == iid) {
      // found
      TRI_RemoveVectorString(&collection->_indexFiles, i);
      return true;
    }
  }

  return false;
}

////////////////////////////////////////////////////////////////////////////////
/// @brief iterates over all index files of a collection
////////////////////////////////////////////////////////////////////////////////

void TRI_IterateIndexCollection(TRI_collection_t* collection,
                                bool (*iterator)(char const* filename, void*),
                                void* data) {
  // iterate over all index files
  size_t const n = collection->_indexFiles._length;

  for (size_t i = 0; i < n; ++i) {
    char const* filename = collection->_indexFiles._buffer[i];
    bool ok = iterator(filename, data);

    if (!ok) {
      LOG_ERROR("cannot load index '%s' for collection '%s'", filename,
                collection->_info.namec_str());
    }
  }
}

////////////////////////////////////////////////////////////////////////////////
/// @brief opens an existing collection
////////////////////////////////////////////////////////////////////////////////

TRI_collection_t* TRI_OpenCollection(TRI_vocbase_t* vocbase,
                                     TRI_collection_t* collection,
                                     char const* path, bool ignoreErrors) {
  TRI_ASSERT(collection != nullptr);

  if (!TRI_IsDirectory(path)) {
    TRI_set_errno(TRI_ERROR_ARANGO_DATADIR_INVALID);

    LOG_ERROR("cannot open '%s', not a directory or not found", path);

    return nullptr;
  }

  try {
    // read parameters, no need to lock as we are opening the collection
    VocbaseCollectionInfo info =
        VocbaseCollectionInfo::fromFile(path, vocbase,
                                        "",  // Name will be set later on
                                        true);
    InitCollection(vocbase, collection, std::string(path), info);

    double start = TRI_microtime();

    LOG_ACTION("open-collection { collection: %s/%s }", vocbase->_name,
               collection->_info.namec_str());

    // check for journals and datafiles
    bool ok = CheckCollection(collection, ignoreErrors);

    if (!ok) {
      LOG_DEBUG("cannot open '%s', check failed", collection->_directory);

      if (collection->_directory != nullptr) {
        TRI_FreeString(TRI_CORE_MEM_ZONE, collection->_directory);
        collection->_directory = nullptr;
      }

      return nullptr;
    }

    LOG_TIMER((TRI_microtime() - start),
              "open-collection { collection: %s/%s }", vocbase->_name,
              collection->_info.namec_str());

    return collection;
  } catch (...) {
    LOG_ERROR("cannot load collection parameter file '%s': %s", path,
              TRI_last_error());
    return nullptr;
  }
}

////////////////////////////////////////////////////////////////////////////////
/// @brief closes an open collection
////////////////////////////////////////////////////////////////////////////////

int TRI_CloseCollection(TRI_collection_t* collection) {
  // close compactor files
  CloseDataFiles(&collection->_compactors);

  // close journal files
  CloseDataFiles(&collection->_journals);

  // close datafiles
  CloseDataFiles(&collection->_datafiles);

  return TRI_ERROR_NO_ERROR;
}

////////////////////////////////////////////////////////////////////////////////
/// @brief returns information about the collection files
////////////////////////////////////////////////////////////////////////////////

TRI_col_file_structure_t TRI_FileStructureCollectionDirectory(
    char const* path) {
  return ScanCollectionDirectory(path);
}

////////////////////////////////////////////////////////////////////////////////
/// @brief frees the information
////////////////////////////////////////////////////////////////////////////////

void TRI_DestroyFileStructureCollection(TRI_col_file_structure_t* info) {
  TRI_DestroyVectorString(&info->_journals);
  TRI_DestroyVectorString(&info->_compactors);
  TRI_DestroyVectorString(&info->_datafiles);
  TRI_DestroyVectorString(&info->_indexes);
}

////////////////////////////////////////////////////////////////////////////////
/// @brief iterate over the markers in a collection's datafiles
///
/// this function may be called on server startup for all collections, in order
/// to get the last tick value used
////////////////////////////////////////////////////////////////////////////////

bool TRI_IterateTicksCollection(char const* const path,
                                bool (*iterator)(TRI_df_marker_t const*, void*,
                                                 TRI_datafile_t*),
                                void* data) {
  TRI_ASSERT(iterator != nullptr);

  TRI_col_file_structure_t structure = ScanCollectionDirectory(path);
  LOG_TRACE("iterating ticks of journal '%s'", path);

  bool result;

  if (structure._journals._length == 0) {
    // no journal found for collection. should not happen normally, but if
    // it does, we need to grab the ticks from the datafiles, too
    result = IterateFiles(&structure._datafiles, iterator, data);
  } else {
    // compactor files don't need to be iterated... they just contain data
    // copied
    // from other files, so their tick values will never be any higher
    result = IterateFiles(&structure._journals, iterator, data);
  }

  TRI_DestroyFileStructureCollection(&structure);

  return result;
}

////////////////////////////////////////////////////////////////////////////////
/// @brief determine whether a collection name is a system collection name
////////////////////////////////////////////////////////////////////////////////

bool TRI_IsSystemNameCollection(char const* name) {
  if (name == nullptr) {
    return false;
  }

  return *name == '_';
}

////////////////////////////////////////////////////////////////////////////////
/// @brief checks if a collection name is allowed
///
/// Returns true if the name is allowed and false otherwise
////////////////////////////////////////////////////////////////////////////////

bool TRI_IsAllowedNameCollection(bool allowSystem, char const* name) {
  bool ok;
  char const* ptr;
  size_t length = 0;

  // check allow characters: must start with letter or underscore if system is
  // allowed
  for (ptr = name; *ptr; ++ptr) {
    if (length == 0) {
      if (allowSystem) {
        ok = (*ptr == '_') || ('a' <= *ptr && *ptr <= 'z') ||
             ('A' <= *ptr && *ptr <= 'Z');
      } else {
        ok = ('a' <= *ptr && *ptr <= 'z') || ('A' <= *ptr && *ptr <= 'Z');
      }
    } else {
      ok = (*ptr == '_') || (*ptr == '-') || ('0' <= *ptr && *ptr <= '9') ||
           ('a' <= *ptr && *ptr <= 'z') || ('A' <= *ptr && *ptr <= 'Z');
    }

    if (!ok) {
      return false;
    }

    ++length;
  }

  // invalid name length
  if (length == 0 || length > TRI_COL_NAME_LENGTH) {
    return false;
  }

  return true;
<<<<<<< HEAD
}
=======
}
>>>>>>> a93979f9
<|MERGE_RESOLUTION|>--- conflicted
+++ resolved
@@ -1831,8 +1831,4 @@
   }
 
   return true;
-<<<<<<< HEAD
-}
-=======
-}
->>>>>>> a93979f9
+}