/* A Bison parser, made by GNU Bison 3.0.2.  */

/* Bison interface for Yacc-like parsers in C

<<<<<<< HEAD
      Copyright (C) 1984, 1989-1990, 2000-2012 Free Software Foundation, Inc.
=======
   Copyright (C) 1984, 1989-1990, 2000-2013 Free Software Foundation, Inc.
>>>>>>> 34cd5899

   This program is free software: you can redistribute it and/or modify
   it under the terms of the GNU General Public License as published by
   the Free Software Foundation, either version 3 of the License, or
   (at your option) any later version.

   This program is distributed in the hope that it will be useful,
   but WITHOUT ANY WARRANTY; without even the implied warranty of
   MERCHANTABILITY or FITNESS FOR A PARTICULAR PURPOSE.  See the
   GNU General Public License for more details.

   You should have received a copy of the GNU General Public License
   along with this program.  If not, see <http://www.gnu.org/licenses/>.  */

/* As a special exception, you may create a larger work that contains
   part or all of the Bison parser skeleton and distribute that work
   under terms of your choice, so long as that work isn't itself a
   parser generator using the skeleton or a modified version thereof
   as a parser skeleton.  Alternatively, if you modify or redistribute
   the parser skeleton itself, you may (at your option) remove this
   special exception, which will cause the skeleton and the resulting
   Bison output files to be licensed under the GNU General Public
   License without this special exception.

   This special exception was added by the Free Software Foundation in
   version 2.2 of Bison.  */

#ifndef YY_AHUACATL_ARANGOD_AHUACATL_AHUACATL_GRAMMAR_H_INCLUDED
# define YY_AHUACATL_ARANGOD_AHUACATL_AHUACATL_GRAMMAR_H_INCLUDED
/* Debug traces.  */
#ifndef YYDEBUG
# define YYDEBUG 0
#endif
#if YYDEBUG
extern int Ahuacatldebug;
#endif

/* Token type.  */
#ifndef YYTOKENTYPE
# define YYTOKENTYPE
  enum yytokentype
  {
    T_END = 0,
    T_FOR = 258,
    T_LET = 259,
    T_FILTER = 260,
    T_RETURN = 261,
    T_COLLECT = 262,
    T_SORT = 263,
    T_LIMIT = 264,
    T_ASC = 265,
    T_DESC = 266,
    T_IN = 267,
    T_INTO = 268,
    T_WITH = 269,
    T_REMOVE = 270,
    T_INSERT = 271,
    T_UPDATE = 272,
    T_REPLACE = 273,
    T_NULL = 274,
    T_TRUE = 275,
    T_FALSE = 276,
    T_STRING = 277,
    T_QUOTED_STRING = 278,
    T_INTEGER = 279,
    T_DOUBLE = 280,
    T_PARAMETER = 281,
    T_ASSIGN = 282,
    T_NOT = 283,
    T_AND = 284,
    T_OR = 285,
    T_EQ = 286,
    T_NE = 287,
    T_LT = 288,
    T_GT = 289,
    T_LE = 290,
    T_GE = 291,
    T_PLUS = 292,
    T_MINUS = 293,
    T_TIMES = 294,
    T_DIV = 295,
    T_MOD = 296,
    T_EXPAND = 297,
    T_QUESTION = 298,
    T_COLON = 299,
    T_SCOPE = 300,
    T_RANGE = 301,
    T_COMMA = 302,
    T_OPEN = 303,
    T_CLOSE = 304,
    T_DOC_OPEN = 305,
    T_DOC_CLOSE = 306,
    T_LIST_OPEN = 307,
    T_LIST_CLOSE = 308,
    UMINUS = 309,
    UPLUS = 310,
    FUNCCALL = 311,
    REFERENCE = 312,
    INDEXED = 313
  };
#endif

/* Value type.  */
#if ! defined YYSTYPE && ! defined YYSTYPE_IS_DECLARED
typedef union YYSTYPE YYSTYPE;
union YYSTYPE
{
#line 26 "arangod/Ahuacatl/ahuacatl-grammar.y" /* yacc.c:1909  */

  TRI_aql_node_t* node;
  char* strval;
  bool boolval;
  int64_t intval;

#line 121 "arangod/Ahuacatl/ahuacatl-grammar.h" /* yacc.c:1909  */
};
# define YYSTYPE_IS_TRIVIAL 1
# define YYSTYPE_IS_DECLARED 1
#endif

/* Location type.  */
#if ! defined YYLTYPE && ! defined YYLTYPE_IS_DECLARED
typedef struct YYLTYPE YYLTYPE;
struct YYLTYPE
{
  int first_line;
  int first_column;
  int last_line;
  int last_column;
};
# define YYLTYPE_IS_DECLARED 1
# define YYLTYPE_IS_TRIVIAL 1
#endif



int Ahuacatlparse (TRI_aql_context_t* const context);

#endif /* !YY_AHUACATL_ARANGOD_AHUACATL_AHUACATL_GRAMMAR_H_INCLUDED  */
// -----------------------------------------------------------------------------
// --SECTION--                                                       END-OF-FILE
// -----------------------------------------------------------------------------

// Local Variables:
// mode: outline-minor
// outline-regexp: "/// @brief\\|/// {@inheritDoc}\\|/// @page\\|// --SECTION--\\|/// @\\}"
// End:<|MERGE_RESOLUTION|>--- conflicted
+++ resolved
@@ -2,11 +2,7 @@
 
 /* Bison interface for Yacc-like parsers in C
 
-<<<<<<< HEAD
-      Copyright (C) 1984, 1989-1990, 2000-2012 Free Software Foundation, Inc.
-=======
    Copyright (C) 1984, 1989-1990, 2000-2013 Free Software Foundation, Inc.
->>>>>>> 34cd5899
 
    This program is free software: you can redistribute it and/or modify
    it under the terms of the GNU General Public License as published by
@@ -145,12 +141,4 @@
 
 int Ahuacatlparse (TRI_aql_context_t* const context);
 
-#endif /* !YY_AHUACATL_ARANGOD_AHUACATL_AHUACATL_GRAMMAR_H_INCLUDED  */
-// -----------------------------------------------------------------------------
-// --SECTION--                                                       END-OF-FILE
-// -----------------------------------------------------------------------------
-
-// Local Variables:
-// mode: outline-minor
-// outline-regexp: "/// @brief\\|/// {@inheritDoc}\\|/// @page\\|// --SECTION--\\|/// @\\}"
-// End:+#endif /* !YY_AHUACATL_ARANGOD_AHUACATL_AHUACATL_GRAMMAR_H_INCLUDED  */