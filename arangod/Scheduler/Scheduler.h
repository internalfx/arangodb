////////////////////////////////////////////////////////////////////////////////
/// DISCLAIMER
///
/// Copyright 2014-2018 ArangoDB GmbH, Cologne, Germany
/// Copyright 2004-2014 triAGENS GmbH, Cologne, Germany
///
/// Licensed under the Apache License, Version 2.0 (the "License");
/// you may not use this file except in compliance with the License.
/// You may obtain a copy of the License at
///
///     http://www.apache.org/licenses/LICENSE-2.0
///
/// Unless required by applicable law or agreed to in writing, software
/// distributed under the License is distributed on an "AS IS" BASIS,
/// WITHOUT WARRANTIES OR CONDITIONS OF ANY KIND, either express or implied.
/// See the License for the specific language governing permissions and
/// limitations under the License.
///
/// Copyright holder is ArangoDB GmbH, Cologne, Germany
///
/// @author Dr. Frank Celler
/// @author Achim Brandt
////////////////////////////////////////////////////////////////////////////////

#ifndef ARANGOD_SCHEDULER_SCHEDULER_H
#define ARANGOD_SCHEDULER_SCHEDULER_H 1

#include "Basics/Common.h"

#include <boost/lockfree/queue.hpp>

#include <mutex>
#include <condition_variable>
#include <queue>

#include "Basics/Mutex.h"
#include "Basics/asio_ns.h"
#include "Basics/socket-utils.h"
#include "Endpoint/Endpoint.h"
#include "GeneralServer/RequestLane.h"

namespace arangodb {
class ListenTask;
class SchedulerThread;

namespace velocypack {
class Builder;
}

namespace rest {
class GeneralCommTask;
class SocketTask;

<<<<<<< HEAD
class SchedulerCronThread;

class Scheduler {
  Scheduler(Scheduler const&) = delete;
  Scheduler& operator=(Scheduler const&) = delete;

 public:
  Scheduler();
=======
class Scheduler : public std::enable_shared_from_this<Scheduler> {
  Scheduler(Scheduler const&) = delete;
  Scheduler& operator=(Scheduler const&) = delete;

  friend class arangodb::JobGuard;
  friend class arangodb::rest::GeneralCommTask;
  friend class arangodb::rest::SocketTask;
  friend class arangodb::ListenTask;
  friend class arangodb::SchedulerThread;

 public:
  Scheduler(uint64_t minThreads, uint64_t maxThreads,
            uint64_t fifo1Size, uint64_t fifo2Size);
>>>>>>> 969ceaff
  virtual ~Scheduler();

  struct QueueStatistics {
    uint64_t _running;
    uint64_t _working;
    uint64_t _queued;
    uint64_t _fifo1;
    uint64_t _fifo2;
    uint64_t _fifo3;
  };

<<<<<<< HEAD
  // Enqueues a task at highest priority
  virtual void post(std::function<void()> const& callback) = 0;
  // Enqueues a task at given priority
  virtual bool queue(RequestPriority prio, std::function<void()> const&) = 0;

  // A spinning threads looks at the queues in a cyclic way, i.e.
  // 0 1 2 0 1 2 0 1 2 0 1 2 ..

  typedef std::chrono::steady_clock clock;
=======
  bool queue(RequestPriority prio, std::function<void()> const&);
  void post(asio_ns::io_context::strand&, std::function<void()> const callback);

  void addQueueStatistics(velocypack::Builder&) const;
  QueueStatistics queueStatistics() const;
  std::string infoStatus();

  bool isRunning() const { return numRunning(_counters) > 0; }
  bool isStopping() const noexcept { return (_counters & (1ULL << 63)) != 0; }

 private:
  void post(std::function<void()> const callback);
  void drain();

  inline void setStopping() noexcept { _counters |= (1ULL << 63); }
>>>>>>> 969ceaff

private:
  struct DelayedWorkItem {
    std::function<void(bool cancelled)> _handler;
    const clock::time_point _due;
    std::atomic<bool> _cancelled;

<<<<<<< HEAD
    DelayedWorkItem() {};
=======
  bool canPostDirectly(RequestPriority prio) const noexcept;
>>>>>>> 969ceaff

    DelayedWorkItem(std::function<void(bool cancelled)> const& handler, clock::duration delay) :
      _handler(handler), _due(clock::now() + delay), _cancelled(false) {}

    DelayedWorkItem(std::function<void(bool cancelled)> && handler, clock::duration delay) :
      _handler(std::move(handler)), _due(clock::now() + delay), _cancelled(false) {}

<<<<<<< HEAD
    void cancel() { _cancelled = true; };
  };

  class WorkGuard {
    std::shared_ptr<DelayedWorkItem> _item;
  public:
    WorkGuard() {};
    WorkGuard(std::shared_ptr<DelayedWorkItem> &item) : _item(item) {}
    ~WorkGuard() { cancel(); }
    void cancel() { if(_item) { _item->cancel(); } }
    void detach() { _item.reset(); }
  };
=======
  inline void decRunning() noexcept {
    TRI_ASSERT((_counters & 0xFFFFUL) > 0);
    _counters -= 1ULL << 0;
  }

  static uint64_t numQueued(uint64_t value) noexcept {
    return (value >> 32) & 0xFFFFULL;
  }

  inline void incQueued() noexcept { _counters += 1ULL << 32; }

  inline void decQueued() noexcept {
    TRI_ASSERT(((_counters & 0XFFFF00000000UL) >> 32) > 0);
    _counters -= 1ULL << 32;
  }

  static uint64_t numWorking(uint64_t value) noexcept {
    return (value >> 16) & 0xFFFFULL;
  }

  inline void incWorking() noexcept { _counters += 1ULL << 16; }

  inline void decWorking() noexcept {
    TRI_ASSERT(((_counters & 0XFFFF0000UL) >> 16) > 0);
    _counters -= 1ULL << 16;
  }


  // we store most of the threads status info in a single atomic uint64_t
  // the encoding of the values inside this variable is (left to right means
  // high to low bytes):
  //
  //   AA BB CC DD
  //
  // we use the lowest 2 bytes (DD) to store the number of running threads
  //
  // the next lowest bytes (CC) are used to store the number of currently
  // working threads
  //
  // the next bytes (BB) are used to store the number of currently blocked
  // threads
  //
  // the highest bytes (AA) are used only to encode a stopping bit. when this
  // bit is set, the scheduler is stopping (or already stopped)

  std::atomic<uint64_t> _counters;

  inline uint64_t getCounters() const noexcept { return _counters; }

  // the fifos will collect the outstand requests in case the Scheduler
  // queue is full

  struct FifoJob {
    FifoJob(std::function<void()> const& callback)
        : _callback(callback) {}
    std::function<void()> _callback;
  };

  bool pushToFifo(int64_t fifo, std::function<void()> const& callback);
  bool popFifo(int64_t fifo);

  static constexpr int64_t NUMBER_FIFOS = 3;
  static constexpr int64_t FIFO1 = 0;
  static constexpr int64_t FIFO2 = 1;
  static constexpr int64_t FIFO3 = 2;

  uint64_t const _maxFifoSize[NUMBER_FIFOS];
  std::atomic<int64_t> _fifoSize[NUMBER_FIFOS];

  boost::lockfree::queue<FifoJob*> _fifo1;
  boost::lockfree::queue<FifoJob*> _fifo2;
  boost::lockfree::queue<FifoJob*> _fifo3;
  boost::lockfree::queue<FifoJob*>* _fifos[NUMBER_FIFOS];

  // the following methds create tasks in the `io_context`.
  // The `io_context` itself is not exposed because everything
  // should use the method `post` of the Scheduler.

 public:
  template <typename T>
  asio_ns::deadline_timer* newDeadlineTimer(T timeout) {
    return new asio_ns::deadline_timer(*_ioContext, timeout);
  }

  asio_ns::steady_timer* newSteadyTimer() {
    return new asio_ns::steady_timer(*_ioContext);
  }

  asio_ns::io_context::strand* newStrand() {
    return new asio_ns::io_context::strand(*_ioContext);
  }

  asio_ns::ip::tcp::acceptor* newAcceptor() {
    return new asio_ns::ip::tcp::acceptor(*_ioContext);
  }

#ifndef _WIN32
  asio_ns::local::stream_protocol::acceptor* newDomainAcceptor() {
    return new asio_ns::local::stream_protocol::acceptor(*_ioContext);
  }
#endif

  asio_ns::ip::tcp::socket* newSocket() {
    return new asio_ns::ip::tcp::socket(*_ioContext);
  }

#ifndef _WIN32
  asio_ns::local::stream_protocol::socket* newDomainSocket() {
    return new asio_ns::local::stream_protocol::socket(*_ioContext);
  }
#endif

  asio_ns::ssl::stream<asio_ns::ip::tcp::socket>* newSslSocket(
      asio_ns::ssl::context& context) {
    return new asio_ns::ssl::stream<asio_ns::ip::tcp::socket>(*_ioContext,
                                                              context);
  }

  asio_ns::ip::tcp::resolver* newResolver() {
    return new asio_ns::ip::tcp::resolver(*_ioContext);
  }

  asio_ns::signal_set* newSignalSet() {
    return new asio_ns::signal_set(*_managerContext);
  }

 private:
  static void initializeSignalHandlers();

  // `start`will start the Scheduler threads
  // `stopRebalancer` will stop the rebalancer thread
  // `beginShutdown` will begin to shut down the Scheduler threads
  // `shutdown` will shutdown the Scheduler threads
>>>>>>> 969ceaff

public:
  class WorkHandle {
    std::shared_ptr<WorkGuard> _guard;
  public:
    WorkHandle() {};
    WorkHandle(std::shared_ptr<DelayedWorkItem> &item) : _guard(std::make_shared<WorkGuard>(item)) {}
    WorkHandle(WorkHandle const &handle) : _guard(handle._guard) {}
    void cancel() { _guard->cancel(); }
    void detach() { _guard->detach(); }
  };

  // postDelay returns a WorkHandler. You can cancel the job by calling cancel. The job is also
  // cancelled if all WorkHandles are destructed. To disable this behavior call detach.
  WorkHandle postDelay(clock::duration delay, std::function<void(bool cancelled)> const& callback);

  // TODO: This method is unintuitive to use. If you call it and you are not interested in canceling
  // you have to call detach(). Otherwise the WorkHandle goes out of scope and the task is canceled
  // immediately.

  virtual void addQueueStatistics(velocypack::Builder&) const = 0;
  virtual QueueStatistics queueStatistics() const = 0;
  virtual std::string infoStatus() const = 0;

private:
  std::atomic<size_t> _numWorker;
  std::atomic<bool> _stopping;

public:
  virtual bool isRunning() const = 0;
  virtual bool isStopping() const noexcept = 0;

  virtual bool start();
  virtual void beginShutdown();
  virtual void shutdown();

 private:
  friend class SchedulerCronThread;

  // The priority queue is managed by a Cron Thread. It wakes up on a regular basis (10ms currently)
  // and looks at queue.top(). It the _due time is smaller than now() and the task is not canceled
  // it is posted on the scheduler. The next sleep time is computed depending on queue top.
  //
  // Note that tasks that have a delay of less than 1ms are posted directly.
  // For tasks above 50ms the Cron Thread is woken up to potentially update its sleep time, which
  // could now be shorter than before.

  struct compare {
    bool operator()(std::shared_ptr<DelayedWorkItem> const &left,
      std::shared_ptr<DelayedWorkItem> const &right) {
      // Reverse order, because std::priority_queue is a max heap.
      return right->_due < left->_due;
    }
  };

  std::priority_queue<std::shared_ptr<DelayedWorkItem>,
                      std::vector<std::shared_ptr<DelayedWorkItem>>,
                      compare> _priorityQueue;
  std::mutex _priorityQueueMutex;
  std::condition_variable _conditionCron;

  void runCron();

  std::unique_ptr<SchedulerCronThread> _cronThread;
};
}  // namespace rest
}  // namespace arangodb

#endif<|MERGE_RESOLUTION|>--- conflicted
+++ resolved
@@ -51,7 +51,6 @@
 class GeneralCommTask;
 class SocketTask;
 
-<<<<<<< HEAD
 class SchedulerCronThread;
 
 class Scheduler {
@@ -60,21 +59,6 @@
 
  public:
   Scheduler();
-=======
-class Scheduler : public std::enable_shared_from_this<Scheduler> {
-  Scheduler(Scheduler const&) = delete;
-  Scheduler& operator=(Scheduler const&) = delete;
-
-  friend class arangodb::JobGuard;
-  friend class arangodb::rest::GeneralCommTask;
-  friend class arangodb::rest::SocketTask;
-  friend class arangodb::ListenTask;
-  friend class arangodb::SchedulerThread;
-
- public:
-  Scheduler(uint64_t minThreads, uint64_t maxThreads,
-            uint64_t fifo1Size, uint64_t fifo2Size);
->>>>>>> 969ceaff
   virtual ~Scheduler();
 
   struct QueueStatistics {
@@ -86,7 +70,6 @@
     uint64_t _fifo3;
   };
 
-<<<<<<< HEAD
   // Enqueues a task at highest priority
   virtual void post(std::function<void()> const& callback) = 0;
   // Enqueues a task at given priority
@@ -96,23 +79,6 @@
   // 0 1 2 0 1 2 0 1 2 0 1 2 ..
 
   typedef std::chrono::steady_clock clock;
-=======
-  bool queue(RequestPriority prio, std::function<void()> const&);
-  void post(asio_ns::io_context::strand&, std::function<void()> const callback);
-
-  void addQueueStatistics(velocypack::Builder&) const;
-  QueueStatistics queueStatistics() const;
-  std::string infoStatus();
-
-  bool isRunning() const { return numRunning(_counters) > 0; }
-  bool isStopping() const noexcept { return (_counters & (1ULL << 63)) != 0; }
-
- private:
-  void post(std::function<void()> const callback);
-  void drain();
-
-  inline void setStopping() noexcept { _counters |= (1ULL << 63); }
->>>>>>> 969ceaff
 
 private:
   struct DelayedWorkItem {
@@ -120,11 +86,8 @@
     const clock::time_point _due;
     std::atomic<bool> _cancelled;
 
-<<<<<<< HEAD
+
     DelayedWorkItem() {};
-=======
-  bool canPostDirectly(RequestPriority prio) const noexcept;
->>>>>>> 969ceaff
 
     DelayedWorkItem(std::function<void(bool cancelled)> const& handler, clock::duration delay) :
       _handler(handler), _due(clock::now() + delay), _cancelled(false) {}
@@ -132,7 +95,6 @@
     DelayedWorkItem(std::function<void(bool cancelled)> && handler, clock::duration delay) :
       _handler(std::move(handler)), _due(clock::now() + delay), _cancelled(false) {}
 
-<<<<<<< HEAD
     void cancel() { _cancelled = true; };
   };
 
@@ -145,141 +107,6 @@
     void cancel() { if(_item) { _item->cancel(); } }
     void detach() { _item.reset(); }
   };
-=======
-  inline void decRunning() noexcept {
-    TRI_ASSERT((_counters & 0xFFFFUL) > 0);
-    _counters -= 1ULL << 0;
-  }
-
-  static uint64_t numQueued(uint64_t value) noexcept {
-    return (value >> 32) & 0xFFFFULL;
-  }
-
-  inline void incQueued() noexcept { _counters += 1ULL << 32; }
-
-  inline void decQueued() noexcept {
-    TRI_ASSERT(((_counters & 0XFFFF00000000UL) >> 32) > 0);
-    _counters -= 1ULL << 32;
-  }
-
-  static uint64_t numWorking(uint64_t value) noexcept {
-    return (value >> 16) & 0xFFFFULL;
-  }
-
-  inline void incWorking() noexcept { _counters += 1ULL << 16; }
-
-  inline void decWorking() noexcept {
-    TRI_ASSERT(((_counters & 0XFFFF0000UL) >> 16) > 0);
-    _counters -= 1ULL << 16;
-  }
-
-
-  // we store most of the threads status info in a single atomic uint64_t
-  // the encoding of the values inside this variable is (left to right means
-  // high to low bytes):
-  //
-  //   AA BB CC DD
-  //
-  // we use the lowest 2 bytes (DD) to store the number of running threads
-  //
-  // the next lowest bytes (CC) are used to store the number of currently
-  // working threads
-  //
-  // the next bytes (BB) are used to store the number of currently blocked
-  // threads
-  //
-  // the highest bytes (AA) are used only to encode a stopping bit. when this
-  // bit is set, the scheduler is stopping (or already stopped)
-
-  std::atomic<uint64_t> _counters;
-
-  inline uint64_t getCounters() const noexcept { return _counters; }
-
-  // the fifos will collect the outstand requests in case the Scheduler
-  // queue is full
-
-  struct FifoJob {
-    FifoJob(std::function<void()> const& callback)
-        : _callback(callback) {}
-    std::function<void()> _callback;
-  };
-
-  bool pushToFifo(int64_t fifo, std::function<void()> const& callback);
-  bool popFifo(int64_t fifo);
-
-  static constexpr int64_t NUMBER_FIFOS = 3;
-  static constexpr int64_t FIFO1 = 0;
-  static constexpr int64_t FIFO2 = 1;
-  static constexpr int64_t FIFO3 = 2;
-
-  uint64_t const _maxFifoSize[NUMBER_FIFOS];
-  std::atomic<int64_t> _fifoSize[NUMBER_FIFOS];
-
-  boost::lockfree::queue<FifoJob*> _fifo1;
-  boost::lockfree::queue<FifoJob*> _fifo2;
-  boost::lockfree::queue<FifoJob*> _fifo3;
-  boost::lockfree::queue<FifoJob*>* _fifos[NUMBER_FIFOS];
-
-  // the following methds create tasks in the `io_context`.
-  // The `io_context` itself is not exposed because everything
-  // should use the method `post` of the Scheduler.
-
- public:
-  template <typename T>
-  asio_ns::deadline_timer* newDeadlineTimer(T timeout) {
-    return new asio_ns::deadline_timer(*_ioContext, timeout);
-  }
-
-  asio_ns::steady_timer* newSteadyTimer() {
-    return new asio_ns::steady_timer(*_ioContext);
-  }
-
-  asio_ns::io_context::strand* newStrand() {
-    return new asio_ns::io_context::strand(*_ioContext);
-  }
-
-  asio_ns::ip::tcp::acceptor* newAcceptor() {
-    return new asio_ns::ip::tcp::acceptor(*_ioContext);
-  }
-
-#ifndef _WIN32
-  asio_ns::local::stream_protocol::acceptor* newDomainAcceptor() {
-    return new asio_ns::local::stream_protocol::acceptor(*_ioContext);
-  }
-#endif
-
-  asio_ns::ip::tcp::socket* newSocket() {
-    return new asio_ns::ip::tcp::socket(*_ioContext);
-  }
-
-#ifndef _WIN32
-  asio_ns::local::stream_protocol::socket* newDomainSocket() {
-    return new asio_ns::local::stream_protocol::socket(*_ioContext);
-  }
-#endif
-
-  asio_ns::ssl::stream<asio_ns::ip::tcp::socket>* newSslSocket(
-      asio_ns::ssl::context& context) {
-    return new asio_ns::ssl::stream<asio_ns::ip::tcp::socket>(*_ioContext,
-                                                              context);
-  }
-
-  asio_ns::ip::tcp::resolver* newResolver() {
-    return new asio_ns::ip::tcp::resolver(*_ioContext);
-  }
-
-  asio_ns::signal_set* newSignalSet() {
-    return new asio_ns::signal_set(*_managerContext);
-  }
-
- private:
-  static void initializeSignalHandlers();
-
-  // `start`will start the Scheduler threads
-  // `stopRebalancer` will stop the rebalancer thread
-  // `beginShutdown` will begin to shut down the Scheduler threads
-  // `shutdown` will shutdown the Scheduler threads
->>>>>>> 969ceaff
 
 public:
   class WorkHandle {
@@ -288,8 +115,8 @@
     WorkHandle() {};
     WorkHandle(std::shared_ptr<DelayedWorkItem> &item) : _guard(std::make_shared<WorkGuard>(item)) {}
     WorkHandle(WorkHandle const &handle) : _guard(handle._guard) {}
-    void cancel() { _guard->cancel(); }
-    void detach() { _guard->detach(); }
+    void cancel() { if (_guard) { _guard->cancel(); } }
+    void detach() { if (_guard) { _guard->detach(); } }
   };
 
   // postDelay returns a WorkHandler. You can cancel the job by calling cancel. The job is also
