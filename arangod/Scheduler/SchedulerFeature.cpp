--- conflicted
+++ resolved
@@ -71,13 +71,6 @@
 
   // max / min number of threads
   options->addOption("--server.maximal-threads", std::string("maximum number of request handling threads to run (0 = use system-specific default of ") + std::to_string(defaultNumberOfThreads()) + ")",
-<<<<<<< HEAD
-                     new UInt64Parameter(&_nrMaximalThreads));
-
-  options->addHiddenOption("--server.minimal-threads",
-                           "minimum number of request handling threads to run",
-                           new UInt64Parameter(&_nrMinimalThreads));
-=======
                      new UInt64Parameter(&_nrMaximalThreads),
                      arangodb::options::makeFlags(arangodb::options::Flags::Dynamic));
 
@@ -85,7 +78,6 @@
                      "minimum number of request handling threads to run",
                      new UInt64Parameter(&_nrMinimalThreads),
                      arangodb::options::makeFlags(arangodb::options::Flags::Hidden));
->>>>>>> 969ceaff
 
   options->addOption("--server.maximal-queue-size", "size of the priority 2 fifo",
                      new UInt64Parameter(&_fifo2Size));
@@ -324,14 +316,7 @@
 
 #else
 
-<<<<<<< HEAD
 extern "C" void c_exit_handler(int signal) {
-=======
-void SchedulerFeature::buildScheduler() {
-  _scheduler = std::make_shared<Scheduler>(_nrMinimalThreads, _nrMaximalThreads,
-                                           _fifo1Size, _fifo2Size);
->>>>>>> 969ceaff
-
   static bool seen = false;
 
   if (signal == SIGQUIT || signal == SIGTERM || signal == SIGINT) {
