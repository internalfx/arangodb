--- conflicted
+++ resolved
@@ -298,11 +298,7 @@
       var inputEditor = ace.edit("aqlEditor");
       var query = inputEditor.getValue();
       if (query !== '' || query !== undefined || query !== null) {
-<<<<<<< HEAD
-        window.open(encodeURI("query/result/download/" + btoa(JSON.stringify({ query: query }))));
-=======
         window.open("query/result/download/" + encodeURIComponent(btoa(JSON.stringify({ query: query }))));
->>>>>>> 14c94d76
       }
       else {
         arangoHelper.arangoError("Query error", "could not query result.");
