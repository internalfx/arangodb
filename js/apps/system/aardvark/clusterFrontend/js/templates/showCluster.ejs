<script id="showCluster.ejs" type="text/template">
<% var statusClass = function(s) {
    switch (s) {
      case "ok":
        return "success";
      case "warning": 
        return "warning";
      case "critical":
        return "danger";
      case "missing":
        return "inactive";
    }
  };
%>
<ul class="thumbnails2">
  <div class="headerBar">
    <a class="arangoHeader">Cluster Dashboard</a>
    <div class="headerButtonBar pull-right">
      <select id="selectDB">
        <% _.each(dbs, function(d) { %>
          <option id="<%=d%>" <%=(d === "_system")?"checked":""%> ><%=d%></option>
        <% }); %>
      </select>
      <select id="selectCol">
      </select>
    </div>
  </div>
</ul>
<ul id="clusterLayout" class="tileList">
  <% if(type === "testPlan") { 
    _.each(byAddress, function(s, a) { 
      _.each(s.coords, function(c) {
        var url = c.get("protocol")
          + "://"
          + c.get("address");
    %>
      <li class="tile">
        <a class="coordinator <%=statusClass(c.get('status'))%>" id="<%=c.get('address')%>" href="<%=url%>" target="_blank">
          <img src="img/icon_compass-24.png" class="icon" width="50px" height="50px"/>
        </a>
        <h5 class="collectionName"><%=c.get("name")%></h5>
      </li>
    <%
      });
      _.each(s.dbs, function(c) {
    %>
      <li class="tile">
        <div class="dbserver <%=statusClass(c.get('status'))%>" id="<%=c.get('address')%>">
          <img src="img/icon_database-24.png" class="icon" width="50px" height="50px"/>
        </div>
        <h5 class="collectionName"><%=c.get("name")%> (Shards: <span id="<%=c.get("name")%>Shards" class="shardCounter"/>)</h5>
      </li>
    <%
        });
      });
    } else { 
      _.each(byAddress, function(s, a) { 
  %>
      <li class="tile">
        <% _.each(s.coords, function(c) { %>
          <div class="coordinator <%=statusClass(c.get('status'))%>" id="<%=c.get('address')%>">
            <img src="img/icon_compass-24.png" class="icon" width="50px" height="50px"/>
            <h6 class="serverName"><%=c.get("name")%></h6>
          </div>
        <% });
          var dbName = "";
          _.each(s.dbs, function(c) {
            dbName = c.get("name");
        %>
          <div class="dbserver <%=statusClass(c.get('status'))%>" id="<%=c.get('address')%>">
            <img src="img/icon_database-24.png" class="icon" width="50px" height="50px"/>
            <h6 class="serverName"><%=c.get("name")%></h6>
          </div>
        <% }); %>
      <h5 class="collectionName"><%=a%> <%=dbName!==""?"(Shards: <span id=\"" + dbName + "Shards\"/>)":""%></h5>
      </li>
    <%
    });
  }
  %>
</ul>

<div class="headerBar">
  <a class="arangoHeader">Cluster Statistics</a>
</div>
<div class="resizecontainer">
<<<<<<< HEAD
	<div class="dashboardChart">
		<div id="clusterGraphs" class="innerDashboardChart">
      <div>Virtual Memory Size</div>
	  </div>
  </div>
	<div class="dashboardChart">
		<div id="lineGraph" class="innerDashboardChart">
	  </div>
  </div>
=======
  <div id="clusterGraphs" class="dashboardChart">
    <div>Virtual Memory Size</div>
  </div>
  <div id="lineGraph" class="dashboardChart"></div>
>>>>>>> e920fece
</div>
</script><|MERGE_RESOLUTION|>--- conflicted
+++ resolved
@@ -84,7 +84,6 @@
   <a class="arangoHeader">Cluster Statistics</a>
 </div>
 <div class="resizecontainer">
-<<<<<<< HEAD
 	<div class="dashboardChart">
 		<div id="clusterGraphs" class="innerDashboardChart">
       <div>Virtual Memory Size</div>
@@ -94,11 +93,5 @@
 		<div id="lineGraph" class="innerDashboardChart">
 	  </div>
   </div>
-=======
-  <div id="clusterGraphs" class="dashboardChart">
-    <div>Virtual Memory Size</div>
-  </div>
-  <div id="lineGraph" class="dashboardChart"></div>
->>>>>>> e920fece
 </div>
 </script>