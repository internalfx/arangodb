{
    "basePath": "/",
    "swaggerVersion": "1.1",
    "apiVersion": "0.1",
    "apis": [
        {
            "operations": [
                {
                    "errorResponses": [
                        {
                            "reason": "is returned if the edge was created successfully. ",
                            "code": "202"
                        },
                        {
                            "reason": "is returned if the edge collection was not found. ",
                            "code": "404"
                        }
                    ],
                    "parameters": [
                        {
                            "dataType": "String",
                            "paramType": "query",
                            "required": "True",
                            "name": "collection",
                            "description": "Creates a new edge in the collection identified by <em>collection</em> name. "
                        },
                        {
                            "dataType": "String",
                            "paramType": "query",
                            "required": "True",
                            "name": "from",
                            "description": "The document handle of the start point must be passed in <em>from</em> handle. "
                        },
                        {
                            "dataType": "String",
                            "paramType": "query",
                            "required": "True",
                            "name": "to",
                            "description": "The document handle of the end point must be passed in <em>to</em> handle. "
<<<<<<< HEAD
=======
                        }
                    ],
                    "notes": "Creates a new edge document in the collection named <em>collection</em>. A JSON representation of the document must be passed as the body of the POST request. <br><br>The <em>from</em> and <em>to</em> handles are immutable once the edge has been created. <br><br>In all other respects the method works like <em>POST /document</em>, see the manual for details. <br><br>",
                    "summary": "creates an edge",
                    "httpMethod": "POST",
                    "examples": "Create an edge and read it back: <br><br><pre><code class=\"json\" >unix> curl -X POST --data @- --dump - http://localhost:8529/_api/edge/?collection=edges&from=vertices/1&to=vertices/2\n{\"name\":\"Emil\"}\n\nHTTP/1.1 202 Accepted\ncontent-type: application/json; charset=utf-8\netag: \"369967527\"\nlocation: /_db/_system/_api/document/edges/369967527\n\n{ \n  \"error\" : false, \n  \"_id\" : \"edges/369967527\", \n  \"_rev\" : \"369967527\", \n  \"_key\" : \"369967527\" \n}\n\nunix> curl --dump - http://localhost:8529/_api/edge/edges/369967527\n\nHTTP/1.1 200 OK\ncontent-type: application/json; charset=utf-8\netag: \"369967527\"\n\n{ \n  \"name\" : \"Emil\", \n  \"_id\" : \"edges/369967527\", \n  \"_rev\" : \"369967527\", \n  \"_key\" : \"369967527\", \n  \"_from\" : \"vertices/1\", \n  \"_to\" : \"vertices/2\" \n}\n\n</code></pre><br>",
                    "nickname": "createsAnEdge"
                }
            ],
            "path": "/_api/edge"
        },
        {
            "operations": [
                {
                    "errorResponses": [
                        {
                            "reason": "is returned if the edge was found ",
                            "code": "200"
                        },
                        {
                            "reason": "is returned if the \"If-None-Match\" header is given and the edge has  the same version ",
                            "code": "304"
                        },
                        {
                            "reason": "is returned if the edge or collection was not found ",
                            "code": "404"
                        }
                    ],
                    "parameters": [
                        {
                            "dataType": "String",
                            "paramType": "path",
                            "required": "true",
                            "name": "document-handle",
                            "description": "The handle of the edge document. "
                        },
                        {
                            "dataType": "String",
                            "paramType": "header",
                            "name": "If-None-Match",
                            "description": "If the \"If-None-Match\" header is given, then it must contain exactly one etag. The edge is returned if it has a different revision than the given etag. Otherwise an <em>HTTP 304</em> is returned. "
                        },
                        {
                            "dataType": "String",
                            "paramType": "header",
                            "name": "If-Match",
                            "description": "If the \"If-Match\" header is given, then it must contain exactly one etag. The edge is returned if it has the same revision ad the given etag. Otherwise a <em>HTTP 412</em> is returned. As an alternative you can supply the etag in an attribute <em>rev</em> in the URL. "
                        }
                    ],
                    "notes": "Returns the edge identified by <em>document-handle</em>. The returned edge contains a few special attributes:  <br><br>- <em>_id</em> contains the document handle<br><br>- <em>_rev</em> contains the revision<br><br>- <em>_from</em> and <em>to</em> contain the document handles of the connected   vertex documents <br><br>",
                    "summary": "reads an edge",
                    "httpMethod": "GET",
                    "examples": "",
                    "nickname": "readsAnEdge"
                }
            ],
            "path": "/_api/edge/{document-handle}"
        },
        {
            "operations": [
                {
                    "errorResponses": [
                        {
                            "reason": "All went good. ",
                            "code": "200"
                        }
                    ],
                    "parameters": [
                        {
                            "dataType": "String",
                            "paramType": "query",
                            "required": "True",
                            "name": "collection",
                            "description": "The name of the collection. "
                        }
                    ],
                    "notes": "Returns a list of all URI for all edges from the collection identified by <em>collection</em>. <br><br>",
                    "summary": "reads all edges from collection",
                    "httpMethod": "GET",
                    "examples": "",
                    "nickname": "readsAllEdgesFromCollection"
                }
            ],
            "path": "/_api/edge"
        },
        {
            "operations": [
                {
                    "errorResponses": [
                        {
                            "reason": "is returned if the edge document was found ",
                            "code": "200"
                        },
                        {
                            "reason": "is returned if the \"If-None-Match\" header is given and the edge document has same version ",
                            "code": "304"
                        },
                        {
                            "reason": "is returned if the edge document or collection was not found ",
                            "code": "404"
                        }
                    ],
                    "parameters": [
                        {
                            "dataType": "String",
                            "paramType": "path",
                            "required": "true",
                            "name": "document-handle",
                            "description": "The handle of the edge document. "
                        },
                        {
                            "dataType": "String",
                            "paramType": "query",
                            "name": "rev",
                            "description": "You can conditionally fetch an edge document based on a target revision id by using the <em>rev</em> URL parameter. "
>>>>>>> 33846f46
                        },
                        {
                            "dataType": "Json",
                            "paramType": "body",
                            "required": "true",
                            "name": "edge-document",
                            "description": "A JSON representation of the edge document must be passed as the body of the POST request. This JSON object may contain the edge's document key in the <em>_key</em> attribute if needed. "
                        }
                    ],
                    "notes": "<em>from</em> handle and <em>to</em> handle are immutable once the edge has been created. <br><br>In all other respects the method works like <em>POST /document</em>, see the manual for details. <br><br>",
                    "summary": "creates an edge",
                    "httpMethod": "POST",
                    "examples": "Create an edge and reads it back: <br><br><pre><code class=\"json\" >unix> curl -X POST --data @- --dump - http://localhost:8529/_api/edge/?collection=edges&from=vertices/1&to=vertices/2\n{\"name\":\"Emil\"}\n\nHTTP/1.1 202 Accepted\ncontent-type: application/json; charset=utf-8\netag: \"357777831\"\nlocation: /_db/_system/_api/document/edges/357777831\n\n{ \n  \"error\" : false, \n  \"_id\" : \"edges/357777831\", \n  \"_rev\" : \"357777831\", \n  \"_key\" : \"357777831\" \n}\n\nunix> curl --dump - http://localhost:8529/_api/edge/edges/357777831\n\nHTTP/1.1 200 OK\ncontent-type: application/json; charset=utf-8\netag: \"357777831\"\n\n{ \n  \"name\" : \"Emil\", \n  \"_id\" : \"edges/357777831\", \n  \"_rev\" : \"357777831\", \n  \"_key\" : \"357777831\", \n  \"_from\" : \"vertices/1\", \n  \"_to\" : \"vertices/2\" \n}\n\n</code></pre><br>",
                    "nickname": "createsAnEdge"
                }
            ],
            "path": "/_api/edge"
        }
    ]
}<|MERGE_RESOLUTION|>--- conflicted
+++ resolved
@@ -8,15 +8,30 @@
                 {
                     "errorResponses": [
                         {
+                            "reason": "is returned if the edge was created successfully and <em>waitForSync</em> was <em>true</em>. ",
+                            "code": "201"
+                        },
+                        {
                             "reason": "is returned if the edge was created successfully. ",
                             "code": "202"
                         },
                         {
-                            "reason": "is returned if the edge collection was not found. ",
-                            "code": "404"
-                        }
-                    ],
-                    "parameters": [
+                            "reason": "is returned if the body does not contain a valid JSON representation of an edge, or if the collection specified is not an edge collection.  The response body contains an error document in this case. ",
+                            "code": "400"
+                        },
+                        {
+                            "reason": "is returned if the collection specified by <em>collection</em> is unknown.  The response body contains an error document in this case. ",
+                            "code": "404"
+                        }
+                    ],
+                    "parameters": [
+                        {
+                            "dataType": "Json",
+                            "paramType": "body",
+                            "required": "true",
+                            "name": "edge-document",
+                            "description": "A JSON representation of the edge document must be passed as the body of the POST request. This JSON object may contain the edge's document key in the <em>_key</em> attribute if needed. "
+                        },
                         {
                             "dataType": "String",
                             "paramType": "query",
@@ -25,6 +40,18 @@
                             "description": "Creates a new edge in the collection identified by <em>collection</em> name. "
                         },
                         {
+                            "dataType": "Boolean",
+                            "paramType": "query",
+                            "name": "createCollection",
+                            "description": "If this parameter has a value of <em>true</em> or <em>yes</em>, then the collection is created if it does not yet exist. Other values will be ignored so the collection must be present for the operation to succeed. "
+                        },
+                        {
+                            "dataType": "Boolean",
+                            "paramType": "query",
+                            "name": "waitForSync",
+                            "description": "Wait until the edge document has been synced to disk. "
+                        },
+                        {
                             "dataType": "String",
                             "paramType": "query",
                             "required": "True",
@@ -37,8 +64,6 @@
                             "required": "True",
                             "name": "to",
                             "description": "The document handle of the end point must be passed in <em>to</em> handle. "
-<<<<<<< HEAD
-=======
                         }
                     ],
                     "notes": "Creates a new edge document in the collection named <em>collection</em>. A JSON representation of the document must be passed as the body of the POST request. <br><br>The <em>from</em> and <em>to</em> handles are immutable once the edge has been created. <br><br>In all other respects the method works like <em>POST /document</em>, see the manual for details. <br><br>",
@@ -154,24 +179,227 @@
                             "paramType": "query",
                             "name": "rev",
                             "description": "You can conditionally fetch an edge document based on a target revision id by using the <em>rev</em> URL parameter. "
->>>>>>> 33846f46
-                        },
+                        },
+                        {
+                            "dataType": "String",
+                            "paramType": "header",
+                            "name": "If-Match",
+                            "description": "You can conditionally fetch an edge document based on a target revision id by using the <em>if-match</em> HTTP header. "
+                        }
+                    ],
+                    "notes": "Like <em>GET</em>, but only returns the header fields and not the body. You can use this call to get the current revision of an edge document or check if it was deleted. <br><br>",
+                    "summary": "reads an edge header",
+                    "httpMethod": "HEAD",
+                    "examples": "",
+                    "nickname": "readsAnEdgeHeader"
+                }
+            ],
+            "path": "/_api/edge/{document-handle}"
+        },
+        {
+            "operations": [
+                {
+                    "errorResponses": [
+                        {
+                            "reason": "is returned if the edge document was replaced successfully and <em>waitForSync</em> was <em>true</em>. ",
+                            "code": "201"
+                        },
+                        {
+                            "reason": "is returned if the edge document was replaced successfully and <em>waitForSync</em> was <em>false</em>. ",
+                            "code": "202"
+                        },
+                        {
+                            "reason": "is returned if the body does not contain a valid JSON representation of an edge document or if applied to a non-edge collection. The response body contains an  error document in this case. ",
+                            "code": "400"
+                        },
+                        {
+                            "reason": "is returned if the collection or the edge document was not found ",
+                            "code": "404"
+                        }
+                    ],
+                    "parameters": [
                         {
                             "dataType": "Json",
                             "paramType": "body",
                             "required": "true",
-                            "name": "edge-document",
-                            "description": "A JSON representation of the edge document must be passed as the body of the POST request. This JSON object may contain the edge's document key in the <em>_key</em> attribute if needed. "
-                        }
-                    ],
-                    "notes": "<em>from</em> handle and <em>to</em> handle are immutable once the edge has been created. <br><br>In all other respects the method works like <em>POST /document</em>, see the manual for details. <br><br>",
-                    "summary": "creates an edge",
-                    "httpMethod": "POST",
-                    "examples": "Create an edge and reads it back: <br><br><pre><code class=\"json\" >unix> curl -X POST --data @- --dump - http://localhost:8529/_api/edge/?collection=edges&from=vertices/1&to=vertices/2\n{\"name\":\"Emil\"}\n\nHTTP/1.1 202 Accepted\ncontent-type: application/json; charset=utf-8\netag: \"357777831\"\nlocation: /_db/_system/_api/document/edges/357777831\n\n{ \n  \"error\" : false, \n  \"_id\" : \"edges/357777831\", \n  \"_rev\" : \"357777831\", \n  \"_key\" : \"357777831\" \n}\n\nunix> curl --dump - http://localhost:8529/_api/edge/edges/357777831\n\nHTTP/1.1 200 OK\ncontent-type: application/json; charset=utf-8\netag: \"357777831\"\n\n{ \n  \"name\" : \"Emil\", \n  \"_id\" : \"edges/357777831\", \n  \"_rev\" : \"357777831\", \n  \"_key\" : \"357777831\", \n  \"_from\" : \"vertices/1\", \n  \"_to\" : \"vertices/2\" \n}\n\n</code></pre><br>",
-                    "nickname": "createsAnEdge"
-                }
-            ],
-            "path": "/_api/edge"
+                            "name": "edge",
+                            "description": "A JSON representation of the new edge data. "
+                        },
+                        {
+                            "dataType": "String",
+                            "paramType": "path",
+                            "required": "true",
+                            "name": "document-handle",
+                            "description": "The handle of the edge document. "
+                        },
+                        {
+                            "dataType": "Boolean",
+                            "paramType": "query",
+                            "name": "waitForSync",
+                            "description": "Wait until edge document has been synced to disk. "
+                        },
+                        {
+                            "dataType": "String",
+                            "paramType": "query",
+                            "name": "rev",
+                            "description": "You can conditionally replace an edge document based on a target revision id by using the <em>rev</em> URL parameter. "
+                        },
+                        {
+                            "dataType": "String",
+                            "paramType": "query",
+                            "name": "policy",
+                            "description": "To control the update behavior in case there is a revision mismatch, you can use the <em>policy</em> parameter (see below). "
+                        },
+                        {
+                            "dataType": "String",
+                            "paramType": "header",
+                            "name": "If-Match",
+                            "description": "You can conditionally replace an edge document based on a target revision id by using the <em>if-match</em> HTTP header. "
+                        }
+                    ],
+                    "notes": "Completely updates (i.e. replaces) the edge document identified by <em>document-handle</em>. If the edge document exists and can be updated, then a <em>HTTP 201</em> is returned and the \"ETag\" header field contains the new revision of the edge document. <br><br>If the new edge document passed in the body of the request contains the <em>document-handle</em> in the attribute <em>_id</em> and the revision in <em>_rev</em>, these attributes will be ignored. Only the URI and the \"ETag\" header are relevant in order to avoid confusion when using proxies. Note that the attributes <em>_from</em> and <em>_to</em> of an edge are immutable and cannot be updated either. <br><br>Optionally, the URL parameter <em>waitForSync</em> can be used to force synchronisation of the edge document replacement operation to disk even in case that the <em>waitForSync</em> flag had been disabled for the entire collection. Thus, the <em>waitForSync</em> URL parameter can be used to force synchronisation of just specific operations. To use this, set the <em>waitForSync</em> parameter to <em>true</em>. If the <em>waitForSync</em> parameter is not specified or set to <em>false</em>, then the collection's default <em>waitForSync</em> behavior is applied. The <em>waitForSync</em> URL parameter cannot be used to disable synchronisation for collections that have a default <em>waitForSync</em> value of <em>true</em>. <br><br>The body of the response contains a JSON object with the information about the handle and the revision.  The attribute <em>_id</em> contains the known <em>document-handle</em> of the updated edge document, the attribute <em>_rev</em> contains the new revision of the edge document. <br><br>If the edge document does not exist, then a <em>HTTP 404</em> is returned and the body of the response contains an error document. <br><br>There are two ways for specifying the targeted revision id for conditional replacements (i.e. replacements that will only be executed if the revision id found in the database matches the revision id specified in the request): - specifying the target revision in the <em>rev</em> URL query parameter- specifying the target revision in the <em>if-match</em> HTTP header<br><br>Specifying a target revision is optional, however, if done, only one of the described mechanisms must be used (either the <em>rev</em> URL parameter or the <em>if-match</em> HTTP header). Regardless which mechanism is used, the parameter needs to contain the target revision id as returned in the <em>_rev</em> attribute of an edge document or by an HTTP <em>etag</em> header. <br><br>For example, to conditionally replace an edge document based on a specific revision id, you can use the following request: <br><br>- PUT /_api/document/<em>document-handle</em>?rev=<em>etag</em><br><br>If a target revision id is provided in the request (e.g. via the <em>etag</em> value in the <em>rev</em> URL query parameter above), ArangoDB will check that the revision id of the edge document found in the database is equal to the target revision id provided in the request. If there is a mismatch between the revision id, then by default a <em>HTTP 412</em> conflict is returned and no replacement is performed. <br><br>The conditional update behavior can be overriden with the <em>policy</em> URL query parameter: <br><br>- PUT /_api/document/<em>document-handle</em>?policy=<em>policy</em><br><br>If <em>policy</em> is set to <em>error</em>, then the behavior is as before: replacements will fail if the revision id found in the database does not match the target revision id specified in the request. <br><br>If <em>policy</em> is set to <em>last</em>, then the replacement will succeed, even if the revision id found in the database does not match the target revision id specified in the request. You can use the <em>last</em> `policy` to force replacements. <br><br>",
+                    "summary": "replaces an edge",
+                    "httpMethod": "PUT",
+                    "examples": "",
+                    "nickname": "replacesAnEdge"
+                }
+            ],
+            "path": "/_api/edge/{document-handle}"
+        },
+        {
+            "operations": [
+                {
+                    "errorResponses": [
+                        {
+                            "reason": "is returned if the document was patched successfully and <em>waitForSync</em> was <em>true</em>. ",
+                            "code": "201"
+                        },
+                        {
+                            "reason": "is returned if the document was patched successfully and <em>waitForSync</em> was <em>false</em>. ",
+                            "code": "202"
+                        },
+                        {
+                            "reason": "is returned if the body does not contain a valid JSON representation or when applied on an non-edge collection. The response body contains an error document  in this case. ",
+                            "code": "400"
+                        },
+                        {
+                            "reason": "is returned if the collection or the edge document was not found ",
+                            "code": "404"
+                        }
+                    ],
+                    "parameters": [
+                        {
+                            "dataType": "Json",
+                            "paramType": "body",
+                            "required": "true",
+                            "name": "document",
+                            "description": "A JSON representation of the edge update. "
+                        },
+                        {
+                            "dataType": "String",
+                            "paramType": "path",
+                            "required": "true",
+                            "name": "document-handle",
+                            "description": "The handle of the edge document. "
+                        },
+                        {
+                            "dataType": "Boolean",
+                            "paramType": "query",
+                            "name": "keepNull",
+                            "description": "If the intention is to delete existing attributes with the patch command,  the URL query parameter <em>keepNull</em> can be used with a value of <em>false</em>. This will modify the behavior of the patch command to remove any attributes from the existing edge document that are contained in the patch document with an attribute value of <em>null</em>. "
+                        },
+                        {
+                            "dataType": "Boolean",
+                            "paramType": "query",
+                            "name": "waitForSync",
+                            "description": "Wait until edge document has been synced to disk. "
+                        },
+                        {
+                            "dataType": "String",
+                            "paramType": "query",
+                            "name": "rev",
+                            "description": "You can conditionally patch an edge document based on a target revision id by using the <em>rev</em> URL parameter. "
+                        },
+                        {
+                            "dataType": "String",
+                            "paramType": "query",
+                            "name": "policy",
+                            "description": "To control the update behavior in case there is a revision mismatch, you can use the <em>policy</em> parameter. "
+                        },
+                        {
+                            "dataType": "String",
+                            "paramType": "header",
+                            "name": "If-Match",
+                            "description": "You can conditionally patch an edge document based on a target revision id by using the <em>if-match</em> HTTP header. "
+                        }
+                    ],
+                    "notes": "Partially updates the edge document identified by <em>document-handle</em>. The body of the request must contain a JSON document with the attributes to patch (the patch document). All attributes from the patch document will be added to the existing edge document if they do not yet exist, and overwritten in the existing edge document if they do exist there. <br><br>Setting an attribute value to <em>null</em> in the patch document will cause a value of <em>null</em> be saved for the attribute by default.  <br><br>Note that internal attributes such as <em>_key</em>, <em>_from</em> and <em>_to</em> are immutable once set and cannot be updated. <br><br>Optionally, the URL parameter <em>waitForSync</em> can be used to force synchronisation of the edge document update operation to disk even in case that the <em>waitForSync</em> flag had been disabled for the entire collection. Thus, the <em>waitForSync</em> URL parameter can be used to force synchronisation of just specific operations. To use this, set the <em>waitForSync</em> parameter to <em>true</em>. If the <em>waitForSync</em> parameter is not specified or set to <em>false</em>, then the collection's default <em>waitForSync</em> behavior is applied. The <em>waitForSync</em> URL parameter cannot be used to disable synchronisation for collections that have a default <em>waitForSync</em> value of <em>true</em>. <br><br>The body of the response contains a JSON object with the information about the handle and the revision. The attribute <em>_id</em> contains the known <em>document-handle</em> of the updated edge document, the attribute <em>_rev</em> contains the new edge document revision. <br><br>If the edge document does not exist, then a <em>HTTP 404</em> is returned and the body of the response contains an error document. <br><br>You can conditionally update an edge document based on a target revision id by using either the <em>rev</em> URL parameter or the <em>if-match</em> HTTP header. To control the update behavior in case there is a revision mismatch, you can use the <em>policy</em> parameter. This is the same as when replacing edge documents (see replacing documents for details). <br><br>",
+                    "summary": "patches an edge",
+                    "httpMethod": "PATCH",
+                    "examples": "",
+                    "nickname": "patchesAnEdge"
+                }
+            ],
+            "path": "/_api/edge/{document-handle}"
+        },
+        {
+            "operations": [
+                {
+                    "errorResponses": [
+                        {
+                            "reason": "is returned if the edge document was deleted successfully and <em>waitForSync</em> was <em>true</em>. ",
+                            "code": "200"
+                        },
+                        {
+                            "reason": "is returned if the edge document was deleted successfully and <em>waitForSync</em> was <em>false</em>. ",
+                            "code": "202"
+                        },
+                        {
+                            "reason": "is returned if the collection or the edge document was not found. The response body contains an error document in this case. ",
+                            "code": "404"
+                        }
+                    ],
+                    "parameters": [
+                        {
+                            "dataType": "String",
+                            "paramType": "path",
+                            "required": "true",
+                            "name": "document-handle",
+                            "description": "Deletes the edge document identified by <em>document-handle</em>.  "
+                        },
+                        {
+                            "dataType": "String",
+                            "paramType": "query",
+                            "name": "rev",
+                            "description": "You can conditionally delete an edge document based on a target revision id by using the <em>rev</em> URL parameter. "
+                        },
+                        {
+                            "dataType": "String",
+                            "paramType": "query",
+                            "name": "policy",
+                            "description": "To control the update behavior in case there is a revision mismatch, you can use the <em>policy</em> parameter. This is the same as when replacing edge documents (see replacing edge documents for more details). "
+                        },
+                        {
+                            "dataType": "Boolean",
+                            "paramType": "query",
+                            "name": "waitForSync",
+                            "description": "Wait until edge document has been synced to disk. "
+                        },
+                        {
+                            "dataType": "String",
+                            "paramType": "header",
+                            "name": "If-Match",
+                            "description": "You can conditionally delete an edge document based on a target revision id by using the <em>if-match</em> HTTP header. "
+                        }
+                    ],
+                    "notes": "The body of the response contains a JSON object with the information about the handle and the revision.  The attribute <em>_id</em> contains the known <em>document-handle</em> of the deleted edge document, the attribute <em>_rev</em> contains the edge document revision. <br><br>If the <em>waitForSync</em> parameter is not specified or set to <em>false</em>, then the collection's default <em>waitForSync</em> behavior is applied. The <em>waitForSync</em> URL parameter cannot be used to disable synchronisation for collections that have a default <em>waitForSync</em> value of <em>true</em>. <br><br>",
+                    "summary": "deletes an edge",
+                    "httpMethod": "DELETE",
+                    "examples": "",
+                    "nickname": "deletesAnEdge"
+                }
+            ],
+            "path": "/_api/edge/{document-handle}"
         }
     ]
 }