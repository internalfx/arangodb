/*jslint indent: 2, nomen: true, maxlen: 100, sloppy: true */
/*global require, assertEqual, assertTrue, assertFalse, fail */

////////////////////////////////////////////////////////////////////////////////
/// @brief test the general-graph class
///
/// @file
///
/// DISCLAIMER
///
/// Copyright 2010-2014 triagens GmbH, Cologne, Germany
///
/// Licensed under the Apache License, Version 2.0 (the "License");
/// you may not use this file except in compliance with the License.
/// You may obtain a copy of the License at
///
///     http://www.apache.org/licenses/LICENSE-2.0
///
/// Unless required by applicable law or agreed to in writing, software
/// distributed under the License is distributed on an "AS IS" BASIS,
/// WITHOUT WARRANTIES OR CONDITIONS OF ANY KIND, either express or implied.
/// See the License for the specific language governing permissions and
/// limitations under the License.
///
/// Copyright holder is triAGENS GmbH, Cologne, Germany
///
/// @author Florian Bartels, Michael Hackstein
/// @author Copyright 2014, triAGENS GmbH, Cologne, Germany
////////////////////////////////////////////////////////////////////////////////

var jsunity = require("jsunity");
var arangodb = require("org/arangodb");
var db = arangodb.db;
var graph = require("org/arangodb/general-graph");
var ERRORS = arangodb.errors;

var _ = require("underscore");

// -----------------------------------------------------------------------------
// --SECTION--                                                      graph module
// -----------------------------------------------------------------------------

////////////////////////////////////////////////////////////////////////////////
/// @brief test suite: general-graph Creation and edge definition
////////////////////////////////////////////////////////////////////////////////

function GeneralGraphCreationSuite() {

  var rn = "UnitTestRelationName";
  var rn1 = "UnitTestRelationName1";
  var vn1 = "UnitTestVerticies1";
  var vn2 = "UnitTestVerticies2";
  var vn3 = "UnitTestVerticies3";
  var vn4 = "UnitTestVerticies4";
  var gn = "UnitTestGraph";
  var edgeDef = graph._edgeDefinitions(
    graph._undirectedRelationDefinition(rn, vn1),
    graph._directedRelationDefinition(rn1,
      [vn1, vn2], [vn3, vn4]
    )
  );

  return {

////////////////////////////////////////////////////////////////////////////////
/// @brief test: Graph Creation
////////////////////////////////////////////////////////////////////////////////

    test_undirectedRelationDefinition : function () {
      var r = graph._undirectedRelationDefinition(rn, [vn1, vn2]);

      assertEqual(r, {
        collection: rn,
        from: [vn1, vn2],
        to: [vn1, vn2]
      });

    },

    test_undirectedRelationDefinitionWithSingleCollection : function () {
      var r = graph._undirectedRelationDefinition(rn, vn1);

      assertEqual(r, {
        collection: rn,
        from: [vn1],
        to: [vn1]
      });

    },

    test_undirectedRelationDefinitionWithMissingName : function () {
      try {
        graph._undirectedRelationDefinition("", [vn1, vn2]);
        fail();
      }
      catch (err) {
        assertEqual(err, "<relationName> must be a not empty string");
      }
    },

    test_undirectedRelationDefinitionWithTooFewArgs : function () {
      try {
        graph._undirectedRelationDefinition([vn1, vn2]);
        fail();
      }
      catch (err) {
        assertEqual(err, "method _undirectedRelationDefinition expects 2 arguments");
      }
    },

    test_undirectedRelationDefinitionWithInvalidSecondArg : function () {
      try {
        var param = {};
        param[vn1] = vn2;
        graph._undirectedRelationDefinition(rn, param);
        fail();
      }
      catch (err) {
        assertEqual(err, "<vertexCollections> must be a not empty string or array");
      }
    },

    test_directedRelationDefinition : function () {
      var r = graph._directedRelationDefinition(rn,
          [vn1, vn2], [vn3, vn4]);

      assertEqual(r, {
        collection: rn,
        from: [vn1, vn2],
        to: [vn3, vn4]
      });

    },

    test_directedRelationDefinitionWithMissingName : function () {
      try {
        graph._directedRelationDefinition("",
          [vn1, vn2], [vn3, vn4]);
        fail();
      }
      catch (err) {
        assertEqual(err, "<relationName> must be a not empty string");
      }
    },

    test_directedRelationDefinitionWithTooFewArgs : function () {
      try {
        graph._directedRelationDefinition([vn1, vn2], [vn3, vn4]);
        fail();
      }
      catch (err) {
        assertEqual(err, "method _directedRelationDefinition expects 3 arguments");
      }
    },

    test_directedRelationDefinitionWithInvalidSecondArg : function () {
      try {
        var param = {};
        param[vn1] = vn2;
        graph._directedRelationDefinition(rn, param, vn3);
        fail();
      }
      catch (err) {
        assertEqual(err, "<fromVertexCollections> must be a not empty string or array");
      }


    },

    test_directedRelationDefinitionWithInvalidThirdArg : function () {
      try {
        var param = {};
        param[vn1] = vn2;
        graph._directedRelationDefinition(rn, vn3, param);
        fail();
      }
      catch (err) {
        assertEqual(err, "<toVertexCollections> must be a not empty string or array");
      }
    },

    testEdgeDefinitions : function () {

      //with empty args
      assertEqual(graph._edgeDefinitions(), []);

      //with args
      assertEqual(graph._edgeDefinitions(
        graph._undirectedRelationDefinition(rn, vn1),
        graph._directedRelationDefinition(rn1,
          [vn1, vn2], [vn3, vn4])
      ), [
        {
          collection: rn,
          from: [vn1],
          to: [vn1]
        },
        {
          collection: rn1,
          from: [vn1, vn2],
          to: [vn3, vn4]
        }
      ]);
    },

    testExtendEdgeDefinitions : function () {


      //with empty args
      assertEqual(graph._edgeDefinitions(), []);

      //with args
      var ed =graph._edgeDefinitions(
        graph._undirectedRelationDefinition("relationName", "vertexC1"),
        graph._directedRelationDefinition("relationName",
          ["vertexC1", "vertexC2"], ["vertexC3", "vertexC4"])
      );
      graph._extendEdgeDefinitions(ed, graph._undirectedRelationDefinition("relationName", "vertexC1"));
      assertEqual(ed,  [
        {
          collection: "relationName",
          from: ["vertexC1"],
          to: ["vertexC1"]
        },
        {
          collection: "relationName",
          from: ["vertexC1", "vertexC2"],
          to: ["vertexC3", "vertexC4"]
        },
        {
          collection: "relationName",
          from: ["vertexC1"],
          to: ["vertexC1"]
        }
      ]);

    },


    test_create : function () {
      if (db._collection("_graphs").exists(gn)) {
        db._collection("_graphs").remove(gn);
      }
      var a = graph._create(
        gn,
        graph._edgeDefinitions(
          graph._undirectedRelationDefinition(rn, vn1),
          graph._directedRelationDefinition(rn1, [vn1, vn2], [vn3, vn4])
        )
      );
      assertTrue(a.__vertexCollections.hasOwnProperty(vn1));
      assertTrue(a.__vertexCollections.hasOwnProperty(vn2));
      assertTrue(a.__vertexCollections.hasOwnProperty(vn3));
      assertTrue(a.__vertexCollections.hasOwnProperty(vn4));
      assertTrue(a.__edgeCollections.hasOwnProperty(rn));
      assertTrue(a.__edgeCollections.hasOwnProperty(rn1));
      assertEqual(a.__edgeDefinitions, [
        {
          "collection" : rn,
          "from" : [
            vn1
          ],
          "to" : [
            vn1
          ]
        },
        {
          "collection" : rn1,
          "from" : [
            vn1,
            vn2
          ],
          "to" : [
            vn3,
            vn4
          ]
        }
      ]
      );
    },

    test_create_WithOut_EdgeDefiniton : function () {
      if (db._collection("_graphs").exists(gn)) {
        db._collection("_graphs").remove(gn);
      }
      try {
        graph._create(
          gn,
          []
        );
        fail();
      } catch (err) {
        assertEqual(err, "at least one edge definition is required to create a graph.");
      }
    },

    test_create_WithOut_Name : function () {
      if (db._collection("_graphs").exists(gn)) {
        db._collection("_graphs").remove(gn);
      }
      try {
        graph._create(
          "",
          graph._edgeDefinitions(
            graph._undirectedRelationDefinition("relationName", "vertexC1"),
            graph._directedRelationDefinition("relationName2",
              ["vertexC1", "vertexC2"], ["vertexC3", "vertexC4"]
            )
          )
        );
        fail();
      } catch (err) {
        assertEqual(err, "a graph name is required to create a graph.");
      }
    },

    test_create_With_Already_Existing_Graph : function () {
      if (db._collection("_graphs").exists(gn)) {
        db._collection("_graphs").remove(gn);
      }
      graph._create(gn, edgeDef);
      try {
        graph._create(gn, edgeDef);
      } catch (err) {
        assertEqual(err, "graph " + gn + " already exists.");
      }
    },

    test_get_graph : function () {
      if (db._collection("_graphs").exists(gn)) {
        db._collection("_graphs").remove(gn);
      }
      graph._create(gn, edgeDef);
      var a = graph._graph(gn);

      assertTrue(a.__vertexCollections.hasOwnProperty(vn1));
      assertTrue(a.__vertexCollections.hasOwnProperty(vn2));
      assertTrue(a.__vertexCollections.hasOwnProperty(vn3));
      assertTrue(a.__vertexCollections.hasOwnProperty(vn4));
      assertTrue(a.__edgeCollections.hasOwnProperty(rn));
      assertTrue(a.__edgeCollections.hasOwnProperty(rn1));
      assertEqual(a.__edgeDefinitions, [
        {
          "collection" : rn,
          "from" : [
            vn1
          ],
          "to" : [
            vn1
          ]
        },
        {
          "collection" : rn1,
          "from" : [
            vn1,
            vn2
          ],
          "to" : [
            vn3,
            vn4
          ]
        }
      ]
      );
    },

    test_get_graph_without_hit : function () {
      try {
        graph._graph(gn + "UnknownExtension");
        fail();
      } catch (e) {
        assertEqual(e, "graph " + gn + "UnknownExtension" + " does not exists.");
      }
    },

    test_creationOfGraphShouldNotAffectCollections: function() {
      if(graph._exists(gn)) {
        graph._drop(gn);
      }
      var edgeDef2 = [graph._directedRelationDefinition(rn, vn1, vn2)];
      var g = graph._create(gn, edgeDef2);
      var v1 = g[vn1].save({_key: "1"})._id;
      var v2 = g[vn2].save({_key: "2"})._id;
      var v3 = g[vn1].save({_key: "3"})._id;

      g[rn].save(v1, v2, {});
      assertEqual(g[vn1].count(), 2);
      assertEqual(g[vn2].count(), 1);
      assertEqual(g[rn].count(), 1);
      try {
        g[rn].save(v2, v3, {});
        fail();
      } catch (e) {
        // This should create an error
        assertEqual(g[rn].count(), 1);
      }

      try {
        db[rn].save(v2, v3, {});
      } catch (e) {
        // This should not create an error
        fail();
      }
      assertEqual(g[rn].count(), 2);

      db[vn2].remove(v2);
      // This should not remove edges
      assertEqual(g[rn].count(), 2);

      g[vn1].remove(v1);
      // This should remove edges
      assertEqual(g[rn].count(), 1);
      graph._drop(gn, true);
    }

  };

}

// -----------------------------------------------------------------------------
// --SECTION--                                                    Simple Queries
// -----------------------------------------------------------------------------

function GeneralGraphAQLQueriesSuite() {

  // Definition of names
  var graphName = "UnitTestsGraph";
  var included = "UnitTestIncluded";
  var excluded = "UnitTestExcluded";
  var v1 = "UnitTestV1";
  var v2 = "UnitTestV2";
  var v3 = "UnitTestV3";

  var dropInclExcl = function() {
    if (graph._exists(graphName)) {
      graph._drop(graphName);
    }
  };

  var e1, e2, e3;

  var createInclExcl = function() {
    dropInclExcl();
    var inc = graph._directedRelationDefinition(
      included, [v1], [v1, v2]
    );
    var exc = graph._directedRelationDefinition(
      excluded, [v1], [v3]
    );
    var g = graph._create(graphName, [inc, exc]);
    g[v1].save({_key: "1"});
    g[v1].save({_key: "2"});
    g[v2].save({_key: "1"});
    g[v3].save({_key: "1"});
    e1 = g[included].save(
      v1 + "/1",
      v2 + "/1",
      {
        _key: "e1",
        val: true
      }
    )._id;
    e2 = g[included].save(
      v1 + "/2",
      v1 + "/1",
      {
        _key: "e2",
        val: false
      }
    )._id;
    e3 = g[excluded].save(
      v1 + "/1",
      v3 + "/1",
      {
        _key: "e3",
        val: false
      }
    )._id;
    return g;
  };

  var findIdInResult = function(result, id) {
    return _.some(result, function(i) {
      return i._id === id; 
    });
  };

  // The testee graph object
  var g;

  return {

////////////////////////////////////////////////////////////////////////////////
/// @brief setUp: query creation for edges
////////////////////////////////////////////////////////////////////////////////

    setUp: function() {
      g = createInclExcl();
    },

////////////////////////////////////////////////////////////////////////////////
/// @brief test: query creation for edges
////////////////////////////////////////////////////////////////////////////////

    tearDown: function() {
      dropInclExcl();
    },

////////////////////////////////////////////////////////////////////////////////
/// @brief test: query creation for edges
////////////////////////////////////////////////////////////////////////////////

    test_edges: function() {
      var query = g._edges(v1 + "/1");
      assertEqual(query.printQuery(), 'FOR edges_0 IN GRAPH_EDGES('
        + '@graphName,@startVertexExample_0,@options_0)');
      var bindVars = query.bindVars;
      assertEqual(bindVars.graphName, graphName);
      assertEqual(bindVars.startVertexExample_0, v1 + "/1");
      var result = query.toArray();
      assertEqual(result.length, 3);
      assertTrue(findIdInResult(result, e1), "Did not include e1");
      assertTrue(findIdInResult(result, e2), "Did not include e2");
      assertTrue(findIdInResult(result, e3), "Did not include e3");
    },

////////////////////////////////////////////////////////////////////////////////
/// @brief test: query creation for outEdges
////////////////////////////////////////////////////////////////////////////////

    test_outEdges: function() {
      var query = g._outEdges(v1 + "/1");
      assertEqual(query.printQuery(), "FOR edges_0 IN GRAPH_EDGES("
        + '@graphName,@startVertexExample_0,@options_0)');
      var bindVars = query.bindVars;
      assertEqual(bindVars.graphName, graphName);
      assertEqual(bindVars.startVertexExample_0, v1 + "/1");
      var result = query.toArray();
      assertEqual(result.length, 2);
      assertTrue(findIdInResult(result, e1), "Did not include e1");
      assertTrue(findIdInResult(result, e3), "Did not include e3");
      assertFalse(findIdInResult(result, e2), "e2 is not excluded");
    },

////////////////////////////////////////////////////////////////////////////////
/// @brief test: query creation for inEdges
////////////////////////////////////////////////////////////////////////////////

    test_inEdges: function() {
      var query = g._inEdges(v1 + "/1");
      assertEqual(query.printQuery(), "FOR edges_0 IN GRAPH_EDGES("
        + '@graphName,@startVertexExample_0,@options_0)');
      var bindVars = query.bindVars;
      assertEqual(bindVars.graphName, graphName);
      assertEqual(bindVars.startVertexExample_0, v1 + "/1");
      var result = query.toArray();
      assertEqual(result.length, 1);
      assertTrue(findIdInResult(result, e2), "Did not include e2");
      assertFalse(findIdInResult(result, e1), "e1 is not excluded");
      assertFalse(findIdInResult(result, e3), "e3 is not excluded");
    },

    /*test_restrictOnEdges: function() {
      var query = g._edges(v1 + "/1").restrict(included);
      assertEqual(query.printQuery(), "FOR edges_0 IN GRAPH_EDGES("
        + '@graphName,@startVertexExample_0,@options_0,{},@restrictions_0)');
      var bindVars = query.bindVars;
      assertEqual(bindVars.graphName, graphName);
      assertEqual(bindVars.startVertexExample_0, v1 + "/1");
      assertEqual(bindVars.restrictions_0, [included]);

      var result = query.toArray();
      assertEqual(result.length, 2);
      assertTrue(findIdInResult(result, e1), "Did not include e1");
      assertTrue(findIdInResult(result, e2), "Did not include e2");
      assertFalse(findIdInResult(result, e3), "e3 is not excluded");
    },*/

////////////////////////////////////////////////////////////////////////////////
/// @brief test: restrict construct on inEdges
////////////////////////////////////////////////////////////////////////////////

   /* test_restrictOnInEdges: function() {
      var query = g._inEdges(v1 + "/1").restrict(included);
      assertEqual(query.printQuery(), "FOR edges_0 IN GRAPH_EDGES("
        + '@graphName,@startVertexExample_0,@options_0,{},@restrictions_0)');
      var bindVars = query.bindVars;
      assertEqual(bindVars.graphName, graphName);
      assertEqual(bindVars.startVertexExample_0, v1 + "/1");
      assertEqual(bindVars.restrictions_0, [included]);
      var result = query.toArray();
      assertEqual(result.length, 1);
      assertTrue(findIdInResult(result, e2), "Did not include e2");
      assertFalse(findIdInResult(result, e1), "e1 is not excluded");
      assertFalse(findIdInResult(result, e3), "e3 is not excluded");
    },
*/
////////////////////////////////////////////////////////////////////////////////
/// @brief test: restrict construct on outEdges
////////////////////////////////////////////////////////////////////////////////

   /* test_restrictOnOutEdges: function() {
      var query = g._outEdges(v1 + "/1").restrict(included);
      assertEqual(query.printQuery(), "FOR edges_0 IN GRAPH_EDGES("
        + '@graphName,@startVertexExample_0,@options_0,{},@restrictions_0)');
      var bindVars = query.bindVars;
      assertEqual(bindVars.graphName, graphName);
      assertEqual(bindVars.startVertexExample_0, v1 + "/1");
      assertEqual(bindVars.restrictions_0, [included]);
      var result = query.toArray();
      assertEqual(result.length, 1);
      assertTrue(findIdInResult(result, e1), "Did not include e1");
      assertFalse(findIdInResult(result, e2), "e2 is not excluded");
      assertFalse(findIdInResult(result, e3), "e3 is not excluded");
   },*/

////////////////////////////////////////////////////////////////////////////////
/// @brief test: restrict error handling
////////////////////////////////////////////////////////////////////////////////

    test_restrictErrorHandlingSingle: function() {
      try {
        g._outEdges(v1 + "/1").restrict([included, "unknown"]);
        fail();
      } catch (err) {
        assertEqual(err.errorNum, ERRORS.ERROR_BAD_PARAMETER.code);
        assertEqual(err.errorMessage, "edge collections: unknown are not known to the graph");
      }
    },

////////////////////////////////////////////////////////////////////////////////
/// @brief test: restrict error handling on multiple failures
////////////////////////////////////////////////////////////////////////////////

    test_restrictErrorHandlingMultiple: function() {
      try {
        g._outEdges(v1 + "/1").restrict(["failed", included, "unknown", "foxxle"]);
        fail();
      } catch (err) {
        assertEqual(err.errorNum, ERRORS.ERROR_BAD_PARAMETER.code);
        assertEqual(err.errorMessage,
          "edge collections: failed and unknown and foxxle are not known to the graph");
      }
    },

////////////////////////////////////////////////////////////////////////////////
/// @brief test: filter construct on Edges
////////////////////////////////////////////////////////////////////////////////
   
 /*  test_filterOnEdges: function() {
      var query = g._edges(v1 + "/1").filter({val: true});
      // var query = g._edges("v1/1").filter("e.val = true");
      assertEqual(query.printQuery(), "FOR edges_0 IN GRAPH_EDGES("
        + '@graphName,@startVertex_0,"any") '
        + 'FILTER MATCHES(edges_0,[{"val":true}])');
      var bindVars = query.bindVars;
      assertEqual(bindVars.graphName, graphName);
      assertEqual(bindVars.startVertex_0, v1 + "/1");
      var result = query.toArray();
      assertEqual(result.length, 1);
      assertTrue(findIdInResult(result, e1), "Did not include e1");
      assertFalse(findIdInResult(result, e2), "e2 is not excluded");
      assertFalse(findIdInResult(result, e3), "e3 is not excluded");
   },*/

////////////////////////////////////////////////////////////////////////////////
/// @brief test: filter construct on InEdges
////////////////////////////////////////////////////////////////////////////////
   
  /* test_filterOnInEdges: function() {
      var query = g._inEdges(v1 + "/1").filter({val: true});
      assertEqual(query.printQuery(), "FOR edges_0 IN GRAPH_EDGES("
        + '@graphName,@startVertex_0,"inbound") '
        + 'FILTER MATCHES(edges_0,[{"val":true}])');
      var bindVars = query.bindVars;
      assertEqual(bindVars.graphName, graphName);
      assertEqual(bindVars.startVertex_0, v1 + "/1");
      var result = query.toArray();
      assertEqual(result.length, 0);
      assertFalse(findIdInResult(result, e1), "e1 is not excluded");
      assertFalse(findIdInResult(result, e2), "e2 is not excluded");
      assertFalse(findIdInResult(result, e3), "e3 is not excluded");
    },*/

////////////////////////////////////////////////////////////////////////////////
/// @brief test: filter construct on OutEdges
////////////////////////////////////////////////////////////////////////////////
   
   /*test_filterOnOutEdges: function() {
      var query = g._outEdges(v1 + "/1").filter({val: true});
      assertEqual(query.printQuery(), "FOR edges_0 IN GRAPH_EDGES("
        + '@graphName,@startVertex_0,"outbound") '
        + 'FILTER MATCHES(edges_0,[{"val":true}])');
      var bindVars = query.bindVars;
      assertEqual(bindVars.graphName, graphName);
      assertEqual(bindVars.startVertex_0, v1 + "/1");
      var result = query.toArray();
      assertEqual(result.length, 1);
      assertTrue(findIdInResult(result, e1), "Did not include e1");
      assertFalse(findIdInResult(result, e2), "e2 is not excluded");
      assertFalse(findIdInResult(result, e3), "e3 is not excluded");
    },
*/
////////////////////////////////////////////////////////////////////////////////
/// @brief test: counting of query results
////////////////////////////////////////////////////////////////////////////////
    test_queryCount: function() {
      var query = g._edges(v1 + "/1");
      assertEqual(query.count(), 3);
      query = g._inEdges(v1 + "/1").filter({val: true});
      assertEqual(query.count(), 0);
      query = g._outEdges(v1 + "/1").filter({val: true});
      assertEqual(query.count(), 1);
    },
////////////////////////////////////////////////////////////////////////////////
/// @brief test: Cursor iteration
////////////////////////////////////////////////////////////////////////////////
    test_cursorIteration: function() {
      var query = g._edges(v1 + "/1");
      var list = [e1, e2, e3];
      var next;
      assertTrue(query.hasNext());
      next = query.next();
      list = _.without(list, next._id);
      assertEqual(list.length, 2);
      assertTrue(query.hasNext());
      next = query.next();
      list = _.without(list, next._id);
      assertEqual(list.length, 1);
      assertTrue(query.hasNext());
      next = query.next();
      list = _.without(list, next._id);
      assertEqual(list.length, 0);
      assertFalse(query.hasNext());
    },

////////////////////////////////////////////////////////////////////////////////
/// @brief test: Cursor recreation after iteration
////////////////////////////////////////////////////////////////////////////////
    test_cursorIterationAndRecreation: function() {
      var query = g._edges(v1 + "/1");
      var list = [e1, e2, e3];
      var next;
      assertTrue(query.hasNext());
      next = query.next();
      list = _.without(list, next._id);
      assertEqual(list.length, 2);
      assertTrue(query.hasNext());
      next = query.next();
      list = _.without(list, next._id);
      assertEqual(list.length, 1);
      assertTrue(query.hasNext());
      next = query.next();
      list = _.without(list, next._id);
      assertEqual(list.length, 0);
      assertFalse(query.hasNext());
      query = query.filter({val: true});
      list = [e1];
      assertTrue(query.hasNext());
      next = query.next();
      list = _.without(list, next._id);
      assertEqual(list.length, 0);
      assertFalse(query.hasNext());
    },

////////////////////////////////////////////////////////////////////////////////
/// @brief test: Is cursor recreated after counting of query results and appending filter
////////////////////////////////////////////////////////////////////////////////
    test_cursorRecreationAfterCount: function() {
      var query = g._edges(v1 + "/1");
      assertEqual(query.count(), 3);
      query = query.filter({val: true});
      assertEqual(query.count(), 1);
    },

////////////////////////////////////////////////////////////////////////////////
/// @brief test: Is cursor recreated after to array of query results and appending filter
////////////////////////////////////////////////////////////////////////////////
    test_cursorRecreationAfterToArray: function() {
      var query = g._edges(v1 + "/1");
      var result = query.toArray();
      assertTrue(findIdInResult(result, e1), "Did not include e1");
      assertTrue(findIdInResult(result, e2), "Did not include e2");
      assertTrue(findIdInResult(result, e3), "Did not include e3");
      query = query.filter({val: true});
      result = query.toArray();
      assertTrue(findIdInResult(result, e1), "Did not include e1");
      assertFalse(findIdInResult(result, e2), "e2 is not excluded");
      assertFalse(findIdInResult(result, e3), "e3 is not excluded");
    }

  };

}

function ChainedFluentAQLResultsSuite() {

  var gn = "UnitTestGraph";
  var user = "UnitTestUsers";
  var product = "UnitTestProducts";
  var isFriend = "UnitTestIsFriend";
  var hasBought = "UnitTestHasBought";
  var uaName = "Alice";
  var ubName = "Bob";
  var ucName = "Charly";
  var udName = "Diana";
  var p1Name = "HiFi";
  var p2Name = "Shirt";
  var p3Name = "TV";
  var pTypeElec = "Electro";
  var pTypeCloth = "Cloth";

    var ud1 = 2000;
    var ud2 = 2001;
    var ud3 = 2002;
    var ud4 = 2003;

    var d1 = 2004;
    var d2 = 2005;
    var d3 = 2006;
    var d4 = 2007;
    var d5 = 2008;

  var g;

  var edgeDef = [];
  edgeDef.push(graph._undirectedRelationDefinition(isFriend, user));
  edgeDef.push(graph._directedRelationDefinition(hasBought, user, product));


  var findBoughts = function(result, list) {
    var boughts = _.sortBy(
      _.filter(result, function(e) {
        return e._id.split("/")[0] === hasBought;
      }),
      "date"
    );
    _.each(list.sort(), function(v, i) {
      assertEqual(boughts[i].since, v);
    });
  };

  var findFriends = function(result, list) {
    var friends = _.sortBy(
      _.filter(result, function(e) {
        return e._id.split("/")[0] === isFriend;
      }),
      "since"
    );
    _.each(list.sort(), function(v, i) {
      assertEqual(friends[i].since, v);
    });
  };

  var dropData = function() {
    try {
      graph._drop(gn);
    } catch(e) {

    }
  };

  var createTestData = function() {
    dropData();
    g = graph._create(gn, edgeDef);
    var ua = g[user].save({name: uaName})._id;
    var ub = g[user].save({name: ubName})._id;
    var uc = g[user].save({name: ucName})._id;
    var ud = g[user].save({name: udName})._id;

    var p1 = g[product].save({name: p1Name, type: pTypeElec})._id;
    var p2 = g[product].save({name: p2Name, type: pTypeCloth})._id;
    var p3 = g[product].save({name: p3Name, type: pTypeElec})._id;

    g[isFriend].save(ua, ub, {
      since: ud1
    });
    g[isFriend].save(ua, uc, {
      since: ud2
    });
    g[isFriend].save(ub, ud, {
      since: ud3
    });
    g[isFriend].save(uc, ud, {
      since: ud4
    });

    g[hasBought].save(ua, p1, {
      date: d1
    });
    g[hasBought].save(ub, p1, {
      date: d2
    });
    g[hasBought].save(ub, p3, {
      date: d3
    });

    g[hasBought].save(ud, p1, {
      date: d4
    });
    g[hasBought].save(ud, p2, {
      date: d5
    });

  };

  return {

    setUp: createTestData,

    tearDown: dropData,

    test_getAllVerticies: function() {
      var result = g._verticies().toArray();
      assertEqual(result.length, 7);
      var sorted = _.sort(result, "name");
      assertEqual(sorted[0].name, uaName);
      assertEqual(sorted[1].name, ubName);
      assertEqual(sorted[2].name, ucName);
      assertEqual(sorted[3].name, udName);
      assertEqual(sorted[4].name, p1Name);
      assertEqual(sorted[5].name, p2Name);
      assertEqual(sorted[6].name, p3Name);
    },

    test_getVertexById: function() {
      var a_id = g[user].byExample({name: uaName})._id;
      var result = g._verticies(a_id).toArray();
      assertEqual(result.length, 1);
      assertEqual(result[0].name, uaName);
    },

    test_getVerticiesById: function() {
      var a_id = g[user].byExample({name: uaName})._id;
      var b_id = g[user].byExample({name: ubName})._id;
      var result = g._verticies([a_id, b_id]).toArray();
      assertEqual(result.length, 2);
      var sorted = _.sort(result, "name");
      assertEqual(sorted[0].name, uaName);
      assertEqual(sorted[1].name, ubName);
    },

    test_getVertexByExample: function() {
      var result = g._verticies({
        name: uaName
      }).toArray();
      assertEqual(result.length, 1);
      assertEqual(result[0].name, uaName);
    },

    test_getVerticiesByExample: function() {
      var result = g._verticies([{
        name: uaName
      },{
        name: p1Name
      }]).toArray();
      assertEqual(result.length, 2);
      var sorted = _.sort(result, "name");
      assertEqual(sorted[0].name, uaName);
      assertEqual(sorted[1].name, p1Name);
    },

    test_getVerticiesByExampleAndIdMix: function() {
      var b_id = g[user].byExample({name: ubName})._id;
      var result = g._verticies([{
        name: uaName
      },
      b_id,
      {
        name: ucName
      }]).toArray();
      assertEqual(result.length, 3);
      var sorted = _.sort(result, "name");
      assertEqual(sorted[0].name, uaName);
      assertEqual(sorted[1].name, ubName);
      assertEqual(sorted[2].name, ucName);
    },

    test_getAllEdges: function() {
      var result = g._edges().toArray();
      assertEqual(result.length, 9);
      findFriends(result, [ud1, ud2, ud3, ud4]);
      findBoughts(result, [d1, d2, d3, d4, d5]);
    },

    test_getEdgeById: function() {
      var a_id = g[hasBought].byExample({date: d1})._id;
      var result = g._edges(a_id).toArray();
      assertEqual(result.length, 1);
      findBoughts(result, [d1]);
    },

    test_getEdgesById: function() {
      var a_id = g[hasBought].byExample({date: d1})._id;
      var b_id = g[isFriend].byExample({since: ud2})._id;
      var result = g._edges([a_id, b_id]).toArray();
      assertEqual(result.length, 2);
      findBoughts(result, [d1]);
      findFriends(result, [ud2]);
    },

    test_getEdgeByExample: function() {
      var result = g._edges({
        date: d2
      }).toArray();
      assertEqual(result.length, 1);
      findBoughts(result, d2);
    },

    test_getEdgesByExample: function() {
      var result = g._edges([{
        since: ud3
      },{
        date: d3
      }]).toArray();
      assertEqual(result.length, 2);
      findBoughts(result, [d3]);
      findFriends(result, [ud3]);
    },

    test_getEdgesByExampleAndIdMix: function() {
      var b_id = g[hasBought].byExample({date: d1})._id;
      var result = g._edges([{
        date: d5
      },
      b_id,
      {
        since: ud1
      }]).toArray();
      assertEqual(result.length, 3);
      findBoughts(result, [d1, d5]);
      findFriends(result, [ud1]);
    },

    test_getEdgesForSelectedVertex: function() {
      var result = g._verticies({name: uaName})
        .edges()
        .toArray();
      assertEqual(result.length, 3);
      findBoughts(result, [d1]);
      findFriends(result, [ud1, ud2]);
    },

    test_getInEdgesForSelectedVertex: function() {
      var result = g._verticies({name: ubName})
        .inEdges()
        .toArray();
      assertEqual(result.length, 1);
      findFriends(result, [ud1]);
    },

    test_getOutEdgesForSelectedVertex: function() {
      var result = g._verticies({name: ubName})
        .outEdges()
        .toArray();
      assertEqual(result.length, 3);
      findBoughts(result, [d2, d3]);
      findFriends(result, [ud3]);
    },

    test_getVerticesForSelectedEdge: function() {
      var result = g._edges({since: ud1})
        .verticies()
        .toArray();
      assertEqual(result.length, 2);
      var sorted = _.sortBy(result, "name");
      assertEqual(sorted[0].name, uaName);
      assertEqual(sorted[1].name, ubName);
    },

    test_getToVertexForSelectedEdge: function() {
      var result = g._edges({since: ud1})
        .toVerticies()
        .toArray();
      assertEqual(result.length, 1);
      assertEqual(result[0].name, ubName);
    },

    test_getFromVertexForSelectedEdge: function() {
      var result = g._edges({since: ud1})
        .fromVerticies()
        .toArray();
      assertEqual(result.length, 1);
      assertEqual(result[0].name, uaName);
    },

    test_getAllVerticesThroughOutgoingEdges: function() {
      var result = g._verticies({name: uaName})
        .outEdges()
        .toVerticies()
        .toArray();
      assertEqual(result.length, 3);
      var sorted = _.sortBy(result, "name");
      assertEqual(sorted[0].name, ubName);
      assertEqual(sorted[1].name, ucName);
      assertEqual(sorted[2].name, p1Name);
    },

    test_getAllVerticesThroughOutgoingEdgesWithFilter: function() {
      var result = g._verticies({name: uaName})
      .outEdges([
        {since: ud1},
        {date: d1}
      ]).toVerticies()
        .toArray();
      assertEqual(result.length, 2);
      var sorted = _.sortBy(result, "name");
      assertEqual(sorted[0].name, ubName);
      assertEqual(sorted[2].name, p1Name);
    }


  };
}

function EdgesAndVerticesSuite() {

  var g;
  var vertexIds = [];
  var vertexId1, vertexId2;
  var edgeId1, edgeId2;
  var unitTestGraphName = "unitTestGraph";

  fillCollections = function() {
    var ids = {};
    var vertex = g.unitTestVertexCollection1.save({first_name: "Tam"});
    ids["vId11"] = vertex._id;
    vertex = g.unitTestVertexCollection1.save({first_name: "Tem"});
    ids["vId12"] = vertex._id;
    vertex = g.unitTestVertexCollection1.save({first_name: "Tim"});
    ids["vId13"] = vertex._id;
    vertex = g.unitTestVertexCollection1.save({first_name: "Tom"});
    ids["vId14"] = vertex._id;
    vertex = g.unitTestVertexCollection1.save({first_name: "Tum"});
    ids["vId15"] = vertex._id;
    vertex = g.unitTestVertexCollection3.save({first_name: "Tam"});
    ids["vId31"] = vertex._id;
    vertex = g.unitTestVertexCollection3.save({first_name: "Tem"});
    ids["vId32"] = vertex._id;
    vertex = g.unitTestVertexCollection3.save({first_name: "Tim"});
    ids["vId33"] = vertex._id;
    vertex = g.unitTestVertexCollection3.save({first_name: "Tom"});
    ids["vId34"] = vertex._id;
    vertex = g.unitTestVertexCollection3.save({first_name: "Tum"});
    ids["vId35"] = vertex._id;

    var edge = g.unitTestEdgeCollection1.save(ids.vId11, ids.vId12, {});
    ids["eId11"] = edge._id;
    edge = g.unitTestEdgeCollection1.save(ids.vId11, ids.vId13, {});
    ids["eId12"] = edge._id;
    edge = g.unitTestEdgeCollection1.save(ids.vId11, ids.vId14, {});
    ids["eId13"] = edge._id;
    edge = g.unitTestEdgeCollection1.save(ids.vId11, ids.vId15, {});
    ids["eId14"] = edge._id;
    edge = g.unitTestEdgeCollection1.save(ids.vId12, ids.vId11, {});
    ids["eId15"] = edge._id;
    edge = g.unitTestEdgeCollection1.save(ids.vId13, ids.vId11, {});
    ids["eId16"] = edge._id;
    edge = g.unitTestEdgeCollection1.save(ids.vId14, ids.vId11, {});
    ids["eId17"] = edge._id;
    edge = g.unitTestEdgeCollection1.save(ids.vId15, ids.vId11, {});
    ids["eId18"] = edge._id;
    edge = g.unitTestEdgeCollection2.save(ids.vId11, ids.vId31, {});
    ids["eId21"] = edge._id;
    edge = g.unitTestEdgeCollection2.save(ids.vId11, ids.vId32, {});
    ids["eId22"] = edge._id;
    edge = g.unitTestEdgeCollection2.save(ids.vId11, ids.vId33, {});
    ids["eId23"] = edge._id;
    edge = g.unitTestEdgeCollection2.save(ids.vId11, ids.vId34, {});
    ids["eId24"] = edge._id;
    edge = g.unitTestEdgeCollection2.save(ids.vId11, ids.vId35, {});
    ids["eId25"] = edge._id;
    return ids;
  }

  return {

    setUp : function() {
      try {
        arangodb.db._collection("_graphs").remove("_graphs/" + unitTestGraphName)
      } catch (err) {
      }
      g = graph._create(
        unitTestGraphName,
        graph._edgeDefinitions(
          graph._undirectedRelationDefinition("unitTestEdgeCollection1", "unitTestVertexCollection1"),
          graph._directedRelationDefinition("unitTestEdgeCollection2",
            ["unitTestVertexCollection1", "unitTestVertexCollection2"], ["unitTestVertexCollection3", "unitTestVertexCollection4"]
          )
        )
      );
    },

    tearDown : function() {
      graph._drop(unitTestGraphName);
    },

    test_dropGraph : function () {
      var myGraphName = unitTestGraphName + "2";
      var myEdgeColName = "unitTestEdgeCollection1";
      var myVertexColName = "unitTestVertexCollection4711";
      graph._create(
        myGraphName,
        graph._edgeDefinitions(
          graph._undirectedRelationDefinition(myEdgeColName, myVertexColName)
        )
      );
      graph._drop(myGraphName);
      assertFalse(graph._exists(myGraphName));
      assertTrue(db._collection(myVertexColName) === null);
      assertTrue(db._collection(myEdgeColName) !== null);
    },

    test_edgeCollections : function () {

      var edgeCollections = g._edgeCollections();
      assertEqual(edgeCollections[0].name(), 'unitTestEdgeCollection1');
      assertEqual(edgeCollections[1].name(), 'unitTestEdgeCollection2');
    },

    test_vertexCollections : function () {

      var vertexCollections = g._vertexCollections();
      assertEqual(vertexCollections[0].name(), 'unitTestVertexCollection1');
      assertEqual(vertexCollections[1].name(), 'unitTestVertexCollection2');
      assertEqual(vertexCollections[2].name(), 'unitTestVertexCollection3');
      assertEqual(vertexCollections[3].name(), 'unitTestVertexCollection4');
    },

    test_vC_save : function () {
      var vertex = g.unitTestVertexCollection1.save({first_name: "Tom"});
      assertFalse(vertex.error);
      vertexId1 = vertex._id;
      var vertexObj = g.unitTestVertexCollection1.document(vertexId1);
      assertEqual(vertexObj.first_name, "Tom");
    },

    test_vC_replace : function () {
      var vertex = g.unitTestVertexCollection1.save({first_name: "Tom"});
      var vertexId = vertex._id;
      vertex = g.unitTestVertexCollection1.replace(vertexId, {first_name: "Tim"});
      assertFalse(vertex.error);
      var vertexObj = g.unitTestVertexCollection1.document(vertexId);
      assertEqual(vertexObj.first_name, "Tim");
    },

    test_vC_update : function () {
      var vertex = g.unitTestVertexCollection1.save({first_name: "Tim"});
      var vertexId = vertex._id;
      vertex = g.unitTestVertexCollection1.update(vertexId, {age: 42});
      assertFalse(vertex.error);
      var vertexObj = g.unitTestVertexCollection1.document(vertexId);
      assertEqual(vertexObj.first_name, "Tim");
      assertEqual(vertexObj.age, 42);
    },

    test_vC_remove : function () {
      var vertex = g.unitTestVertexCollection1.save({first_name: "Tim"});
      var vertexId = vertex._id;
      var result = g.unitTestVertexCollection1.remove(vertexId);
      assertTrue(result);
    },

    test_vC_removeWithEdge : function () {
      var vertex1 = g.unitTestVertexCollection1.save({first_name: "Tim"});
      var vertexId1 = vertex1._id;
      var vertex2 = g.unitTestVertexCollection1.save({first_name: "Tom"});
      var vertexId2 = vertex2._id;
      var edge = g.unitTestEdgeCollection1.save(vertexId1, vertexId2, {});
      var edgeId = edge._id;
      var result = g.unitTestVertexCollection1.remove(vertexId1);
      assertTrue(result);
      assertFalse(db.unitTestEdgeCollection1.exists(edgeId));
      result = g.unitTestVertexCollection1.remove(vertexId2);
      assertTrue(result);
    },

    test_eC_save_undirected : function() {
      var vertex1 = g.unitTestVertexCollection1.save({first_name: "Tom"});
      var vertexId1 = vertex1._id;
      var vertex2 = g.unitTestVertexCollection1.save({first_name: "Tim"});
      var vertexId2 = vertex2._id;
      var edge = g.unitTestEdgeCollection1.save(vertexId1, vertexId2, {});
      assertFalse(edge.error);
      edgeId1 = edge._id;
      g.unitTestVertexCollection1.remove(vertexId1);
      g.unitTestVertexCollection1.remove(vertexId2);
    },

    test_eC_save_directed : function() {
      var vertex1 = g.unitTestVertexCollection2.save({first_name: "Tom"});
      vertexId1 = vertex1._id;
      var vertex2 = g.unitTestVertexCollection4.save({first_name: "Tim"});
      vertexId2 = vertex2._id;
      var edge = g.unitTestEdgeCollection2.save(vertexId1, vertexId2, {});
      assertFalse(edge.error);
      edgeId2 = edge._id;
      g.unitTestVertexCollection2.remove(vertexId1);
      g.unitTestVertexCollection4.remove(vertexId2);
    },

    test_eC_save_withError : function() {
      var vertex1 = g.unitTestVertexCollection1.save({first_name: "Tom"});
      vertexId1 = vertex1._id;
      var vertex2 = g.unitTestVertexCollection2.save({first_name: "Tim"});
      vertexId2 = vertex2._id;
      try {
        var edge = g.unitTestEdgeCollection1.save(vertexId1, vertexId2, {});
      } catch (e) {
        assertEqual(e, "Edge is not allowed between " + vertexId1 + " and " + vertexId2 + ".")
      }
      g.unitTestVertexCollection1.remove(vertexId1);
      g.unitTestVertexCollection2.remove(vertexId2);
    },

    test_eC_replace : function() {
      var vertex1 = g.unitTestVertexCollection1.save({first_name: "Tom"});
      var vertexId1 = vertex1._id;
      var vertex2 = g.unitTestVertexCollection1.save({first_name: "Tim"});
      var vertexId2 = vertex2._id;
      var edge = g.unitTestEdgeCollection1.save(vertexId1, vertexId2, {});
      var edgeId1 = edge._id;
      edge = g.unitTestEdgeCollection1.replace(edgeId1, {label: "knows"});
      assertFalse(edge.error);
      var edgeObj = g.unitTestEdgeCollection1.document(edgeId1);
      assertEqual(edgeObj.label, "knows");
      assertEqual(edgeObj._id, edgeId1);
    },

    test_eC_update : function () {
      var vertex1 = g.unitTestVertexCollection1.save({first_name: "Tom"});
      var vertexId1 = vertex1._id;
      var vertex2 = g.unitTestVertexCollection1.save({first_name: "Tim"});
      var vertexId2 = vertex2._id;
      var edge = g.unitTestEdgeCollection1.save(vertexId1, vertexId2, {});
      var edgeId1 = edge._id;
      edge = g.unitTestEdgeCollection1.replace(edgeId1, {label: "knows"});
      edge = g.unitTestEdgeCollection1.update(edgeId1, {blub: "blub"});
      assertFalse(edge.error);
      var edgeObj = g.unitTestEdgeCollection1.document(edgeId1);
      assertEqual(edgeObj.label, "knows");
      assertEqual(edgeObj.blub, "blub");
      assertEqual(edgeObj._id, edgeId1);
    },

    test_eC_remove : function () {
      var vertex1 = g.unitTestVertexCollection1.save({first_name: "Tom"});
      var vertexId1 = vertex1._id;
      var vertex2 = g.unitTestVertexCollection1.save({first_name: "Tim"});
      var vertexId2 = vertex2._id;
      var edge = g.unitTestEdgeCollection1.save(vertexId1, vertexId2, {});
      var edgeId1 = edge._id;
      edge = g.unitTestEdgeCollection1.remove(edgeId1);
      assertTrue(edge);
    },

    test_edges : function() {
      var ids = fillCollections();
      var result = g._edges(ids.vId11).toArray();
      assertEqual(result.length, 13)
    },

    test_inEdges : function() {
      var ids = fillCollections();
      var result = g._inEdges(ids.vId11).toArray();
      assertEqual(result.length, 4)
    },

    test_outEdges : function() {
      var ids = fillCollections();
      var result = g._outEdges(ids.vId11).toArray();
      assertEqual(result.length, 9)
    },

    test_getInVertex : function() {
      var ids = fillCollections();
      var result = g._getInVertex(ids.eId11);
      assertEqual(result._id, ids.vId11);
    },

    test_getOutVertex : function() {
      var ids = fillCollections();
      var result = g._getOutVertex(ids.eId11);
      assertEqual(result._id, ids.vId12);
      result = g._getOutVertex(ids.eId25);
      assertEqual(result._id, ids.vId35);
    },

    test_neighbors : function() {
      var ids = fillCollections();
      var result = g._neighbors(ids.vId11);
      require("internal").print(result);
    }

  };
}

// -----------------------------------------------------------------------------
// --SECTION--                                                              main
// -----------------------------------------------------------------------------

////////////////////////////////////////////////////////////////////////////////
/// @brief executes the test suites
////////////////////////////////////////////////////////////////////////////////

jsunity.run(GeneralGraphAQLQueriesSuite);
jsunity.run(EdgesAndVerticesSuite);
jsunity.run(GeneralGraphCreationSuite);
<<<<<<< HEAD
jsunity.run(GeneralGraphAQLQueriesSuite);
jsunity.run(ChainedFluentAQLResultsSuite);
=======

>>>>>>> 25d6bf15

return jsunity.done();

// Local Variables:
// mode: outline-minor
// outline-regexp: "^\\(/// @brief\\|/// @addtogroup\\|// --SECTION--\\|/// @page\\|/// @}\\)"
// End:<|MERGE_RESOLUTION|>--- conflicted
+++ resolved
@@ -527,7 +527,7 @@
 ////////////////////////////////////////////////////////////////////////////////
 /// @brief test: query creation for outEdges
 ////////////////////////////////////////////////////////////////////////////////
-
+/*
     test_outEdges: function() {
       var query = g._outEdges(v1 + "/1");
       assertEqual(query.printQuery(), "FOR edges_0 IN GRAPH_EDGES("
@@ -541,7 +541,8 @@
       assertTrue(findIdInResult(result, e3), "Did not include e3");
       assertFalse(findIdInResult(result, e2), "e2 is not excluded");
     },
-
+    */
+    /*
 ////////////////////////////////////////////////////////////////////////////////
 /// @brief test: query creation for inEdges
 ////////////////////////////////////////////////////////////////////////////////
@@ -559,28 +560,34 @@
       assertFalse(findIdInResult(result, e1), "e1 is not excluded");
       assertFalse(findIdInResult(result, e3), "e3 is not excluded");
     },
-
-    /*test_restrictOnEdges: function() {
+    */
+    test_restrictOnEdges: function() {
       var query = g._edges(v1 + "/1").restrict(included);
       assertEqual(query.printQuery(), "FOR edges_0 IN GRAPH_EDGES("
-        + '@graphName,@startVertexExample_0,@options_0,{},@restrictions_0)');
+        + '@graphName,@startVertexExample_0,@options_0)');
       var bindVars = query.bindVars;
       assertEqual(bindVars.graphName, graphName);
       assertEqual(bindVars.startVertexExample_0, v1 + "/1");
-      assertEqual(bindVars.restrictions_0, [included]);
+      assertEqual(bindVars
+        .options_0
+        .edgeCollectionRestriction, [included]);
+      assertEqual(bindVars
+        .options_0
+        .direction, "any");
 
       var result = query.toArray();
       assertEqual(result.length, 2);
       assertTrue(findIdInResult(result, e1), "Did not include e1");
       assertTrue(findIdInResult(result, e2), "Did not include e2");
       assertFalse(findIdInResult(result, e3), "e3 is not excluded");
-    },*/
-
+    },
+
+    /*
 ////////////////////////////////////////////////////////////////////////////////
 /// @brief test: restrict construct on inEdges
 ////////////////////////////////////////////////////////////////////////////////
 
-   /* test_restrictOnInEdges: function() {
+    test_restrictOnInEdges: function() {
       var query = g._inEdges(v1 + "/1").restrict(included);
       assertEqual(query.printQuery(), "FOR edges_0 IN GRAPH_EDGES("
         + '@graphName,@startVertexExample_0,@options_0,{},@restrictions_0)');
@@ -594,12 +601,13 @@
       assertFalse(findIdInResult(result, e1), "e1 is not excluded");
       assertFalse(findIdInResult(result, e3), "e3 is not excluded");
     },
-*/
+    */
+   /*
 ////////////////////////////////////////////////////////////////////////////////
 /// @brief test: restrict construct on outEdges
 ////////////////////////////////////////////////////////////////////////////////
 
-   /* test_restrictOnOutEdges: function() {
+    test_restrictOnOutEdges: function() {
       var query = g._outEdges(v1 + "/1").restrict(included);
       assertEqual(query.printQuery(), "FOR edges_0 IN GRAPH_EDGES("
         + '@graphName,@startVertexExample_0,@options_0,{},@restrictions_0)');
@@ -612,7 +620,8 @@
       assertTrue(findIdInResult(result, e1), "Did not include e1");
       assertFalse(findIdInResult(result, e2), "e2 is not excluded");
       assertFalse(findIdInResult(result, e3), "e3 is not excluded");
-   },*/
+    },
+    */
 
 ////////////////////////////////////////////////////////////////////////////////
 /// @brief test: restrict error handling
@@ -620,7 +629,7 @@
 
     test_restrictErrorHandlingSingle: function() {
       try {
-        g._outEdges(v1 + "/1").restrict([included, "unknown"]);
+        g._edges(v1 + "/1").restrict([included, "unknown"]);
         fail();
       } catch (err) {
         assertEqual(err.errorNum, ERRORS.ERROR_BAD_PARAMETER.code);
@@ -634,7 +643,7 @@
 
     test_restrictErrorHandlingMultiple: function() {
       try {
-        g._outEdges(v1 + "/1").restrict(["failed", included, "unknown", "foxxle"]);
+        g._edges(v1 + "/1").restrict(["failed", included, "unknown", "foxxle"]);
         fail();
       } catch (err) {
         assertEqual(err.errorNum, ERRORS.ERROR_BAD_PARAMETER.code);
@@ -647,27 +656,27 @@
 /// @brief test: filter construct on Edges
 ////////////////////////////////////////////////////////////////////////////////
    
- /*  test_filterOnEdges: function() {
+   test_filterOnEdges: function() {
       var query = g._edges(v1 + "/1").filter({val: true});
-      // var query = g._edges("v1/1").filter("e.val = true");
       assertEqual(query.printQuery(), "FOR edges_0 IN GRAPH_EDGES("
-        + '@graphName,@startVertex_0,"any") '
+        + '@graphName,@startVertexExample_0,@options_0) '
         + 'FILTER MATCHES(edges_0,[{"val":true}])');
       var bindVars = query.bindVars;
       assertEqual(bindVars.graphName, graphName);
-      assertEqual(bindVars.startVertex_0, v1 + "/1");
+      assertEqual(bindVars.startVertexExample_0, v1 + "/1");
+      assertEqual(bindVars.options_0, {direction: "any"});
       var result = query.toArray();
       assertEqual(result.length, 1);
       assertTrue(findIdInResult(result, e1), "Did not include e1");
       assertFalse(findIdInResult(result, e2), "e2 is not excluded");
       assertFalse(findIdInResult(result, e3), "e3 is not excluded");
-   },*/
+   },
 
 ////////////////////////////////////////////////////////////////////////////////
 /// @brief test: filter construct on InEdges
 ////////////////////////////////////////////////////////////////////////////////
-   
-  /* test_filterOnInEdges: function() {
+/* 
+   test_filterOnInEdges: function() {
       var query = g._inEdges(v1 + "/1").filter({val: true});
       assertEqual(query.printQuery(), "FOR edges_0 IN GRAPH_EDGES("
         + '@graphName,@startVertex_0,"inbound") '
@@ -680,13 +689,15 @@
       assertFalse(findIdInResult(result, e1), "e1 is not excluded");
       assertFalse(findIdInResult(result, e2), "e2 is not excluded");
       assertFalse(findIdInResult(result, e3), "e3 is not excluded");
-    },*/
+    },
+*/
 
 ////////////////////////////////////////////////////////////////////////////////
 /// @brief test: filter construct on OutEdges
 ////////////////////////////////////////////////////////////////////////////////
    
-   /*test_filterOnOutEdges: function() {
+/*
+    test_filterOnOutEdges: function() {
       var query = g._outEdges(v1 + "/1").filter({val: true});
       assertEqual(query.printQuery(), "FOR edges_0 IN GRAPH_EDGES("
         + '@graphName,@startVertex_0,"outbound") '
@@ -707,10 +718,6 @@
     test_queryCount: function() {
       var query = g._edges(v1 + "/1");
       assertEqual(query.count(), 3);
-      query = g._inEdges(v1 + "/1").filter({val: true});
-      assertEqual(query.count(), 0);
-      query = g._outEdges(v1 + "/1").filter({val: true});
-      assertEqual(query.count(), 1);
     },
 ////////////////////////////////////////////////////////////////////////////////
 /// @brief test: Cursor iteration
@@ -1360,6 +1367,7 @@
       assertEqual(result.length, 13)
     },
 
+    /*
     test_inEdges : function() {
       var ids = fillCollections();
       var result = g._inEdges(ids.vId11).toArray();
@@ -1371,6 +1379,7 @@
       var result = g._outEdges(ids.vId11).toArray();
       assertEqual(result.length, 9)
     },
+    */
 
     test_getInVertex : function() {
       var ids = fillCollections();
@@ -1389,7 +1398,6 @@
     test_neighbors : function() {
       var ids = fillCollections();
       var result = g._neighbors(ids.vId11);
-      require("internal").print(result);
     }
 
   };
@@ -1406,12 +1414,8 @@
 jsunity.run(GeneralGraphAQLQueriesSuite);
 jsunity.run(EdgesAndVerticesSuite);
 jsunity.run(GeneralGraphCreationSuite);
-<<<<<<< HEAD
-jsunity.run(GeneralGraphAQLQueriesSuite);
-jsunity.run(ChainedFluentAQLResultsSuite);
-=======
-
->>>>>>> 25d6bf15
+//jsunity.run(GeneralGraphAQLQueriesSuite);
+//jsunity.run(ChainedFluentAQLResultsSuite);
 
 return jsunity.done();
 
