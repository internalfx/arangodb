--- conflicted
+++ resolved
@@ -828,46 +828,26 @@
     // gdb.ensureUniqueConstraint("name");
   }
 
-<<<<<<< HEAD
-  if (vertices === undefined && edges == undefined) {
-    props = gdb.firstExample('name', name);    
-    
-    if (props === null) {
+  if (typeof name !== "string" || name === "") {
+    throw "<name> must be a string";
+  }
+
+  if (vertices === undefined && edges === undefined) {
+    // Find an existing graph
+
+    graphProperties = gdb.firstExample('name', name);
+
+    if (graphProperties === null) {
       try {
-        props = gdb.document(name);
+        graphProperties = gdb.document(name);
       }
       catch (e) {
         throw "no graph named '" + name + "' found";
       }
       
-      if (props === null) {
+      if (graphProperties === null) {
         throw "no graph named '" + name + "' found";
       }
-    }
-
-    vertices = internal.db._collection(props.vertices);
-
-    if (vertices == null) {
-      throw "vertex collection '" + props.vertices + "' has vanished";
-    }
-
-    edges = internal.edges._collection(props.edges);
-
-    if (edges == null) {
-      throw "edge collection '" + props.edges + "' has vanished";
-    }
-=======
-  if (typeof name !== "string" || name === "") {
-    throw "<name> must be a string";
->>>>>>> 6d27b3c6
-  }
-
-  if (vertices === undefined && edges === undefined) {
-    // Find an existing graph
-
-    graphProperties = gdb.firstExample('name', name);
-
-    if (graphProperties === null) {
       throw "no graph named '" + name + "' found";
     }
 
