/*global ArangoServerState, ArangoClusterInfo */
'use strict';

////////////////////////////////////////////////////////////////////////////////
/// @brief JavaScript cluster functionality
///
/// @file
///
/// DISCLAIMER
///
/// Copyright 2012 triagens GmbH, Cologne, Germany
///
/// Licensed under the Apache License, Version 2.0 (the "License");
/// you may not use this file except in compliance with the License.
/// You may obtain a copy of the License at
///
///     http://www.apache.org/licenses/LICENSE-2.0
///
/// Unless required by applicable law or agreed to in writing, software
/// distributed under the License is distributed on an "AS IS" BASIS,
/// WITHOUT WARRANTIES OR CONDITIONS OF ANY KIND, either express or implied.
/// See the License for the specific language governing permissions and
/// limitations under the License.
///
/// Copyright holder is triAGENS GmbH, Cologne, Germany
///
/// @author Jan Steemann
/// @author Copyright 2012, triAGENS GmbH, Cologne, Germany
////////////////////////////////////////////////////////////////////////////////

var console = require("console");
var arangodb = require("@arangodb");
var ArangoCollection = arangodb.ArangoCollection;
var ArangoError = arangodb.ArangoError;
var request = require("@arangodb/request").request;

var endpointToURL = function (endpoint) {
  if (endpoint.substr(0,6) === "ssl://") {
    return "https://" + endpoint.substr(6);
  }
  var pos = endpoint.indexOf("://");
  if (pos === -1) {
    return "http://" + endpoint;
  }
  return "http" + endpoint.substr(pos);
};

////////////////////////////////////////////////////////////////////////////////
/// @brief create a unique identifier
////////////////////////////////////////////////////////////////////////////////

function getUUID () {
  var rand = require("internal").rand;
  var sha1 = require("internal").sha1;
  return sha1("blabla"+rand());
}

////////////////////////////////////////////////////////////////////////////////
/// @brief create and post an AQL query that will fetch a READ lock on a
/// collection and will time out after a number of seconds
////////////////////////////////////////////////////////////////////////////////

function startReadingQuery (endpoint, collName, timeout) {
  var uuid = getUUID();
  var query = {"query": `LET t=SLEEP(${timeout})
                         FOR x IN ${collName}
                         LIMIT 1
                         RETURN "${uuid}" + t`};
  var url = endpointToURL(endpoint);
  var r = request({ url: url + "/_api/cursor", body: JSON.stringify(query),
                    method: "POST", headers:  {"x-arango-async": true} });
  if (r.status !== 202) {
    console.error("startReadingQuery: Could not start read transaction for shard", collName, r);
    return false;
  }
  var count = 0;
  while (true) {
    count += 1;
    if (count > 500) {
      console.error("startReadingQuery: Read transaction did not begin. Giving up");
      return false;
    }
    require("internal").wait(0.2);
    r = request({ url: url + "/_api/query/current", method: "GET" });
    if (r.status !== 200) {
      console.error("startReadingQuery: Bad response from /_api/query/current",
                    r);
      continue;
    }
    try {
      r = JSON.parse(r.body);
    }
    catch (err) {
      console.error("startReadingQuery: Bad response body from",
                    "/_api/query/current", r, JSON.stringify(err));
      continue;
    }
    for (var i = 0; i < r.length; i++) {
      if (r[i].query.indexOf(uuid) !== -1) {
        // Bingo, found it: 
        if (r[i].state === "executing") {
          console.info("startReadingQuery: OK");
          return r[i].id;
        }
        console.info("startReadingQuery: query found but not yet executing");
        break;
      }
    }
    console.error("startReadingQuery: Did not find query.");
  }
}

////////////////////////////////////////////////////////////////////////////////
/// @brief cancel such a query, return whether or not the query was found
////////////////////////////////////////////////////////////////////////////////

function cancelReadingQuery (endpoint, queryid) {
  var url = endpointToURL(endpoint) + "/_api/query/" + queryid;
  var r = request({url, method: "DELETE" });
  if (r.status !== 200) {
    console.error("CancelReadingQuery: error", r);
    return false;
  }
  console.info("CancelReadingQuery: success");
  return true;
}

////////////////////////////////////////////////////////////////////////////////
/// @brief cancel barrier from sync
////////////////////////////////////////////////////////////////////////////////

function cancelBarrier (endpoint, barrierId) {
  var url = endpointToURL(endpoint) + "/_api/replication/barrier/" + barrierId;
  var r = request({url, method: "DELETE" });
  if (r.status !== 200 && r.status !== 204) {
    console.error("CancelBarrier: error", r);
    return false;
  }
  console.info("cancelBarrier: success");
  return true;
}

////////////////////////////////////////////////////////////////////////////////
/// @brief tell leader that we are in sync
////////////////////////////////////////////////////////////////////////////////

function addShardFollower(endpoint, shard) {
  console.info("addShardFollower: tell the leader to put us into the follower list...");
  var url = endpointToURL(endpoint) + "/_api/replication/addFollower";
  var body = {followerId: ArangoServerState.id(), shard };
  var r = request({url, body: JSON.stringify(body), method: "PUT"});
  if (r.status !== 200) {
    console.error("addShardFollower: could not add us to the leader's follower list.", r);
    return false;
  }
  return true;
}

////////////////////////////////////////////////////////////////////////////////
/// @brief get values from Plan or Current by a prefix
////////////////////////////////////////////////////////////////////////////////

function getByPrefix (values, prefix) {
  var result = { };
  var a;
  var n = prefix.length;

  for (a in values) {
    if (values.hasOwnProperty(a)) {
      if (a.substr(0, n) === prefix) {
        result[a.substr(n)] = values[a];
      }
    }
  }
  return result;
}

////////////////////////////////////////////////////////////////////////////////
/// @brief get values from Plan or Current by a prefix
////////////////////////////////////////////////////////////////////////////////

function getByPrefix3d (values, prefix) {
  var result = { };
  var a;
  var n = prefix.length;

  for (a in values) {
    if (values.hasOwnProperty(a)) {
      if (a.substr(0, n) === prefix) {
        var key = a.substr(n);
        var parts = key.split('/');
        if (parts.length >= 2) {
          if (! result.hasOwnProperty(parts[0])) {
            result[parts[0]] = { };
          }
          result[parts[0]][parts[1]] = values[a];
        }
      }
    }
  }
  return result;
}

////////////////////////////////////////////////////////////////////////////////
/// @brief get values from Plan or Current by a prefix
////////////////////////////////////////////////////////////////////////////////

function getByPrefix4d (values, prefix) {
  var result = { };
  var a;
  var n = prefix.length;

  for (a in values) {
    if (values.hasOwnProperty(a)) {
      if (a.substr(0, n) === prefix) {
        var key = a.substr(n);
        var parts = key.split('/');
        if (parts.length >= 3) {
          if (! result.hasOwnProperty(parts[0])) {
            result[parts[0]] = { };
          }
          if (! result[parts[0]].hasOwnProperty(parts[1])) {
            result[parts[0]][parts[1]] = { };
          }
          result[parts[0]][parts[1]][parts[2]] = values[a];
        }
      }
    }
  }
  return result;
}

////////////////////////////////////////////////////////////////////////////////
/// @brief lookup for 4-dimensional nested dictionary data
////////////////////////////////////////////////////////////////////////////////

function lookup4d (data, a, b, c) {
  if (! data.hasOwnProperty(a)) {
    return undefined;
  }
  if (! data[a].hasOwnProperty(b)) {
    return undefined;
  }
  if (! data[a][b].hasOwnProperty(c)) {
    return undefined;
  }
  return data[a][b][c];
}

////////////////////////////////////////////////////////////////////////////////
/// @brief return a shardId => server map
////////////////////////////////////////////////////////////////////////////////

function getShardMap (plannedCollections) {
  var shardMap = { };

  var database;

  for (database in plannedCollections) {
    if (plannedCollections.hasOwnProperty(database)) {
      var collections = plannedCollections[database];
      var collection;

      for (collection in collections) {
        if (collections.hasOwnProperty(collection)) {
          var shards = collections[collection].shards;
          var shard;

          for (shard in shards) {
            if (shards.hasOwnProperty(shard)) {
              shardMap[shard] = shards[shard];
            }
          }
        }
      }
    }
  }

  return shardMap;
}

////////////////////////////////////////////////////////////////////////////////
/// @brief return the indexes of a collection as a map
////////////////////////////////////////////////////////////////////////////////

function getIndexMap (shard) {
  var indexes = { }, i;
  var idx = arangodb.db._collection(shard).getIndexes();

  for (i = 0; i < idx.length; ++i) {
    // fetch id without collection name
    var id = idx[i].id.replace(/^[a-zA-Z0-9_\-]*?\/([0-9]+)$/, '$1');

    idx[i].id = id;
    indexes[id] = idx[i];
  }

  return indexes;
}


////////////////////////////////////////////////////////////////////////////////
/// @brief return a hash with the local databases
////////////////////////////////////////////////////////////////////////////////

function getLocalDatabases () {
  var result = { };
  var db = require("internal").db;

  db._listDatabases().forEach(function (database) {
    result[database] = { name: database };
  });

  return result;
}

////////////////////////////////////////////////////////////////////////////////
/// @brief return a hash with the local collections
////////////////////////////////////////////////////////////////////////////////

function getLocalCollections () {
  var result = { };
  var db = require("internal").db;

  db._collections().forEach(function (collection) {
    var name = collection.name();

    if (name.substr(0, 1) !== '_') {
      var data = {
        id: collection._id,
        name: name,
        type: collection.type(),
        status: collection.status(),
        planId: collection.planId()
      };

      // merge properties
      var properties = collection.properties();
      var p;
      for (p in properties) {
        if (properties.hasOwnProperty(p)) {
          data[p] = properties[p];
        }
      }

      result[name] = data;
    }
  });

  return result;
}

////////////////////////////////////////////////////////////////////////////////
/// @brief create databases if they exist in the plan but not locally
////////////////////////////////////////////////////////////////////////////////

<<<<<<< HEAD
function createLocalDatabases (plannedDatabases, writeLocked) {

=======
function createLocalDatabases (plannedDatabases, currentDatabases, writeLocked) {
>>>>>>> f20b8f62
  var ourselves = global.ArangoServerState.id();
  var createDatabaseAgency = function (payload) {
    global.ArangoAgency.set("Current/Databases/" + payload.name + "/" + ourselves,
                     payload);
  };

  var db = require("internal").db;
  db._useDatabase("_system");

  var localDatabases = getLocalDatabases();
  var name;

  // check which databases need to be created locally
  for (name in plannedDatabases) {
    if (plannedDatabases.hasOwnProperty(name)) {
      var payload = plannedDatabases[name];
      payload.error = false;
      payload.errorNum = 0;
      payload.errorMessage = "no error";
      
      if (! localDatabases.hasOwnProperty(name)) {
        // must create database

        // TODO: handle options and user information

        console.info("creating local database '%s'", payload.name);

        try {
          db._createDatabase(payload.name);
          payload.error = false;
          payload.errorNum = 0;
          payload.errorMessage = "no error";
        }
        catch (err) {
          payload.error = true;
          payload.errorNum = err.errorNum;
          payload.errorMessage = err.errorMessage;
        }
        writeLocked({ part: "Current" },
                    createDatabaseAgency,
                    [ payload ]);
      } else if (typeof currentDatabases[name] !== 'object' || !currentDatabases[name].hasOwnProperty(ourselves)) {
        // mop: ok during cluster startup we have this buggy situation where a dbserver
        // has a database but has not yet announced it to the agency :S
        writeLocked({ part: "Current" },
                    createDatabaseAgency,
                    [ payload ]);
      }
    }
  }
}

////////////////////////////////////////////////////////////////////////////////
/// @brief drop databases if they do exist locally but not in the plan
////////////////////////////////////////////////////////////////////////////////

function dropLocalDatabases (plannedDatabases, writeLocked) {
  var ourselves = global.ArangoServerState.id();

  var dropDatabaseAgency = function (payload) {
    try {
      global.ArangoAgency.remove("Current/Databases/" + payload.name + "/" + ourselves);
    }
    catch (err) {
      // ignore errors
    }
  };

  var db = require("internal").db;
  db._useDatabase("_system");

  var localDatabases = getLocalDatabases();
  var name;

  // check which databases need to be deleted locally
  for (name in localDatabases) {
    if (localDatabases.hasOwnProperty(name)) {
      if (! plannedDatabases.hasOwnProperty(name) && name.substr(0, 1) !== '_') {
        // must drop database

        console.info("dropping local database '%s'", name);

        // Do we have to stop a replication applier first?
        if (ArangoServerState.role() === "SECONDARY") {
          try {
            db._useDatabase(name);
            var rep = require("@arangodb/replication");
            var state = rep.applier.state();
            if (state.state.running === true) {
              console.info("stopping replication applier first");
              rep.applier.stop();
            }
            db._useDatabase("_system");
          }
          catch (err) {
            db._useDatabase("_system");
          }
        }
        db._dropDatabase(name);

        writeLocked({ part: "Current" },
                    dropDatabaseAgency,
                    [ { name: name } ]);
      }
    }
  }
}

////////////////////////////////////////////////////////////////////////////////
/// @brief clean up what's in Current/Databases for ourselves
////////////////////////////////////////////////////////////////////////////////

function cleanupCurrentDatabases (writeLocked) {
  var ourselves = global.ArangoServerState.id();

  var dropDatabaseAgency = function (payload) {
    try {
      global.ArangoAgency.remove("Current/Databases/" + payload.name + "/" + ourselves);
    }
    catch (err) {
      // ignore errors
    }
  };

  var db = require("internal").db;
  db._useDatabase("_system");

  var all = global.ArangoAgency.get("Current/Databases", true);
  var currentDatabases = all.arango.Current.Databases;
  var localDatabases = getLocalDatabases();
  var name;

  for (name in currentDatabases) {
    if (currentDatabases.hasOwnProperty(name) && name.substr(0, 1) !== '_') {
      if (! localDatabases.hasOwnProperty(name)) {
        // we found a database we don't have locally

        if (currentDatabases[name].hasOwnProperty(ourselves)) {
          // we are entered for a database that we don't have locally
          console.info("cleaning up entry for unknown database '%s'", name);

          writeLocked({ part: "Current" },
                      dropDatabaseAgency,
                      [ { name: name } ]);
        }

      }
    }
  }
}

////////////////////////////////////////////////////////////////////////////////
/// @brief handle database changes
////////////////////////////////////////////////////////////////////////////////

function handleDatabaseChanges (plan, current, writeLocked) {
<<<<<<< HEAD
  var plannedDatabases = plan.Databases;
=======
  var plannedDatabases = getByPrefix(plan, "Plan/Databases/");
  var currentDatabases = getByPrefix(plan, "Current/Databases/");
>>>>>>> f20b8f62

  createLocalDatabases(plannedDatabases, currentDatabases, writeLocked);
  dropLocalDatabases(plannedDatabases, writeLocked);
  cleanupCurrentDatabases(writeLocked);
}

////////////////////////////////////////////////////////////////////////////////
/// @brief create collections if they exist in the plan but not locally
////////////////////////////////////////////////////////////////////////////////

function createLocalCollections (plannedCollections, planVersion, takeOverResponsibility, writeLocked) {
  var ourselves = global.ArangoServerState.id();
  
  var createCollectionAgency = function (database, shard, collInfo, error) {
    var payload = { error: error.error,
                    errorNum: error.errorNum,
                    errorMessage: error.errorMessage,
                    indexes: collInfo.indexes,
                    servers: [ ourselves ],
                    planVersion: planVersion };

    global.ArangoAgency.set("Current/Collections/" + database + "/" + 
                            collInfo.planId + "/" + shard,
                            payload);
  };
  
  var takeOver = createCollectionAgency;


  var db = require("internal").db;
  db._useDatabase("_system");

  var migrate = writeLocked => {
    var localDatabases = getLocalDatabases();
    var database;
    var i;

    // iterate over all matching databases
    for (database in plannedCollections) {
      if (plannedCollections.hasOwnProperty(database)) {
        if (localDatabases.hasOwnProperty(database)) {
          // save old database name
          var previousDatabase = db._name();
          // switch into other database
          db._useDatabase(database);

          try {
            // iterate over collections of database
            var localCollections = getLocalCollections();

            var collections = plannedCollections[database];

            // diff the collections
            Object.keys(collections).forEach(function(collection) {
              var collInfo = collections[collection];
              var shards = collInfo.shards;
              var shard;

              collInfo.planId = collInfo.id;
              var save = [collInfo.id, collInfo.name];
              delete collInfo.id;  // must not actually set it here
              delete collInfo.name;  // name is now shard

              for (shard in shards) {
                if (shards.hasOwnProperty(shard)) {
                  var didWrite = false;
                  if (shards[shard][0] === ourselves) {
                    // found a shard we are responsible for

                    var error = { error: false, errorNum: 0,
                      errorMessage: "no error" };

                    if (! localCollections.hasOwnProperty(shard)) {
                      // must create this shard
                      console.info("creating local shard '%s/%s' for central '%s/%s'",
                          database,
                          shard,
                          database,
                          collInfo.planId);

                      try {
                        if (collInfo.type === ArangoCollection.TYPE_EDGE) {
                          db._createEdgeCollection(shard, collInfo);
                        }
                        else {
                          db._create(shard, collInfo);
                        }
                      }
                      catch (err2) {
                        error = { error: true, errorNum: err2.errorNum,
                          errorMessage: err2.errorMessage };
                        console.error("creating local shard '%s/%s' for central '%s/%s' failed: %s",
                            database,
                            shard,
                            database,
                            collInfo.planId,
                            JSON.stringify(err2));
                      }

                      writeLocked({ part: "Current" },
                          createCollectionAgency,
                          [ database, shard, collInfo, error ]);
                      didWrite = true;
                    }
                    else {
                      if (localCollections[shard].status !== collInfo.status) {
                        console.info("detected status change for local shard '%s/%s'",
                            database,
                            shard);

                        if (collInfo.status === ArangoCollection.STATUS_UNLOADED) {
                          console.info("unloading local shard '%s/%s'",
                              database,
                              shard);
                          db._collection(shard).unload();
                        }
                        else if (collInfo.status === ArangoCollection.STATUS_LOADED) {
                          console.info("loading local shard '%s/%s'",
                              database,
                              shard);
                          db._collection(shard).load();
                        }
                        writeLocked({ part: "Current" },
                            createCollectionAgency,
                            [ database, shard, collInfo, error ]);
                        didWrite = true;
                      }

                      // collection exists, now compare collection properties
                      var properties = { };
                      var cmp = [ "journalSize", "waitForSync", "doCompact",
                      "indexBuckets" ];
                      for (i = 0; i < cmp.length; ++i) {
                        var p = cmp[i];
                        if (localCollections[shard][p] !== collInfo[p]) {
                          // property change
                          properties[p] = collInfo[p];
                        }
                      }

                      if (Object.keys(properties).length > 0) {
                        console.info("updating properties for local shard '%s/%s'",
                            database,
                            shard);

                        try {
                          db._collection(shard).properties(properties);
                        }
                        catch (err3) {
                          error = { error: true, errorNum: err3.errorNum,
                            errorMessage: err3.errorMessage };
                        }
                        writeLocked({ part: "Current" },
                            createCollectionAgency,
                            [ database, shard, collInfo, error ]);
                        didWrite = true;
                      }
                    }

                    if (error.error) {
                      if (takeOverResponsibility && !didWrite) {
                        writeLocked({ part: "Current" },
                            takeOver,
                            [ database, shard, collInfo, error ]);
                      }
                      continue;  // No point to look for properties and
                      // indices, if the creation has not worked
                    }

                    var indexes = getIndexMap(shard);
                    var idx;
                    var index;

                    if (collInfo.hasOwnProperty("indexes")) {
                      for (i = 0; i < collInfo.indexes.length; ++i) {
                        index = collInfo.indexes[i];

                        var changed = false;

                        if (index.type !== "primary" && index.type !== "edge" &&
                            ! indexes.hasOwnProperty(index.id)) {
                          console.info("creating index '%s/%s': %s",
                              database,
                              shard,
                              JSON.stringify(index));

                          try {
                            arangodb.db._collection(shard).ensureIndex(index);
                            index.error = false;
                            index.errorNum = 0;
                            index.errorMessage = "";
                          }
                          catch (err5) {
                            index.error = true;
                            index.errorNum = err5.errorNum;
                            index.errorMessage = err5.errorMessage;
                          }

                          changed = true;
                        }
                        if (changed) {
                          writeLocked({ part: "Current" },
                              createCollectionAgency,
                              [ database, shard, collInfo, error ]);
                          didWrite = true;
                        }
                      }

                      var changed2 = false;
                      for (idx in indexes) {
                        if (indexes.hasOwnProperty(idx)) {
                          // found an index in the index map, check if it must be deleted

                          if (indexes[idx].type !== "primary" && indexes[idx].type !== "edge") {
                            var found = false;
                            for (i = 0; i < collInfo.indexes.length; ++i) {
                              if (collInfo.indexes[i].id === idx) {
                                found = true;
                                break;
                              }
                            }

                            if (! found) {
                              // found an index to delete locally
                              changed2 = true;
                              index = indexes[idx];

                              console.info("dropping index '%s/%s': %s",
                                  database,
                                  shard,
                                  JSON.stringify(index));

                              arangodb.db._collection(shard).dropIndex(index);

                              delete indexes[idx];
                              collInfo.indexes.splice(i, i);
                            }
                          }
                        }
                      }
                      if (changed2) {
                        writeLocked({ part: "Current" },
                            createCollectionAgency,
                            [ database, shard, collInfo, error ]);
                        didWrite = true;
                      }
                    }

                    if (takeOverResponsibility && !didWrite) {
                      writeLocked({ part: "Current" },
                          takeOver,
                          [ database, shard, collInfo, error ]);
                    }
                  }
                }
              }
              collInfo.id = save[0];
              collInfo.name = save[1];

            });
          }
          catch (err) {
            // always return to previous database
            db._useDatabase(previousDatabase);
            throw err;
          }

        }
      }
    }
  };

  if (takeOverResponsibility) {
    // mop: if this is a complete takeover we need a global lock because
    // otherwise the coordinator might fetch results which are only partly
    // migrated
    var fakeLock = (lockInfo, cb, args) => {
      if (!lockInfo || lockInfo.part !== 'Current') {
        throw new Error("Invalid lockInfo " + JSON.stringify(lockInfo));
      }
      return cb(...args);
    };
    writeLocked({ part: "Current" }, migrate, [fakeLock]);
  } else {
    migrate(writeLocked);
  }
}

////////////////////////////////////////////////////////////////////////////////
/// @brief drop collections if they exist locally but not in the plan
////////////////////////////////////////////////////////////////////////////////

function dropLocalCollections (plannedCollections, writeLocked) {
  var ourselves = global.ArangoServerState.id();

  var dropCollectionAgency = function (database, shardID, id) {
    try {
      global.ArangoAgency.remove("Current/Collections/" + database + "/" + id + "/" + shardID);
    }
    catch (err) {
      // ignore errors
    }
  };

  var db = require("internal").db;
  db._useDatabase("_system");
  var shardMap = getShardMap(plannedCollections);

  var localDatabases = getLocalDatabases();
  var database;

  // iterate over all databases
  for (database in localDatabases) {
    if (localDatabases.hasOwnProperty(database)) {
      var removeAll = ! plannedCollections.hasOwnProperty(database);

      // save old database name
      var previousDatabase = db._name();
      // switch into other database
      db._useDatabase(database);

      try {
        // iterate over collections of database
        var collections = getLocalCollections();
        var collection;

        for (collection in collections) {
          if (collections.hasOwnProperty(collection)) {
            // found a local collection
            // check if it is in the plan and we are responsible for it

            var remove = removeAll ||
                         (! shardMap.hasOwnProperty(collection)) ||
                         (shardMap[collection].indexOf(ourselves) === -1);

            if (remove) {
              console.info("dropping local shard '%s/%s' of '%s/%s",
                           database,
                           collection,
                           database,
                           collections[collection].planId);

              db._drop(collection);

              writeLocked({ part: "Current" },
                          dropCollectionAgency,
                          [ database, collection, collections[collection].planId ]);
            }
          }
        }
      }
      catch (err) {
        db._useDatabase(previousDatabase);
        throw err;
      }
    }
  }
}

////////////////////////////////////////////////////////////////////////////////
/// @brief clean up what's in Current/Collections for ourselves
////////////////////////////////////////////////////////////////////////////////

function cleanupCurrentCollections (plannedCollections, writeLocked) {
  var ourselves = global.ArangoServerState.id();

  var dropCollectionAgency = function (database, collection, shardID) {
    try {
      global.ArangoAgency.remove("Current/Collections/" + database + "/" + collection + "/" + shardID);
    }
    catch (err) {
      // ignore errors
    }
  };

  var db = require("internal").db;
  db._useDatabase("_system");

  var all = global.ArangoAgency.get("Current/Collections", true);
  var currentCollections = all.arango.Current.Collections;
  var shardMap = getShardMap(plannedCollections);
  var database;

  for (database in currentCollections) {
    if (currentCollections.hasOwnProperty(database)) {
      var collections = currentCollections[database];
      var collection;

      for (collection in collections) {
        if (collections.hasOwnProperty(collection)) {
          var shards = collections[collection];
          var shard;

          for (shard in shards) {
            if (shards.hasOwnProperty(shard)) {

              if (shards[shard].servers[0] === ourselves &&
                  (! shardMap.hasOwnProperty(shard) ||
                   shardMap[shard].indexOf(ourselves) !== 0)) {
                // found an entry in current of a shard that we used to be 
                // leader for but that we are no longer leader for
                console.info("cleaning up entry for shard '%s' of '%s/%s",
                             shard,
                             database,
                             collection);

                writeLocked({ part: "Current" },
                            dropCollectionAgency,
                            [ database, collection, shard ]);
              }
            }
          }
        }
      }

    }
  }
}

////////////////////////////////////////////////////////////////////////////////
/// @brief synchronize collections for which we are followers (synchronously
/// replicated shards)
////////////////////////////////////////////////////////////////////////////////

function synchronizeLocalFollowerCollections (plannedCollections) {
  var ourselves = global.ArangoServerState.id();

  var db = require("internal").db;
  db._useDatabase("_system");
  var localDatabases = getLocalDatabases();
  var database;

  // Get current information about collections from agency:
  var all = global.ArangoAgency.get("Current/Collections", true);
  var currentCollections = all.arango.Current.Collections;

  var rep = require("@arangodb/replication");

  // iterate over all matching databases
  for (database in plannedCollections) {
    if (plannedCollections.hasOwnProperty(database)) {
      if (localDatabases.hasOwnProperty(database)) {
        // save old database name
        var previousDatabase = db._name();
        // switch into other database
        db._useDatabase(database);

        try {
          // iterate over collections of database
          var collections = plannedCollections[database];
          var collection;

          // diff the collections
          for (collection in collections) {
            if (collections.hasOwnProperty(collection)) {
              var collInfo = collections[collection];
              var shards = collInfo.shards;   // this is the Plan
              var shard;

              collInfo.planId = collInfo.id;

              for (shard in shards) {
                if (shards.hasOwnProperty(shard)) {
                  var pos = shards[shard].indexOf(ourselves);
                  if (pos > 0) {   // found and not in position 0
                    // found a shard we have to replicate synchronously
                    // now see whether we are in sync by looking at the
                    // current entry in the agency:
                    var inCurrent = lookup4d(currentCollections, database, 
                                             collection, shard);
                    var count = 0;
                    while (inCurrent === undefined ||
                           ! inCurrent.hasOwnProperty("servers") ||
                           typeof inCurrent.servers !== "object" ||
                           typeof inCurrent.servers[0] !== "string" ||
                           inCurrent.servers[0] === "") {
                      count++;
                      if (count > 10) {
                        throw new Error("timeout waiting for leader for shard "
                                        + shard);
                      }
                      console.info("Waiting for 0.5 second for leader to create shard...");
                      require("internal").wait(0.5);
                      all = global.ArangoAgency.get("Current/Collections",
                                                    true);
                      currentCollections = all.Current.Collections;
                      inCurrent = lookup4d(currentCollections, database, 
                                           collection, shard);
                    }
                    if (inCurrent.servers.indexOf(ourselves) === -1) {
                      // we not in there - must synchronize this shard from
                      // the leader
                      console.info("trying to synchronize local shard '%s/%s' for central '%s/%s'",
                                   database,
                                   shard,
                                   database,
                                   collInfo.planId);
                      try {
                        var ep = ArangoClusterInfo.getServerEndpoint(
                              inCurrent.servers[0]);
                        // First once without a read transaction:
                        var sy = rep.syncCollection(shard, 
                          { endpoint: ep, incremental: true,
                            keepBarrier: true });
                        // Now start a read transaction to stop writes:
                        var queryid;
                        try {
                          queryid = startReadingQuery(ep, shard, 300);
                        }
                        finally {
                          cancelBarrier(ep, sy.barrierId);
                        }
                        var ok = false;
                        try {
                          var sy2 = rep.syncCollectionFinalize(
                            shard, sy.collections[0].id, sy.lastLogTick, 
                            { endpoint: ep });
                          if (sy2.error) {
                            console.error("Could not synchronize shard", shard,
                                          sy2);
                          }
                          ok = addShardFollower(ep, shard);
                        }
                        finally {
                          if (!cancelReadingQuery(ep, queryid)) {
                            console.error("Read transaction has timed out for shard", shard);
                            ok = false;
                          }
                        }
                        if (ok) {
                          console.info("Synchronization worked for shard", shard);
                        } else {
                          throw "Did not work.";  // just to log below in catch
                        }
                      }
                      catch (err2) {
                        console.error("synchronization of local shard '%s/%s' for central '%s/%s' failed: %s",
                                      database,
                                      shard,
                                      database,
                                      collInfo.planId,
                                      JSON.stringify(err2));
                      }
                    }

                  }
                }
              }
            }
          }
        }
        catch (err) {
          // always return to previous database
          db._useDatabase(previousDatabase);
          throw err;
        }

      }
    }
  }
}

////////////////////////////////////////////////////////////////////////////////
/// @brief handle collection changes
////////////////////////////////////////////////////////////////////////////////

function handleCollectionChanges (plan, takeOverResponsibility, writeLocked) {
  var plannedCollections = plan.Collections;

  var ok = true;

  try {
    createLocalCollections(plannedCollections, plan.Version, takeOverResponsibility, writeLocked);
    dropLocalCollections(plannedCollections, writeLocked);
    cleanupCurrentCollections(plannedCollections, writeLocked);
    synchronizeLocalFollowerCollections(plannedCollections);
  }
  catch (err) {
    console.error("Caught error in handleCollectionChanges: " + 
                  JSON.stringify(err), JSON.stringify(err.stack));
    ok = false; 
  }
  return ok;
}

////////////////////////////////////////////////////////////////////////////////
/// @brief make sure that replication is set up for all databases
////////////////////////////////////////////////////////////////////////////////

function setupReplication () {
  console.debug("Setting up replication...");

  var db = require("internal").db;
  var rep = require("@arangodb/replication");
  var dbs = db._listDatabases();
  var i;
  var ok = true;
  for (i = 0; i < dbs.length; i++) {
    var database = dbs[i];
    try {
      console.debug("Checking replication of database "+database);
      db._useDatabase(database);

      var state = rep.applier.state();
      if (state.state.running === false) {
        var endpoint = ArangoClusterInfo.getServerEndpoint(
                              ArangoServerState.idOfPrimary());
        var config = { "endpoint": endpoint, "includeSystem": false,
                       "incremental": false, "autoStart": true,
                       "requireFromPresent": true};
        console.info("Starting synchronization...");
        var res = rep.sync(config);
        console.info("Last log tick: "+res.lastLogTick+
                    ", starting replication...");
        rep.applier.properties(config);
        var res2 = rep.applier.start(res.lastLogTick);
        console.info("Result of replication start: "+res2);
      }
    }
    catch (err) {
      console.error("Could not set up replication for database ", database, JSON.stringify(err));
      ok = false;
    }
  }
  db._useDatabase("_system");
  return ok;
}

////////////////////////////////////////////////////////////////////////////////
/// @brief role change from secondary to primary
////////////////////////////////////////////////////////////////////////////////

function secondaryToPrimary () {
  console.info("Switching role from secondary to primary...");
  var db = require("internal").db;
  var rep = require("@arangodb/replication");
  var dbs = db._listDatabases();
  var i;
  try {
    for (i = 0; i < dbs.length; i++) {
      var database = dbs[i];
      console.info("Stopping asynchronous replication for db " +
                   database + "...");
      db._useDatabase(database);
      var state = rep.applier.state();
      if (state.state.running === true) {
        try {
          rep.applier.stop();
        }
        catch (err) {
          console.info("Exception caught whilst stopping replication!");
        }
      }
      rep.applier.forget();
    }
  }
  finally {
    db._useDatabase("_system");
  }
}

////////////////////////////////////////////////////////////////////////////////
/// @brief role change from primary to secondary
////////////////////////////////////////////////////////////////////////////////

function primaryToSecondary () {
  console.info("Switching role from primary to secondary...");
}

////////////////////////////////////////////////////////////////////////////////
/// @brief change handling trampoline function
////////////////////////////////////////////////////////////////////////////////

function handleChanges (plan, current, writeLocked) {
  var changed = false;
  var role = ArangoServerState.role();
  if (role === "PRIMARY" || role === "SECONDARY") {
    // Need to check role change for automatic failover:
    var myId = ArangoServerState.id();
    if (role === "PRIMARY") {
      if (! plan.DBServers[myId]) {
        // Ooops! We do not seem to be a primary any more!
        changed = ArangoServerState.redetermineRole();
      }
    } else { // role === "SECONDARY"
      if (plan.DBServers[myId]) {
        changed = ArangoServerState.redetermineRole();
        if (!changed) {
          // mop: oops...changing role has failed. retry next time.
          return false;
        }
      } else {
        var found = null;
        var p;
        for (p in plan) {
          if (plan.hasOwnProperty(p) && plan[p] === myId) {
            found = p;
            break;
          }
        }
        if (found !== ArangoServerState.idOfPrimary()) {
          // Note this includes the case that we are not found at all!
          changed = ArangoServerState.redetermineRole();
        }
      }
    }
  }
  var oldRole = role;
  if (changed) {
    role = ArangoServerState.role();
    console.log("Our role has changed to " + role);
    if (oldRole === "SECONDARY" && role === "PRIMARY") {
      secondaryToPrimary();
    }
    else if (oldRole === "PRIMARY" && role === "SECONDARY") {
      primaryToSecondary();
    }
  }

  handleDatabaseChanges(plan, current, writeLocked);
  var success;
  if (role === "PRIMARY" || role === "COORDINATOR") {
    // Note: This is only ever called for DBservers (primary and secondary),
    // we keep the coordinator case here just in case...
    success = handleCollectionChanges(plan, changed, writeLocked);
  }
  else {
    success = setupReplication();
  }

  return success;
}

////////////////////////////////////////////////////////////////////////////////
/// @brief throw an ArangoError
////////////////////////////////////////////////////////////////////////////////

var raiseError = function (code, msg) {
  var err = new ArangoError();
  err.errorNum = code;
  err.errorMessage = msg;

  throw err;
};

////////////////////////////////////////////////////////////////////////////////
/// @brief retrieve a list of shards for a collection
////////////////////////////////////////////////////////////////////////////////

var shardList = function (dbName, collectionName) {
  var ci = global.ArangoClusterInfo.getCollectionInfo(dbName, collectionName);

  if (ci === undefined || typeof ci !== 'object') {
    throw "unable to determine shard list for '" + dbName + "/" + collectionName + "'";
  }

  var shards = [ ], shard;
  for (shard in ci.shards) {
    if (ci.shards.hasOwnProperty(shard)) {
      shards.push(shard);
    }
  }

  if (shards.length === 0) {
    raiseError(arangodb.errors.ERROR_ARANGO_COLLECTION_NOT_FOUND.code,
               arangodb.errors.ERROR_ARANGO_COLLECTION_NOT_FOUND.message);
  }

  return shards;
};

////////////////////////////////////////////////////////////////////////////////
/// @brief wait for a distributed response
////////////////////////////////////////////////////////////////////////////////

var waitForDistributedResponse = function (data, shards) {
  var received = [ ];

  while (received.length < shards.length) {
    var result = global.ArangoClusterComm.wait(data);
    var status = result.status;

    if (status === "ERROR") {
      raiseError(arangodb.errors.ERROR_INTERNAL.code,
                 "received an error from a DB server: " + JSON.stringify(result));
    }
    else if (status === "TIMEOUT") {
      raiseError(arangodb.errors.ERROR_CLUSTER_TIMEOUT.code,
                 arangodb.errors.ERROR_CLUSTER_TIMEOUT.message);
    }
    else if (status === "DROPPED") {
      raiseError(arangodb.errors.ERROR_INTERNAL.code,
                 "the operation was dropped");
    }
    else if (status === "RECEIVED") {
      received.push(result);

      if (result.headers && result.headers.hasOwnProperty('x-arango-response-code')) {
        var code = parseInt(result.headers['x-arango-response-code'].substr(0, 3), 10);

        if (code >= 400) {
          var body;

          try {
            body = JSON.parse(result.body);
          }
          catch (err) {
            raiseError(arangodb.errors.ERROR_INTERNAL.code,
                       "error parsing JSON received from a DB server: " + err.message);
          }

          raiseError(body.errorNum,
                     body.errorMessage);
        }
      }
    }
    else {
      // something else... wait without GC
      require("internal").wait(0.1, false);
    }
  }

  return received;
};

////////////////////////////////////////////////////////////////////////////////
/// @brief whether or not clustering is enabled
////////////////////////////////////////////////////////////////////////////////

var isCluster = function () {
  var role = global.ArangoServerState.role();
  
  return (role !== undefined && role !== "SINGLE");
};

////////////////////////////////////////////////////////////////////////////////
/// @brief whether or not we are a coordinator
////////////////////////////////////////////////////////////////////////////////

var isCoordinator = function () {
  return global.ArangoServerState.isCoordinator();
};

////////////////////////////////////////////////////////////////////////////////
/// @brief role
////////////////////////////////////////////////////////////////////////////////

var role = function () {
  var role = global.ArangoServerState.role();

  if (role !== "SINGLE") {
    return role;
  }
  return undefined;
};

////////////////////////////////////////////////////////////////////////////////
/// @brief status
////////////////////////////////////////////////////////////////////////////////

var status = function () {
  if (! isCluster() || ! global.ArangoServerState.initialized()) {
    return undefined;
  }

  return global.ArangoServerState.status();
};

////////////////////////////////////////////////////////////////////////////////
/// @brief isCoordinatorRequest
////////////////////////////////////////////////////////////////////////////////

var isCoordinatorRequest = function (req) {
  if (! req || ! req.hasOwnProperty("headers")) {
    return false;
  }

  return req.headers.hasOwnProperty("x-arango-coordinator");
};

////////////////////////////////////////////////////////////////////////////////
/// @brief handlePlanChange
////////////////////////////////////////////////////////////////////////////////

var handlePlanChange = function () {
  if (! isCluster() || isCoordinator() || ! global.ArangoServerState.initialized()) {
    return;
  }
  
  let versions = {
    plan: 0,
    current: 0
  };
    
  ////////////////////////////////////////////////////////////////////////////////
  /// @brief execute an action under a write-lock
  ////////////////////////////////////////////////////////////////////////////////

  function writeLocked (lockInfo, cb, args) {
    var timeout = lockInfo.timeout;
    if (timeout === undefined) {
      timeout = 60;
    }

    var ttl = lockInfo.ttl;
    if (ttl === undefined) {
      ttl = 120;
    }
    if (require("internal").coverage || require("internal").valgrind) {
      ttl *= 10;
      timeout *= 10;
    }

    global.ArangoAgency.lockWrite(lockInfo.part, ttl, timeout);

    try {
      cb.apply(null, args);
      global.ArangoAgency.increaseVersion(lockInfo.part + "/Version");
      
      let version = global.ArangoAgency.get(lockInfo.part + "/Version");
      versions[lockInfo.part.toLowerCase()] = version.arango[lockInfo.part].Version;
      
      global.ArangoAgency.unlockWrite(lockInfo.part, timeout);
    }
    catch (err) {
      global.ArangoAgency.unlockWrite(lockInfo.part, timeout);
      throw err;
    }
  }

  try {
    var plan    = global.ArangoAgency.get("Plan", true).arango.Plan;
    var current = global.ArangoAgency.get("Current", true).arango.Current;

    versions.plan = plan.Version;
    versions.current = current.Version;

    handleChanges(plan, current, writeLocked);

    console.info("plan change handling successful");
  } catch (err) {
    console.error("error details: %s", JSON.stringify(err));
    console.error("error stack: %s", err.stack);
    console.error("plan change handling failed");
  }
  return versions;
};

////////////////////////////////////////////////////////////////////////////////
/// @brief coordinatorId
////////////////////////////////////////////////////////////////////////////////

var coordinatorId = function () {
  if (! isCoordinator()) {
    console.error("not a coordinator");
  }
  return global.ArangoServerState.id();
};

////////////////////////////////////////////////////////////////////////////////
/// @brief bootstrap db servers
////////////////////////////////////////////////////////////////////////////////

var bootstrapDbServers = function (isRelaunch) {
  global.ArangoClusterInfo.reloadDBServers();

  var dbServers = global.ArangoClusterInfo.getDBServers();
  var ops = [];
  var i;

  var options = {
    coordTransactionID: global.ArangoClusterInfo.uniqid(),
    timeout: 90
  };

  for (i = 0;  i < dbServers.length;  ++i) {
    var server = dbServers[i];

    var op = global.ArangoClusterComm.asyncRequest(
      "POST",
      "server:" + server,
      "_system",
      "/_admin/cluster/bootstrapDbServer",
      '{"isRelaunch": ' + (isRelaunch ? "true" : "false") + '}',
      {},
      options);

    ops.push(op);
  }

  var result = true;

  for (i = 0;  i < ops.length;  ++i) {
    var r = global.ArangoClusterComm.wait(ops[i]);

    if (r.status === "RECEIVED") {
      console.info("bootstraped DB server %s", dbServers[i]);
    }
    else if (r.status === "TIMEOUT") {
      console.error("cannot bootstrap DB server %s: operation timed out", dbServers[i]);
      result = false;
    }
    else {
      console.error("cannot bootstrap DB server %s: %s", dbServers[i], JSON.stringify(r));
      result = false;
    }
  }

  return result;
};


exports.bootstrapDbServers            = bootstrapDbServers;
exports.coordinatorId                 = coordinatorId;
exports.handlePlanChange              = handlePlanChange;
exports.isCluster                     = isCluster;
exports.isCoordinator                 = isCoordinator;
exports.isCoordinatorRequest          = isCoordinatorRequest;
exports.role                          = role;
exports.shardList                     = shardList;
exports.status                        = status;
exports.wait                          = waitForDistributedResponse;
exports.endpointToURL                 = endpointToURL;
<|MERGE_RESOLUTION|>--- conflicted
+++ resolved
@@ -354,12 +354,8 @@
 /// @brief create databases if they exist in the plan but not locally
 ////////////////////////////////////////////////////////////////////////////////
 
-<<<<<<< HEAD
-function createLocalDatabases (plannedDatabases, writeLocked) {
-
-=======
 function createLocalDatabases (plannedDatabases, currentDatabases, writeLocked) {
->>>>>>> f20b8f62
+
   var ourselves = global.ArangoServerState.id();
   var createDatabaseAgency = function (payload) {
     global.ArangoAgency.set("Current/Databases/" + payload.name + "/" + ourselves,
@@ -516,12 +512,9 @@
 ////////////////////////////////////////////////////////////////////////////////
 
 function handleDatabaseChanges (plan, current, writeLocked) {
-<<<<<<< HEAD
+
   var plannedDatabases = plan.Databases;
-=======
-  var plannedDatabases = getByPrefix(plan, "Plan/Databases/");
-  var currentDatabases = getByPrefix(plan, "Current/Databases/");
->>>>>>> f20b8f62
+  var currentDatabases = current.Databases;
 
   createLocalDatabases(plannedDatabases, currentDatabases, writeLocked);
   dropLocalDatabases(plannedDatabases, writeLocked);
