/*jslint indent: 2, nomen: true, maxlen: 120, sloppy: true, vars: true, white: true, plusplus: true */
/*global require */

////////////////////////////////////////////////////////////////////////////////
/// @brief JavaScript server functions
///
/// @file
///
/// DISCLAIMER
///
/// Copyright 2004-2013 triAGENS GmbH, Cologne, Germany
///
/// Licensed under the Apache License, Version 2.0 (the "License");
/// you may not use this file except in compliance with the License.
/// You may obtain a copy of the License at
///
///     http://www.apache.org/licenses/LICENSE-2.0
///
/// Unless required by applicable law or agreed to in writing, software
/// distributed under the License is distributed on an "AS IS" BASIS,
/// WITHOUT WARRANTIES OR CONDITIONS OF ANY KIND, either express or implied.
/// See the License for the specific language governing permissions and
/// limitations under the License.
///
/// Copyright holder is triAGENS GmbH, Cologne, Germany
///
/// @author Dr. Frank Celler
/// @author Copyright 2011-2013, triAGENS GmbH, Cologne, Germany
////////////////////////////////////////////////////////////////////////////////

// extend prototypes for internally defined classes
require("org/arangodb");

// -----------------------------------------------------------------------------
// --SECTION--                                                  global functions
// -----------------------------------------------------------------------------

////////////////////////////////////////////////////////////////////////////////
/// @brief global 'Buffer'
////////////////////////////////////////////////////////////////////////////////

var Buffer = require("buffer").Buffer;

// -----------------------------------------------------------------------------
// --SECTION--                                                        statistics
// -----------------------------------------------------------------------------

////////////////////////////////////////////////////////////////////////////////
/// @brief installs a period statistics handler
////////////////////////////////////////////////////////////////////////////////

(function () {
  var internal = require("internal");

<<<<<<< HEAD
  if (internal.threadNumber === 0 && typeof internal.definePeriodic === "function") {
    internal.definePeriodic("statistics-collector", 1, 10, "org/arangodb/statistics", "historian", "_statistics");
=======
  if (internal.threadNumber === 0 && typeof internal.registerTask === "function") {
    internal.registerTask({ 
      id: "statistics-collector", 
      name: "statistics-collector",
      offset: 1, 
      period: 10, 
      command: "require('org/arangodb/statistics').historian();"
    });
>>>>>>> c9586d82
  }
}());


// -----------------------------------------------------------------------------
// --SECTION--                                                       END-OF-FILE
// -----------------------------------------------------------------------------

// Local Variables:
// mode: outline-minor
// outline-regexp: "\\(/// @brief\\|/// @addtogroup\\|// --SECTION--\\|/// @page\\|/// @\\}\\)"
// End:<|MERGE_RESOLUTION|>--- conflicted
+++ resolved
@@ -52,10 +52,6 @@
 (function () {
   var internal = require("internal");
 
-<<<<<<< HEAD
-  if (internal.threadNumber === 0 && typeof internal.definePeriodic === "function") {
-    internal.definePeriodic("statistics-collector", 1, 10, "org/arangodb/statistics", "historian", "_statistics");
-=======
   if (internal.threadNumber === 0 && typeof internal.registerTask === "function") {
     internal.registerTask({ 
       id: "statistics-collector", 
@@ -64,7 +60,6 @@
       period: 10, 
       command: "require('org/arangodb/statistics').historian();"
     });
->>>>>>> c9586d82
   }
 }());
 
