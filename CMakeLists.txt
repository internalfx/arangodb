--- conflicted
+++ resolved
@@ -739,12 +739,9 @@
   ##############################################################################
 
   set(CPACK_MODULE_PATH "${CMAKE_CURRENT_SOURCE_DIR}/Installation/Windows/Templates")
-<<<<<<< HEAD
   set(CPACK_NSIS_ENABLE_UNINSTALL_BEFORE_INSTALL 1)
   set(BITS 64)
-=======
-
->>>>>>> b5041af2
+
   IF(CMAKE_CL_64)
     SET(CPACK_NSIS_INSTALL_ROOT "$PROGRAMFILES64")
     SET(CPACK_PACKAGE_INSTALL_REGISTRY_KEY "${CPACK_PACKAGE_NAME} ${CPACK_PACKAGE_VERSION}")
@@ -791,13 +788,8 @@
      CreateShortCut '$SMPROGRAMS\\\\$STARTMENU_FOLDER\\\\Arango Server.lnk'  '$INSTDIR\\\\bin\\\\arangod.exe'  '' '$INSTDIR\\\\resources\\\\arangodb.ico' '0' SW_SHOWMAXIMIZED
     ")
 
-<<<<<<< HEAD
 # Note, short cuts are created in $SMPROGRAMS\$STARTMENU_FOLDER but
 # they are deleted from '$SMPROGRAMS\$MUI_TEMP
-=======
-  # Note, short cuts are created in $SMPROGRAMS\$STARTMENU_FOLDER but
-  # they are deleted from '$SMPROGRAMS\$MUI_TEMP
->>>>>>> b5041af2
   set(CPACK_NSIS_DELETE_ICONS_EXTRA 
     "Delete  '$SMPROGRAMS\\\\$MUI_TEMP\\\\Arango Server.lnk'
      Delete  '$SMPROGRAMS\\\\$MUI_TEMP\\\\Arango Shell.lnk'
