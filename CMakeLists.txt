# -*- mode: CMAKE; -*-

# ------------------------------------------------------------------------------
# General
# ------------------------------------------------------------------------------

cmake_minimum_required(VERSION 2.8)

if (POLICY CMP0037)
  cmake_policy(SET CMP0037 NEW)
endif ()

if (POLICY CMP0017)
  cmake_policy(SET CMP0017 NEW)
endif ()

if (NOT CMAKE_BUILD_TYPE)
  set(CMAKE_BUILD_TYPE Release CACHE string "Choose the type of build, options are: None Debug Release RelWithDebInfo MinSizeRel." FORCE)
endif ()

if (NOT (CMAKE_BUILD_TYPE STREQUAL "Debug"
      OR CMAKE_BUILD_TYPE STREQUAL "Release"
      OR CMAKE_BUILD_TYPE STREQUAL "RelWithDebInfo"
      OR CMAKE_BUILD_TYPE STREQUAL "MinSizeRel"
      OR CMAKE_BUILD_TYPE STREQUAL "None"))
  message(FATAL_ERROR "expecting CMAKE_BUILD_TYPE: None Debug Release RelWithDebInfo MinSizeRel, got ${CMAKE_BUILD_TYPE}.")
endif ()

set(CMAKE_OSX_DEPLOYMENT_TARGET "10.11" CACHE STRING "deployment target for MacOSX; adjust to your sysem")

if (WIN32)
  project(arangodb3 CXX C)
else ()
  project(arangodb3 CXX C ASM)
endif ()

set(CMAKE_EXPORT_COMPILE_COMMANDS ON)

# where to find CMAKE modules
set(CMAKE_MODULE_PATH ${CMAKE_SOURCE_DIR}/cmake ${CMAKE_MODULE_PATH})

# be verbose about flags used
option(VERBOSE OFF)

# enable timer for development
option(USE_DEV_TIMERS OFF)

if (USE_DEV_TIMERS)
  add_definitions("-DUSE_DEV_TIMERS=1")
endif ()

# enable enterprise features
set(ENTERPRISE_INCLUDE_DIR "enterprise")
option(USE_ENTERPRISE OFF)

if (USE_ENTERPRISE)
  add_definitions("-DUSE_ENTERPRISE=1")
  include_directories(${ENTERPRISE_INCLUDE_DIR})
  add_subdirectory(enterprise)
endif ()

################################################################################
## ARANGODB
################################################################################

set(ARANGODB_VERSION_MAJOR      "3")
set(ARANGODB_VERSION_MINOR      "1")
<<<<<<< HEAD
set(ARANGODB_VERSION_REVISION   "rc1")
=======
set(ARANGODB_VERSION_REVISION   "devel")
>>>>>>> 6c64e619
set(ARANGODB_PACKAGE_REVISION   "1")

set(ARANGODB_VERSION
    "${ARANGODB_VERSION_MAJOR}.${ARANGODB_VERSION_MINOR}.${ARANGODB_VERSION_REVISION}")

# for the packages
set(ARANGODB_PACKAGE_VENDOR  "ArangoDB GmbH")
set(ARANGODB_PACKAGE_CONTACT "info@arangodb.com")
set(ARANGODB_DISPLAY_NAME       "ArangoDB")
set(ARANGODB_URL_INFO_ABOUT     "https://www.arangodb.com")
set(ARANGODB_HELP_LINK          "https://docs.arangodb.com/${ARANGODB_VERSION_MAJOR}.${ARANGODB_VERSION_MINOR}/")
set(ARANGODB_CONTACT            "hackers@arangodb.com")
set(ARANGODB_FRIENDLY_STRING    "ArangoDB - the multi-model database")

# MSVC
set(ARANGO_BENCH_FRIENDLY_STRING   "arangobench - stress test program")
set(ARANGO_DUMP_FRIENDLY_STRING    "arangodump - export")
set(ARANGO_RESTORE_FRIENDLY_STRING "arangrestore - importer")
set(ARANGO_IMP_FRIENDLY_STRING     "arangoimp - TSV/CSV/JSON importer")
set(ARANGOSH_FRIENDLY_STRING       "arangosh - commandline client")
set(ARANGO_VPACK_FRIENDLY_STRING   "arangovpack - vpack printer")

# libraries
set(LIB_ARANGO        arango)
set(LIB_ARANGO_V8     arango_v8)

# binaries
set(BIN_ARANGOBENCH   arangobench)
set(BIN_ARANGOD       arangod)
set(BIN_ARANGODUMP    arangodump)
set(BIN_ARANGOIMP     arangoimp)
set(BIN_ARANGORESTORE arangorestore)
set(BIN_ARANGOSH      arangosh)
set(BIN_ARANGOVPACK   arangovpack)

# test binaries
set(TEST_BASICS_SUITE basics_suite)
set(TEST_GEO_SUITE    geo_suite)
set(PACKAGES_LIST)
set(CLEAN_PACKAGES_LIST)

################################################################################
## VERSION FILES
################################################################################

if (${CMAKE_MAJOR_VERSION} EQUAL 2)
  set(ARANGODB_BUILD_DATE "YYYY-MM-DD HH:MM:SS")
else ()
  string(TIMESTAMP ARANGODB_BUILD_DATE "%Y-%m-%d %H:%M:%S")
endif ()

configure_file (
  "${CMAKE_CURRENT_SOURCE_DIR}/lib/Basics/build.h.in"
  "${CMAKE_CURRENT_BINARY_DIR}/lib/Basics/build.h"
  NEWLINE_STYLE UNIX
)

configure_file (
  "${CMAKE_CURRENT_SOURCE_DIR}/lib/Basics/build-date.h.in"
  "${CMAKE_CURRENT_BINARY_DIR}/lib/Basics/build-date.h"
  NEWLINE_STYLE UNIX
)

configure_file(
  "${CMAKE_CURRENT_SOURCE_DIR}/lib/Basics/VERSION.in"
  "${CMAKE_CURRENT_SOURCE_DIR}/VERSION"
  NEWLINE_STYLE UNIX
)

################################################################################
## Find the git revision
################################################################################

find_program (GIT_EXE git)
if (DEFINED GIT_EXE AND IS_DIRECTORY "${CMAKE_SOURCE_DIR}/.git")
  execute_process(
    WORKING_DIRECTORY ${CMAKE_SOURCE_DIR}
    
    COMMAND ${GIT_EXE} describe --all --tags --long --dirty=-dirty
    OUTPUT_VARIABLE GIT_OUTPUT)

  # this may fail on shallow clones that only knows about a limited number of commits.
  # if there is an older merged revision the head, it may not be available to git.
  if (NOT GIT_OUTPUT)
      set(ARANGODB_BUILD_REPOSITORY "GIT FAILED TO RETRIEVE THE VERSION - SHALLOW CLONE?")
      set(HAVE_ARANGODB_BUILD_REPOSITORY "1")
    else()
      string(STRIP ${GIT_OUTPUT} REPOSITORY_VERSION)
      set(ARANGODB_BUILD_REPOSITORY ${REPOSITORY_VERSION})
      set(HAVE_ARANGODB_BUILD_REPOSITORY "1")
    endif()
else ()
  set(ARANGODB_BUILD_REPOSITORY "")
  set(HAVE_ARANGODB_BUILD_REPOSITORY "0")
endif()

configure_file (
  "${CMAKE_CURRENT_SOURCE_DIR}/lib/Basics/build-repository.h.in"
  "${CMAKE_CURRENT_BINARY_DIR}/lib/Basics/build-repository.h"
  NEWLINE_STYLE UNIX
)

if (VERBOSE)
  message(STATUS "ARANGODB_BUILD_REPOSITORY=\"${ARANGODB_BUILD_REPOSITORY}\"")
endif ()

################################################################################
## OPERATION SYSTEM
################################################################################

option(HOMEBREW
  "whether to install for homebrew"
  Off
)

if (WIN32)
  set(WINDOWS TRUE)
  set(MSBUILD TRUE)
elseif (UNIX AND NOT APPLE)
  if(CMAKE_SYSTEM_NAME MATCHES ".*Linux")
    set(LINUX TRUE)
  elseif (CMAKE_SYSTEM_NAME MATCHES "kFreeBSD.*")
    set(FREEBSD TRUE)
  elseif (CMAKE_SYSTEM_NAME MATCHES "kNetBSD.*|NetBSD.*")
    set(NETBSD TRUE)
  elseif (CMAKE_SYSTEM_NAME MATCHES "kOpenBSD.*|OpenBSD.*")
    set(OPENBSD TRUE)
  elseif (CMAKE_SYSTEM_NAME MATCHES ".*GNU.*")
    set(GNU TRUE)
  elseif (CMAKE_SYSTEM_NAME MATCHES ".*BSDI.*")
    set(BSDI TRUE)
  elseif (CMAKE_SYSTEM_NAME MATCHES "DragonFly.*|FreeBSD")
    set(FREEBSD TRUE)
  elseif (CMAKE_SYSTEM_NAME MATCHES "SYSV5.*")
    set(SYSV5 TRUE)
  elseif ((CMAKE_SYSTEM_NAME MATCHES "Solaris.*") OR (CMAKE_SYSTEM_NAME MATCHES "SunOS.*"))
    set(SOLARIS TRUE)
  elseif (CMAKE_SYSTEM_NAME MATCHES "HP-UX.*")
    set(HPUX TRUE)
  elseif (CMAKE_SYSTEM_NAME MATCHES "AIX.*")
    set(AIX TRUE)
  elseif (CMAKE_SYSTEM_NAME MATCHES "Minix.*")
    set(MINIX TRUE)
  endif ()
elseif (APPLE)
  if (CMAKE_SYSTEM_NAME MATCHES ".*Darwin.*")
    set(DARWIN TRUE)
  elseif (CMAKE_SYSTEM_NAME MATCHES ".*MacOS.*")
    set(MACOSX TRUE)
  endif ()
endif ()

################################################################################
## ROCKSDB
################################################################################

option(USE_ROCKSDB
  "whether RocksDB is enabled"
  ON
)

if (USE_ROCKSDB)
  add_definitions("-DARANGODB_ENABLE_ROCKSDB=1")
  add_definitions(-DARANGODB_ROCKSDB_VERSION=\"${ROCKSDB_VERSION}\")
  include_directories(${ROCKSDB_INCLUDE_DIR})
else ()
  set(ROCKSDB_LIBS "")
endif ()

################################################################################
## EXTERNAL PROGRAMS
################################################################################

if (SOLARIS)
  set(MAKE gmake)
else ()
  set(MAKE make)
endif ()

find_package(PythonInterp 2 EXACT REQUIRED)
get_filename_component(PYTHON_EXECUTABLE "${PYTHON_EXECUTABLE}" REALPATH)

################################################################################
## ARCHITECTURE
################################################################################

if (SOLARIS OR NOT CMAKE_SIZEOF_VOID_P)
  set(CMAKE_SIZEOF_VOID_P 8)
  set(CMAKE_CXX_SIZEOF_DATA_PTR 8)
endif ()

math(EXPR BITS "8*${CMAKE_SIZEOF_VOID_P}")
add_definitions("-DARANGODB_BITS=${BITS}")
        
################################################################################
## COMPILER FEATURES
################################################################################

if (CMAKE_CXX_COMPILER_ID MATCHES "Clang")
  set(CMAKE_COMPILER_IS_CLANG 1)
elseif (CMAKE_CXX_COMPILER_ID MATCHES "AppleClang")
  set(CMAKE_COMPILER_IS_CLANG 1)
elseif (CMAKE_CXX_COMPILER_ID MATCHES "Intel")
  set(CMAKE_COMPILER_IS_INTEL 1)
elseif (CMAKE_CXX_COMPILER_ID MATCHES "MSVC")
  set(CMAKE_COMPILER_IS_INTEL 1)
endif ()

if (WINDOWS)
  set(BASE_FLAGS     "/D WIN32 /D _WINDOWS /W3 /MP"      CACHE STRING "base flags")
  set(BASE_C_FLAGS   ""                         	 CACHE STRING "base C flags")
  set(BASE_CXX_FLAGS "/GR /EHsc"                	 CACHE STRING "base C++flags")
else ()
  set(BASE_FLAGS     ""                                  CACHE STRING "base flags")
  set(BASE_C_FLAGS   "${CMAKE_C_FLAGS}   $ENV{CFLAGS}"   CACHE STRING "base C flags")
  set(BASE_CXX_FLAGS "${CMAKE_CXX_FLAGS} $ENV{CXXFLAGS}" CACHE STRING "base C++ flags")
  set(BASE_LD_FLAGS                     "$ENV{LDFLAGS}"  CACHE STRING "base linker flags")
  set(BASE_LIBS                         "$ENV{LIBS}"     CACHE STRING "base libraries")
endif ()

if (SOLARIS)
  set(CMAKE_EXE_LINKER_FLAGS "-static-libgcc -static-libstdc++")

  set(CMAKE_PLATFORM_IMPLICIT_LINK_DIRECTORIES
    /lib;/lib64;/lib64;/usr/lib;/usr/lib64;/usr/lib64
  )

  list(APPEND SYSTEM_LIBRARIES nsl socket)

  # force 64bit compile
  set(BASE_FLAGS "-I /opt/csw/include -D_REENTRANT -m64 ${BASE_FLAGS}")
endif ()

if (CMAKE_COMPILER_IS_GNUCC)
  set(BASE_C_FLAGS "${BASE_C_FLAGS} -std=gnu89")
endif ()

if (CMAKE_COMPILER_IS_GNUCC OR APPLE)
  set(BASE_CXX_FLAGS "${BASE_CXX_FLAGS} -std=c++11")
endif ()

if (CMAKE_COMPILER_IS_CLANG)
  if (APPLE)
    set(BASE_CXX_FLAGS "${BASE_CXX_FLAGS} -stdlib=libc++")
    add_definitions("-Wno-deprecated-declarations")
  else ()
    list(APPEND BASE_LIBS atomic)
  endif ()
endif ()

# need c++11
set(CMAKE_CXX_STANDARD 11)
include(CheckCXX11Features)

# need threads
find_package(Threads REQUIRED)

if (MSVC)
  configure_file("Installation/Windows/vcproj.user/arangod.vcxproj.user" ${CMAKE_BINARY_DIR})
  add_definitions("-D_CRT_SECURE_NO_WARNINGS=1")
  add_definitions("-DFD_SETSIZE=8192")
  add_definitions("-DU_STATIC_IMPLEMENTATION=1")
  
  # https://blogs.msdn.microsoft.com/vcblog/2016/04/14/stl-fixes-in-vs-2015-update-2/
  # https://connect.microsoft.com/VisualStudio/feedback/details/1892487
  # http://lists.boost.org/boost-users/2016/04/85968.php
  add_definitions("-D_ENABLE_ATOMIC_ALIGNMENT_FIX")
  
  set(MSVC_LIBS Shlwapi.lib;crypt32.lib;WINMM.LIB;Ws2_32.lib)

  set(CMAKE_EXE_LINKER_FLAGS
    "${CMAKE_EXE_LINKER_FLAGS} /SUBSYSTEM:CONSOLE /SAFESEH:NO /MACHINE:x64 /ignore:4099 ${BASE_LD_FLAGS}"
  )
else ()
  set(CMAKE_EXE_LINKER_FLAGS
    "${CMAKE_EXE_LINKER_FLAGS} ${BASE_LD_FLAGS}"
  )
endif ()

# broken clock_gettime on MacOSX
SET(USE_LOCAL_CLOCK_GETTIME FALSE)

if (APPLE)
  TRY_RUN(RUN_CLOCK_GETTIME
          COMPILE_CLOCK_GETTIME
          ${PROJECT_BINARY_DIR}/test_clock_gettime
          ${CMAKE_SOURCE_DIR}/cmake/test_clock_gettime.c
          OUTPUT_VARIABLE OUTPUT_CLOCK_GETTIME)

  if (${COMPILE_CLOCK_GETTIME})
    if (${RUN_CLOCK_GETTIME} STREQUAL "FAILED_TO_RUN")
      set(USE_LOCAL_CLOCK_GETTIME TRUE)
    endif ()
  endif ()

  if (USE_LOCAL_CLOCK_GETTIME) 
    message(STATUS "using a home-made clock_gettime")
  endif ()
endif ()

################################################################################
## INCLUDE DIRECTORIES
################################################################################

include_directories(${PROJECT_SOURCE_DIR}/3rdParty/linenoise-ng/include)
include_directories(${PROJECT_SOURCE_DIR}/3rdParty/linenoise-ng/src)
include_directories(${PROJECT_SOURCE_DIR}/3rdParty/velocypack/include)
include_directories(${PROJECT_SOURCE_DIR}/3rdParty/rocksdb/rocksdb/include)

include_directories(${PROJECT_BINARY_DIR})
include_directories(${PROJECT_BINARY_DIR}/lib)

include_directories(${PROJECT_SOURCE_DIR})
include_directories(${PROJECT_SOURCE_DIR}/arangod)
include_directories(${PROJECT_SOURCE_DIR}/arangosh)
include_directories(${PROJECT_SOURCE_DIR}/lib)

if (CUSTOM_INCLUDES)
  include_directories(${CUSTOM_INCLUDES})
endif ()

################################################################################
## TARGET ARCHITECTURE
################################################################################

if (WINDOWS)
  add_definitions("-DNO_SSE42")
else ()
  include(TargetArch)

  target_architecture(CMAKE_TARGET_ARCHITECTURES)
  list(LENGTH CMAKE_TARGET_ARCHITECTURES cmake_target_arch_len)

  if (NOT "${cmake_target_arch_len}" EQUAL "1")
    set(CMAKE_TARGET_ARCHITECTURE_UNIVERSAL TRUE)
    set(CMAKE_TARGET_ARCHITECTURE_CODE "universal")
  else ()
    set(CMAKE_TARGET_ARCHITECTURE_UNIVERSAL FALSE)
    set(CMAKE_TARGET_ARCHITECTURE_CODE "${CMAKE_TARGET_ARCHITECTURES}")
  endif ()

  include(VcMacros)

  option(USE_OPTIMIZE_FOR_ARCHITECTURE "try to determine CPU architecture" ON)

  if (USE_OPTIMIZE_FOR_ARCHITECTURE)
    # mop: core2 (merom) is our absolute minimum!
    # SET(TARGET_ARCHITECTURE "merom")
    include(OptimizeForArchitecture)
    OptimizeForArchitecture()
  endif ()

  set(BASE_FLAGS "${Vc_ARCHITECTURE_FLAGS} ${BASE_FLAGS}")
endif ()

################################################################################
## BACKTRACE
################################################################################

option(USE_BACKTRACE
  "whether we should try to generate c-level stacktraces"
  OFF
)

if (USE_BACKTRACE)
  if (MSVC)
    set(BT_LIBS "Dbghelp" CACHE path "Debug Helper libraries")
  else ()
    set(BT_LIBS "" CACHE path "Debug Helper libraries")
  endif ()

  add_definitions("-DARANGODB_ENABLE_BACKTRACE=1")
else ()
  set(BT_LIBS "" CACHE path "Debug Helper libraries")
endif ()

################################################################################
## ASSEMBLER OPTIMIZATIONS
################################################################################

# Allow to prohibit assembler optimization code explicitly
if (MSVC)
  SET(ASM_OPTIMIZATIONS_DEFAULT OFF)
else (MSVC)
  SET(ASM_OPTIMIZATIONS_DEFAULT ON)
endif (MSVC)

option(ASM_OPTIMIZATIONS "whether hand-optimized assembler code should be used"
  ${ASM_OPTIMIZATIONS_DEFAULT})

if (ASM_OPTIMIZATIONS)
  add_definitions("-DASM_OPTIMIZATIONS=1")
else (ASM_OPTIMIZATIONS)
  add_definitions("-DASM_OPTIMIZATIONS=0")
endif (ASM_OPTIMIZATIONS)

################################################################################
## MAINTAINER MODE
################################################################################

option(USE_MAINTAINER_MODE
  "whether we want to have assertions and other development features"
  OFF
)

if (USE_MAINTAINER_MODE)
  add_definitions("-DARANGODB_ENABLE_MAINTAINER_MODE=1")

  find_package(FLEX)
  find_package(BISON)
endif ()

################################################################################
## FAILURE TESTS
################################################################################

option(USE_FAILURE_TESTS
  "whether we want to have failure tests compiled in"
  OFF
)

if (USE_FAILURE_TESTS)
  add_definitions("-DARANGODB_ENABLE_FAILURE_TESTS=1")
endif ()

################################################################################
## JEMALLOC
################################################################################

find_package(jemalloc)
set(JEMALLOC_DEFAULT_VALUE ${JEMALLOC_FOUND})

if (WINDOWS OR SOLARIS OR USE_TCMALLOC)
  set(JEMALLOC_DEFAULT_VALUE OFF)
endif ()

option(USE_JEMALLOC
  "use JEMALLOC if the library is available"
  ${JEMALLOC_DEFAULT_VALUE}
)

set(FORCE_JEMALLOC_LIB "" CACHE STRING "force this library command to link jemalloc")

if (USE_JEMALLOC)
  if (NOT JEMALLOC_FOUND)
    message(FATAL_ERROR "jemalloc build was requested but jemalloc not found")
  endif ()
  add_definitions("-DARANGODB_HAVE_JEMALLOC=1")

  if (FORCE_JEMALLOC_LIB STREQUAL "")
    set(SYS_LIBS ${SYS_LIBS} ${JEMALLOC_jemalloc_LIBRARY})
  else ()
    set(SYS_LIBS ${SYS_LIBS} ${FORCE_JEMALLOC_LIB})
  endif ()
endif ()

################################################################################
## TCMALLOC
################################################################################

option(USE_TCMALLOC
  "use TCMALLOC if the library is available"
  OFF
)

if (USE_TCMALLOC)
  find_package(tcmalloc)

  if (TCMALLOC_FOUND)
    add_definitions("-DARANGODB_HAVE_TCMALLOC=1")
    set(SYS_LIBS ${SYS_LIBS} ${TCMALLOC_tcmalloc_LIBRARY})
    message(STATUS "Found TCMALLOC")
  else ()
    message(STATUS "Missing TCMALLOC")
  endif ()
endif ()

if (${USE_JEMALLOC} AND ${USE_TCMALLOC})
  MESSAGE(FATAL_ERROR " you mustn't demand for tcmalloc and jemalloc at the same time!")
endif()

################################################################################
## LIBRARY RESOLV
################################################################################

if (NOT WINDOWS)
  set(SYS_LIBS ${SYS_LIBS} resolv)

  if (NOT DARWIN)
    set(SYS_LIBS ${SYS_LIBS} rt)
  endif ()
endif ()

################################################################################
## FLAGS
################################################################################

if (VERBOSE)
  message(STATUS)
endif ()

# compiler options
if (CMAKE_COMPILER_IS_GNUCC)
  if (VERBOSE)
    message(STATUS "Compiler type GNU: ${CMAKE_CXX_COMPILER}")
  endif ()

  set(BASE_FLAGS "-Wall -Wextra -Wno-unused-parameter ${BASE_FLAGS}")

  set(CMAKE_C_FLAGS                "-g"                             CACHE INTERNAL "default C compiler flags")
  set(CMAKE_C_FLAGS_DEBUG          "-O0 -g"                         CACHE INTERNAL "C debug flags")
  set(CMAKE_C_FLAGS_MINSIZEREL     "-Os"                            CACHE INTERNAL "C minimal size flags")
  set(CMAKE_C_FLAGS_RELEASE        "-O3 -fomit-frame-pointer"       CACHE INTERNAL "C release flags")
  set(CMAKE_C_FLAGS_RELWITHDEBINFO "-O3 -g -fno-omit-frame-pointer" CACHE INTERNAL "C release with debug info flags")

  set(CMAKE_CXX_FLAGS                "-g"                             CACHE INTERNAL "default C++ compiler flags")
  set(CMAKE_CXX_FLAGS_DEBUG          "-O0 -g"                         CACHE INTERNAL "C++ debug flags")
  set(CMAKE_CXX_FLAGS_MINSIZEREL     "-Os"                            CACHE INTERNAL "C++ minimal size flags")
  set(CMAKE_CXX_FLAGS_RELEASE        "-O3 -fomit-frame-pointer"       CACHE INTERNAL "C++ release flags")
  set(CMAKE_CXX_FLAGS_RELWITHDEBINFO "-O3 -g -fno-omit-frame-pointer" CACHE INTERNAL "C++ release with debug info flags")

elseif (CMAKE_COMPILER_IS_CLANG)
  if (VERBOSE)
    message(STATUS "Compiler type CLANG: ${CMAKE_CXX_COMPILER}")
  endif ()

  set(BASE_FLAGS "-Wall -Wextra -Wno-unused-parameter ${BASE_FLAGS}")

  set(CMAKE_C_FLAGS                "-g"                             CACHE INTERNAL "default C compiler flags")
  set(CMAKE_C_FLAGS_DEBUG          "-O0 -g"                         CACHE INTERNAL "C debug flags")
  set(CMAKE_C_FLAGS_MINSIZEREL     "-Os"                            CACHE INTERNAL "C minimal size flags")
  set(CMAKE_C_FLAGS_RELEASE        "-O3 -fomit-frame-pointer"       CACHE INTERNAL "C release flags")
  set(CMAKE_C_FLAGS_RELWITHDEBINFO "-O3 -g -fno-omit-frame-pointer" CACHE INTERNAL "C release with debug info flags")

  set(CMAKE_CXX_FLAGS                "-g"                             CACHE INTERNAL "default C++ compiler flags")
  set(CMAKE_CXX_FLAGS_DEBUG          "-O0 -g"                         CACHE INTERNAL "C++ debug flags")
  set(CMAKE_CXX_FLAGS_MINSIZEREL     "-Os"                            CACHE INTERNAL "C++ minimal size flags")
  set(CMAKE_CXX_FLAGS_RELEASE        "-O3 -fomit-frame-pointer"       CACHE INTERNAL "C++ release flags")
  set(CMAKE_CXX_FLAGS_RELWITHDEBINFO "-O3 -g -fno-omit-frame-pointer" CACHE INTERNAL "C++ release with debug info flags")

elseif (MSVC)
  if (VERBOSE)
    message(STATUS "Compiler type MSVC: ${CMAKE_CXX_COMPILER}")
  endif ()

  set(CMAKE_C_FLAGS                "/MTd"                              CACHE INTERNAL "default C++ compiler flags")
  set(CMAKE_C_FLAGS_DEBUG          "/D _DEBUG /MTd /Zi /Ob0 /Od /RTC1" CACHE INTERNAL "C++ debug flags")
  set(CMAKE_C_FLAGS_MINSIZEREL     "/MT /O1 /Ob1 /D NDEBUG"            CACHE INTERNAL "C++ minimal size flags")
  set(CMAKE_C_FLAGS_RELEASE        "/MT /O2 /Ob2 /D NDEBUG"            CACHE INTERNAL "C++ release flags")
  set(CMAKE_C_FLAGS_RELWITHDEBINFO "/MT /Zi /O2 /Ob1 /D NDEBUG"        CACHE INTERNAL "C++ release with debug info flags")

  set(CMAKE_CXX_FLAGS                "/MTd"                              CACHE INTERNAL "default C++ compiler flags")
  set(CMAKE_CXX_FLAGS_DEBUG          "/D _DEBUG /MTd /Zi /Ob0 /Od /RTC1" CACHE INTERNAL "C++ debug flags")
  set(CMAKE_CXX_FLAGS_MINSIZEREL     "/MT /O1 /Ob1 /D NDEBUG"            CACHE INTERNAL "C++ minimal size flags")
  set(CMAKE_CXX_FLAGS_RELEASE        "/MT /O2 /Ob2 /D NDEBUG"            CACHE INTERNAL "C++ release flags")
  set(CMAKE_CXX_FLAGS_RELWITHDEBINFO "/MT /Zi /O2 /Ob1 /D NDEBUG"        CACHE INTERNAL "C++ release with debug info flags")

else ()
  # unknown compiler
  message(STATUS "Compiler type UNKNOWN: ${CMAKE_CXX_COMPILER}")

  set(BASE_FLAGS "-Wall ${BASE_FLAGS}")

  set(CMAKE_C_FLAGS                "-g"                             CACHE INTERNAL "default C compiler flags")
  set(CMAKE_C_FLAGS_DEBUG          "-O0 -g"                         CACHE INTERNAL "C debug flags")
  set(CMAKE_C_FLAGS_MINSIZEREL     "-Os"                            CACHE INTERNAL "C minimal size flags")
  set(CMAKE_C_FLAGS_RELEASE        "-O3 -fomit-frame-pointer"       CACHE INTERNAL "C release flags")
  set(CMAKE_C_FLAGS_RELWITHDEBINFO "-O3 -g -fno-omit-frame-pointer" CACHE INTERNAL "C release with debug info flags")

  set(CMAKE_CXX_FLAGS                "-g"                             CACHE INTERNAL "default C++ compiler flags")
  set(CMAKE_CXX_FLAGS_DEBUG          "-O0 -g"                         CACHE INTERNAL "C++ debug flags")
  set(CMAKE_CXX_FLAGS_MINSIZEREL     "-Os"                            CACHE INTERNAL "C++ minimal size flags")
  set(CMAKE_CXX_FLAGS_RELEASE        "-O3 -fomit-frame-pointer"       CACHE INTERNAL "C++ release flags")
  set(CMAKE_CXX_FLAGS_RELWITHDEBINFO "-O3 -g -fno-omit-frame-pointer" CACHE INTERNAL "C++ release with debug info flags")
endif ()

set(CMAKE_C_FLAGS                "${CMAKE_C_FLAGS}                ${BASE_FLAGS} ${BASE_C_FLAGS}")
set(CMAKE_C_FLAGS_DEBUG          "${CMAKE_C_FLAGS_DEBUG}          ${BASE_FLAGS} ${BASE_C_FLAGS}")
set(CMAKE_C_FLAGS_RELEASE        "${CMAKE_C_FLAGS_RELEASE}        ${BASE_FLAGS} ${BASE_C_FLAGS}")
set(CMAKE_C_FLAGS_RELWITHDEBINFO "${CMAKE_C_FLAGS_RELWITHDEBINFO} ${BASE_FLAGS} ${BASE_C_FLAGS}")
set(CMAKE_C_FLAGS_MINSIZEREL     "${CMAKE_C_FLAGS_MINSIZEREL}     ${BASE_FLAGS} ${BASE_C_FLAGS}")

set(CMAKE_CXX_FLAGS                "${CMAKE_CXX_FLAGS}                ${BASE_FLAGS} ${BASE_CXX_FLAGS}")
set(CMAKE_CXX_FLAGS_DEBUG          "${CMAKE_CXX_FLAGS_DEBUG}          ${BASE_FLAGS} ${BASE_CXX_FLAGS}")
set(CMAKE_CXX_FLAGS_RELEASE        "${CMAKE_CXX_FLAGS_RELEASE}        ${BASE_FLAGS} ${BASE_CXX_FLAGS}")
set(CMAKE_CXX_FLAGS_RELWITHDEBINFO "${CMAKE_CXX_FLAGS_RELWITHDEBINFO} ${BASE_FLAGS} ${BASE_CXX_FLAGS}")
set(CMAKE_CXX_FLAGS_MINSIZEREL     "${CMAKE_CXX_FLAGS_MINSIZEREL}     ${BASE_FLAGS} ${BASE_CXX_FLAGS}")

if (VERBOSE)
  message(STATUS "Info BASE_FLAGS:     ${BASE_FLAGS}")
  message(STATUS "Info BASE_C_FLAGS:   ${BASE_C_FLAGS}")
  message(STATUS "Info BASE_CXX_FLAGS: ${BASE_CXX_FLAGS}")
  message(STATUS "Info BASE_LD_FLAGS:  ${BASE_LD_FLAGS}")
  message(STATUS "Info BASE_LIBS:      ${BASE_LIBS}")
  message(STATUS)

  if (CMAKE_BUILD_TYPE STREQUAL "None")
    message(STATUS "Info CMAKE_C_FLAGS:   ${CMAKE_C_FLAGS}")
    message(STATUS "Info CMAKE_CXX_FLAGS: ${CMAKE_CXX_FLAGS}")
  endif ()

  if (CMAKE_BUILD_TYPE STREQUAL "Debug")
    message(STATUS "Info CMAKE_C_FLAGS_DEBUG:   ${CMAKE_C_FLAGS_DEBUG}")
    message(STATUS "Info CMAKE_CXX_FLAGS_DEBUG: ${CMAKE_CXX_FLAGS_DEBUG}")
  endif ()

  if (CMAKE_BUILD_TYPE STREQUAL "Release")
    message(STATUS "Info CMAKE_C_FLAGS_RELEASE:   ${CMAKE_C_FLAGS_RELEASE}")
    message(STATUS "Info CMAKE_CXX_FLAGS_RELEASE: ${CMAKE_CXX_FLAGS_RELEASE}")
  endif ()

  if (CMAKE_BUILD_TYPE STREQUAL "RelWithDebInfo")
    message(STATUS "Info CMAKE_C_FLAGS_RELWITHDEBINFO:   ${CMAKE_C_FLAGS_RELWITHDEBINFO}")
    message(STATUS "Info CMAKE_CXX_FLAGS_RELWITHDEBINFO: ${CMAKE_CXX_FLAGS_RELWITHDEBINFO}")
  endif ()

  if (CMAKE_BUILD_TYPE STREQUAL "MinSizeRel")
    message(STATUS "Info CMAKE_C_FLAGS_MINSIZEREL:   ${CMAKE_C_FLAGS_MINSIZEREL}")
    message(STATUS "Info CMAKE_CXX_FLAGS_MINSIZEREL: ${CMAKE_CXX_FLAGS_MINSIZEREL}")
  endif ()

  message(STATUS "Info CMAKE_EXE_LINKER_FLAGS: ${CMAKE_EXE_LINKER_FLAGS}")
  message(STATUS)
endif ()


################################################################################
## 3RD PARTY
################################################################################

# 3rdParty exports:
#
# V8_VERSION
# V8_LIBS
# V8_INCLUDE_DIR
#
# ICU_VERSION
# ICU_LIBS
# ICU_INCLUDE_DIR
#
# LIBEV_VERSION
# LIBEV_LIBS
# LIBEV_INCLUDE_DIR
#
# ZLIB_VERSION
# ZLIB_LIBS
# ZLIB_INCLUDE_DIR

add_subdirectory(3rdParty)

################################################################################
## VELOCYPACK
################################################################################

add_definitions("-DVELOCYPACK_XXHASH=1")

foreach (LINK_DIR ${LINK_DIRECTORIES})
  link_directories("${LINK_DIR}")
endforeach()

################################################################################
## BOOST
################################################################################

message(STATUS "using 3rdParty BOOST")
option(USE_BOOST_UNITTESTS "use boost unit-tests" ON)

set(Boost_VERSION "1.61.0")
set(Boost_INCLUDE_DIR
  "${PROJECT_SOURCE_DIR}/3rdParty/boost/${Boost_VERSION}"
)

if (NOT USE_BOOST_UNITTESTS)
  message(STATUS "BOOST unit-tests are disabled")
endif ()

include_directories(SYSTEM ${Boost_INCLUDE_DIR})
add_definitions(-DARANGODB_BOOST_VERSION=\"${Boost_VERSION}\")

################################################################################
## ICU
################################################################################

include_directories(${ICU_INCLUDE_DIR})

################################################################################
## LIBEV
################################################################################

include_directories(${LIBEV_INCLUDE_DIR})
add_definitions("-DARANGODB_LIBEV_VERSION=\"${LIBEV_VERSION}\"")

################################################################################
## OPENSSL
################################################################################

find_package(OpenSSL REQUIRED)

include_directories(${OPENSSL_INCLUDE_DIR})
add_definitions(-DARANGODB_OPENSSL_VERSION=\"${OPENSSL_VERSION}\")

if (OPENSSL_VERSION)
  string(REPLACE "." ";" OPENSSL_VERSION_LIST ${OPENSSL_VERSION})
  list(GET OPENSSL_VERSION_LIST 0 OPENSSL_VERSION_MAJOR)
  list(GET OPENSSL_VERSION_LIST 1 OPENSSL_VERSION_MINOR)
  if ("${OPENSSL_VERSION_MAJOR}" GREATER 0 AND "${OPENSSL_VERSION_MINOR}" GREATER 0)
    option(USE_OPENSSL_NO_SSL2
      "do not use OPENSSL_NO_SSL2"
      ON
    )
  else ()
    option(USE_OPENSSL_NO_SSL2
      "do not use OPENSSL_NO_SSL2"
      OFF
    )
  endif ()
endif ()

if (USE_OPENSSL_NO_SSL2)
  add_definitions(-DOPENSSL_NO_SSL2)
endif ()

################################################################################
## V8
################################################################################

include_directories(${V8_INCLUDE_DIR})
add_definitions("-DARANGODB_V8_VERSION=\"${V8_VERSION}\"")

################################################################################
## ZLIB
################################################################################

include_directories(${ZLIB_INCLUDE_DIR})
add_definitions("-DARANGODB_ZLIB_VERSION=\"${ZLIB_VERSION}\"")

################################################################################
## PATHS, installation, packages
################################################################################

include(ArangoDBInstall)

include(packages/packages)
################################################################################
## ERRORS FILE
################################################################################

if (USE_MAINTAINER_MODE)
  set(ERROR_FILES
    lib/Basics/voc-errors.h
    lib/Basics/voc-errors.cpp
    js/common/bootstrap/errors.js
  )

  set(ERROR_FILES_GEN)
  set(ERRORS_DAT lib/Basics/errors.dat)

  foreach (m IN LISTS ERROR_FILES)
    add_custom_command(
      OUTPUT
        ${CMAKE_SOURCE_DIR}/${m}
      COMMAND
        PYTHON_EXECUTABLE=${PYTHON_EXECUTABLE} ./utils/generateErrorfile.sh ./${ERRORS_DAT} ./${m}
      DEPENDS
        ${CMAKE_SOURCE_DIR}/${ERRORS_DAT}
      WORKING_DIRECTORY
        ${CMAKE_SOURCE_DIR}
      COMMENT
        "Building errors files ${m}"
      VERBATIM
    )

    list(APPEND ERROR_FILES_GEN ${CMAKE_SOURCE_DIR}/${m})
  endforeach ()

  add_custom_target(errorfiles ALL DEPENDS ${ERROR_FILES_GEN})
endif ()

################################################################################
## MIMETYPES FILE
################################################################################

if (USE_MAINTAINER_MODE)
  set(MIMETYPES_FILES
    lib/Basics/voc-mimetypes.h
    lib/Basics/voc-mimetypes.cpp
  )

  set(MIMETYPES_FILES_GEN)
  set(MIMETYPES_DAT lib/Basics/mimetypes.dat)

  foreach (m IN LISTS MIMETYPES_FILES)
    add_custom_command(
      OUTPUT
        ${CMAKE_SOURCE_DIR}/${m}
      COMMAND
        PYTHON_EXECUTABLE=${PYTHON_EXECUTABLE} ./utils/generateMimetypes.sh ./${MIMETYPES_DAT} ./${m}
      DEPENDS
        ${CMAKE_SOURCE_DIR}/${MIMETYPES_DAT}
      WORKING_DIRECTORY
        ${CMAKE_SOURCE_DIR}
      COMMENT
        "Building mimetypes files ${m}"
      VERBATIM
    )

    list(APPEND MIMETYPES_FILES_GEN ${CMAKE_SOURCE_DIR}/${m})
  endforeach ()

  add_custom_target(mimetypes ALL DEPENDS ${MIMETYPES_FILES_GEN})
endif ()

################################################################################
## SUB-PROJECTS
################################################################################

list(INSERT SYSTEM_LIBRARIES 0
  ${BT_LIBS}
  ${ZLIB_LIBS}
  ${ICU_LIBS}
  ${OPENSSL_LIBRARIES}
  ${BASE_LIBS}
  ${CMAKE_DL_LIBS}
  ${SYS_LIBS}
  ${CMAKE_THREAD_LIBS_INIT}
)

add_subdirectory(lib)
add_subdirectory(arangosh)
add_subdirectory(arangod)
if (USE_BOOST_UNITTESTS)
  add_subdirectory(UnitTests)
endif()
add_subdirectory(Documentation)

add_dependencies(arangobench   zlibstatic)
add_dependencies(arangod       ev zlibstatic)
add_dependencies(arangodump    zlibstatic)
add_dependencies(arangoimp     zlibstatic)
add_dependencies(arangorestore zlibstatic)
add_dependencies(arangosh      zlibstatic)

if (NOT USE_PRECOMPILED_V8)
  # all binaries depend on v8_build because it contains ICU as well
  add_dependencies(arangobench   v8_build)
  add_dependencies(arangod       v8_build)
  add_dependencies(arangodump    v8_build)
  add_dependencies(arangoimp     v8_build)
  add_dependencies(arangorestore v8_build)
  add_dependencies(arangosh      v8_build)
endif ()


#copy compile commands to source dir
if( EXISTS "${CMAKE_CURRENT_BINARY_DIR}/compile_commands.json" )
    message(STATUS "copy compile_commands.json")
    EXECUTE_PROCESS(COMMAND ${CMAKE_COMMAND} -E copy_if_different
        ${CMAKE_CURRENT_BINARY_DIR}/compile_commands.json
        ${CMAKE_CURRENT_SOURCE_DIR}/compile_commands.json
    )
endif()


add_custom_target(packages
  DEPENDS ${PACKAGES_LIST}
  )

add_custom_target(clean_packages
  DEPENDS ${CLEAN_PACKAGES_LIST}
  )

message(STATUS "building for git revision: ${ARANGODB_BUILD_REPOSITORY}")<|MERGE_RESOLUTION|>--- conflicted
+++ resolved
@@ -65,11 +65,7 @@
 
 set(ARANGODB_VERSION_MAJOR      "3")
 set(ARANGODB_VERSION_MINOR      "1")
-<<<<<<< HEAD
 set(ARANGODB_VERSION_REVISION   "rc1")
-=======
-set(ARANGODB_VERSION_REVISION   "devel")
->>>>>>> 6c64e619
 set(ARANGODB_PACKAGE_REVISION   "1")
 
 set(ARANGODB_VERSION
