--- conflicted
+++ resolved
@@ -154,17 +154,10 @@
 		done)
 # wait for unix domain socket enpoints:
 	@(test "$(PROTO)" == "unix" && \
-<<<<<<< HEAD
-		while ! ./bin/arangosh  \
-			-c etc/relative/arangosh.conf \
-			--server.endpoint unix://$(VOCDIR)/arango.sock \
-			--javascript.execute-string 'if (arango.GET("/_api/version").server === "arango") { 0; } else {1; }'; do \
-=======
 		while ! @builddir@/bin/arangosh $(CLIENT_OPT)  \
 			--server.endpoint unix://$(VOCDIR)/arango.sock \
                         --server.disable-authentication true \
                         --javascript.execute-string 'if (arango.GET("/_api/version").server === "arango") { 0; } else {1; }'; do \
->>>>>>> 1b8e6ddf
 		    sleep 1; \
 		    echo .; \
 		done;) ||\
