////////////////////////////////////////////////////////////////////////////////
/// @brief task for http communication
///
/// @file
///
/// DISCLAIMER
///
/// Copyright 2004-2013 triAGENS GmbH, Cologne, Germany
///
/// Licensed under the Apache License, Version 2.0 (the "License");
/// you may not use this file except in compliance with the License.
/// You may obtain a copy of the License at
///
///     http://www.apache.org/licenses/LICENSE-2.0
///
/// Unless required by applicable law or agreed to in writing, software
/// distributed under the License is distributed on an "AS IS" BASIS,
/// WITHOUT WARRANTIES OR CONDITIONS OF ANY KIND, either express or implied.
/// See the License for the specific language governing permissions and
/// limitations under the License.
///
/// Copyright holder is triAGENS GmbH, Cologne, Germany
///
/// @author Dr. Frank Celler
/// @author Achim Brandt
/// @author Copyright 2009-2013, triAGENS GmbH, Cologne, Germany
////////////////////////////////////////////////////////////////////////////////

#ifndef TRIAGENS_HTTP_SERVER_HTTP_COMM_TASK_H
#define TRIAGENS_HTTP_SERVER_HTTP_COMM_TASK_H 1

#include "GeneralServer/GeneralCommTask.h"

#include "Basics/StringUtils.h"
#include "Basics/StringBuffer.h"

#include "Scheduler/ListenTask.h"
#include "HttpServer/HttpHandler.h"
#include "HttpServer/HttpHandlerFactory.h"
#include "Rest/HttpRequest.h"
#include "Rest/HttpResponse.h"
#include "Scheduler/Scheduler.h"

// -----------------------------------------------------------------------------
// --SECTION--                                              forward declarations
// -----------------------------------------------------------------------------

namespace triagens {
  namespace rest {

// -----------------------------------------------------------------------------
// --SECTION--                                                class HttpCommTask
// -----------------------------------------------------------------------------

////////////////////////////////////////////////////////////////////////////////
/// @addtogroup HttpServer
/// @{
////////////////////////////////////////////////////////////////////////////////

////////////////////////////////////////////////////////////////////////////////
/// @brief task for http communication
////////////////////////////////////////////////////////////////////////////////

    template<typename S>
    class HttpCommTask : public GeneralCommTask<S, HttpHandlerFactory>,
                         public RequestStatisticsAgent {

////////////////////////////////////////////////////////////////////////////////
/// @}
////////////////////////////////////////////////////////////////////////////////

// -----------------------------------------------------------------------------
// --SECTION--                                      constructors and destructors
// -----------------------------------------------------------------------------

////////////////////////////////////////////////////////////////////////////////
/// @addtogroup HttpServer
/// @{
////////////////////////////////////////////////////////////////////////////////

      public:

////////////////////////////////////////////////////////////////////////////////
/// @brief constructors
////////////////////////////////////////////////////////////////////////////////

        HttpCommTask (S* server,
                      TRI_socket_t socket,
                      ConnectionInfo const& info,
                      double keepAliveTimeout)
        : Task("HttpCommTask"),
          GeneralCommTask<S, HttpHandlerFactory>(server, socket, info, keepAliveTimeout),
          _requestType(HttpRequest::HTTP_REQUEST_ILLEGAL),
          _origin(),
          _denyCredentials(false) {
          ConnectionStatisticsAgentSetHttp(this);
          ConnectionStatisticsAgent::release();

          ConnectionStatisticsAgent::acquire();
          ConnectionStatisticsAgentSetStart(this);
          ConnectionStatisticsAgentSetHttp(this);
        }

////////////////////////////////////////////////////////////////////////////////
/// @brief destructors
////////////////////////////////////////////////////////////////////////////////

        virtual ~HttpCommTask () {
        }

////////////////////////////////////////////////////////////////////////////////
/// @}
////////////////////////////////////////////////////////////////////////////////

// -----------------------------------------------------------------------------
// --SECTION--                                                 protected methods
// -----------------------------------------------------------------------------

////////////////////////////////////////////////////////////////////////////////
/// @addtogroup HttpServer
/// @{
////////////////////////////////////////////////////////////////////////////////

      protected:

////////////////////////////////////////////////////////////////////////////////
/// @brief reset the internal state
/// this method can be called to clean up when the request handling aborts
/// prematurely
////////////////////////////////////////////////////////////////////////////////

        void resetState () {
          if (this->_request != 0) {
            delete this->_request;
            this->_request       = 0;
          }

          this->_readPosition    = 0;
          this->_bodyPosition    = 0;
          this->_bodyLength      = 0;
          this->_readRequestBody = false;
          this->_requestPending  = false;
        }

////////////////////////////////////////////////////////////////////////////////
/// @}
////////////////////////////////////////////////////////////////////////////////

// -----------------------------------------------------------------------------
// --SECTION--                                           GeneralCommTask methods
// -----------------------------------------------------------------------------

////////////////////////////////////////////////////////////////////////////////
/// @addtogroup HttpServer
/// @{
////////////////////////////////////////////////////////////////////////////////

      protected:

////////////////////////////////////////////////////////////////////////////////
/// {@inheritDoc}
////////////////////////////////////////////////////////////////////////////////

        bool processRead () {
          if (this->_requestPending || this->_readBuffer->c_str() == 0) {

            return true;
          }

          bool handleRequest = false;


          if (! this->_readRequestBody) {
#ifdef TRI_ENABLE_FIGURES

            if (this->_readPosition == 0 && this->_readBuffer->c_str() != this->_readBuffer->end()) {
              RequestStatisticsAgent::acquire();
              RequestStatisticsAgentSetReadStart(this);
            }

#endif

            const char * ptr = this->_readBuffer->c_str() + this->_readPosition;
            const char * end = this->_readBuffer->end() - 3;

            for (;  ptr < end;  ptr++) {
              if (ptr[0] == '\r' && ptr[1] == '\n' && ptr[2] == '\r' && ptr[3] == '\n') {
                break;
              }
            }


            size_t headerLength = ptr - this->_readBuffer->c_str();


            if (headerLength > this->_maximalHeaderSize) {
              LOGGER_WARNING("maximal header size is " << this->_maximalHeaderSize << ", request header size is " << headerLength);
              // header is too large
              HttpResponse response(HttpResponse::HEADER_TOO_LARGE);
              this->handleResponse(&response);

              return true;
            }

            if (ptr < end) {
              this->_readPosition = ptr - this->_readBuffer->c_str() + 4;

              LOGGER_TRACE("HTTP READ FOR " << static_cast<Task*>(this) << ":\n"
                           << string(this->_readBuffer->c_str(), this->_readPosition));

              // check that we know, how to serve this request
              // and update the connection information, i. e. client and server addresses and ports
              // and create a request context for that request
              this->_request = this->_server->getHandlerFactory()->createRequest(this->_connectionInfo, this->_readBuffer->c_str(), this->_readPosition);

              if (this->_request == 0) {
                LOGGER_ERROR("cannot generate request");
                // internal server error
                HttpResponse response(HttpResponse::SERVER_ERROR);
                this->handleResponse(&response);

                this->resetState();

                return false;
              }

<<<<<<< HEAD
=======
              // update the connection information, i. e. client and server addresses and ports
              this->_request->setConnectionInfo(this->_connectionInfo);
              this->_request->setProtocol(S::protocol());

>>>>>>> da8b1b75
              LOGGER_TRACE("server port = " << this->_connectionInfo.serverPort << ", client port = " << this->_connectionInfo.clientPort);

              // set body start to current position
              this->_bodyPosition = this->_readPosition;


              // keep track of the original value of the "origin" request header (if any)
              // we need this value to handle CORS requests
              this->_origin = this->_request->header("origin");
              if (this->_origin.size() > 0) {
                // check for Access-Control-Allow-Credentials header
                bool found;
                string const& allowCredentials = this->_request->header("access-control-allow-credentials", found);
                if (found) {
                  this->_denyCredentials = ! triagens::basics::StringUtils::boolean(allowCredentials);
                }
              }

              // store the original request's type. we need it later when responding
              // (original request objects gets deleted before responding)
              this->_requestType = this->_request->requestType();


              // handle different HTTP methods
              switch (this->_requestType) {
                case HttpRequest::HTTP_REQUEST_GET:
                case HttpRequest::HTTP_REQUEST_DELETE:
                case HttpRequest::HTTP_REQUEST_HEAD:
                case HttpRequest::HTTP_REQUEST_OPTIONS:
                case HttpRequest::HTTP_REQUEST_POST:
                case HttpRequest::HTTP_REQUEST_PUT:
                case HttpRequest::HTTP_REQUEST_PATCH: {
                  // technically, sending a body for an HTTP DELETE request is not forbidden, but it is not explicitly supported
                  const bool expectContentLength = (this->_requestType == HttpRequest::HTTP_REQUEST_POST ||
                                                    this->_requestType == HttpRequest::HTTP_REQUEST_PUT ||
                                                    this->_requestType == HttpRequest::HTTP_REQUEST_PATCH ||
                                                    this->_requestType == HttpRequest::HTTP_REQUEST_OPTIONS ||
                                                    this->_requestType == HttpRequest::HTTP_REQUEST_DELETE);

                  if (! checkContentLength(expectContentLength)) {
                    return true;
                  }

                  if (this->_bodyLength == 0) {
                    handleRequest = true;
                  }
                  break;
                }

                default: {
                  LOGGER_WARNING("got corrupted HTTP request '" << string(this->_readBuffer->c_str(), (this->_readPosition < 6 ? this->_readPosition : 6)) << "'");
                  // bad request, method not allowed
                  HttpResponse response(HttpResponse::METHOD_NOT_ALLOWED);
                  this->handleResponse(&response);

                  this->resetState();

                  return true;
                }
              }

              // check for a 100-continue
              if (this->_readRequestBody) {
                bool found;
                string const& expect = this->_request->header("expect", found);

                if (found && triagens::basics::StringUtils::trim(expect) == "100-continue") {
                  LOGGER_TRACE("received a 100-continue request");

                  triagens::basics::StringBuffer* buffer = new triagens::basics::StringBuffer(TRI_UNKNOWN_MEM_ZONE);
                  buffer->appendText("HTTP/1.1 100 (Continue)\r\n\r\n");

                  this->_writeBuffers.push_back(buffer);

#ifdef TRI_ENABLE_FIGURES
                  this->_writeBuffersStats.push_back(0);
#endif

                  this->fillWriteBuffer();
                }
              }
            }
            else {
              if (this->_readBuffer->c_str() < end) {
                this->_readPosition = end - this->_readBuffer->c_str();
              }
            }
          }

          // readRequestBody might have changed, so cannot use else
          if (this->_readRequestBody) {
            if (this->_bodyLength > this->_maximalBodySize) {
              LOGGER_WARNING("maximal body size is " << this->_maximalBodySize << ", request body size is " << this->_bodyLength);
              // request entity too large
              HttpResponse response(HttpResponse::ENTITY_TOO_LARGE);
              this->handleResponse(&response);

              this->resetState();

              return true;
            }

            if (this->_readBuffer->length() - this->_bodyPosition < this->_bodyLength) {
              // still more data to be read

              SocketTask* socketTask = dynamic_cast<SocketTask*>(this);
              if (socketTask) {
                // set read request time-out
                LOGGER_TRACE("waiting for rest of body to be received. request timeout set to 60 s");
                socketTask->setKeepAliveTimeout(60.0);
              }

              // let client send more
              return true;
            }

            // read "bodyLength" from read buffer and add this body to "httpRequest"
            this->_request->setBody(this->_readBuffer->c_str() + this->_bodyPosition, this->_bodyLength);

            LOGGER_TRACE(string(this->_readBuffer->c_str() + this->_bodyPosition, this->_bodyLength));

            // remove body from read buffer and reset read position
            this->_readRequestBody = false;
            handleRequest = true;
          }

          // we have to delete request in here or pass it to a handler, which will delete it
          if (handleRequest) {
            RequestStatisticsAgentSetReadEnd(this);
            RequestStatisticsAgentAddReceivedBytes(this, this->_bodyPosition + this->_bodyLength);

            this->_readBuffer->erase_front(this->_bodyPosition + this->_bodyLength);

            if (this->_readBuffer->length() > 0) {
              // we removed the front of the read buffer, but it still contains data.
              // this means that the content-length header of the request must have been wrong
              // (value in content-length header smaller than actual body size)

              // check if there is invalid stuff left in the readbuffer
              // whitespace is allowed
              const char* p = this->_readBuffer->begin();
              const char* e = this->_readBuffer->end();
              while (p < e) {
                const char c = *(p++);
                if (c != '\n' && c != '\r' && c != ' ' && c != '\t' && c != '\0') {
                  LOGGER_WARNING("read buffer is not empty. probably got a wrong Content-Length header?");

                  HttpResponse response(HttpResponse::BAD);
                  this->handleResponse(&response);

                  this->resetState();

                  return true;
                }
              }
            }

            this->_requestPending = true;

            // .............................................................................
            // keep-alive handling
            // .............................................................................

            string connectionType = triagens::basics::StringUtils::tolower(this->_request->header("connection"));

            if (connectionType == "close") {
              // client has sent an explicit "Connection: Close" header. we should close the connection
              LOGGER_DEBUG("connection close requested by client");
              this->_closeRequested = true;
            }
            else if (this->_request->isHttp10() && connectionType != "keep-alive") {
              // HTTP 1.0 request, and no "Connection: Keep-Alive" header sent
              // we should close the connection
              LOGGER_DEBUG("no keep-alive, connection close requested by client");
              this->_closeRequested = true;
            }
            else if (this->_keepAliveTimeout <= 0.0) {
              // if keepAliveTimeout was set to 0.0, we'll close even keep-alive connections immediately
              LOGGER_DEBUG("keep-alive disabled by admin");
              this->_closeRequested = true;
            }
            // we keep the connection open in all other cases (HTTP 1.1 or Keep-Alive header sent)

            this->_readPosition = 0;
            this->_bodyPosition = 0;
            this->_bodyLength = 0;

            // .............................................................................
            // authenticate
            // .............................................................................

            bool auth = this->_server->getHandlerFactory()->authenticateRequest(this->_request);

            // authenticated
            // or an HTTP OPTIONS request. OPTIONS requests currently go unauthenticated
            if (auth || this->_requestType == HttpRequest::HTTP_REQUEST_OPTIONS) {

              // handle HTTP OPTIONS requests directly
              if (this->_requestType == HttpRequest::HTTP_REQUEST_OPTIONS) {
                const string allowedMethods = "DELETE, GET, HEAD, PATCH, POST, PUT";

                HttpResponse response(HttpResponse::OK);

                response.setHeader("allow", strlen("allow"), allowedMethods);

                if (this->_origin.size() > 0) {
                  LOGGER_TRACE("got CORS preflight request");
                  const string allowHeaders = triagens::basics::StringUtils::trim(this->_request->header("access-control-request-headers"));

                  // send back which HTTP methods are allowed for the resource
                  // we'll allow all
                  response.setHeader("access-control-allow-methods", strlen("access-control-allow-methods"), allowedMethods);

                  if (allowHeaders.size() > 0) {
                    // allow all extra headers the client requested
                    // we don't verify them here. the worst that can happen is that the client
                    // sends some broken headers and then later cannot access the data on the
                    // server. that's a client problem.
                    response.setHeader("access-control-allow-headers", strlen("access-control-allow-headers"), allowHeaders);
                    LOGGER_TRACE("client requested validation of the following headers " << allowHeaders);
                  }
                  // set caching time (hard-coded to 1 day)
                  response.setHeader("access-control-max-age", strlen("access-control-max-age"), "1800");
                }
                // End of CORS handling

                this->handleResponse(&response);

                this->resetState();

                // we're done
                return true;
              }
              // end HTTP OPTIONS handling


              HttpHandler* handler = this->_server->getHandlerFactory()->createHandler(this->_request);
              bool ok = false;

              if (handler == 0) {
                LOGGER_TRACE("no handler is known, giving up");
                HttpResponse response(HttpResponse::NOT_FOUND);
                this->handleResponse(&response);

                this->resetState();
              }
              else {
                this->RequestStatisticsAgent::transfer(handler);

                this->_request = 0;
                ok = this->_server->handleRequest(this, handler);

                if (! ok) {
                  HttpResponse response(HttpResponse::SERVER_ERROR);
                  this->handleResponse(&response);
                }
              }
            }

            // not authenticated
            else {
              string realm = "basic realm=\"" + this->_server->getHandlerFactory()->authenticationRealm(this->_request) + "\"";

              delete this->_request;
              this->_request = 0;

              HttpResponse response(HttpResponse::UNAUTHORIZED);
              response.setHeader("www-authenticate", strlen("www-authenticate"), realm.c_str());

              this->handleResponse(&response);
            }

            return processRead();
          }

          return true;
        }

////////////////////////////////////////////////////////////////////////////////
/// {@inheritDoc}
////////////////////////////////////////////////////////////////////////////////

        void addResponse (HttpResponse* response) {

          // CORS response handling
          if (this->_origin.size() > 0) {
            // the request contained an Origin header. We have to send back the
            // access-control-allow-origin header now
            LOGGER_TRACE("handling CORS response");

            // send back original value of "Origin" header
            response->setHeader("access-control-allow-origin", strlen("access-control-allow-origin"), this->_origin);

            // send back "Access-Control-Allow-Credentials" header
            if (this->_denyCredentials) {
              response->setHeader("access-control-allow-credentials", "false");
            }
            else {
              response->setHeader("access-control-allow-credentials", "true");
            }
          }
          // CORS request handling EOF


          if (this->_closeRequested) {
            response->setHeader("connection", strlen("connection"), "Close");
          }
          else {
            // keep-alive is the default
            response->setHeader("connection", strlen("connection"), "Keep-Alive");
          }

          if (this->_requestType == HttpRequest::HTTP_REQUEST_HEAD) {
            // clear body if this is an HTTP HEAD request
            // HEAD must not return a body
            response->headResponse(response->bodySize());
          }

          // reserve some outbuffer size
          const size_t len = response->bodySize() + 128;
          triagens::basics::StringBuffer* buffer = new triagens::basics::StringBuffer(TRI_UNKNOWN_MEM_ZONE, len);
          // write header
          response->writeHeader(buffer);

          // write body
          buffer->appendText(response->body());

          this->_writeBuffers.push_back(buffer);

#ifdef TRI_ENABLE_FIGURES

          this->_writeBuffersStats.push_back(RequestStatisticsAgent::transfer());

#endif

          LOGGER_TRACE("HTTP WRITE FOR " << static_cast<Task*>(this) << ":\n" << buffer->c_str());

          // clear body
          response->body().clear();

          // start output
          this->fillWriteBuffer();
        }

////////////////////////////////////////////////////////////////////////////////
/// check the content-length header of a request and fail it is broken
////////////////////////////////////////////////////////////////////////////////

        bool checkContentLength (const bool expectContentLength) {
          const int64_t bodyLength = this->_request->contentLength();

          if (bodyLength < 0) {
            // bad request, body length is < 0. this is a client error
            HttpResponse response(HttpResponse::LENGTH_REQUIRED);
            this->handleResponse(&response);

            return false;
          }

          if (! expectContentLength && bodyLength > 0) {
            // content-length header was sent but the request method does not support that
            // we'll warn but read the body anyway
            LOGGER_WARNING("received HTTP GET/HEAD request with content-length, this should not happen");
          }

          if ((size_t) bodyLength > this->_maximalBodySize) {
            // request entity too large
            LOGGER_WARNING("maximal body size is " << this->_maximalBodySize << ", request body size is " << bodyLength);
            HttpResponse response(HttpResponse::ENTITY_TOO_LARGE);
            this->handleResponse(&response);

            return false;
          }

          // set instance variable to content-length value
          this->_bodyLength = (size_t) bodyLength;
          if (this->_bodyLength > 0) {
            // we'll read the body
            this->_readRequestBody = true;
          }

          // everything's fine
          return true;
        }


////////////////////////////////////////////////////////////////////////////////
/// @}
////////////////////////////////////////////////////////////////////////////////

// -----------------------------------------------------------------------------
// --SECTION--                                                 private variables
// -----------------------------------------------------------------------------

////////////////////////////////////////////////////////////////////////////////
/// @addtogroup HttpServer
/// @{
////////////////////////////////////////////////////////////////////////////////

      private:

////////////////////////////////////////////////////////////////////////////////
/// @brief type of request (GET, POST, ...)
////////////////////////////////////////////////////////////////////////////////

        HttpRequest::HttpRequestType _requestType;

////////////////////////////////////////////////////////////////////////////////
/// @brief value of the HTTP origin header the client sent (if any).
/// this is only used for CORS
////////////////////////////////////////////////////////////////////////////////

        std::string _origin;

////////////////////////////////////////////////////////////////////////////////
/// @brief whether or not to allow credentialed requests
/// this is only used for CORS
////////////////////////////////////////////////////////////////////////////////

        bool _denyCredentials;

    };
  }
}

////////////////////////////////////////////////////////////////////////////////
/// @}
////////////////////////////////////////////////////////////////////////////////

#endif

// -----------------------------------------------------------------------------
// --SECTION--                                                       END-OF-FILE
// -----------------------------------------------------------------------------

// Local Variables:
// mode: outline-minor
// outline-regexp: "/// @brief\\|/// {@inheritDoc}\\|/// @addtogroup\\|/// @page\\|// --SECTION--\\|/// @\\}"
// End:<|MERGE_RESOLUTION|>--- conflicted
+++ resolved
@@ -224,13 +224,11 @@
                 return false;
               }
 
-<<<<<<< HEAD
-=======
               // update the connection information, i. e. client and server addresses and ports
-              this->_request->setConnectionInfo(this->_connectionInfo);
+              //this->_request->setConnectionInfo(this->_connectionInfo);
               this->_request->setProtocol(S::protocol());
 
->>>>>>> da8b1b75
+
               LOGGER_TRACE("server port = " << this->_connectionInfo.serverPort << ", client port = " << this->_connectionInfo.clientPort);
 
               // set body start to current position
