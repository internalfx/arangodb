////////////////////////////////////////////////////////////////////////////////
/// @brief task for general communication
///
/// @file
///
/// DISCLAIMER
///
/// Copyright 2004-2012 triAGENS GmbH, Cologne, Germany
///
/// Licensed under the Apache License, Version 2.0 (the "License");
/// you may not use this file except in compliance with the License.
/// You may obtain a copy of the License at
///
///     http://www.apache.org/licenses/LICENSE-2.0
///
/// Unless required by applicable law or agreed to in writing, software
/// distributed under the License is distributed on an "AS IS" BASIS,
/// WITHOUT WARRANTIES OR CONDITIONS OF ANY KIND, either express or implied.
/// See the License for the specific language governing permissions and
/// limitations under the License.
///
/// Copyright holder is triAGENS GmbH, Cologne, Germany
///
/// @author Dr. Frank Celler
/// @author Achim Brandt
/// @author Copyright 2009-2012, triAGENS GmbH, Cologne, Germany
////////////////////////////////////////////////////////////////////////////////

#ifndef TRIAGENS_GENERAL_SERVER_GENERAL_ASYNC_COMM_TASK_H
#define TRIAGENS_GENERAL_SERVER_GENERAL_ASYNC_COMM_TASK_H 1

#include "GeneralServer/GeneralCommTask.h"

#include "Basics/Exceptions.h"

#include "Scheduler/AsyncTask.h"
#include "Rest/Handler.h"

// -----------------------------------------------------------------------------
// --SECTION--                                        class GeneralAsyncCommTask
// -----------------------------------------------------------------------------

////////////////////////////////////////////////////////////////////////////////
/// @addtogroup GeneralServer
/// @{
////////////////////////////////////////////////////////////////////////////////

namespace triagens {
  namespace rest {

////////////////////////////////////////////////////////////////////////////////
/// @brief task for general communication
////////////////////////////////////////////////////////////////////////////////

    template<typename S, typename HF, typename T>
    class GeneralAsyncCommTask : public T, public AsyncTask {
      private:
        GeneralAsyncCommTask (GeneralAsyncCommTask const&);
        GeneralAsyncCommTask& operator= (GeneralAsyncCommTask const&);

////////////////////////////////////////////////////////////////////////////////
/// @}
////////////////////////////////////////////////////////////////////////////////

// -----------------------------------------------------------------------------
// --SECTION--                                      constructors and destructors
// -----------------------------------------------------------------------------

////////////////////////////////////////////////////////////////////////////////
/// @addtogroup GeneralServer
/// @{
////////////////////////////////////////////////////////////////////////////////

////////////////////////////////////////////////////////////////////////////////
/// @brief constructs a new task with a given socket
////////////////////////////////////////////////////////////////////////////////

      public:

        GeneralAsyncCommTask (S* server, TRI_socket_t s, ConnectionInfo const& info, double keepAliveTimeout)
<<<<<<< HEAD
          : Task("GeneralAsyncCommTask"), T(server, s, info, keepAliveTimeout) {
=======
          : Task("GeneralAsyncCommTask"),
            T(server, s, info, keepAliveTimeout) {
>>>>>>> 2a06f6c5
        }

////////////////////////////////////////////////////////////////////////////////
/// @brief destructs a task
////////////////////////////////////////////////////////////////////////////////

      protected:

        ~GeneralAsyncCommTask () {
        }

////////////////////////////////////////////////////////////////////////////////
/// @}
////////////////////////////////////////////////////////////////////////////////

// -----------------------------------------------------------------------------
// --SECTION--                                                      Task methods
// -----------------------------------------------------------------------------

////////////////////////////////////////////////////////////////////////////////
/// @addtogroup GeneralServer
/// @{
////////////////////////////////////////////////////////////////////////////////

      protected:

////////////////////////////////////////////////////////////////////////////////
/// {@inheritDoc}
////////////////////////////////////////////////////////////////////////////////

        bool setup (Scheduler* scheduler, EventLoop loop) {
          bool ok;
          ok = SocketTask::setup(scheduler, loop);
          if (!ok) {
            return false;
          }  
          ok = AsyncTask::setup(scheduler, loop);
          if (!ok) {
            return false;
          }
          return true;          
        }

////////////////////////////////////////////////////////////////////////////////
/// {@inheritDoc}
////////////////////////////////////////////////////////////////////////////////

        void cleanup () {
          SocketTask::cleanup();
          AsyncTask::cleanup();
        }

////////////////////////////////////////////////////////////////////////////////
/// {@inheritDoc}
////////////////////////////////////////////////////////////////////////////////

        bool handleEvent (EventToken token, EventType events) {
          bool result = T::handleEvent(token, events);

          if (result) {
            result = AsyncTask::handleEvent(token, events);
          }

          return result;
        }

////////////////////////////////////////////////////////////////////////////////
/// @}
////////////////////////////////////////////////////////////////////////////////

// -----------------------------------------------------------------------------
// --SECTION--                                                 AsyncTask methods
// -----------------------------------------------------------------------------

////////////////////////////////////////////////////////////////////////////////
/// @addtogroup GeneralServer
/// @{
////////////////////////////////////////////////////////////////////////////////

      protected:

////////////////////////////////////////////////////////////////////////////////
/// @brief handles the signal
////////////////////////////////////////////////////////////////////////////////

        bool handleAsync () {
          this->_server->handleAsync(this);
          return true;
        }
    };
  }
}

////////////////////////////////////////////////////////////////////////////////
/// @}
////////////////////////////////////////////////////////////////////////////////

#endif

// -----------------------------------------------------------------------------
// --SECTION--                                                       END-OF-FILE
// -----------------------------------------------------------------------------

// Local Variables:
// mode: outline-minor
// outline-regexp: "^\\(/// @brief\\|/// {@inheritDoc}\\|/// @addtogroup\\|/// @page\\|// --SECTION--\\|/// @\\}\\)"
// End:<|MERGE_RESOLUTION|>--- conflicted
+++ resolved
@@ -78,12 +78,8 @@
       public:
 
         GeneralAsyncCommTask (S* server, TRI_socket_t s, ConnectionInfo const& info, double keepAliveTimeout)
-<<<<<<< HEAD
-          : Task("GeneralAsyncCommTask"), T(server, s, info, keepAliveTimeout) {
-=======
           : Task("GeneralAsyncCommTask"),
             T(server, s, info, keepAliveTimeout) {
->>>>>>> 2a06f6c5
         }
 
 ////////////////////////////////////////////////////////////////////////////////
