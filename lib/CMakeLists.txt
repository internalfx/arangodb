--- conflicted
+++ resolved
@@ -125,13 +125,10 @@
     ${LIB_ARANGO_POSIX}
     ${LIB_ARANGO_CONSOLE}
     ${LIB_ARANGO_VPACK}
-<<<<<<< HEAD
     ${LIB_ASM_SOURCES}
-=======
     ApplicationFeatures/ApplicationFeature.cpp
     ApplicationFeatures/ApplicationServer.cpp
     ApplicationFeatures/LoggerFeature.cpp
->>>>>>> 5a0c6597
     Basics/AttributeNameParser.cpp
     Basics/Barrier.cpp
     Basics/ConditionLocker.cpp
