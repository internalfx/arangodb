--- conflicted
+++ resolved
@@ -132,12 +132,7 @@
     Basics/VelocyPackHelper.cpp
     Basics/voc-errors.cpp
     Basics/voc-mimetypes.cpp
-<<<<<<< HEAD
     Basics/VPackStringBufferAdapter.cpp
-    Basics/WriteLocker.cpp
-    Basics/WriteUnlocker.cpp
-=======
->>>>>>> 1b86f280
     JsonParser/json-parser.cpp
     ProgramOptions/program-options.cpp
     Rest/EndpointList.cpp
