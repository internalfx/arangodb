--- conflicted
+++ resolved
@@ -17,14 +17,9 @@
 
 in progress
 -----------
-<<<<<<< HEAD
 - Rename OperationCursor->getMoreMptr => getMoreTokens, "returns" std::vector<TOKEN>&
-=======
-- Index API
-  - Rename OperationCursor->getMoreMptr => getMoreTokens, "returns" std::vector<TOKEN>&
 - move engine-specific parts of transaction.cpp into engine
 - transaction API
->>>>>>> bd622bfc
 
 to do
 -----
@@ -39,13 +34,9 @@
   - void readDocument(TOKEN id, std::vector<std::string> const& attributePath, VPackBuilder& result) => Collects the document and writes only the value at the given attributePath (e.g. `a.b.c`) into result. Does NOT clear result.
 
 - AqlValue needs a (lazy evaluated) type TOKEN that handles collection ID and TOKEN inplace.
-<<<<<<< HEAD
   - slice() => looksup the value in the Database
   - We need to keep in mind the cluster. If a DBServer creates this token-type it has to be translated BEFORE the register is teleported to coordinator
 - Remove temporary wrapper LogCol::readDocument()
 - GeoIndex hands out TRI_revision instead of Tokens
 - FulltextIndex hands out TRI_revision instead of Tokens
-- trx::InvokeOnAllElements : uses SimpleIndexLookupElements => Has to use Tokens instead?
-=======
-  - slice() => looks up the value in the Database
->>>>>>> bd622bfc
+- trx::InvokeOnAllElements : uses SimpleIndexLookupElements => Has to use Tokens instead?