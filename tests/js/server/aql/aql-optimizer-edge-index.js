--- conflicted
+++ resolved
@@ -202,14 +202,8 @@
 
       queries.forEach(function (query) {
         var results = AQL_EXECUTE(query[0]);
-<<<<<<< HEAD
-        assertEqual(query[1], results.json.length, "Query: " + query + " - " + JSON.stringify(results));
-        assertEqual(0, results.stats.scannedFull, "Query: " + query + " - " + JSON.stringify(results));
-        assertEqual(query[1], results.stats.scannedIndex, "Query: " + query + " - " + JSON.stringify(results));
-=======
         assertEqual(query[1], results.json.length, query[0]);
         assertEqual(0, results.stats.scannedFull);
->>>>>>> 692ff001
       });
     },
 
