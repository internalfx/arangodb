--- conflicted
+++ resolved
@@ -216,10 +216,6 @@
   virtual std::string versionFilename(TRI_voc_tick_t) const override;
   virtual void waitForSyncTick(TRI_voc_tick_t tick) override;
   virtual void waitForSyncTimeout(double maxWait) override;
-<<<<<<< HEAD
-=======
-  virtual arangodb::Result flushWal(bool waitForSync, bool waitForCollector, bool writeShutdownFile) override;
->>>>>>> 7f860153
   virtual void waitUntilDeletion(TRI_voc_tick_t id, bool force, int& status) override;
   virtual arangodb::WalAccess const* walAccess() const override;
   virtual int writeCreateDatabaseMarker(TRI_voc_tick_t id, VPackSlice const& slice) override;
