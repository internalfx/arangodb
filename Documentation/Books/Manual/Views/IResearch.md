--- conflicted
+++ resolved
@@ -33,101 +33,6 @@
 stages) and scorers (used during the sorting stage) allowing full control over
 the behaviour of the engine.
 
-<<<<<<< HEAD
-### Analyzers:
-
-To simplify query syntax ArangoDB provides a concept of named analyzers which
-are merely aliases for type+configuration of IResearch analyzers. Management of
-named analyzers is exposed via both REST, GUI and JavaScript APIs, e.g.
-<br>db._globalSettings("arangosearch.analyzers")
-
-A user then merely uses these analyzer names in ArangoSearch view configurations
-and AQL queries, e.g.
-
-IResearch provides a 'text' analyzer to analyze human readable text. A required
-configuration parameter for this type of analyzer is 'locale' used to specify
-the language used for analysis.
-
-The ArangoDB administrator may then set up a named analyzer 'text_des':
-<br>{ "name": "text_des", "type": "text", "properties": { "locale": "de-ch" } }
-
-The user is then immediately able to run queries with the said analyzer, e.g.
-<br>FILTER doc.description IN TOKENS('Ein brauner Fuchs springt', 'text_des')
-
-Similarly an administrator may choose to deploy a custom DNA analyzer 'DnaSeq':
-<br>{ "name": "dna", "type": "DnaSeq", "properties": "use-human-config" }
-
-The user is then immediately able to run queries with the said analyzer, e.g.
-<br>FILTER doc.dna IN TOKENS('ACGTCGTATGCACTGA', 'DnaSeq')
-
-To a limited degree the concept of 'analysis' is even available in
-non-ArangoSearch AQL, e.g. the TOKENS(...) function will utilize the power of
-IResearch to break up a value into an AQL array that can be used anywhere in
-the AQL query.
-
-In plain terms this means a user can match a document attribute when its
-value matches at least one value form a set, (yes this is independent of doc),
-e.g. to match docs with 'word == quick' OR 'word == brown' OR 'word == fox'
-
-    FOR doc IN someCollection
-      FILTER doc.word IN TOKENS('a quick brown fox', 'text_en')
-      RETRUN doc
-
-Runtime-plugging functionality for analyzers is not avaiable in ArangoDB at this
-point in time, so ArangoDB comes with a few default-initialized analyzers:
-
-* identity
-  treat the value as an atom
-
-* text_de
-  tokenize the value into case-insensitive word stems as per the German locale,
-  do not discard any any stopwords
-
-* text_en
-  tokenize the value into case-insensitive word stems as per the English locale,
-  do not discard any any stopwords
-
-* text_es
-  tokenize the value into case-insensitive word stems as per the Spanish locale,
-  do not discard any any stopwords
-
-* text_fi
-  tokenize the value into case-insensitive word stems as per the Finnish locale,
-  do not discard any any stopwords
-
-* text_fr
-  tokenize the value into case-insensitive word stems as per the French locale,
-  do not discard any any stopwords
-
-* text_it
-  tokenize the value into case-insensitive word stems as per the Italian locale,
-  do not discard any any stopwords
-
-* text_nl
-  tokenize the value into case-insensitive word stems as per the Dutch locale,
-  do not discard any any stopwords
-
-* text_no
-  tokenize the value into case-insensitive word stems as per the Norwegian
-  locale, do not discard any any stopwords
-
-* text_pt
-  tokenize the value into case-insensitive word stems as per the Portuguese
-  locale, do not discard any any stopwords
-
-* text_ru
-  tokenize the value into case-insensitive word stems as per the Russian locale,
-  do not discard any any stopwords
-
-* text_sv
-  tokenize the value into case-insensitive word stems as per the Swedish locale,
-  do not discard any any stopwords
-=======
->>>>>>> 416724ff
-
-* text_zh
-  tokenize the value into case-insensitive word stems as per the Chinese locale,
-  do not discard any any stopwords
 
 ### Scorers:
 
@@ -195,43 +100,18 @@
 
 ### View datasource
 
-<<<<<<< HEAD
-IResearch functionality is exposed through an ArangoDB view API because the
-ArangoSearch view is merely an identity transformation applied onto documents
-stored in linked collections of the same ArangoDB database. In plain terms an
-ArangoSearch view only allows filtering and sorting of documents located in
-collections of the same database. The matching documents themselves are returned
-as-is from their corresponding collections.
-=======
 The IResearch functionality is exposed to ArangoDB via the the ArangoSearch view
 API because the ArangoSearch view is merely an identity transformation applied
 onto documents stored in linked collections of the same ArangoDB database.
 In plain terms an ArangoSearch view only allows filtering and sorting of documents
 located in collections of the same database.
 The matching documents themselves are returned as-is from their corresponding collections.
->>>>>>> 416724ff
 
 ### Links to ArangoDB collections
 
 A concept of an ArangoDB collection 'link' is introduced to allow specifying
-<<<<<<< HEAD
-which ArangoDB collections a given ArangoSearch View should query for documents
+which ArangoDB collections a given ArangoSearch View should query for documents and
 and how these documents should be queried.
-
-An ArangoSearch Link is a uni-directional connection from an ArangoDB collection
-to an ArangoSearch view describing how data coming from the said collection
-should be made available in the given view. Each ArangoSearch Link in an
-ArangoSearch view is uniquely identified by the name of the ArangoDB collection
-it links to. An ArangoSearch view may have zero or more links, each to a
-distinct ArangoDB collection. Similarly an ArangoDB collection may be referenced
-via links by zero or more distinct ArangoSearch views. In plain terms any given
-ArangoSearch view may be linked to any given ArangoDB collection of the same
-database with zero or at most one link. However, any ArangoSearch view may be
-linked to multiple distinct ArangoDB collections and similarly any ArangoDB
-collection may be referenced by multiple ArangoSearch views.
-=======
-which ArangoDB collections a given ArangoSearch View should query for documents and
-how these documents should be queried.
 
 An ArangoSearch Link is a uni-directional connection from an ArangoDB collection
 to an ArangoSearch view describing how data coming from the said collection should
@@ -244,14 +124,10 @@
 most one link. However, any ArangoSearch view may be linked to multiple distinct
 ArangoDB collections and similarly any ArangoDB collection may be referenced by
 multiple ArangoSearch views.
->>>>>>> 416724ff
 
 To configure an ArangoSearch view for consideration of documents from a given
 ArangoDB collection a link definition must be added to the properties of the
 said ArangoSearch view defining the link parameters as per the section
-<<<<<<< HEAD
-[View definition/modification].
-=======
 [View definition/modification](#view-definitionmodification).
 
 ### Analyzers:
@@ -260,7 +136,6 @@
 [named analyzers](IResearch/Analyzers.md) which
 are merely aliases for type+configuration of IResearch analyzers. Management of
 named analyzers is exposed via both REST, GUI and JavaScript APIs, e.g.
->>>>>>> 416724ff
 
 
 ### View definition/modification
@@ -270,17 +145,10 @@
 directives.
 
 During view creation the following directives apply:
-<<<<<<< HEAD
-* id: \<optional\> the desired view identifier
-* name: \<required\> the view name
-* type: \<required\> the value "arangosearch"
-<br>any of the directives from the section [View properties (modifiable)]
-=======
 * id: (optional) the desired view identifier
 * name: (required) the view name
-* type: (required) the value "iresearch" <!-- TODO "arangosearch" -->
+* type: \<required\> the value "arangosearch"
   any of the directives from the section [View properties](#view-properties-modifiable)
->>>>>>> 416724ff
 
 During view modification the following directives apply:
 * links: (optional)
@@ -292,21 +160,13 @@
 
 ### View properties (modifiable)
 
-<<<<<<< HEAD
-* commit: \<optional\>(default: use defaults for all values)
-=======
 * commit: (optional; default: use defaults for all values)
->>>>>>> 416724ff
   configure ArangoSearch View commit policy for single-item inserts/removals,
   e.g. when adding removing documents from a linked ArangoDB collection
 
   * cleanupIntervalStep: (optional; default: `10`; to disable use: `0`)
     wait at least this many commits between removing unused files in the
-<<<<<<< HEAD
-    ArangoSearch view data directory
-=======
     ArangoSearch data directory
->>>>>>> 416724ff
     for the case where the consolidation policies merge segments often (i.e. a
     lot of commit+consolidate), a lower value will cause a lot of disk space to
     be wasted
@@ -370,11 +230,7 @@
       * threshold: (optional; default: `0.85`)
         consolidate `IFF {threshold} > #segment_docs{valid} / (#segment_docs{valid} + #segment_docs{removed})`
 
-<<<<<<< HEAD
 * dataPath: <optional> (default: \<ArangoDB database path\>/arangosearch-\<view-id\>)
-=======
-* dataPath: (optional; default: <ArangoDB database path>/iresearch-<view-id>) <!--- TODO: arangosearch? -->
->>>>>>> 416724ff
   the filesystem path where to store persisted view metadata
 
 * locale: (optional; default: `C`)
@@ -397,14 +253,9 @@
 ### View properties (unmodifiable)
 
 * collections:
-  an internally tracked list of collection identifiers which were explicitly
-  added to the current view by the user via view 'link' property modification
-  the list may have no-longer valid identifiers if the user did not explicitly
-  drop the link for the said collection identifier from the current view
-  invalid collection identifiers are removed during view property modification
-  among other things used for acquiring collection locks in transactions (i.e.
-  during a view query no documents will be returned for collections not in this
-  list) and generating view properties 'links' list
+  an internally tracked array of collection identifiers which are known to have
+  links to the current collection
+  among other things used for adding collections during a view query transaction
 
 ### Link properties
 
@@ -412,13 +263,8 @@
   a list of analyzers, by name as defined via the [Analyzers](IResearch/Analyzers.md), that
   should be applied to values of processed document attributes
 
-<<<<<<< HEAD
-* fields: \<optional\> (default: {})
-  a map{\<attribute-name\>, [Link properties]} of fields that should be
-=======
 * fields: (optional; default: `{}`)
   an object `{attribute-name: [Link properties]}` of fields that should be
->>>>>>> 416724ff
   processed at each level of the document
   each key specifies the document attribute to be processed, the value of
   *includeAllFields* is also consulted when selecting fields to be processed
