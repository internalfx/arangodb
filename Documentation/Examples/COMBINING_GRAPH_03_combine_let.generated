--- conflicted
+++ resolved
@@ -15,11 +15,7 @@
       { 
         <span class="hljs-string">"_key"</span> : <span class="hljs-string">"Lyon"</span>, 
         <span class="hljs-string">"_id"</span> : <span class="hljs-string">"frenchCity/Lyon"</span>, 
-<<<<<<< HEAD
-        <span class="hljs-string">"_rev"</span> : <span class="hljs-string">"_VO3uHFO---"</span>, 
-=======
         <span class="hljs-string">"_rev"</span> : <span class="hljs-string">"_VRepx9q---"</span>, 
->>>>>>> a692577f
         <span class="hljs-string">"population"</span> : <span class="hljs-number">80000</span>, 
         <span class="hljs-string">"isCapital"</span> : <span class="hljs-literal">false</span>, 
         <span class="hljs-string">"loc"</span> : [ 
@@ -30,11 +26,7 @@
       { 
         <span class="hljs-string">"_key"</span> : <span class="hljs-string">"Paris"</span>, 
         <span class="hljs-string">"_id"</span> : <span class="hljs-string">"frenchCity/Paris"</span>, 
-<<<<<<< HEAD
-        <span class="hljs-string">"_rev"</span> : <span class="hljs-string">"_VO3uHFO--_"</span>, 
-=======
         <span class="hljs-string">"_rev"</span> : <span class="hljs-string">"_VRepx9q--_"</span>, 
->>>>>>> a692577f
         <span class="hljs-string">"population"</span> : <span class="hljs-number">4000000</span>, 
         <span class="hljs-string">"isCapital"</span> : <span class="hljs-literal">true</span>, 
         <span class="hljs-string">"loc"</span> : [ 
@@ -50,11 +42,7 @@
       { 
         <span class="hljs-string">"_key"</span> : <span class="hljs-string">"Paris"</span>, 
         <span class="hljs-string">"_id"</span> : <span class="hljs-string">"frenchCity/Paris"</span>, 
-<<<<<<< HEAD
-        <span class="hljs-string">"_rev"</span> : <span class="hljs-string">"_VO3uHFO--_"</span>, 
-=======
         <span class="hljs-string">"_rev"</span> : <span class="hljs-string">"_VRepx9q--_"</span>, 
->>>>>>> a692577f
         <span class="hljs-string">"population"</span> : <span class="hljs-number">4000000</span>, 
         <span class="hljs-string">"isCapital"</span> : <span class="hljs-literal">true</span>, 
         <span class="hljs-string">"loc"</span> : [ 
@@ -65,11 +53,7 @@
       { 
         <span class="hljs-string">"_key"</span> : <span class="hljs-string">"Lyon"</span>, 
         <span class="hljs-string">"_id"</span> : <span class="hljs-string">"frenchCity/Lyon"</span>, 
-<<<<<<< HEAD
-        <span class="hljs-string">"_rev"</span> : <span class="hljs-string">"_VO3uHFO---"</span>, 
-=======
         <span class="hljs-string">"_rev"</span> : <span class="hljs-string">"_VRepx9q---"</span>, 
->>>>>>> a692577f
         <span class="hljs-string">"population"</span> : <span class="hljs-number">80000</span>, 
         <span class="hljs-string">"isCapital"</span> : <span class="hljs-literal">false</span>, 
         <span class="hljs-string">"loc"</span> : [ 
@@ -80,11 +64,7 @@
       { 
         <span class="hljs-string">"_key"</span> : <span class="hljs-string">"Cologne"</span>, 
         <span class="hljs-string">"_id"</span> : <span class="hljs-string">"germanCity/Cologne"</span>, 
-<<<<<<< HEAD
-        <span class="hljs-string">"_rev"</span> : <span class="hljs-string">"_VO3uHFK---"</span>, 
-=======
         <span class="hljs-string">"_rev"</span> : <span class="hljs-string">"_VRepx9m---"</span>, 
->>>>>>> a692577f
         <span class="hljs-string">"population"</span> : <span class="hljs-number">1000000</span>, 
         <span class="hljs-string">"isCapital"</span> : <span class="hljs-literal">false</span>, 
         <span class="hljs-string">"loc"</span> : [ 
