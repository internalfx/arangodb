arangosh> var examples = require("org/arangodb/graph-examples/example-graph.js");
arangosh> var graph = examples.loadGraph("social");
arangosh> graph._edges({type: "married"}).toArray();
[ 
  { 
    "_id" : "relation/aliceAndBob", 
    "_key" : "aliceAndBob", 
<<<<<<< HEAD
    "_rev" : "707804322", 
=======
    "_rev" : "711576819", 
>>>>>>> 25aa2a58
    "_from" : "female/alice", 
    "_to" : "male/bob", 
    "type" : "married" 
  }, 
  { 
    "_id" : "relation/charlyAndDiana", 
    "_key" : "charlyAndDiana", 
<<<<<<< HEAD
    "_rev" : "708263074", 
=======
    "_rev" : "712035571", 
>>>>>>> 25aa2a58
    "_from" : "male/charly", 
    "_to" : "female/diana", 
    "type" : "married" 
  } 
]<|MERGE_RESOLUTION|>--- conflicted
+++ resolved
@@ -5,11 +5,7 @@
   { 
     "_id" : "relation/aliceAndBob", 
     "_key" : "aliceAndBob", 
-<<<<<<< HEAD
-    "_rev" : "707804322", 
-=======
     "_rev" : "711576819", 
->>>>>>> 25aa2a58
     "_from" : "female/alice", 
     "_to" : "male/bob", 
     "type" : "married" 
@@ -17,11 +13,7 @@
   { 
     "_id" : "relation/charlyAndDiana", 
     "_key" : "charlyAndDiana", 
-<<<<<<< HEAD
-    "_rev" : "708263074", 
-=======
     "_rev" : "712035571", 
->>>>>>> 25aa2a58
     "_from" : "male/charly", 
     "_to" : "female/diana", 
     "type" : "married" 
