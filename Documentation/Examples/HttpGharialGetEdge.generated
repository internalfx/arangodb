--- conflicted
+++ resolved
@@ -2,11 +2,7 @@
 
 HTTP/1.1 200 OK
 content-type: application/json
-<<<<<<< HEAD
-etag: 1628322978
-=======
 etag: 1637469427
->>>>>>> 25aa2a58
 
 { 
   "error" : false, 
@@ -14,11 +10,7 @@
   "edge" : { 
     "_id" : "relation/aliceAndBob", 
     "_key" : "aliceAndBob", 
-<<<<<<< HEAD
-    "_rev" : "1628322978", 
-=======
     "_rev" : "1637469427", 
->>>>>>> 25aa2a58
     "_from" : "female/alice", 
     "_to" : "male/bob", 
     "type" : "married" 
