<span class="hljs-meta">shell&gt;</span><span class="bash"> curl -X POST --header <span class="hljs-string">'accept: application/json'</span> --data-binary @- --dump - http://localhost:8529/_api/cursor</span> &lt;&lt;EOF
{ 
  <span class="hljs-string">"query"</span> : <span class="hljs-string">"FOR i IN 1..10 LET a = 1 LET b = 2 FILTER a + b == 3 RETURN i"</span>, 
  <span class="hljs-string">"count"</span> : <span class="hljs-literal">true</span>, 
  <span class="hljs-string">"options"</span> : { 
    <span class="hljs-string">"maxPlans"</span> : <span class="hljs-number">1</span>, 
    <span class="hljs-string">"optimizer"</span> : { 
      <span class="hljs-string">"rules"</span> : [ 
        <span class="hljs-string">"-all"</span>, 
        <span class="hljs-string">"+remove-unnecessary-filters"</span> 
      ] 
    } 
  } 
}
EOF

HTTP/<span class="hljs-number">1.1</span> <span class="hljs-literal">undefined</span>
content-type: application/json; charset=utf<span class="hljs-number">-8</span>
x-content-type-options: nosniff

{ 
  <span class="hljs-string">"result"</span> : [ 
    <span class="hljs-number">1</span>, 
    <span class="hljs-number">2</span>, 
    <span class="hljs-number">3</span>, 
    <span class="hljs-number">4</span>, 
    <span class="hljs-number">5</span>, 
    <span class="hljs-number">6</span>, 
    <span class="hljs-number">7</span>, 
    <span class="hljs-number">8</span>, 
    <span class="hljs-number">9</span>, 
    <span class="hljs-number">10</span> 
  ], 
  <span class="hljs-string">"hasMore"</span> : <span class="hljs-literal">false</span>, 
  <span class="hljs-string">"count"</span> : <span class="hljs-number">10</span>, 
  <span class="hljs-string">"cached"</span> : <span class="hljs-literal">false</span>, 
  <span class="hljs-string">"extra"</span> : { 
    <span class="hljs-string">"stats"</span> : { 
      <span class="hljs-string">"writesExecuted"</span> : <span class="hljs-number">0</span>, 
      <span class="hljs-string">"writesIgnored"</span> : <span class="hljs-number">0</span>, 
      <span class="hljs-string">"scannedFull"</span> : <span class="hljs-number">0</span>, 
      <span class="hljs-string">"scannedIndex"</span> : <span class="hljs-number">0</span>, 
      <span class="hljs-string">"filtered"</span> : <span class="hljs-number">0</span>, 
      <span class="hljs-string">"httpRequests"</span> : <span class="hljs-number">0</span>, 
<<<<<<< HEAD
      <span class="hljs-string">"executionTime"</span> : <span class="hljs-number">0.00012564659118652344</span> 
=======
      <span class="hljs-string">"executionTime"</span> : <span class="hljs-number">0.000255584716796875</span> 
>>>>>>> 948820e4
    }, 
    <span class="hljs-string">"warnings"</span> : [ ] 
  }, 
  <span class="hljs-string">"error"</span> : <span class="hljs-literal">false</span>, 
  <span class="hljs-string">"code"</span> : <span class="hljs-number">201</span> 
}<|MERGE_RESOLUTION|>--- conflicted
+++ resolved
@@ -42,11 +42,7 @@
       <span class="hljs-string">"scannedIndex"</span> : <span class="hljs-number">0</span>, 
       <span class="hljs-string">"filtered"</span> : <span class="hljs-number">0</span>, 
       <span class="hljs-string">"httpRequests"</span> : <span class="hljs-number">0</span>, 
-<<<<<<< HEAD
-      <span class="hljs-string">"executionTime"</span> : <span class="hljs-number">0.00012564659118652344</span> 
-=======
       <span class="hljs-string">"executionTime"</span> : <span class="hljs-number">0.000255584716796875</span> 
->>>>>>> 948820e4
     }, 
     <span class="hljs-string">"warnings"</span> : [ ] 
   }, 
