--- conflicted
+++ resolved
@@ -5,11 +5,7 @@
   { 
     <span class="hljs-string">"_key"</span> : <span class="hljs-string">"Lyon"</span>, 
     <span class="hljs-string">"_id"</span> : <span class="hljs-string">"frenchCity/Lyon"</span>, 
-<<<<<<< HEAD
-    <span class="hljs-string">"_rev"</span> : <span class="hljs-string">"35695"</span>, 
-=======
     <span class="hljs-string">"_rev"</span> : <span class="hljs-string">"35700"</span>, 
->>>>>>> 7e16f1ff
     <span class="hljs-string">"isCapital"</span> : <span class="hljs-literal">false</span>, 
     <span class="hljs-string">"loc"</span> : [ 
       <span class="hljs-number">45.76</span>, 
@@ -20,11 +16,7 @@
   { 
     <span class="hljs-string">"_key"</span> : <span class="hljs-string">"Paris"</span>, 
     <span class="hljs-string">"_id"</span> : <span class="hljs-string">"frenchCity/Paris"</span>, 
-<<<<<<< HEAD
-    <span class="hljs-string">"_rev"</span> : <span class="hljs-string">"35699"</span>, 
-=======
     <span class="hljs-string">"_rev"</span> : <span class="hljs-string">"35704"</span>, 
->>>>>>> 7e16f1ff
     <span class="hljs-string">"isCapital"</span> : <span class="hljs-literal">true</span>, 
     <span class="hljs-string">"loc"</span> : [ 
       <span class="hljs-number">48.856700000000004</span>, 
@@ -38,11 +30,7 @@
   { 
     <span class="hljs-string">"_key"</span> : <span class="hljs-string">"Cologne"</span>, 
     <span class="hljs-string">"_id"</span> : <span class="hljs-string">"germanCity/Cologne"</span>, 
-<<<<<<< HEAD
-    <span class="hljs-string">"_rev"</span> : <span class="hljs-string">"35689"</span>, 
-=======
     <span class="hljs-string">"_rev"</span> : <span class="hljs-string">"35694"</span>, 
->>>>>>> 7e16f1ff
     <span class="hljs-string">"isCapital"</span> : <span class="hljs-literal">false</span>, 
     <span class="hljs-string">"loc"</span> : [ 
       <span class="hljs-number">50.9364</span>, 
@@ -53,11 +41,7 @@
   { 
     <span class="hljs-string">"_key"</span> : <span class="hljs-string">"Hamburg"</span>, 
     <span class="hljs-string">"_id"</span> : <span class="hljs-string">"germanCity/Hamburg"</span>, 
-<<<<<<< HEAD
-    <span class="hljs-string">"_rev"</span> : <span class="hljs-string">"35692"</span>, 
-=======
     <span class="hljs-string">"_rev"</span> : <span class="hljs-string">"35697"</span>, 
->>>>>>> 7e16f1ff
     <span class="hljs-string">"isCapital"</span> : <span class="hljs-literal">false</span>, 
     <span class="hljs-string">"loc"</span> : [ 
       <span class="hljs-number">53.5653</span>, 
@@ -68,11 +52,7 @@
   { 
     <span class="hljs-string">"_key"</span> : <span class="hljs-string">"Berlin"</span>, 
     <span class="hljs-string">"_id"</span> : <span class="hljs-string">"germanCity/Berlin"</span>, 
-<<<<<<< HEAD
-    <span class="hljs-string">"_rev"</span> : <span class="hljs-string">"35685"</span>, 
-=======
     <span class="hljs-string">"_rev"</span> : <span class="hljs-string">"35690"</span>, 
->>>>>>> 7e16f1ff
     <span class="hljs-string">"isCapital"</span> : <span class="hljs-literal">true</span>, 
     <span class="hljs-string">"loc"</span> : [ 
       <span class="hljs-number">52.5167</span>, 
@@ -84,21 +64,6 @@
 arangosh&gt; db.germanHighway.toArray();
 [ 
   { 
-<<<<<<< HEAD
-    <span class="hljs-string">"_key"</span> : <span class="hljs-string">"35708"</span>, 
-    <span class="hljs-string">"_id"</span> : <span class="hljs-string">"germanHighway/35708"</span>, 
-    <span class="hljs-string">"_from"</span> : <span class="hljs-string">"germanCity/Berlin"</span>, 
-    <span class="hljs-string">"_to"</span> : <span class="hljs-string">"germanCity/Cologne"</span>, 
-    <span class="hljs-string">"_rev"</span> : <span class="hljs-string">"35708"</span>, 
-    <span class="hljs-string">"distance"</span> : <span class="hljs-number">850</span> 
-  }, 
-  { 
-    <span class="hljs-string">"_key"</span> : <span class="hljs-string">"35715"</span>, 
-    <span class="hljs-string">"_id"</span> : <span class="hljs-string">"germanHighway/35715"</span>, 
-    <span class="hljs-string">"_from"</span> : <span class="hljs-string">"germanCity/Hamburg"</span>, 
-    <span class="hljs-string">"_to"</span> : <span class="hljs-string">"germanCity/Cologne"</span>, 
-    <span class="hljs-string">"_rev"</span> : <span class="hljs-string">"35715"</span>, 
-=======
     <span class="hljs-string">"_key"</span> : <span class="hljs-string">"35717"</span>, 
     <span class="hljs-string">"_id"</span> : <span class="hljs-string">"germanHighway/35717"</span>, 
     <span class="hljs-string">"_from"</span> : <span class="hljs-string">"germanCity/Berlin"</span>, 
@@ -120,88 +85,23 @@
     <span class="hljs-string">"_from"</span> : <span class="hljs-string">"germanCity/Hamburg"</span>, 
     <span class="hljs-string">"_to"</span> : <span class="hljs-string">"germanCity/Cologne"</span>, 
     <span class="hljs-string">"_rev"</span> : <span class="hljs-string">"35720"</span>, 
->>>>>>> 7e16f1ff
     <span class="hljs-string">"distance"</span> : <span class="hljs-number">500</span> 
-  }, 
-  { 
-    <span class="hljs-string">"_key"</span> : <span class="hljs-string">"35712"</span>, 
-    <span class="hljs-string">"_id"</span> : <span class="hljs-string">"germanHighway/35712"</span>, 
-    <span class="hljs-string">"_from"</span> : <span class="hljs-string">"germanCity/Berlin"</span>, 
-    <span class="hljs-string">"_to"</span> : <span class="hljs-string">"germanCity/Hamburg"</span>, 
-    <span class="hljs-string">"_rev"</span> : <span class="hljs-string">"35712"</span>, 
-    <span class="hljs-string">"distance"</span> : <span class="hljs-number">400</span> 
   } 
 ]
 arangosh&gt; db.frenchHighway.toArray();
 [ 
   { 
-<<<<<<< HEAD
-    <span class="hljs-string">"_key"</span> : <span class="hljs-string">"35718"</span>, 
-    <span class="hljs-string">"_id"</span> : <span class="hljs-string">"frenchHighway/35718"</span>, 
-    <span class="hljs-string">"_from"</span> : <span class="hljs-string">"frenchCity/Paris"</span>, 
-    <span class="hljs-string">"_to"</span> : <span class="hljs-string">"frenchCity/Lyon"</span>, 
-    <span class="hljs-string">"_rev"</span> : <span class="hljs-string">"35718"</span>, 
-=======
     <span class="hljs-string">"_key"</span> : <span class="hljs-string">"35723"</span>, 
     <span class="hljs-string">"_id"</span> : <span class="hljs-string">"frenchHighway/35723"</span>, 
     <span class="hljs-string">"_from"</span> : <span class="hljs-string">"frenchCity/Paris"</span>, 
     <span class="hljs-string">"_to"</span> : <span class="hljs-string">"frenchCity/Lyon"</span>, 
     <span class="hljs-string">"_rev"</span> : <span class="hljs-string">"35723"</span>, 
->>>>>>> 7e16f1ff
     <span class="hljs-string">"distance"</span> : <span class="hljs-number">550</span> 
   } 
 ]
 arangosh&gt; db.internationalHighway.toArray();
 [ 
   { 
-<<<<<<< HEAD
-    <span class="hljs-string">"_key"</span> : <span class="hljs-string">"35735"</span>, 
-    <span class="hljs-string">"_id"</span> : <span class="hljs-string">"internationalHighway/35735"</span>, 
-    <span class="hljs-string">"_from"</span> : <span class="hljs-string">"germanCity/Cologne"</span>, 
-    <span class="hljs-string">"_to"</span> : <span class="hljs-string">"frenchCity/Lyon"</span>, 
-    <span class="hljs-string">"_rev"</span> : <span class="hljs-string">"35735"</span>, 
-    <span class="hljs-string">"distance"</span> : <span class="hljs-number">700</span> 
-  }, 
-  { 
-    <span class="hljs-string">"_key"</span> : <span class="hljs-string">"35729"</span>, 
-    <span class="hljs-string">"_id"</span> : <span class="hljs-string">"internationalHighway/35729"</span>, 
-    <span class="hljs-string">"_from"</span> : <span class="hljs-string">"germanCity/Hamburg"</span>, 
-    <span class="hljs-string">"_to"</span> : <span class="hljs-string">"frenchCity/Paris"</span>, 
-    <span class="hljs-string">"_rev"</span> : <span class="hljs-string">"35729"</span>, 
-    <span class="hljs-string">"distance"</span> : <span class="hljs-number">900</span> 
-  }, 
-  { 
-    <span class="hljs-string">"_key"</span> : <span class="hljs-string">"35722"</span>, 
-    <span class="hljs-string">"_id"</span> : <span class="hljs-string">"internationalHighway/35722"</span>, 
-    <span class="hljs-string">"_from"</span> : <span class="hljs-string">"germanCity/Berlin"</span>, 
-    <span class="hljs-string">"_to"</span> : <span class="hljs-string">"frenchCity/Lyon"</span>, 
-    <span class="hljs-string">"_rev"</span> : <span class="hljs-string">"35722"</span>, 
-    <span class="hljs-string">"distance"</span> : <span class="hljs-number">1100</span> 
-  }, 
-  { 
-    <span class="hljs-string">"_key"</span> : <span class="hljs-string">"35726"</span>, 
-    <span class="hljs-string">"_id"</span> : <span class="hljs-string">"internationalHighway/35726"</span>, 
-    <span class="hljs-string">"_from"</span> : <span class="hljs-string">"germanCity/Berlin"</span>, 
-    <span class="hljs-string">"_to"</span> : <span class="hljs-string">"frenchCity/Paris"</span>, 
-    <span class="hljs-string">"_rev"</span> : <span class="hljs-string">"35726"</span>, 
-    <span class="hljs-string">"distance"</span> : <span class="hljs-number">1200</span> 
-  }, 
-  { 
-    <span class="hljs-string">"_key"</span> : <span class="hljs-string">"35738"</span>, 
-    <span class="hljs-string">"_id"</span> : <span class="hljs-string">"internationalHighway/35738"</span>, 
-    <span class="hljs-string">"_from"</span> : <span class="hljs-string">"germanCity/Cologne"</span>, 
-    <span class="hljs-string">"_to"</span> : <span class="hljs-string">"frenchCity/Paris"</span>, 
-    <span class="hljs-string">"_rev"</span> : <span class="hljs-string">"35738"</span>, 
-    <span class="hljs-string">"distance"</span> : <span class="hljs-number">550</span> 
-  }, 
-  { 
-    <span class="hljs-string">"_key"</span> : <span class="hljs-string">"35732"</span>, 
-    <span class="hljs-string">"_id"</span> : <span class="hljs-string">"internationalHighway/35732"</span>, 
-    <span class="hljs-string">"_from"</span> : <span class="hljs-string">"germanCity/Hamburg"</span>, 
-    <span class="hljs-string">"_to"</span> : <span class="hljs-string">"frenchCity/Lyon"</span>, 
-    <span class="hljs-string">"_rev"</span> : <span class="hljs-string">"35732"</span>, 
-    <span class="hljs-string">"distance"</span> : <span class="hljs-number">1300</span> 
-=======
     <span class="hljs-string">"_key"</span> : <span class="hljs-string">"35743"</span>, 
     <span class="hljs-string">"_id"</span> : <span class="hljs-string">"internationalHighway/35743"</span>, 
     <span class="hljs-string">"_from"</span> : <span class="hljs-string">"germanCity/Cologne"</span>, 
@@ -248,7 +148,6 @@
     <span class="hljs-string">"_to"</span> : <span class="hljs-string">"frenchCity/Paris"</span>, 
     <span class="hljs-string">"_rev"</span> : <span class="hljs-string">"35734"</span>, 
     <span class="hljs-string">"distance"</span> : <span class="hljs-number">900</span> 
->>>>>>> 7e16f1ff
   } 
 ]
 arangosh&gt; examples.dropGraph(<span class="hljs-string">"routeplanner"</span>);
