--- conflicted
+++ resolved
@@ -5,11 +5,7 @@
   { 
     <span class="hljs-string">"_key"</span> : <span class="hljs-string">"Lyon"</span>, 
     <span class="hljs-string">"_id"</span> : <span class="hljs-string">"frenchCity/Lyon"</span>, 
-<<<<<<< HEAD
-    <span class="hljs-string">"_rev"</span> : <span class="hljs-string">"35426"</span>, 
-=======
     <span class="hljs-string">"_rev"</span> : <span class="hljs-string">"29397"</span>, 
->>>>>>> 54d39573
     <span class="hljs-string">"isCapital"</span> : <span class="hljs-literal">false</span>, 
     <span class="hljs-string">"loc"</span> : [ 
       <span class="hljs-number">45.76</span>, 
@@ -20,11 +16,7 @@
   { 
     <span class="hljs-string">"_key"</span> : <span class="hljs-string">"Paris"</span>, 
     <span class="hljs-string">"_id"</span> : <span class="hljs-string">"frenchCity/Paris"</span>, 
-<<<<<<< HEAD
-    <span class="hljs-string">"_rev"</span> : <span class="hljs-string">"35430"</span>, 
-=======
     <span class="hljs-string">"_rev"</span> : <span class="hljs-string">"29401"</span>, 
->>>>>>> 54d39573
     <span class="hljs-string">"isCapital"</span> : <span class="hljs-literal">true</span>, 
     <span class="hljs-string">"loc"</span> : [ 
       <span class="hljs-number">48.856700000000004</span>, 
@@ -38,11 +30,7 @@
   { 
     <span class="hljs-string">"_key"</span> : <span class="hljs-string">"Cologne"</span>, 
     <span class="hljs-string">"_id"</span> : <span class="hljs-string">"germanCity/Cologne"</span>, 
-<<<<<<< HEAD
-    <span class="hljs-string">"_rev"</span> : <span class="hljs-string">"35420"</span>, 
-=======
     <span class="hljs-string">"_rev"</span> : <span class="hljs-string">"29391"</span>, 
->>>>>>> 54d39573
     <span class="hljs-string">"isCapital"</span> : <span class="hljs-literal">false</span>, 
     <span class="hljs-string">"loc"</span> : [ 
       <span class="hljs-number">50.9364</span>, 
@@ -53,11 +41,7 @@
   { 
     <span class="hljs-string">"_key"</span> : <span class="hljs-string">"Hamburg"</span>, 
     <span class="hljs-string">"_id"</span> : <span class="hljs-string">"germanCity/Hamburg"</span>, 
-<<<<<<< HEAD
-    <span class="hljs-string">"_rev"</span> : <span class="hljs-string">"35423"</span>, 
-=======
     <span class="hljs-string">"_rev"</span> : <span class="hljs-string">"29394"</span>, 
->>>>>>> 54d39573
     <span class="hljs-string">"isCapital"</span> : <span class="hljs-literal">false</span>, 
     <span class="hljs-string">"loc"</span> : [ 
       <span class="hljs-number">53.5653</span>, 
@@ -68,11 +52,7 @@
   { 
     <span class="hljs-string">"_key"</span> : <span class="hljs-string">"Berlin"</span>, 
     <span class="hljs-string">"_id"</span> : <span class="hljs-string">"germanCity/Berlin"</span>, 
-<<<<<<< HEAD
-    <span class="hljs-string">"_rev"</span> : <span class="hljs-string">"35416"</span>, 
-=======
     <span class="hljs-string">"_rev"</span> : <span class="hljs-string">"29387"</span>, 
->>>>>>> 54d39573
     <span class="hljs-string">"isCapital"</span> : <span class="hljs-literal">true</span>, 
     <span class="hljs-string">"loc"</span> : [ 
       <span class="hljs-number">52.5167</span>, 
@@ -84,29 +64,6 @@
 arangosh&gt; db.germanHighway.toArray();
 [ 
   { 
-<<<<<<< HEAD
-    <span class="hljs-string">"_key"</span> : <span class="hljs-string">"35439"</span>, 
-    <span class="hljs-string">"_id"</span> : <span class="hljs-string">"germanHighway/35439"</span>, 
-    <span class="hljs-string">"_from"</span> : <span class="hljs-string">"germanCity/Berlin"</span>, 
-    <span class="hljs-string">"_to"</span> : <span class="hljs-string">"germanCity/Cologne"</span>, 
-    <span class="hljs-string">"_rev"</span> : <span class="hljs-string">"35439"</span>, 
-    <span class="hljs-string">"distance"</span> : <span class="hljs-number">850</span> 
-  }, 
-  { 
-    <span class="hljs-string">"_key"</span> : <span class="hljs-string">"35446"</span>, 
-    <span class="hljs-string">"_id"</span> : <span class="hljs-string">"germanHighway/35446"</span>, 
-    <span class="hljs-string">"_from"</span> : <span class="hljs-string">"germanCity/Hamburg"</span>, 
-    <span class="hljs-string">"_to"</span> : <span class="hljs-string">"germanCity/Cologne"</span>, 
-    <span class="hljs-string">"_rev"</span> : <span class="hljs-string">"35446"</span>, 
-    <span class="hljs-string">"distance"</span> : <span class="hljs-number">500</span> 
-  }, 
-  { 
-    <span class="hljs-string">"_key"</span> : <span class="hljs-string">"35443"</span>, 
-    <span class="hljs-string">"_id"</span> : <span class="hljs-string">"germanHighway/35443"</span>, 
-    <span class="hljs-string">"_from"</span> : <span class="hljs-string">"germanCity/Berlin"</span>, 
-    <span class="hljs-string">"_to"</span> : <span class="hljs-string">"germanCity/Hamburg"</span>, 
-    <span class="hljs-string">"_rev"</span> : <span class="hljs-string">"35443"</span>, 
-=======
     <span class="hljs-string">"_key"</span> : <span class="hljs-string">"29417"</span>, 
     <span class="hljs-string">"_id"</span> : <span class="hljs-string">"germanHighway/29417"</span>, 
     <span class="hljs-string">"_from"</span> : <span class="hljs-string">"germanCity/Hamburg"</span>, 
@@ -128,79 +85,23 @@
     <span class="hljs-string">"_from"</span> : <span class="hljs-string">"germanCity/Berlin"</span>, 
     <span class="hljs-string">"_to"</span> : <span class="hljs-string">"germanCity/Hamburg"</span>, 
     <span class="hljs-string">"_rev"</span> : <span class="hljs-string">"29414"</span>, 
->>>>>>> 54d39573
     <span class="hljs-string">"distance"</span> : <span class="hljs-number">400</span> 
   } 
 ]
 arangosh&gt; db.frenchHighway.toArray();
 [ 
   { 
-<<<<<<< HEAD
-    <span class="hljs-string">"_key"</span> : <span class="hljs-string">"35449"</span>, 
-    <span class="hljs-string">"_id"</span> : <span class="hljs-string">"frenchHighway/35449"</span>, 
-    <span class="hljs-string">"_from"</span> : <span class="hljs-string">"frenchCity/Paris"</span>, 
-    <span class="hljs-string">"_to"</span> : <span class="hljs-string">"frenchCity/Lyon"</span>, 
-    <span class="hljs-string">"_rev"</span> : <span class="hljs-string">"35449"</span>, 
-=======
     <span class="hljs-string">"_key"</span> : <span class="hljs-string">"29420"</span>, 
     <span class="hljs-string">"_id"</span> : <span class="hljs-string">"frenchHighway/29420"</span>, 
     <span class="hljs-string">"_from"</span> : <span class="hljs-string">"frenchCity/Paris"</span>, 
     <span class="hljs-string">"_to"</span> : <span class="hljs-string">"frenchCity/Lyon"</span>, 
     <span class="hljs-string">"_rev"</span> : <span class="hljs-string">"29420"</span>, 
->>>>>>> 54d39573
     <span class="hljs-string">"distance"</span> : <span class="hljs-number">550</span> 
   } 
 ]
 arangosh&gt; db.internationalHighway.toArray();
 [ 
   { 
-<<<<<<< HEAD
-    <span class="hljs-string">"_key"</span> : <span class="hljs-string">"35460"</span>, 
-    <span class="hljs-string">"_id"</span> : <span class="hljs-string">"internationalHighway/35460"</span>, 
-    <span class="hljs-string">"_from"</span> : <span class="hljs-string">"germanCity/Hamburg"</span>, 
-    <span class="hljs-string">"_to"</span> : <span class="hljs-string">"frenchCity/Paris"</span>, 
-    <span class="hljs-string">"_rev"</span> : <span class="hljs-string">"35460"</span>, 
-    <span class="hljs-string">"distance"</span> : <span class="hljs-number">900</span> 
-  }, 
-  { 
-    <span class="hljs-string">"_key"</span> : <span class="hljs-string">"35469"</span>, 
-    <span class="hljs-string">"_id"</span> : <span class="hljs-string">"internationalHighway/35469"</span>, 
-    <span class="hljs-string">"_from"</span> : <span class="hljs-string">"germanCity/Cologne"</span>, 
-    <span class="hljs-string">"_to"</span> : <span class="hljs-string">"frenchCity/Paris"</span>, 
-    <span class="hljs-string">"_rev"</span> : <span class="hljs-string">"35469"</span>, 
-    <span class="hljs-string">"distance"</span> : <span class="hljs-number">550</span> 
-  }, 
-  { 
-    <span class="hljs-string">"_key"</span> : <span class="hljs-string">"35457"</span>, 
-    <span class="hljs-string">"_id"</span> : <span class="hljs-string">"internationalHighway/35457"</span>, 
-    <span class="hljs-string">"_from"</span> : <span class="hljs-string">"germanCity/Berlin"</span>, 
-    <span class="hljs-string">"_to"</span> : <span class="hljs-string">"frenchCity/Paris"</span>, 
-    <span class="hljs-string">"_rev"</span> : <span class="hljs-string">"35457"</span>, 
-    <span class="hljs-string">"distance"</span> : <span class="hljs-number">1200</span> 
-  }, 
-  { 
-    <span class="hljs-string">"_key"</span> : <span class="hljs-string">"35453"</span>, 
-    <span class="hljs-string">"_id"</span> : <span class="hljs-string">"internationalHighway/35453"</span>, 
-    <span class="hljs-string">"_from"</span> : <span class="hljs-string">"germanCity/Berlin"</span>, 
-    <span class="hljs-string">"_to"</span> : <span class="hljs-string">"frenchCity/Lyon"</span>, 
-    <span class="hljs-string">"_rev"</span> : <span class="hljs-string">"35453"</span>, 
-    <span class="hljs-string">"distance"</span> : <span class="hljs-number">1100</span> 
-  }, 
-  { 
-    <span class="hljs-string">"_key"</span> : <span class="hljs-string">"35466"</span>, 
-    <span class="hljs-string">"_id"</span> : <span class="hljs-string">"internationalHighway/35466"</span>, 
-    <span class="hljs-string">"_from"</span> : <span class="hljs-string">"germanCity/Cologne"</span>, 
-    <span class="hljs-string">"_to"</span> : <span class="hljs-string">"frenchCity/Lyon"</span>, 
-    <span class="hljs-string">"_rev"</span> : <span class="hljs-string">"35466"</span>, 
-    <span class="hljs-string">"distance"</span> : <span class="hljs-number">700</span> 
-  }, 
-  { 
-    <span class="hljs-string">"_key"</span> : <span class="hljs-string">"35463"</span>, 
-    <span class="hljs-string">"_id"</span> : <span class="hljs-string">"internationalHighway/35463"</span>, 
-    <span class="hljs-string">"_from"</span> : <span class="hljs-string">"germanCity/Hamburg"</span>, 
-    <span class="hljs-string">"_to"</span> : <span class="hljs-string">"frenchCity/Lyon"</span>, 
-    <span class="hljs-string">"_rev"</span> : <span class="hljs-string">"35463"</span>, 
-=======
     <span class="hljs-string">"_key"</span> : <span class="hljs-string">"29431"</span>, 
     <span class="hljs-string">"_id"</span> : <span class="hljs-string">"internationalHighway/29431"</span>, 
     <span class="hljs-string">"_from"</span> : <span class="hljs-string">"germanCity/Hamburg"</span>, 
@@ -246,7 +147,6 @@
     <span class="hljs-string">"_from"</span> : <span class="hljs-string">"germanCity/Hamburg"</span>, 
     <span class="hljs-string">"_to"</span> : <span class="hljs-string">"frenchCity/Lyon"</span>, 
     <span class="hljs-string">"_rev"</span> : <span class="hljs-string">"29434"</span>, 
->>>>>>> 54d39573
     <span class="hljs-string">"distance"</span> : <span class="hljs-number">1300</span> 
   } 
 ]
