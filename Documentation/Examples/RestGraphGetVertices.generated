--- conflicted
+++ resolved
@@ -12,51 +12,31 @@
     { 
       "_id" : "vertices/v3", 
       "_key" : "v3", 
-<<<<<<< HEAD
-      "_rev" : "1307057378", 
-=======
       "_rev" : "512190540485", 
->>>>>>> 096ad46f
       "optional1" : "val1" 
     }, 
     { 
       "_id" : "vertices/v2", 
       "_key" : "v2", 
-<<<<<<< HEAD
-      "_rev" : "1306664162", 
-=======
       "_rev" : "512190147269", 
->>>>>>> 096ad46f
       "optional1" : "val1" 
     }, 
     { 
       "_id" : "vertices/v5", 
       "_key" : "v5", 
-<<<<<<< HEAD
-      "_rev" : "1307843810", 
-=======
       "_rev" : "512191326917", 
->>>>>>> 096ad46f
       "optional1" : "val1" 
     }, 
     { 
       "_id" : "vertices/v4", 
       "_key" : "v4", 
-<<<<<<< HEAD
-      "_rev" : "1307450594", 
-=======
       "_rev" : "512190933701", 
->>>>>>> 096ad46f
       "optional1" : "val1" 
     }, 
     { 
       "_id" : "vertices/v1", 
       "_key" : "v1", 
-<<<<<<< HEAD
-      "_rev" : "1306270946", 
-=======
       "_rev" : "512189754053", 
->>>>>>> 096ad46f
       "optional1" : "val1" 
     } 
   ], 
