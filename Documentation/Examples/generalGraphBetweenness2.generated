--- conflicted
+++ resolved
@@ -3,15 +3,9 @@
 arangosh> db._query("RETURN GRAPH_BETWEENNESS('routeplanner', {weight : 'distance'})").toArray();
 [ 
   { 
-<<<<<<< HEAD
-    "germanCity/Berlin" : 0, 
-    "germanCity/Hamburg" : 0, 
-    "germanCity/Cologne" : 0, 
-=======
     "germanCity/Hamburg" : 0, 
     "germanCity/Cologne" : 1, 
     "germanCity/Berlin" : 0, 
->>>>>>> 096ad46f
     "frenchCity/Paris" : 0, 
     "frenchCity/Lyon" : 0 
   } 
