--- conflicted
+++ resolved
@@ -6,15 +6,6 @@
 { 
   "state" : { 
     "running" : true, 
-<<<<<<< HEAD
-    "lastLogTick" : "1686518946", 
-    "totalEvents" : 10343, 
-    "time" : "2015-05-26T14:49:13Z" 
-  }, 
-  "server" : { 
-    "version" : "2.6.0-beta3", 
-    "serverId" : "55387871229943" 
-=======
     "lastLogTick" : "1665846515", 
     "totalEvents" : 10084, 
     "time" : "2015-05-27T08:55:13Z" 
@@ -22,7 +13,6 @@
   "server" : { 
     "version" : "2.6.0-devel", 
     "serverId" : "224029098555240" 
->>>>>>> 25aa2a58
   }, 
   "clients" : [ ] 
 }