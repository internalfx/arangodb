--- conflicted
+++ resolved
@@ -4,10 +4,6 @@
 { 
   "name" : "Bob", 
   "_id" : "male/bob", 
-<<<<<<< HEAD
-  "_rev" : "855391394", 
-=======
   "_rev" : "860933363", 
->>>>>>> 25aa2a58
   "_key" : "bob" 
 }