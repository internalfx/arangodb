--- conflicted
+++ resolved
@@ -6,11 +6,7 @@
 }
 EOF
 
-<<<<<<< HEAD
-shell> curl -X PUT --dump - http://localhost:8529/_api/cursor/10641
-=======
 <span class="hljs-meta">shell&gt;</span><span class="bash"> curl -X PUT --header <span class="hljs-string">'accept: application/json'</span> --dump - http://localhost:8529/_api/cursor/103051</span>
->>>>>>> 948820e4
 
 HTTP/<span class="hljs-number">1.1</span> <span class="hljs-literal">undefined</span>
 content-type: application/json; charset=utf<span class="hljs-number">-8</span>
@@ -19,22 +15,6 @@
 { 
   <span class="hljs-string">"result"</span> : [ 
     { 
-<<<<<<< HEAD
-      <span class="hljs-string">"_key"</span> : <span class="hljs-string">"10629"</span>, 
-      <span class="hljs-string">"_id"</span> : <span class="hljs-string">"products/10629"</span>, 
-      <span class="hljs-string">"_rev"</span> : <span class="hljs-string">"_WQyaCg2--B"</span>, 
-      <span class="hljs-string">"hello2"</span> : <span class="hljs-string">"world1"</span> 
-    }, 
-    { 
-      <span class="hljs-string">"_key"</span> : <span class="hljs-string">"10638"</span>, 
-      <span class="hljs-string">"_id"</span> : <span class="hljs-string">"products/10638"</span>, 
-      <span class="hljs-string">"_rev"</span> : <span class="hljs-string">"_WQyaCg6--D"</span>, 
-      <span class="hljs-string">"hello5"</span> : <span class="hljs-string">"world1"</span> 
-    } 
-  ], 
-  <span class="hljs-string">"hasMore"</span> : <span class="hljs-literal">true</span>, 
-  <span class="hljs-string">"id"</span> : <span class="hljs-string">"10641"</span>, 
-=======
       <span class="hljs-string">"_key"</span> : <span class="hljs-string">"103039"</span>, 
       <span class="hljs-string">"_id"</span> : <span class="hljs-string">"products/103039"</span>, 
       <span class="hljs-string">"_rev"</span> : <span class="hljs-string">"_XUJy7Pu--_"</span>, 
@@ -49,7 +29,6 @@
   ], 
   <span class="hljs-string">"hasMore"</span> : <span class="hljs-literal">true</span>, 
   <span class="hljs-string">"id"</span> : <span class="hljs-string">"103051"</span>, 
->>>>>>> 948820e4
   <span class="hljs-string">"count"</span> : <span class="hljs-number">5</span>, 
   <span class="hljs-string">"extra"</span> : { 
     <span class="hljs-string">"stats"</span> : { 
@@ -59,11 +38,7 @@
       <span class="hljs-string">"scannedIndex"</span> : <span class="hljs-number">0</span>, 
       <span class="hljs-string">"filtered"</span> : <span class="hljs-number">0</span>, 
       <span class="hljs-string">"httpRequests"</span> : <span class="hljs-number">0</span>, 
-<<<<<<< HEAD
-      <span class="hljs-string">"executionTime"</span> : <span class="hljs-number">0.00009799003601074219</span> 
-=======
       <span class="hljs-string">"executionTime"</span> : <span class="hljs-number">0.00021791458129882812</span> 
->>>>>>> 948820e4
     }, 
     <span class="hljs-string">"warnings"</span> : [ ] 
   }, 
