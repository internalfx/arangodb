shell> curl -X POST --data-binary @- --dump - http://localhost:8529/_api/cursor <<EOF
{"query":"FOR p IN products LIMIT 5 RETURN p","count":true,"batchSize":2}
EOF

<<<<<<< HEAD
shell> curl -X PUT --dump - http://localhost:8529/_api/cursor/1650277538
=======
shell> curl -X PUT --dump - http://localhost:8529/_api/cursor/1681050867
>>>>>>> 25aa2a58

HTTP/1.1 200 OK
content-type: application/json; charset=utf-8

{ 
  "result" : [ 
    { 
<<<<<<< HEAD
      "hello2" : "world1", 
      "_id" : "products/1649097890", 
      "_rev" : "1649097890", 
      "_key" : "1649097890" 
    }, 
    { 
      "hello5" : "world1", 
      "_id" : "products/1650080930", 
      "_rev" : "1650080930", 
      "_key" : "1650080930" 
    } 
  ], 
  "hasMore" : true, 
  "id" : "1650277538", 
=======
      "hello3" : "world1", 
      "_id" : "products/1680198899", 
      "_rev" : "1680198899", 
      "_key" : "1680198899" 
    }, 
    { 
      "hello4" : "world1", 
      "_id" : "products/1680526579", 
      "_rev" : "1680526579", 
      "_key" : "1680526579" 
    } 
  ], 
  "hasMore" : true, 
  "id" : "1681050867", 
>>>>>>> 25aa2a58
  "count" : 5, 
  "extra" : { 
    "stats" : { 
      "writesExecuted" : 0, 
      "writesIgnored" : 0, 
      "scannedFull" : 5, 
      "scannedIndex" : 0, 
      "filtered" : 0 
    }, 
    "warnings" : [ ] 
  }, 
  "error" : false, 
  "code" : 200 
}<|MERGE_RESOLUTION|>--- conflicted
+++ resolved
@@ -2,11 +2,7 @@
 {"query":"FOR p IN products LIMIT 5 RETURN p","count":true,"batchSize":2}
 EOF
 
-<<<<<<< HEAD
-shell> curl -X PUT --dump - http://localhost:8529/_api/cursor/1650277538
-=======
 shell> curl -X PUT --dump - http://localhost:8529/_api/cursor/1681050867
->>>>>>> 25aa2a58
 
 HTTP/1.1 200 OK
 content-type: application/json; charset=utf-8
@@ -14,22 +10,6 @@
 { 
   "result" : [ 
     { 
-<<<<<<< HEAD
-      "hello2" : "world1", 
-      "_id" : "products/1649097890", 
-      "_rev" : "1649097890", 
-      "_key" : "1649097890" 
-    }, 
-    { 
-      "hello5" : "world1", 
-      "_id" : "products/1650080930", 
-      "_rev" : "1650080930", 
-      "_key" : "1650080930" 
-    } 
-  ], 
-  "hasMore" : true, 
-  "id" : "1650277538", 
-=======
       "hello3" : "world1", 
       "_id" : "products/1680198899", 
       "_rev" : "1680198899", 
@@ -44,7 +24,6 @@
   ], 
   "hasMore" : true, 
   "id" : "1681050867", 
->>>>>>> 25aa2a58
   "count" : 5, 
   "extra" : { 
     "stats" : { 
