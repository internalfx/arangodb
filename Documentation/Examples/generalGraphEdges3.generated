arangosh&gt; <span class="hljs-keyword">var</span> examples = <span class="hljs-built_in">require</span>(<span class="hljs-string">"@arangodb/graph-examples/example-graph.js"</span>);
arangosh&gt; <span class="hljs-keyword">var</span> g = examples.loadGraph(<span class="hljs-string">"routeplanner"</span>);
arangosh&gt; db._query(<span class="hljs-string">"FOR e IN GRAPH_EDGES("</span>
........&gt; + <span class="hljs-string">"'routeplanner', 'germanCity/Hamburg', {direction: 'outbound',"</span>
........&gt; + <span class="hljs-string">"maxDepth: 2, includeData: true}) RETURN e"</span>
........&gt; ).toArray();
[ 
  { 
<<<<<<< HEAD
    <span class="hljs-string">"_key"</span> : <span class="hljs-string">"19023"</span>, 
    <span class="hljs-string">"_id"</span> : <span class="hljs-string">"germanHighway/19023"</span>, 
    <span class="hljs-string">"_from"</span> : <span class="hljs-string">"germanCity/Hamburg"</span>, 
    <span class="hljs-string">"_to"</span> : <span class="hljs-string">"germanCity/Cologne"</span>, 
    <span class="hljs-string">"_rev"</span> : <span class="hljs-string">"19023"</span>, 
    <span class="hljs-string">"distance"</span> : <span class="hljs-number">500</span> 
  }, 
  { 
    <span class="hljs-string">"_key"</span> : <span class="hljs-string">"19043"</span>, 
    <span class="hljs-string">"_id"</span> : <span class="hljs-string">"internationalHighway/19043"</span>, 
    <span class="hljs-string">"_from"</span> : <span class="hljs-string">"germanCity/Cologne"</span>, 
    <span class="hljs-string">"_to"</span> : <span class="hljs-string">"frenchCity/Lyon"</span>, 
    <span class="hljs-string">"_rev"</span> : <span class="hljs-string">"19043"</span>, 
    <span class="hljs-string">"distance"</span> : <span class="hljs-number">700</span> 
  }, 
  { 
    <span class="hljs-string">"_key"</span> : <span class="hljs-string">"19046"</span>, 
    <span class="hljs-string">"_id"</span> : <span class="hljs-string">"internationalHighway/19046"</span>, 
    <span class="hljs-string">"_from"</span> : <span class="hljs-string">"germanCity/Cologne"</span>, 
    <span class="hljs-string">"_to"</span> : <span class="hljs-string">"frenchCity/Paris"</span>, 
    <span class="hljs-string">"_rev"</span> : <span class="hljs-string">"19046"</span>, 
    <span class="hljs-string">"distance"</span> : <span class="hljs-number">550</span> 
  }, 
  { 
    <span class="hljs-string">"_key"</span> : <span class="hljs-string">"19037"</span>, 
    <span class="hljs-string">"_id"</span> : <span class="hljs-string">"internationalHighway/19037"</span>, 
    <span class="hljs-string">"_from"</span> : <span class="hljs-string">"germanCity/Hamburg"</span>, 
    <span class="hljs-string">"_to"</span> : <span class="hljs-string">"frenchCity/Paris"</span>, 
    <span class="hljs-string">"_rev"</span> : <span class="hljs-string">"19037"</span>, 
    <span class="hljs-string">"distance"</span> : <span class="hljs-number">900</span> 
  }, 
  { 
    <span class="hljs-string">"_key"</span> : <span class="hljs-string">"19026"</span>, 
    <span class="hljs-string">"_id"</span> : <span class="hljs-string">"frenchHighway/19026"</span>, 
    <span class="hljs-string">"_from"</span> : <span class="hljs-string">"frenchCity/Paris"</span>, 
    <span class="hljs-string">"_to"</span> : <span class="hljs-string">"frenchCity/Lyon"</span>, 
    <span class="hljs-string">"_rev"</span> : <span class="hljs-string">"19026"</span>, 
    <span class="hljs-string">"distance"</span> : <span class="hljs-number">550</span> 
  }, 
  { 
    <span class="hljs-string">"_key"</span> : <span class="hljs-string">"19040"</span>, 
    <span class="hljs-string">"_id"</span> : <span class="hljs-string">"internationalHighway/19040"</span>, 
    <span class="hljs-string">"_from"</span> : <span class="hljs-string">"germanCity/Hamburg"</span>, 
    <span class="hljs-string">"_to"</span> : <span class="hljs-string">"frenchCity/Lyon"</span>, 
    <span class="hljs-string">"_rev"</span> : <span class="hljs-string">"19040"</span>, 
=======
    <span class="hljs-string">"_key"</span> : <span class="hljs-string">"19070"</span>, 
    <span class="hljs-string">"_id"</span> : <span class="hljs-string">"germanHighway/19070"</span>, 
    <span class="hljs-string">"_from"</span> : <span class="hljs-string">"germanCity/Hamburg"</span>, 
    <span class="hljs-string">"_to"</span> : <span class="hljs-string">"germanCity/Cologne"</span>, 
    <span class="hljs-string">"_rev"</span> : <span class="hljs-string">"19070"</span>, 
    <span class="hljs-string">"distance"</span> : <span class="hljs-number">500</span> 
  }, 
  { 
    <span class="hljs-string">"_key"</span> : <span class="hljs-string">"19090"</span>, 
    <span class="hljs-string">"_id"</span> : <span class="hljs-string">"internationalHighway/19090"</span>, 
    <span class="hljs-string">"_from"</span> : <span class="hljs-string">"germanCity/Cologne"</span>, 
    <span class="hljs-string">"_to"</span> : <span class="hljs-string">"frenchCity/Lyon"</span>, 
    <span class="hljs-string">"_rev"</span> : <span class="hljs-string">"19090"</span>, 
    <span class="hljs-string">"distance"</span> : <span class="hljs-number">700</span> 
  }, 
  { 
    <span class="hljs-string">"_key"</span> : <span class="hljs-string">"19093"</span>, 
    <span class="hljs-string">"_id"</span> : <span class="hljs-string">"internationalHighway/19093"</span>, 
    <span class="hljs-string">"_from"</span> : <span class="hljs-string">"germanCity/Cologne"</span>, 
    <span class="hljs-string">"_to"</span> : <span class="hljs-string">"frenchCity/Paris"</span>, 
    <span class="hljs-string">"_rev"</span> : <span class="hljs-string">"19093"</span>, 
    <span class="hljs-string">"distance"</span> : <span class="hljs-number">550</span> 
  }, 
  { 
    <span class="hljs-string">"_key"</span> : <span class="hljs-string">"19084"</span>, 
    <span class="hljs-string">"_id"</span> : <span class="hljs-string">"internationalHighway/19084"</span>, 
    <span class="hljs-string">"_from"</span> : <span class="hljs-string">"germanCity/Hamburg"</span>, 
    <span class="hljs-string">"_to"</span> : <span class="hljs-string">"frenchCity/Paris"</span>, 
    <span class="hljs-string">"_rev"</span> : <span class="hljs-string">"19084"</span>, 
    <span class="hljs-string">"distance"</span> : <span class="hljs-number">900</span> 
  }, 
  { 
    <span class="hljs-string">"_key"</span> : <span class="hljs-string">"19073"</span>, 
    <span class="hljs-string">"_id"</span> : <span class="hljs-string">"frenchHighway/19073"</span>, 
    <span class="hljs-string">"_from"</span> : <span class="hljs-string">"frenchCity/Paris"</span>, 
    <span class="hljs-string">"_to"</span> : <span class="hljs-string">"frenchCity/Lyon"</span>, 
    <span class="hljs-string">"_rev"</span> : <span class="hljs-string">"19073"</span>, 
    <span class="hljs-string">"distance"</span> : <span class="hljs-number">550</span> 
  }, 
  { 
    <span class="hljs-string">"_key"</span> : <span class="hljs-string">"19087"</span>, 
    <span class="hljs-string">"_id"</span> : <span class="hljs-string">"internationalHighway/19087"</span>, 
    <span class="hljs-string">"_from"</span> : <span class="hljs-string">"germanCity/Hamburg"</span>, 
    <span class="hljs-string">"_to"</span> : <span class="hljs-string">"frenchCity/Lyon"</span>, 
    <span class="hljs-string">"_rev"</span> : <span class="hljs-string">"19087"</span>, 
>>>>>>> c1e90bb4
    <span class="hljs-string">"distance"</span> : <span class="hljs-number">1300</span> 
  } 
]<|MERGE_RESOLUTION|>--- conflicted
+++ resolved
@@ -6,53 +6,6 @@
 ........&gt; ).toArray();
 [ 
   { 
-<<<<<<< HEAD
-    <span class="hljs-string">"_key"</span> : <span class="hljs-string">"19023"</span>, 
-    <span class="hljs-string">"_id"</span> : <span class="hljs-string">"germanHighway/19023"</span>, 
-    <span class="hljs-string">"_from"</span> : <span class="hljs-string">"germanCity/Hamburg"</span>, 
-    <span class="hljs-string">"_to"</span> : <span class="hljs-string">"germanCity/Cologne"</span>, 
-    <span class="hljs-string">"_rev"</span> : <span class="hljs-string">"19023"</span>, 
-    <span class="hljs-string">"distance"</span> : <span class="hljs-number">500</span> 
-  }, 
-  { 
-    <span class="hljs-string">"_key"</span> : <span class="hljs-string">"19043"</span>, 
-    <span class="hljs-string">"_id"</span> : <span class="hljs-string">"internationalHighway/19043"</span>, 
-    <span class="hljs-string">"_from"</span> : <span class="hljs-string">"germanCity/Cologne"</span>, 
-    <span class="hljs-string">"_to"</span> : <span class="hljs-string">"frenchCity/Lyon"</span>, 
-    <span class="hljs-string">"_rev"</span> : <span class="hljs-string">"19043"</span>, 
-    <span class="hljs-string">"distance"</span> : <span class="hljs-number">700</span> 
-  }, 
-  { 
-    <span class="hljs-string">"_key"</span> : <span class="hljs-string">"19046"</span>, 
-    <span class="hljs-string">"_id"</span> : <span class="hljs-string">"internationalHighway/19046"</span>, 
-    <span class="hljs-string">"_from"</span> : <span class="hljs-string">"germanCity/Cologne"</span>, 
-    <span class="hljs-string">"_to"</span> : <span class="hljs-string">"frenchCity/Paris"</span>, 
-    <span class="hljs-string">"_rev"</span> : <span class="hljs-string">"19046"</span>, 
-    <span class="hljs-string">"distance"</span> : <span class="hljs-number">550</span> 
-  }, 
-  { 
-    <span class="hljs-string">"_key"</span> : <span class="hljs-string">"19037"</span>, 
-    <span class="hljs-string">"_id"</span> : <span class="hljs-string">"internationalHighway/19037"</span>, 
-    <span class="hljs-string">"_from"</span> : <span class="hljs-string">"germanCity/Hamburg"</span>, 
-    <span class="hljs-string">"_to"</span> : <span class="hljs-string">"frenchCity/Paris"</span>, 
-    <span class="hljs-string">"_rev"</span> : <span class="hljs-string">"19037"</span>, 
-    <span class="hljs-string">"distance"</span> : <span class="hljs-number">900</span> 
-  }, 
-  { 
-    <span class="hljs-string">"_key"</span> : <span class="hljs-string">"19026"</span>, 
-    <span class="hljs-string">"_id"</span> : <span class="hljs-string">"frenchHighway/19026"</span>, 
-    <span class="hljs-string">"_from"</span> : <span class="hljs-string">"frenchCity/Paris"</span>, 
-    <span class="hljs-string">"_to"</span> : <span class="hljs-string">"frenchCity/Lyon"</span>, 
-    <span class="hljs-string">"_rev"</span> : <span class="hljs-string">"19026"</span>, 
-    <span class="hljs-string">"distance"</span> : <span class="hljs-number">550</span> 
-  }, 
-  { 
-    <span class="hljs-string">"_key"</span> : <span class="hljs-string">"19040"</span>, 
-    <span class="hljs-string">"_id"</span> : <span class="hljs-string">"internationalHighway/19040"</span>, 
-    <span class="hljs-string">"_from"</span> : <span class="hljs-string">"germanCity/Hamburg"</span>, 
-    <span class="hljs-string">"_to"</span> : <span class="hljs-string">"frenchCity/Lyon"</span>, 
-    <span class="hljs-string">"_rev"</span> : <span class="hljs-string">"19040"</span>, 
-=======
     <span class="hljs-string">"_key"</span> : <span class="hljs-string">"19070"</span>, 
     <span class="hljs-string">"_id"</span> : <span class="hljs-string">"germanHighway/19070"</span>, 
     <span class="hljs-string">"_from"</span> : <span class="hljs-string">"germanCity/Hamburg"</span>, 
@@ -98,7 +51,6 @@
     <span class="hljs-string">"_from"</span> : <span class="hljs-string">"germanCity/Hamburg"</span>, 
     <span class="hljs-string">"_to"</span> : <span class="hljs-string">"frenchCity/Lyon"</span>, 
     <span class="hljs-string">"_rev"</span> : <span class="hljs-string">"19087"</span>, 
->>>>>>> c1e90bb4
     <span class="hljs-string">"distance"</span> : <span class="hljs-number">1300</span> 
   } 
 ]