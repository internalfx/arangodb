--- conflicted
+++ resolved
@@ -6,81 +6,49 @@
   { 
     "_id" : "female/diana", 
     "_key" : "diana", 
-<<<<<<< HEAD
-    "_rev" : "817708194", 
-=======
     "_rev" : "822398195", 
->>>>>>> 25aa2a58
     "name" : "Diana" 
   }, 
   { 
     "_id" : "female/alice", 
     "_key" : "alice", 
-<<<<<<< HEAD
-    "_rev" : "816987298", 
-=======
     "_rev" : "821677299", 
->>>>>>> 25aa2a58
     "name" : "Alice" 
   }, 
   { 
     "_id" : "male/bob", 
     "_key" : "bob", 
-<<<<<<< HEAD
-    "_rev" : "817314978", 
-=======
     "_rev" : "822004979", 
->>>>>>> 25aa2a58
     "name" : "Bob" 
   }, 
   { 
     "_id" : "male/charly", 
     "_key" : "charly", 
-<<<<<<< HEAD
-    "_rev" : "817511586", 
-=======
     "_rev" : "822201587", 
->>>>>>> 25aa2a58
     "name" : "Charly" 
   }, 
   { 
     "_id" : "female/diana", 
     "_key" : "diana", 
-<<<<<<< HEAD
-    "_rev" : "817708194", 
-=======
     "_rev" : "822398195", 
->>>>>>> 25aa2a58
     "name" : "Diana" 
   }, 
   { 
     "_id" : "female/alice", 
     "_key" : "alice", 
-<<<<<<< HEAD
-    "_rev" : "816987298", 
-=======
     "_rev" : "821677299", 
->>>>>>> 25aa2a58
     "name" : "Alice" 
   }, 
   { 
     "_id" : "male/bob", 
     "_key" : "bob", 
-<<<<<<< HEAD
-    "_rev" : "817314978", 
-=======
     "_rev" : "822004979", 
->>>>>>> 25aa2a58
     "name" : "Bob" 
   }, 
   { 
     "_id" : "male/charly", 
     "_key" : "charly", 
-<<<<<<< HEAD
-    "_rev" : "817511586", 
-=======
     "_rev" : "822201587", 
->>>>>>> 25aa2a58
     "name" : "Charly" 
   } 
 ]