--- conflicted
+++ resolved
@@ -6,24 +6,15 @@
 
 HTTP/1.1 202 Accepted
 content-type: application/json
-<<<<<<< HEAD
-etag: 1637366946
-=======
 etag: 1646972147
->>>>>>> 25aa2a58
 
 { 
   "error" : false, 
   "code" : 202, 
   "edge" : { 
     "_id" : "relation/aliceAndBob", 
-<<<<<<< HEAD
-    "_rev" : "1637366946", 
-    "_oldRev" : "1636252834", 
-=======
     "_rev" : "1646972147", 
     "_oldRev" : "1645858035", 
->>>>>>> 25aa2a58
     "_key" : "aliceAndBob" 
   } 
 }