shell> curl -X POST --data-binary @- --dump - http://localhost:8529/_api/document?collection=products&createCollection=true <<EOF
{ "Hello": "World" }
EOF

HTTP/1.1 202 Accepted
content-type: application/json; charset=utf-8
<<<<<<< HEAD
etag: "1654275234"
location: /_db/_system/_api/document/products/1654275234

{ 
  "error" : false, 
  "_id" : "products/1654275234", 
  "_rev" : "1654275234", 
  "_key" : "1654275234" 
=======
etag: "1699073267"
location: /_db/_system/_api/document/products/1699073267

{ 
  "error" : false, 
  "_id" : "products/1699073267", 
  "_rev" : "1699073267", 
  "_key" : "1699073267" 
>>>>>>> 25aa2a58
}<|MERGE_RESOLUTION|>--- conflicted
+++ resolved
@@ -4,16 +4,6 @@
 
 HTTP/1.1 202 Accepted
 content-type: application/json; charset=utf-8
-<<<<<<< HEAD
-etag: "1654275234"
-location: /_db/_system/_api/document/products/1654275234
-
-{ 
-  "error" : false, 
-  "_id" : "products/1654275234", 
-  "_rev" : "1654275234", 
-  "_key" : "1654275234" 
-=======
 etag: "1699073267"
 location: /_db/_system/_api/document/products/1699073267
 
@@ -22,5 +12,4 @@
   "_id" : "products/1699073267", 
   "_rev" : "1699073267", 
   "_key" : "1699073267" 
->>>>>>> 25aa2a58
 }