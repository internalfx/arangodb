shell> curl -X POST --data-binary @- --dump - http://localhost:8529/_api/cursor &lt;&lt;EOF
{ 
  <span class="hljs-string">"query"</span> : <span class="hljs-string">"FOR p IN products REMOVE p IN products"</span> 
}
EOF

HTTP/<span class="hljs-number">1.1</span> <span class="hljs-number">201</span> Created
content-type: application/json; charset=utf<span class="hljs-number">-8</span>

{ 
  <span class="hljs-string">"result"</span> : [ ], 
  <span class="hljs-string">"hasMore"</span> : <span class="hljs-literal">false</span>, 
  <span class="hljs-string">"cached"</span> : <span class="hljs-literal">false</span>, 
  <span class="hljs-string">"extra"</span> : { 
    <span class="hljs-string">"stats"</span> : { 
      <span class="hljs-string">"writesExecuted"</span> : <span class="hljs-number">2</span>, 
      <span class="hljs-string">"writesIgnored"</span> : <span class="hljs-number">0</span>, 
      <span class="hljs-string">"scannedFull"</span> : <span class="hljs-number">2</span>, 
      <span class="hljs-string">"scannedIndex"</span> : <span class="hljs-number">0</span>, 
      <span class="hljs-string">"filtered"</span> : <span class="hljs-number">0</span>, 
<<<<<<< HEAD
      <span class="hljs-string">"executionTime"</span> : <span class="hljs-number">0.00010991096496582031</span> 
=======
      <span class="hljs-string">"executionTime"</span> : <span class="hljs-number">0.00013184547424316406</span> 
>>>>>>> c1e90bb4
    }, 
    <span class="hljs-string">"warnings"</span> : [ ] 
  }, 
  <span class="hljs-string">"error"</span> : <span class="hljs-literal">false</span>, 
  <span class="hljs-string">"code"</span> : <span class="hljs-number">201</span> 
}<|MERGE_RESOLUTION|>--- conflicted
+++ resolved
@@ -18,11 +18,7 @@
       <span class="hljs-string">"scannedFull"</span> : <span class="hljs-number">2</span>, 
       <span class="hljs-string">"scannedIndex"</span> : <span class="hljs-number">0</span>, 
       <span class="hljs-string">"filtered"</span> : <span class="hljs-number">0</span>, 
-<<<<<<< HEAD
-      <span class="hljs-string">"executionTime"</span> : <span class="hljs-number">0.00010991096496582031</span> 
-=======
       <span class="hljs-string">"executionTime"</span> : <span class="hljs-number">0.00013184547424316406</span> 
->>>>>>> c1e90bb4
     }, 
     <span class="hljs-string">"warnings"</span> : [ ] 
   }, 
