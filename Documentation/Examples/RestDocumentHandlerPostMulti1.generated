--- conflicted
+++ resolved
@@ -8,21 +8,6 @@
 
 [ 
   { 
-<<<<<<< HEAD
-    <span class="hljs-string">"_id"</span> : <span class="hljs-string">"products/11014"</span>, 
-    <span class="hljs-string">"_key"</span> : <span class="hljs-string">"11014"</span>, 
-    <span class="hljs-string">"_rev"</span> : <span class="hljs-string">"_WQyaC0m--_"</span> 
-  }, 
-  { 
-    <span class="hljs-string">"_id"</span> : <span class="hljs-string">"products/11018"</span>, 
-    <span class="hljs-string">"_key"</span> : <span class="hljs-string">"11018"</span>, 
-    <span class="hljs-string">"_rev"</span> : <span class="hljs-string">"_WQyaC0m--B"</span> 
-  }, 
-  { 
-    <span class="hljs-string">"_id"</span> : <span class="hljs-string">"products/11020"</span>, 
-    <span class="hljs-string">"_key"</span> : <span class="hljs-string">"11020"</span>, 
-    <span class="hljs-string">"_rev"</span> : <span class="hljs-string">"_WQyaC0m--D"</span> 
-=======
     <span class="hljs-string">"_id"</span> : <span class="hljs-string">"products/103411"</span>, 
     <span class="hljs-string">"_key"</span> : <span class="hljs-string">"103411"</span>, 
     <span class="hljs-string">"_rev"</span> : <span class="hljs-string">"_XUJy9Ry--_"</span> 
@@ -36,6 +21,5 @@
     <span class="hljs-string">"_id"</span> : <span class="hljs-string">"products/103417"</span>, 
     <span class="hljs-string">"_key"</span> : <span class="hljs-string">"103417"</span>, 
     <span class="hljs-string">"_rev"</span> : <span class="hljs-string">"_XUJy9Ry--D"</span> 
->>>>>>> 948820e4
   } 
 ]