--- conflicted
+++ resolved
@@ -1,23 +1,5 @@
 arangosh> q = db.users.all(); q.setBatchSize(20); q.execute(); while (q.hasNext()) { print(q.next()); }
 { 
-<<<<<<< HEAD
-  "name" : "Helmut", 
-  "_id" : "users/501161186", 
-  "_rev" : "501161186", 
-  "_key" : "501161186" 
-}
-{ 
-  "name" : "Gerhard", 
-  "_id" : "users/500899042", 
-  "_rev" : "500899042", 
-  "_key" : "500899042" 
-}
-{ 
-  "name" : "Angela", 
-  "_id" : "users/501357794", 
-  "_rev" : "501357794", 
-  "_key" : "501357794" 
-=======
   "_id" : "users/512574778053", 
   "_key" : "512574778053", 
   "_rev" : "512574778053", 
@@ -34,29 +16,10 @@
   "_key" : "512575040197", 
   "_rev" : "512575040197", 
   "name" : "Helmut" 
->>>>>>> 096ad46f
 }
 SimpleQueryAll(users)
 arangosh> q = db.users.all(); q.execute(20); while (q.hasNext()) { print(q.next()); }
 { 
-<<<<<<< HEAD
-  "name" : "Helmut", 
-  "_id" : "users/501161186", 
-  "_rev" : "501161186", 
-  "_key" : "501161186" 
-}
-{ 
-  "name" : "Gerhard", 
-  "_id" : "users/500899042", 
-  "_rev" : "500899042", 
-  "_key" : "500899042" 
-}
-{ 
-  "name" : "Angela", 
-  "_id" : "users/501357794", 
-  "_rev" : "501357794", 
-  "_key" : "501357794" 
-=======
   "_id" : "users/512574778053", 
   "_key" : "512574778053", 
   "_rev" : "512574778053", 
@@ -73,6 +36,5 @@
   "_key" : "512575040197", 
   "_rev" : "512575040197", 
   "name" : "Helmut" 
->>>>>>> 096ad46f
 }
 SimpleQueryAll(users)