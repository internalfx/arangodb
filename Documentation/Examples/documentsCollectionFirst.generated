arangosh> db.example.first(1);
[ 
  { 
<<<<<<< HEAD
    "_id" : "example/477895906", 
    "_key" : "477895906", 
    "_rev" : "477895906", 
=======
    "_id" : "example/512541616837", 
    "_key" : "512541616837", 
    "_rev" : "512541616837", 
>>>>>>> 096ad46f
    "Hello" : "world" 
  } 
]<|MERGE_RESOLUTION|>--- conflicted
+++ resolved
@@ -1,15 +1,9 @@
 arangosh> db.example.first(1);
 [ 
   { 
-<<<<<<< HEAD
-    "_id" : "example/477895906", 
-    "_key" : "477895906", 
-    "_rev" : "477895906", 
-=======
     "_id" : "example/512541616837", 
     "_key" : "512541616837", 
     "_rev" : "512541616837", 
->>>>>>> 096ad46f
     "Hello" : "world" 
   } 
 ]