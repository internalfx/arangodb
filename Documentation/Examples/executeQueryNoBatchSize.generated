arangosh&gt; result = db.users.all().toArray();
[ 
  { 
<<<<<<< HEAD
    <span class="hljs-string">"_key"</span> : <span class="hljs-string">"16090"</span>, 
    <span class="hljs-string">"_id"</span> : <span class="hljs-string">"users/16090"</span>, 
    <span class="hljs-string">"_rev"</span> : <span class="hljs-string">"16090"</span>, 
    <span class="hljs-string">"name"</span> : <span class="hljs-string">"Gerhard"</span> 
  }, 
  { 
    <span class="hljs-string">"_key"</span> : <span class="hljs-string">"16094"</span>, 
    <span class="hljs-string">"_id"</span> : <span class="hljs-string">"users/16094"</span>, 
    <span class="hljs-string">"_rev"</span> : <span class="hljs-string">"16094"</span>, 
    <span class="hljs-string">"name"</span> : <span class="hljs-string">"Helmut"</span> 
  }, 
  { 
    <span class="hljs-string">"_key"</span> : <span class="hljs-string">"16097"</span>, 
    <span class="hljs-string">"_id"</span> : <span class="hljs-string">"users/16097"</span>, 
    <span class="hljs-string">"_rev"</span> : <span class="hljs-string">"16097"</span>, 
    <span class="hljs-string">"name"</span> : <span class="hljs-string">"Angela"</span> 
=======
    <span class="hljs-string">"_key"</span> : <span class="hljs-string">"16114"</span>, 
    <span class="hljs-string">"_id"</span> : <span class="hljs-string">"users/16114"</span>, 
    <span class="hljs-string">"_rev"</span> : <span class="hljs-string">"16114"</span>, 
    <span class="hljs-string">"name"</span> : <span class="hljs-string">"Helmut"</span> 
  }, 
  { 
    <span class="hljs-string">"_key"</span> : <span class="hljs-string">"16117"</span>, 
    <span class="hljs-string">"_id"</span> : <span class="hljs-string">"users/16117"</span>, 
    <span class="hljs-string">"_rev"</span> : <span class="hljs-string">"16117"</span>, 
    <span class="hljs-string">"name"</span> : <span class="hljs-string">"Angela"</span> 
  }, 
  { 
    <span class="hljs-string">"_key"</span> : <span class="hljs-string">"16110"</span>, 
    <span class="hljs-string">"_id"</span> : <span class="hljs-string">"users/16110"</span>, 
    <span class="hljs-string">"_rev"</span> : <span class="hljs-string">"16110"</span>, 
    <span class="hljs-string">"name"</span> : <span class="hljs-string">"Gerhard"</span> 
>>>>>>> c1e90bb4
  } 
]
arangosh&gt; q = db.users.all(); q.execute(); result = [ ]; <span class="hljs-keyword">while</span> (q.hasNext()) { result.push(q.next()); }
SimpleQueryAll(users)<|MERGE_RESOLUTION|>--- conflicted
+++ resolved
@@ -1,24 +1,6 @@
 arangosh&gt; result = db.users.all().toArray();
 [ 
   { 
-<<<<<<< HEAD
-    <span class="hljs-string">"_key"</span> : <span class="hljs-string">"16090"</span>, 
-    <span class="hljs-string">"_id"</span> : <span class="hljs-string">"users/16090"</span>, 
-    <span class="hljs-string">"_rev"</span> : <span class="hljs-string">"16090"</span>, 
-    <span class="hljs-string">"name"</span> : <span class="hljs-string">"Gerhard"</span> 
-  }, 
-  { 
-    <span class="hljs-string">"_key"</span> : <span class="hljs-string">"16094"</span>, 
-    <span class="hljs-string">"_id"</span> : <span class="hljs-string">"users/16094"</span>, 
-    <span class="hljs-string">"_rev"</span> : <span class="hljs-string">"16094"</span>, 
-    <span class="hljs-string">"name"</span> : <span class="hljs-string">"Helmut"</span> 
-  }, 
-  { 
-    <span class="hljs-string">"_key"</span> : <span class="hljs-string">"16097"</span>, 
-    <span class="hljs-string">"_id"</span> : <span class="hljs-string">"users/16097"</span>, 
-    <span class="hljs-string">"_rev"</span> : <span class="hljs-string">"16097"</span>, 
-    <span class="hljs-string">"name"</span> : <span class="hljs-string">"Angela"</span> 
-=======
     <span class="hljs-string">"_key"</span> : <span class="hljs-string">"16114"</span>, 
     <span class="hljs-string">"_id"</span> : <span class="hljs-string">"users/16114"</span>, 
     <span class="hljs-string">"_rev"</span> : <span class="hljs-string">"16114"</span>, 
@@ -35,7 +17,6 @@
     <span class="hljs-string">"_id"</span> : <span class="hljs-string">"users/16110"</span>, 
     <span class="hljs-string">"_rev"</span> : <span class="hljs-string">"16110"</span>, 
     <span class="hljs-string">"name"</span> : <span class="hljs-string">"Gerhard"</span> 
->>>>>>> c1e90bb4
   } 
 ]
 arangosh&gt; q = db.users.all(); q.execute(); result = [ ]; <span class="hljs-keyword">while</span> (q.hasNext()) { result.push(q.next()); }
