--- conflicted
+++ resolved
@@ -1,19 +1,11 @@
-<<<<<<< HEAD
-shell> curl --dump - http://localhost:8529/_api/collection/1525038242/properties
-=======
 shell> curl --dump - http://localhost:8529/_api/collection/1532873971/properties
->>>>>>> 25aa2a58
 
 HTTP/1.1 200 OK
 content-type: application/json; charset=utf-8
 location: /_db/_system/_api/collection/products/properties
 
 { 
-<<<<<<< HEAD
-  "id" : "1525038242", 
-=======
   "id" : "1532873971", 
->>>>>>> 25aa2a58
   "name" : "products", 
   "isSystem" : false, 
   "doCompact" : true, 
