arangosh> a1 = db.example.insert({ a : 1 });
{ 
<<<<<<< HEAD
  "_id" : "example/486030498", 
  "_rev" : "486030498", 
  "_key" : "486030498" 
}
arangosh> a2 = db._replace(a1, { a : 2 });
{ 
  "_id" : "example/486030498", 
  "_rev" : "486227106", 
  "_key" : "486030498" 
=======
  "_id" : "example/489671923", 
  "_rev" : "489671923", 
  "_key" : "489671923" 
}
arangosh> a2 = db._replace(a1, { a : 2 });
{ 
  "_id" : "example/489671923", 
  "_rev" : "489868531", 
  "_key" : "489671923" 
>>>>>>> 25aa2a58
}
arangosh> db._remove(a1);
[ArangoError 1200: precondition failed]
arangosh> db._remove(a1, true);
true
arangosh> db._document(a1);
<<<<<<< HEAD
[ArangoError 1202: document /_api/document/example/486030498 not found]
=======
[ArangoError 1202: document /_api/document/example/489671923 not found]
>>>>>>> 25aa2a58
<|MERGE_RESOLUTION|>--- conflicted
+++ resolved
@@ -1,16 +1,5 @@
 arangosh> a1 = db.example.insert({ a : 1 });
 { 
-<<<<<<< HEAD
-  "_id" : "example/486030498", 
-  "_rev" : "486030498", 
-  "_key" : "486030498" 
-}
-arangosh> a2 = db._replace(a1, { a : 2 });
-{ 
-  "_id" : "example/486030498", 
-  "_rev" : "486227106", 
-  "_key" : "486030498" 
-=======
   "_id" : "example/489671923", 
   "_rev" : "489671923", 
   "_key" : "489671923" 
@@ -20,15 +9,10 @@
   "_id" : "example/489671923", 
   "_rev" : "489868531", 
   "_key" : "489671923" 
->>>>>>> 25aa2a58
 }
 arangosh> db._remove(a1);
 [ArangoError 1200: precondition failed]
 arangosh> db._remove(a1, true);
 true
 arangosh> db._document(a1);
-<<<<<<< HEAD
-[ArangoError 1202: document /_api/document/example/486030498 not found]
-=======
-[ArangoError 1202: document /_api/document/example/489671923 not found]
->>>>>>> 25aa2a58
+[ArangoError 1202: document /_api/document/example/489671923 not found]