<<<<<<< HEAD
arangosh> db._create("five")
[ArangoCollection 2322342849, "five" (type document, status loaded)]
arangosh> for (i = 0; i < 5; i++) db.five.save({value:i})
arangosh> db.five.toArray()
[ 
  { 
    "value" : 4, 
    "_id" : "five/2323456961", 
    "_rev" : "2323456961", 
    "_key" : "2323456961" 
  }, 
  { 
    "value" : 2, 
    "_id" : "five/2323063745", 
    "_rev" : "2323063745", 
    "_key" : "2323063745" 
  }, 
  { 
    "value" : 3, 
    "_id" : "five/2323260353", 
    "_rev" : "2323260353", 
    "_key" : "2323260353" 
  }, 
  { 
    "value" : 0, 
    "_id" : "five/2322670529", 
    "_rev" : "2322670529", 
    "_key" : "2322670529" 
  }, 
  { 
    "value" : 1, 
    "_id" : "five/2322867137", 
    "_rev" : "2322867137", 
    "_key" : "2322867137" 
=======
arangosh&gt; db._create(<span class="hljs-string">"five"</span>)
[ArangoCollection <span class="hljs-number">2334854690</span>, <span class="hljs-string">"five"</span> (type <span class="hljs-built_in">document</span>, status loaded)]
arangosh&gt; <span class="hljs-keyword">for</span> (i = <span class="hljs-number">0</span>; i &lt; <span class="hljs-number">5</span>; i++) db.five.save({value:i})
arangosh&gt; db.five.toArray()
[ 
  { 
    <span class="hljs-string">"value"</span> : <span class="hljs-number">1</span>, 
    <span class="hljs-string">"_id"</span> : <span class="hljs-string">"five/2335378978"</span>, 
    <span class="hljs-string">"_rev"</span> : <span class="hljs-string">"2335378978"</span>, 
    <span class="hljs-string">"_key"</span> : <span class="hljs-string">"2335378978"</span> 
  }, 
  { 
    <span class="hljs-string">"value"</span> : <span class="hljs-number">3</span>, 
    <span class="hljs-string">"_id"</span> : <span class="hljs-string">"five/2335772194"</span>, 
    <span class="hljs-string">"_rev"</span> : <span class="hljs-string">"2335772194"</span>, 
    <span class="hljs-string">"_key"</span> : <span class="hljs-string">"2335772194"</span> 
  }, 
  { 
    <span class="hljs-string">"value"</span> : <span class="hljs-number">2</span>, 
    <span class="hljs-string">"_id"</span> : <span class="hljs-string">"five/2335575586"</span>, 
    <span class="hljs-string">"_rev"</span> : <span class="hljs-string">"2335575586"</span>, 
    <span class="hljs-string">"_key"</span> : <span class="hljs-string">"2335575586"</span> 
  }, 
  { 
    <span class="hljs-string">"value"</span> : <span class="hljs-number">0</span>, 
    <span class="hljs-string">"_id"</span> : <span class="hljs-string">"five/2335182370"</span>, 
    <span class="hljs-string">"_rev"</span> : <span class="hljs-string">"2335182370"</span>, 
    <span class="hljs-string">"_key"</span> : <span class="hljs-string">"2335182370"</span> 
  }, 
  { 
    <span class="hljs-string">"value"</span> : <span class="hljs-number">4</span>, 
    <span class="hljs-string">"_id"</span> : <span class="hljs-string">"five/2335968802"</span>, 
    <span class="hljs-string">"_rev"</span> : <span class="hljs-string">"2335968802"</span>, 
    <span class="hljs-string">"_key"</span> : <span class="hljs-string">"2335968802"</span> 
>>>>>>> 1a748b46
  } 
]<|MERGE_RESOLUTION|>--- conflicted
+++ resolved
@@ -1,39 +1,3 @@
-<<<<<<< HEAD
-arangosh> db._create("five")
-[ArangoCollection 2322342849, "five" (type document, status loaded)]
-arangosh> for (i = 0; i < 5; i++) db.five.save({value:i})
-arangosh> db.five.toArray()
-[ 
-  { 
-    "value" : 4, 
-    "_id" : "five/2323456961", 
-    "_rev" : "2323456961", 
-    "_key" : "2323456961" 
-  }, 
-  { 
-    "value" : 2, 
-    "_id" : "five/2323063745", 
-    "_rev" : "2323063745", 
-    "_key" : "2323063745" 
-  }, 
-  { 
-    "value" : 3, 
-    "_id" : "five/2323260353", 
-    "_rev" : "2323260353", 
-    "_key" : "2323260353" 
-  }, 
-  { 
-    "value" : 0, 
-    "_id" : "five/2322670529", 
-    "_rev" : "2322670529", 
-    "_key" : "2322670529" 
-  }, 
-  { 
-    "value" : 1, 
-    "_id" : "five/2322867137", 
-    "_rev" : "2322867137", 
-    "_key" : "2322867137" 
-=======
 arangosh&gt; db._create(<span class="hljs-string">"five"</span>)
 [ArangoCollection <span class="hljs-number">2334854690</span>, <span class="hljs-string">"five"</span> (type <span class="hljs-built_in">document</span>, status loaded)]
 arangosh&gt; <span class="hljs-keyword">for</span> (i = <span class="hljs-number">0</span>; i &lt; <span class="hljs-number">5</span>; i++) db.five.save({value:i})
@@ -68,6 +32,5 @@
     <span class="hljs-string">"_id"</span> : <span class="hljs-string">"five/2335968802"</span>, 
     <span class="hljs-string">"_rev"</span> : <span class="hljs-string">"2335968802"</span>, 
     <span class="hljs-string">"_key"</span> : <span class="hljs-string">"2335968802"</span> 
->>>>>>> 1a748b46
   } 
 ]