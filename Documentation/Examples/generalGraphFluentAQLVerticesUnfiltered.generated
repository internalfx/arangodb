--- conflicted
+++ resolved
@@ -6,41 +6,25 @@
   { 
     "_id" : "female/alice", 
     "_key" : "alice", 
-<<<<<<< HEAD
-    "_rev" : "847396002", 
-=======
     "_rev" : "852937971", 
->>>>>>> 25aa2a58
     "name" : "Alice" 
   }, 
   { 
     "_id" : "male/bob", 
     "_key" : "bob", 
-<<<<<<< HEAD
-    "_rev" : "847723682", 
-=======
     "_rev" : "853265651", 
->>>>>>> 25aa2a58
     "name" : "Bob" 
   }, 
   { 
     "_id" : "female/diana", 
     "_key" : "diana", 
-<<<<<<< HEAD
-    "_rev" : "848116898", 
-=======
     "_rev" : "853658867", 
->>>>>>> 25aa2a58
     "name" : "Diana" 
   }, 
   { 
     "_id" : "male/charly", 
     "_key" : "charly", 
-<<<<<<< HEAD
-    "_rev" : "847920290", 
-=======
     "_rev" : "853462259", 
->>>>>>> 25aa2a58
     "name" : "Charly" 
   } 
 ]