--- conflicted
+++ resolved
@@ -6,36 +6,6 @@
 
 [ 
   { 
-<<<<<<< HEAD
-    <span class="hljs-string">"datafile"</span> : <span class="hljs-string">"/tmp/arangosh_3GEDY1/tmp-21277-3063631881/data/journals/logfile-3.db"</span>, 
-    <span class="hljs-string">"status"</span> : <span class="hljs-string">"collected"</span>, 
-    <span class="hljs-string">"tickMin"</span> : <span class="hljs-string">"5"</span>, 
-    <span class="hljs-string">"tickMax"</span> : <span class="hljs-string">"10386"</span> 
-  }, 
-  { 
-    <span class="hljs-string">"datafile"</span> : <span class="hljs-string">"/tmp/arangosh_3GEDY1/tmp-21277-3063631881/data/journals/logfile-101.db"</span>, 
-    <span class="hljs-string">"status"</span> : <span class="hljs-string">"collected"</span>, 
-    <span class="hljs-string">"tickMin"</span> : <span class="hljs-string">"10402"</span>, 
-    <span class="hljs-string">"tickMax"</span> : <span class="hljs-string">"10488"</span> 
-  }, 
-  { 
-    <span class="hljs-string">"datafile"</span> : <span class="hljs-string">"/tmp/arangosh_3GEDY1/tmp-21277-3063631881/data/journals/logfile-4495.db"</span>, 
-    <span class="hljs-string">"status"</span> : <span class="hljs-string">"collected"</span>, 
-    <span class="hljs-string">"tickMin"</span> : <span class="hljs-string">"10495"</span>, 
-    <span class="hljs-string">"tickMax"</span> : <span class="hljs-string">"12019"</span> 
-  }, 
-  { 
-    <span class="hljs-string">"datafile"</span> : <span class="hljs-string">"/tmp/arangosh_3GEDY1/tmp-21277-3063631881/data/journals/logfile-10389.db"</span>, 
-    <span class="hljs-string">"status"</span> : <span class="hljs-string">"collected"</span>, 
-    <span class="hljs-string">"tickMin"</span> : <span class="hljs-string">"12025"</span>, 
-    <span class="hljs-string">"tickMax"</span> : <span class="hljs-string">"12034"</span> 
-  }, 
-  { 
-    <span class="hljs-string">"datafile"</span> : <span class="hljs-string">"/tmp/arangosh_3GEDY1/tmp-21277-3063631881/data/journals/logfile-10491.db"</span>, 
-    <span class="hljs-string">"status"</span> : <span class="hljs-string">"open"</span>, 
-    <span class="hljs-string">"tickMin"</span> : <span class="hljs-string">"12040"</span>, 
-    <span class="hljs-string">"tickMax"</span> : <span class="hljs-string">"12130"</span> 
-=======
     <span class="hljs-string">"datafile"</span> : <span class="hljs-string">"/tmp/arangosh_MnXPQH/tmp-22583-1778273085/data/journals/logfile-2.db"</span>, 
     <span class="hljs-string">"status"</span> : <span class="hljs-string">"collected"</span>, 
     <span class="hljs-string">"tickMin"</span> : <span class="hljs-string">"5"</span>, 
@@ -64,6 +34,5 @@
     <span class="hljs-string">"status"</span> : <span class="hljs-string">"open"</span>, 
     <span class="hljs-string">"tickMin"</span> : <span class="hljs-string">"104409"</span>, 
     <span class="hljs-string">"tickMax"</span> : <span class="hljs-string">"104482"</span> 
->>>>>>> 948820e4
   } 
 ]