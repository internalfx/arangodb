--- conflicted
+++ resolved
@@ -5,11 +5,7 @@
 
 [ 
   { 
-<<<<<<< HEAD
-    <span class="hljs-string">"endpoint"</span> : <span class="hljs-string">"tcp://127.0.0.1:32255"</span>, 
-=======
     <span class="hljs-string">"endpoint"</span> : <span class="hljs-string">"tcp://127.0.0.1:34796"</span>, 
->>>>>>> 1b8e6ddf
     <span class="hljs-string">"databases"</span> : [ ] 
   } 
 ]