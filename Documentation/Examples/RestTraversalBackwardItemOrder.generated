--- conflicted
+++ resolved
@@ -15,72 +15,6 @@
     <span class="hljs-string">"visited"</span> : { 
       <span class="hljs-string">"vertices"</span> : [ 
         { 
-<<<<<<< HEAD
-          "_id" : "persons/alice", 
-          "_key" : "alice", 
-          "_rev" : "903357377", 
-          "name" : "Alice" 
-        }, 
-        { 
-          "_id" : "persons/bob", 
-          "_key" : "bob", 
-          "_rev" : "903553985", 
-          "name" : "Bob" 
-        }, 
-        { 
-          "_id" : "persons/dave", 
-          "_key" : "dave", 
-          "_rev" : "904012737", 
-          "name" : "Dave" 
-        }, 
-        { 
-          "_id" : "persons/charlie", 
-          "_key" : "charlie", 
-          "_rev" : "903816129", 
-          "name" : "Charlie" 
-        }, 
-        { 
-          "_id" : "persons/eve", 
-          "_key" : "eve", 
-          "_rev" : "904209345", 
-          "name" : "Eve" 
-        }, 
-        { 
-          "_id" : "persons/alice", 
-          "_key" : "alice", 
-          "_rev" : "903357377", 
-          "name" : "Alice" 
-        }, 
-        { 
-          "_id" : "persons/eve", 
-          "_key" : "eve", 
-          "_rev" : "904209345", 
-          "name" : "Eve" 
-        }, 
-        { 
-          "_id" : "persons/bob", 
-          "_key" : "bob", 
-          "_rev" : "903553985", 
-          "name" : "Bob" 
-        }, 
-        { 
-          "_id" : "persons/dave", 
-          "_key" : "dave", 
-          "_rev" : "904012737", 
-          "name" : "Dave" 
-        }, 
-        { 
-          "_id" : "persons/charlie", 
-          "_key" : "charlie", 
-          "_rev" : "903816129", 
-          "name" : "Charlie" 
-        }, 
-        { 
-          "_id" : "persons/alice", 
-          "_key" : "alice", 
-          "_rev" : "903357377", 
-          "name" : "Alice" 
-=======
           <span class="hljs-string">"_id"</span> : <span class="hljs-string">"persons/alice"</span>, 
           <span class="hljs-string">"_key"</span> : <span class="hljs-string">"alice"</span>, 
           <span class="hljs-string">"_rev"</span> : <span class="hljs-string">"914820642"</span>, 
@@ -145,7 +79,6 @@
           <span class="hljs-string">"_key"</span> : <span class="hljs-string">"alice"</span>, 
           <span class="hljs-string">"_rev"</span> : <span class="hljs-string">"914820642"</span>, 
           <span class="hljs-string">"name"</span> : <span class="hljs-string">"Alice"</span> 
->>>>>>> 1a748b46
         } 
       ], 
       <span class="hljs-string">"paths"</span> : [ 
@@ -153,83 +86,41 @@
           <span class="hljs-string">"edges"</span> : [ ], 
           <span class="hljs-string">"vertices"</span> : [ 
             { 
-<<<<<<< HEAD
-              "_id" : "persons/alice", 
-              "_key" : "alice", 
-              "_rev" : "903357377", 
-              "name" : "Alice" 
-=======
-              <span class="hljs-string">"_id"</span> : <span class="hljs-string">"persons/alice"</span>, 
-              <span class="hljs-string">"_key"</span> : <span class="hljs-string">"alice"</span>, 
-              <span class="hljs-string">"_rev"</span> : <span class="hljs-string">"914820642"</span>, 
-              <span class="hljs-string">"name"</span> : <span class="hljs-string">"Alice"</span> 
->>>>>>> 1a748b46
-            } 
-          ] 
-        }, 
-        { 
-          <span class="hljs-string">"edges"</span> : [ 
-            { 
-<<<<<<< HEAD
-              "_id" : "knows/904471489", 
-              "_key" : "904471489", 
-              "_rev" : "904471489", 
-              "_from" : "persons/alice", 
-              "_to" : "persons/bob" 
-=======
+              <span class="hljs-string">"_id"</span> : <span class="hljs-string">"persons/alice"</span>, 
+              <span class="hljs-string">"_key"</span> : <span class="hljs-string">"alice"</span>, 
+              <span class="hljs-string">"_rev"</span> : <span class="hljs-string">"914820642"</span>, 
+              <span class="hljs-string">"name"</span> : <span class="hljs-string">"Alice"</span> 
+            } 
+          ] 
+        }, 
+        { 
+          <span class="hljs-string">"edges"</span> : [ 
+            { 
               <span class="hljs-string">"_id"</span> : <span class="hljs-string">"knows/915934754"</span>, 
               <span class="hljs-string">"_key"</span> : <span class="hljs-string">"915934754"</span>, 
               <span class="hljs-string">"_rev"</span> : <span class="hljs-string">"915934754"</span>, 
               <span class="hljs-string">"_from"</span> : <span class="hljs-string">"persons/alice"</span>, 
               <span class="hljs-string">"_to"</span> : <span class="hljs-string">"persons/bob"</span> 
->>>>>>> 1a748b46
-            } 
-          ], 
-          <span class="hljs-string">"vertices"</span> : [ 
-            { 
-<<<<<<< HEAD
-              "_id" : "persons/alice", 
-              "_key" : "alice", 
-              "_rev" : "903357377", 
-              "name" : "Alice" 
-            }, 
-            { 
-              "_id" : "persons/bob", 
-              "_key" : "bob", 
-              "_rev" : "903553985", 
-              "name" : "Bob" 
-=======
-              <span class="hljs-string">"_id"</span> : <span class="hljs-string">"persons/alice"</span>, 
-              <span class="hljs-string">"_key"</span> : <span class="hljs-string">"alice"</span>, 
-              <span class="hljs-string">"_rev"</span> : <span class="hljs-string">"914820642"</span>, 
-              <span class="hljs-string">"name"</span> : <span class="hljs-string">"Alice"</span> 
-            }, 
-            { 
-              <span class="hljs-string">"_id"</span> : <span class="hljs-string">"persons/bob"</span>, 
-              <span class="hljs-string">"_key"</span> : <span class="hljs-string">"bob"</span>, 
-              <span class="hljs-string">"_rev"</span> : <span class="hljs-string">"915017250"</span>, 
-              <span class="hljs-string">"name"</span> : <span class="hljs-string">"Bob"</span> 
->>>>>>> 1a748b46
-            } 
-          ] 
-        }, 
-        { 
-          <span class="hljs-string">"edges"</span> : [ 
-            { 
-<<<<<<< HEAD
-              "_id" : "knows/904471489", 
-              "_key" : "904471489", 
-              "_rev" : "904471489", 
-              "_from" : "persons/alice", 
-              "_to" : "persons/bob" 
-            }, 
-            { 
-              "_id" : "knows/904864705", 
-              "_key" : "904864705", 
-              "_rev" : "904864705", 
-              "_from" : "persons/bob", 
-              "_to" : "persons/dave" 
-=======
+            } 
+          ], 
+          <span class="hljs-string">"vertices"</span> : [ 
+            { 
+              <span class="hljs-string">"_id"</span> : <span class="hljs-string">"persons/alice"</span>, 
+              <span class="hljs-string">"_key"</span> : <span class="hljs-string">"alice"</span>, 
+              <span class="hljs-string">"_rev"</span> : <span class="hljs-string">"914820642"</span>, 
+              <span class="hljs-string">"name"</span> : <span class="hljs-string">"Alice"</span> 
+            }, 
+            { 
+              <span class="hljs-string">"_id"</span> : <span class="hljs-string">"persons/bob"</span>, 
+              <span class="hljs-string">"_key"</span> : <span class="hljs-string">"bob"</span>, 
+              <span class="hljs-string">"_rev"</span> : <span class="hljs-string">"915017250"</span>, 
+              <span class="hljs-string">"name"</span> : <span class="hljs-string">"Bob"</span> 
+            } 
+          ] 
+        }, 
+        { 
+          <span class="hljs-string">"edges"</span> : [ 
+            { 
               <span class="hljs-string">"_id"</span> : <span class="hljs-string">"knows/915934754"</span>, 
               <span class="hljs-string">"_key"</span> : <span class="hljs-string">"915934754"</span>, 
               <span class="hljs-string">"_rev"</span> : <span class="hljs-string">"915934754"</span>, 
@@ -242,29 +133,10 @@
               <span class="hljs-string">"_rev"</span> : <span class="hljs-string">"916327970"</span>, 
               <span class="hljs-string">"_from"</span> : <span class="hljs-string">"persons/bob"</span>, 
               <span class="hljs-string">"_to"</span> : <span class="hljs-string">"persons/dave"</span> 
->>>>>>> 1a748b46
-            } 
-          ], 
-          <span class="hljs-string">"vertices"</span> : [ 
-            { 
-<<<<<<< HEAD
-              "_id" : "persons/alice", 
-              "_key" : "alice", 
-              "_rev" : "903357377", 
-              "name" : "Alice" 
-            }, 
-            { 
-              "_id" : "persons/bob", 
-              "_key" : "bob", 
-              "_rev" : "903553985", 
-              "name" : "Bob" 
-            }, 
-            { 
-              "_id" : "persons/dave", 
-              "_key" : "dave", 
-              "_rev" : "904012737", 
-              "name" : "Dave" 
-=======
+            } 
+          ], 
+          <span class="hljs-string">"vertices"</span> : [ 
+            { 
               <span class="hljs-string">"_id"</span> : <span class="hljs-string">"persons/alice"</span>, 
               <span class="hljs-string">"_key"</span> : <span class="hljs-string">"alice"</span>, 
               <span class="hljs-string">"_rev"</span> : <span class="hljs-string">"914820642"</span>, 
@@ -281,27 +153,12 @@
               <span class="hljs-string">"_key"</span> : <span class="hljs-string">"dave"</span>, 
               <span class="hljs-string">"_rev"</span> : <span class="hljs-string">"915476002"</span>, 
               <span class="hljs-string">"name"</span> : <span class="hljs-string">"Dave"</span> 
->>>>>>> 1a748b46
-            } 
-          ] 
-        }, 
-        { 
-          <span class="hljs-string">"edges"</span> : [ 
-            { 
-<<<<<<< HEAD
-              "_id" : "knows/904471489", 
-              "_key" : "904471489", 
-              "_rev" : "904471489", 
-              "_from" : "persons/alice", 
-              "_to" : "persons/bob" 
-            }, 
-            { 
-              "_id" : "knows/904668097", 
-              "_key" : "904668097", 
-              "_rev" : "904668097", 
-              "_from" : "persons/bob", 
-              "_to" : "persons/charlie" 
-=======
+            } 
+          ] 
+        }, 
+        { 
+          <span class="hljs-string">"edges"</span> : [ 
+            { 
               <span class="hljs-string">"_id"</span> : <span class="hljs-string">"knows/915934754"</span>, 
               <span class="hljs-string">"_key"</span> : <span class="hljs-string">"915934754"</span>, 
               <span class="hljs-string">"_rev"</span> : <span class="hljs-string">"915934754"</span>, 
@@ -314,29 +171,10 @@
               <span class="hljs-string">"_rev"</span> : <span class="hljs-string">"916131362"</span>, 
               <span class="hljs-string">"_from"</span> : <span class="hljs-string">"persons/bob"</span>, 
               <span class="hljs-string">"_to"</span> : <span class="hljs-string">"persons/charlie"</span> 
->>>>>>> 1a748b46
-            } 
-          ], 
-          <span class="hljs-string">"vertices"</span> : [ 
-            { 
-<<<<<<< HEAD
-              "_id" : "persons/alice", 
-              "_key" : "alice", 
-              "_rev" : "903357377", 
-              "name" : "Alice" 
-            }, 
-            { 
-              "_id" : "persons/bob", 
-              "_key" : "bob", 
-              "_rev" : "903553985", 
-              "name" : "Bob" 
-            }, 
-            { 
-              "_id" : "persons/charlie", 
-              "_key" : "charlie", 
-              "_rev" : "903816129", 
-              "name" : "Charlie" 
-=======
+            } 
+          ], 
+          <span class="hljs-string">"vertices"</span> : [ 
+            { 
               <span class="hljs-string">"_id"</span> : <span class="hljs-string">"persons/alice"</span>, 
               <span class="hljs-string">"_key"</span> : <span class="hljs-string">"alice"</span>, 
               <span class="hljs-string">"_rev"</span> : <span class="hljs-string">"914820642"</span>, 
@@ -353,27 +191,12 @@
               <span class="hljs-string">"_key"</span> : <span class="hljs-string">"charlie"</span>, 
               <span class="hljs-string">"_rev"</span> : <span class="hljs-string">"915279394"</span>, 
               <span class="hljs-string">"name"</span> : <span class="hljs-string">"Charlie"</span> 
->>>>>>> 1a748b46
-            } 
-          ] 
-        }, 
-        { 
-          <span class="hljs-string">"edges"</span> : [ 
-            { 
-<<<<<<< HEAD
-              "_id" : "knows/904471489", 
-              "_key" : "904471489", 
-              "_rev" : "904471489", 
-              "_from" : "persons/alice", 
-              "_to" : "persons/bob" 
-            }, 
-            { 
-              "_id" : "knows/905257921", 
-              "_key" : "905257921", 
-              "_rev" : "905257921", 
-              "_from" : "persons/eve", 
-              "_to" : "persons/bob" 
-=======
+            } 
+          ] 
+        }, 
+        { 
+          <span class="hljs-string">"edges"</span> : [ 
+            { 
               <span class="hljs-string">"_id"</span> : <span class="hljs-string">"knows/915934754"</span>, 
               <span class="hljs-string">"_key"</span> : <span class="hljs-string">"915934754"</span>, 
               <span class="hljs-string">"_rev"</span> : <span class="hljs-string">"915934754"</span>, 
@@ -386,73 +209,32 @@
               <span class="hljs-string">"_rev"</span> : <span class="hljs-string">"916721186"</span>, 
               <span class="hljs-string">"_from"</span> : <span class="hljs-string">"persons/eve"</span>, 
               <span class="hljs-string">"_to"</span> : <span class="hljs-string">"persons/bob"</span> 
->>>>>>> 1a748b46
-            } 
-          ], 
-          <span class="hljs-string">"vertices"</span> : [ 
-            { 
-<<<<<<< HEAD
-              "_id" : "persons/alice", 
-              "_key" : "alice", 
-              "_rev" : "903357377", 
-              "name" : "Alice" 
-            }, 
-            { 
-              "_id" : "persons/bob", 
-              "_key" : "bob", 
-              "_rev" : "903553985", 
-              "name" : "Bob" 
-            }, 
-            { 
-              "_id" : "persons/eve", 
-              "_key" : "eve", 
-              "_rev" : "904209345", 
-              "name" : "Eve" 
-=======
-              <span class="hljs-string">"_id"</span> : <span class="hljs-string">"persons/alice"</span>, 
-              <span class="hljs-string">"_key"</span> : <span class="hljs-string">"alice"</span>, 
-              <span class="hljs-string">"_rev"</span> : <span class="hljs-string">"914820642"</span>, 
-              <span class="hljs-string">"name"</span> : <span class="hljs-string">"Alice"</span> 
-            }, 
-            { 
-              <span class="hljs-string">"_id"</span> : <span class="hljs-string">"persons/bob"</span>, 
-              <span class="hljs-string">"_key"</span> : <span class="hljs-string">"bob"</span>, 
-              <span class="hljs-string">"_rev"</span> : <span class="hljs-string">"915017250"</span>, 
-              <span class="hljs-string">"name"</span> : <span class="hljs-string">"Bob"</span> 
-            }, 
-            { 
-              <span class="hljs-string">"_id"</span> : <span class="hljs-string">"persons/eve"</span>, 
-              <span class="hljs-string">"_key"</span> : <span class="hljs-string">"eve"</span>, 
-              <span class="hljs-string">"_rev"</span> : <span class="hljs-string">"915672610"</span>, 
-              <span class="hljs-string">"name"</span> : <span class="hljs-string">"Eve"</span> 
->>>>>>> 1a748b46
-            } 
-          ] 
-        }, 
-        { 
-          <span class="hljs-string">"edges"</span> : [ 
-            { 
-<<<<<<< HEAD
-              "_id" : "knows/904471489", 
-              "_key" : "904471489", 
-              "_rev" : "904471489", 
-              "_from" : "persons/alice", 
-              "_to" : "persons/bob" 
-            }, 
-            { 
-              "_id" : "knows/905257921", 
-              "_key" : "905257921", 
-              "_rev" : "905257921", 
-              "_from" : "persons/eve", 
-              "_to" : "persons/bob" 
-            }, 
-            { 
-              "_id" : "knows/905061313", 
-              "_key" : "905061313", 
-              "_rev" : "905061313", 
-              "_from" : "persons/eve", 
-              "_to" : "persons/alice" 
-=======
+            } 
+          ], 
+          <span class="hljs-string">"vertices"</span> : [ 
+            { 
+              <span class="hljs-string">"_id"</span> : <span class="hljs-string">"persons/alice"</span>, 
+              <span class="hljs-string">"_key"</span> : <span class="hljs-string">"alice"</span>, 
+              <span class="hljs-string">"_rev"</span> : <span class="hljs-string">"914820642"</span>, 
+              <span class="hljs-string">"name"</span> : <span class="hljs-string">"Alice"</span> 
+            }, 
+            { 
+              <span class="hljs-string">"_id"</span> : <span class="hljs-string">"persons/bob"</span>, 
+              <span class="hljs-string">"_key"</span> : <span class="hljs-string">"bob"</span>, 
+              <span class="hljs-string">"_rev"</span> : <span class="hljs-string">"915017250"</span>, 
+              <span class="hljs-string">"name"</span> : <span class="hljs-string">"Bob"</span> 
+            }, 
+            { 
+              <span class="hljs-string">"_id"</span> : <span class="hljs-string">"persons/eve"</span>, 
+              <span class="hljs-string">"_key"</span> : <span class="hljs-string">"eve"</span>, 
+              <span class="hljs-string">"_rev"</span> : <span class="hljs-string">"915672610"</span>, 
+              <span class="hljs-string">"name"</span> : <span class="hljs-string">"Eve"</span> 
+            } 
+          ] 
+        }, 
+        { 
+          <span class="hljs-string">"edges"</span> : [ 
+            { 
               <span class="hljs-string">"_id"</span> : <span class="hljs-string">"knows/915934754"</span>, 
               <span class="hljs-string">"_key"</span> : <span class="hljs-string">"915934754"</span>, 
               <span class="hljs-string">"_rev"</span> : <span class="hljs-string">"915934754"</span>, 
@@ -472,124 +254,63 @@
               <span class="hljs-string">"_rev"</span> : <span class="hljs-string">"916524578"</span>, 
               <span class="hljs-string">"_from"</span> : <span class="hljs-string">"persons/eve"</span>, 
               <span class="hljs-string">"_to"</span> : <span class="hljs-string">"persons/alice"</span> 
->>>>>>> 1a748b46
-            } 
-          ], 
-          <span class="hljs-string">"vertices"</span> : [ 
-            { 
-<<<<<<< HEAD
-              "_id" : "persons/alice", 
-              "_key" : "alice", 
-              "_rev" : "903357377", 
-              "name" : "Alice" 
-            }, 
-            { 
-              "_id" : "persons/bob", 
-              "_key" : "bob", 
-              "_rev" : "903553985", 
-              "name" : "Bob" 
-            }, 
-            { 
-              "_id" : "persons/eve", 
-              "_key" : "eve", 
-              "_rev" : "904209345", 
-              "name" : "Eve" 
-            }, 
-            { 
-              "_id" : "persons/alice", 
-              "_key" : "alice", 
-              "_rev" : "903357377", 
-              "name" : "Alice" 
-=======
-              <span class="hljs-string">"_id"</span> : <span class="hljs-string">"persons/alice"</span>, 
-              <span class="hljs-string">"_key"</span> : <span class="hljs-string">"alice"</span>, 
-              <span class="hljs-string">"_rev"</span> : <span class="hljs-string">"914820642"</span>, 
-              <span class="hljs-string">"name"</span> : <span class="hljs-string">"Alice"</span> 
-            }, 
-            { 
-              <span class="hljs-string">"_id"</span> : <span class="hljs-string">"persons/bob"</span>, 
-              <span class="hljs-string">"_key"</span> : <span class="hljs-string">"bob"</span>, 
-              <span class="hljs-string">"_rev"</span> : <span class="hljs-string">"915017250"</span>, 
-              <span class="hljs-string">"name"</span> : <span class="hljs-string">"Bob"</span> 
-            }, 
-            { 
-              <span class="hljs-string">"_id"</span> : <span class="hljs-string">"persons/eve"</span>, 
-              <span class="hljs-string">"_key"</span> : <span class="hljs-string">"eve"</span>, 
-              <span class="hljs-string">"_rev"</span> : <span class="hljs-string">"915672610"</span>, 
-              <span class="hljs-string">"name"</span> : <span class="hljs-string">"Eve"</span> 
-            }, 
-            { 
-              <span class="hljs-string">"_id"</span> : <span class="hljs-string">"persons/alice"</span>, 
-              <span class="hljs-string">"_key"</span> : <span class="hljs-string">"alice"</span>, 
-              <span class="hljs-string">"_rev"</span> : <span class="hljs-string">"914820642"</span>, 
-              <span class="hljs-string">"name"</span> : <span class="hljs-string">"Alice"</span> 
->>>>>>> 1a748b46
-            } 
-          ] 
-        }, 
-        { 
-          <span class="hljs-string">"edges"</span> : [ 
-            { 
-<<<<<<< HEAD
-              "_id" : "knows/905061313", 
-              "_key" : "905061313", 
-              "_rev" : "905061313", 
-              "_from" : "persons/eve", 
-              "_to" : "persons/alice" 
-=======
+            } 
+          ], 
+          <span class="hljs-string">"vertices"</span> : [ 
+            { 
+              <span class="hljs-string">"_id"</span> : <span class="hljs-string">"persons/alice"</span>, 
+              <span class="hljs-string">"_key"</span> : <span class="hljs-string">"alice"</span>, 
+              <span class="hljs-string">"_rev"</span> : <span class="hljs-string">"914820642"</span>, 
+              <span class="hljs-string">"name"</span> : <span class="hljs-string">"Alice"</span> 
+            }, 
+            { 
+              <span class="hljs-string">"_id"</span> : <span class="hljs-string">"persons/bob"</span>, 
+              <span class="hljs-string">"_key"</span> : <span class="hljs-string">"bob"</span>, 
+              <span class="hljs-string">"_rev"</span> : <span class="hljs-string">"915017250"</span>, 
+              <span class="hljs-string">"name"</span> : <span class="hljs-string">"Bob"</span> 
+            }, 
+            { 
+              <span class="hljs-string">"_id"</span> : <span class="hljs-string">"persons/eve"</span>, 
+              <span class="hljs-string">"_key"</span> : <span class="hljs-string">"eve"</span>, 
+              <span class="hljs-string">"_rev"</span> : <span class="hljs-string">"915672610"</span>, 
+              <span class="hljs-string">"name"</span> : <span class="hljs-string">"Eve"</span> 
+            }, 
+            { 
+              <span class="hljs-string">"_id"</span> : <span class="hljs-string">"persons/alice"</span>, 
+              <span class="hljs-string">"_key"</span> : <span class="hljs-string">"alice"</span>, 
+              <span class="hljs-string">"_rev"</span> : <span class="hljs-string">"914820642"</span>, 
+              <span class="hljs-string">"name"</span> : <span class="hljs-string">"Alice"</span> 
+            } 
+          ] 
+        }, 
+        { 
+          <span class="hljs-string">"edges"</span> : [ 
+            { 
               <span class="hljs-string">"_id"</span> : <span class="hljs-string">"knows/916524578"</span>, 
               <span class="hljs-string">"_key"</span> : <span class="hljs-string">"916524578"</span>, 
               <span class="hljs-string">"_rev"</span> : <span class="hljs-string">"916524578"</span>, 
               <span class="hljs-string">"_from"</span> : <span class="hljs-string">"persons/eve"</span>, 
               <span class="hljs-string">"_to"</span> : <span class="hljs-string">"persons/alice"</span> 
->>>>>>> 1a748b46
-            } 
-          ], 
-          <span class="hljs-string">"vertices"</span> : [ 
-            { 
-<<<<<<< HEAD
-              "_id" : "persons/alice", 
-              "_key" : "alice", 
-              "_rev" : "903357377", 
-              "name" : "Alice" 
-            }, 
-            { 
-              "_id" : "persons/eve", 
-              "_key" : "eve", 
-              "_rev" : "904209345", 
-              "name" : "Eve" 
-=======
-              <span class="hljs-string">"_id"</span> : <span class="hljs-string">"persons/alice"</span>, 
-              <span class="hljs-string">"_key"</span> : <span class="hljs-string">"alice"</span>, 
-              <span class="hljs-string">"_rev"</span> : <span class="hljs-string">"914820642"</span>, 
-              <span class="hljs-string">"name"</span> : <span class="hljs-string">"Alice"</span> 
-            }, 
-            { 
-              <span class="hljs-string">"_id"</span> : <span class="hljs-string">"persons/eve"</span>, 
-              <span class="hljs-string">"_key"</span> : <span class="hljs-string">"eve"</span>, 
-              <span class="hljs-string">"_rev"</span> : <span class="hljs-string">"915672610"</span>, 
-              <span class="hljs-string">"name"</span> : <span class="hljs-string">"Eve"</span> 
->>>>>>> 1a748b46
-            } 
-          ] 
-        }, 
-        { 
-          <span class="hljs-string">"edges"</span> : [ 
-            { 
-<<<<<<< HEAD
-              "_id" : "knows/905061313", 
-              "_key" : "905061313", 
-              "_rev" : "905061313", 
-              "_from" : "persons/eve", 
-              "_to" : "persons/alice" 
-            }, 
-            { 
-              "_id" : "knows/905257921", 
-              "_key" : "905257921", 
-              "_rev" : "905257921", 
-              "_from" : "persons/eve", 
-              "_to" : "persons/bob" 
-=======
+            } 
+          ], 
+          <span class="hljs-string">"vertices"</span> : [ 
+            { 
+              <span class="hljs-string">"_id"</span> : <span class="hljs-string">"persons/alice"</span>, 
+              <span class="hljs-string">"_key"</span> : <span class="hljs-string">"alice"</span>, 
+              <span class="hljs-string">"_rev"</span> : <span class="hljs-string">"914820642"</span>, 
+              <span class="hljs-string">"name"</span> : <span class="hljs-string">"Alice"</span> 
+            }, 
+            { 
+              <span class="hljs-string">"_id"</span> : <span class="hljs-string">"persons/eve"</span>, 
+              <span class="hljs-string">"_key"</span> : <span class="hljs-string">"eve"</span>, 
+              <span class="hljs-string">"_rev"</span> : <span class="hljs-string">"915672610"</span>, 
+              <span class="hljs-string">"name"</span> : <span class="hljs-string">"Eve"</span> 
+            } 
+          ] 
+        }, 
+        { 
+          <span class="hljs-string">"edges"</span> : [ 
+            { 
               <span class="hljs-string">"_id"</span> : <span class="hljs-string">"knows/916524578"</span>, 
               <span class="hljs-string">"_key"</span> : <span class="hljs-string">"916524578"</span>, 
               <span class="hljs-string">"_rev"</span> : <span class="hljs-string">"916524578"</span>, 
@@ -602,73 +323,32 @@
               <span class="hljs-string">"_rev"</span> : <span class="hljs-string">"916721186"</span>, 
               <span class="hljs-string">"_from"</span> : <span class="hljs-string">"persons/eve"</span>, 
               <span class="hljs-string">"_to"</span> : <span class="hljs-string">"persons/bob"</span> 
->>>>>>> 1a748b46
-            } 
-          ], 
-          <span class="hljs-string">"vertices"</span> : [ 
-            { 
-<<<<<<< HEAD
-              "_id" : "persons/alice", 
-              "_key" : "alice", 
-              "_rev" : "903357377", 
-              "name" : "Alice" 
-            }, 
-            { 
-              "_id" : "persons/eve", 
-              "_key" : "eve", 
-              "_rev" : "904209345", 
-              "name" : "Eve" 
-            }, 
-            { 
-              "_id" : "persons/bob", 
-              "_key" : "bob", 
-              "_rev" : "903553985", 
-              "name" : "Bob" 
-=======
-              <span class="hljs-string">"_id"</span> : <span class="hljs-string">"persons/alice"</span>, 
-              <span class="hljs-string">"_key"</span> : <span class="hljs-string">"alice"</span>, 
-              <span class="hljs-string">"_rev"</span> : <span class="hljs-string">"914820642"</span>, 
-              <span class="hljs-string">"name"</span> : <span class="hljs-string">"Alice"</span> 
-            }, 
-            { 
-              <span class="hljs-string">"_id"</span> : <span class="hljs-string">"persons/eve"</span>, 
-              <span class="hljs-string">"_key"</span> : <span class="hljs-string">"eve"</span>, 
-              <span class="hljs-string">"_rev"</span> : <span class="hljs-string">"915672610"</span>, 
-              <span class="hljs-string">"name"</span> : <span class="hljs-string">"Eve"</span> 
-            }, 
-            { 
-              <span class="hljs-string">"_id"</span> : <span class="hljs-string">"persons/bob"</span>, 
-              <span class="hljs-string">"_key"</span> : <span class="hljs-string">"bob"</span>, 
-              <span class="hljs-string">"_rev"</span> : <span class="hljs-string">"915017250"</span>, 
-              <span class="hljs-string">"name"</span> : <span class="hljs-string">"Bob"</span> 
->>>>>>> 1a748b46
-            } 
-          ] 
-        }, 
-        { 
-          <span class="hljs-string">"edges"</span> : [ 
-            { 
-<<<<<<< HEAD
-              "_id" : "knows/905061313", 
-              "_key" : "905061313", 
-              "_rev" : "905061313", 
-              "_from" : "persons/eve", 
-              "_to" : "persons/alice" 
-            }, 
-            { 
-              "_id" : "knows/905257921", 
-              "_key" : "905257921", 
-              "_rev" : "905257921", 
-              "_from" : "persons/eve", 
-              "_to" : "persons/bob" 
-            }, 
-            { 
-              "_id" : "knows/904864705", 
-              "_key" : "904864705", 
-              "_rev" : "904864705", 
-              "_from" : "persons/bob", 
-              "_to" : "persons/dave" 
-=======
+            } 
+          ], 
+          <span class="hljs-string">"vertices"</span> : [ 
+            { 
+              <span class="hljs-string">"_id"</span> : <span class="hljs-string">"persons/alice"</span>, 
+              <span class="hljs-string">"_key"</span> : <span class="hljs-string">"alice"</span>, 
+              <span class="hljs-string">"_rev"</span> : <span class="hljs-string">"914820642"</span>, 
+              <span class="hljs-string">"name"</span> : <span class="hljs-string">"Alice"</span> 
+            }, 
+            { 
+              <span class="hljs-string">"_id"</span> : <span class="hljs-string">"persons/eve"</span>, 
+              <span class="hljs-string">"_key"</span> : <span class="hljs-string">"eve"</span>, 
+              <span class="hljs-string">"_rev"</span> : <span class="hljs-string">"915672610"</span>, 
+              <span class="hljs-string">"name"</span> : <span class="hljs-string">"Eve"</span> 
+            }, 
+            { 
+              <span class="hljs-string">"_id"</span> : <span class="hljs-string">"persons/bob"</span>, 
+              <span class="hljs-string">"_key"</span> : <span class="hljs-string">"bob"</span>, 
+              <span class="hljs-string">"_rev"</span> : <span class="hljs-string">"915017250"</span>, 
+              <span class="hljs-string">"name"</span> : <span class="hljs-string">"Bob"</span> 
+            } 
+          ] 
+        }, 
+        { 
+          <span class="hljs-string">"edges"</span> : [ 
+            { 
               <span class="hljs-string">"_id"</span> : <span class="hljs-string">"knows/916524578"</span>, 
               <span class="hljs-string">"_key"</span> : <span class="hljs-string">"916524578"</span>, 
               <span class="hljs-string">"_rev"</span> : <span class="hljs-string">"916524578"</span>, 
@@ -688,35 +368,10 @@
               <span class="hljs-string">"_rev"</span> : <span class="hljs-string">"916327970"</span>, 
               <span class="hljs-string">"_from"</span> : <span class="hljs-string">"persons/bob"</span>, 
               <span class="hljs-string">"_to"</span> : <span class="hljs-string">"persons/dave"</span> 
->>>>>>> 1a748b46
-            } 
-          ], 
-          <span class="hljs-string">"vertices"</span> : [ 
-            { 
-<<<<<<< HEAD
-              "_id" : "persons/alice", 
-              "_key" : "alice", 
-              "_rev" : "903357377", 
-              "name" : "Alice" 
-            }, 
-            { 
-              "_id" : "persons/eve", 
-              "_key" : "eve", 
-              "_rev" : "904209345", 
-              "name" : "Eve" 
-            }, 
-            { 
-              "_id" : "persons/bob", 
-              "_key" : "bob", 
-              "_rev" : "903553985", 
-              "name" : "Bob" 
-            }, 
-            { 
-              "_id" : "persons/dave", 
-              "_key" : "dave", 
-              "_rev" : "904012737", 
-              "name" : "Dave" 
-=======
+            } 
+          ], 
+          <span class="hljs-string">"vertices"</span> : [ 
+            { 
               <span class="hljs-string">"_id"</span> : <span class="hljs-string">"persons/alice"</span>, 
               <span class="hljs-string">"_key"</span> : <span class="hljs-string">"alice"</span>, 
               <span class="hljs-string">"_rev"</span> : <span class="hljs-string">"914820642"</span>, 
@@ -739,34 +394,12 @@
               <span class="hljs-string">"_key"</span> : <span class="hljs-string">"dave"</span>, 
               <span class="hljs-string">"_rev"</span> : <span class="hljs-string">"915476002"</span>, 
               <span class="hljs-string">"name"</span> : <span class="hljs-string">"Dave"</span> 
->>>>>>> 1a748b46
-            } 
-          ] 
-        }, 
-        { 
-          <span class="hljs-string">"edges"</span> : [ 
-            { 
-<<<<<<< HEAD
-              "_id" : "knows/905061313", 
-              "_key" : "905061313", 
-              "_rev" : "905061313", 
-              "_from" : "persons/eve", 
-              "_to" : "persons/alice" 
-            }, 
-            { 
-              "_id" : "knows/905257921", 
-              "_key" : "905257921", 
-              "_rev" : "905257921", 
-              "_from" : "persons/eve", 
-              "_to" : "persons/bob" 
-            }, 
-            { 
-              "_id" : "knows/904668097", 
-              "_key" : "904668097", 
-              "_rev" : "904668097", 
-              "_from" : "persons/bob", 
-              "_to" : "persons/charlie" 
-=======
+            } 
+          ] 
+        }, 
+        { 
+          <span class="hljs-string">"edges"</span> : [ 
+            { 
               <span class="hljs-string">"_id"</span> : <span class="hljs-string">"knows/916524578"</span>, 
               <span class="hljs-string">"_key"</span> : <span class="hljs-string">"916524578"</span>, 
               <span class="hljs-string">"_rev"</span> : <span class="hljs-string">"916524578"</span>, 
@@ -786,35 +419,10 @@
               <span class="hljs-string">"_rev"</span> : <span class="hljs-string">"916131362"</span>, 
               <span class="hljs-string">"_from"</span> : <span class="hljs-string">"persons/bob"</span>, 
               <span class="hljs-string">"_to"</span> : <span class="hljs-string">"persons/charlie"</span> 
->>>>>>> 1a748b46
-            } 
-          ], 
-          <span class="hljs-string">"vertices"</span> : [ 
-            { 
-<<<<<<< HEAD
-              "_id" : "persons/alice", 
-              "_key" : "alice", 
-              "_rev" : "903357377", 
-              "name" : "Alice" 
-            }, 
-            { 
-              "_id" : "persons/eve", 
-              "_key" : "eve", 
-              "_rev" : "904209345", 
-              "name" : "Eve" 
-            }, 
-            { 
-              "_id" : "persons/bob", 
-              "_key" : "bob", 
-              "_rev" : "903553985", 
-              "name" : "Bob" 
-            }, 
-            { 
-              "_id" : "persons/charlie", 
-              "_key" : "charlie", 
-              "_rev" : "903816129", 
-              "name" : "Charlie" 
-=======
+            } 
+          ], 
+          <span class="hljs-string">"vertices"</span> : [ 
+            { 
               <span class="hljs-string">"_id"</span> : <span class="hljs-string">"persons/alice"</span>, 
               <span class="hljs-string">"_key"</span> : <span class="hljs-string">"alice"</span>, 
               <span class="hljs-string">"_rev"</span> : <span class="hljs-string">"914820642"</span>, 
@@ -837,34 +445,12 @@
               <span class="hljs-string">"_key"</span> : <span class="hljs-string">"charlie"</span>, 
               <span class="hljs-string">"_rev"</span> : <span class="hljs-string">"915279394"</span>, 
               <span class="hljs-string">"name"</span> : <span class="hljs-string">"Charlie"</span> 
->>>>>>> 1a748b46
-            } 
-          ] 
-        }, 
-        { 
-          <span class="hljs-string">"edges"</span> : [ 
-            { 
-<<<<<<< HEAD
-              "_id" : "knows/905061313", 
-              "_key" : "905061313", 
-              "_rev" : "905061313", 
-              "_from" : "persons/eve", 
-              "_to" : "persons/alice" 
-            }, 
-            { 
-              "_id" : "knows/905257921", 
-              "_key" : "905257921", 
-              "_rev" : "905257921", 
-              "_from" : "persons/eve", 
-              "_to" : "persons/bob" 
-            }, 
-            { 
-              "_id" : "knows/904471489", 
-              "_key" : "904471489", 
-              "_rev" : "904471489", 
-              "_from" : "persons/alice", 
-              "_to" : "persons/bob" 
-=======
+            } 
+          ] 
+        }, 
+        { 
+          <span class="hljs-string">"edges"</span> : [ 
+            { 
               <span class="hljs-string">"_id"</span> : <span class="hljs-string">"knows/916524578"</span>, 
               <span class="hljs-string">"_key"</span> : <span class="hljs-string">"916524578"</span>, 
               <span class="hljs-string">"_rev"</span> : <span class="hljs-string">"916524578"</span>, 
@@ -884,58 +470,32 @@
               <span class="hljs-string">"_rev"</span> : <span class="hljs-string">"915934754"</span>, 
               <span class="hljs-string">"_from"</span> : <span class="hljs-string">"persons/alice"</span>, 
               <span class="hljs-string">"_to"</span> : <span class="hljs-string">"persons/bob"</span> 
->>>>>>> 1a748b46
-            } 
-          ], 
-          <span class="hljs-string">"vertices"</span> : [ 
-            { 
-<<<<<<< HEAD
-              "_id" : "persons/alice", 
-              "_key" : "alice", 
-              "_rev" : "903357377", 
-              "name" : "Alice" 
-            }, 
-            { 
-              "_id" : "persons/eve", 
-              "_key" : "eve", 
-              "_rev" : "904209345", 
-              "name" : "Eve" 
-            }, 
-            { 
-              "_id" : "persons/bob", 
-              "_key" : "bob", 
-              "_rev" : "903553985", 
-              "name" : "Bob" 
-            }, 
-            { 
-              "_id" : "persons/alice", 
-              "_key" : "alice", 
-              "_rev" : "903357377", 
-              "name" : "Alice" 
-=======
-              <span class="hljs-string">"_id"</span> : <span class="hljs-string">"persons/alice"</span>, 
-              <span class="hljs-string">"_key"</span> : <span class="hljs-string">"alice"</span>, 
-              <span class="hljs-string">"_rev"</span> : <span class="hljs-string">"914820642"</span>, 
-              <span class="hljs-string">"name"</span> : <span class="hljs-string">"Alice"</span> 
-            }, 
-            { 
-              <span class="hljs-string">"_id"</span> : <span class="hljs-string">"persons/eve"</span>, 
-              <span class="hljs-string">"_key"</span> : <span class="hljs-string">"eve"</span>, 
-              <span class="hljs-string">"_rev"</span> : <span class="hljs-string">"915672610"</span>, 
-              <span class="hljs-string">"name"</span> : <span class="hljs-string">"Eve"</span> 
-            }, 
-            { 
-              <span class="hljs-string">"_id"</span> : <span class="hljs-string">"persons/bob"</span>, 
-              <span class="hljs-string">"_key"</span> : <span class="hljs-string">"bob"</span>, 
-              <span class="hljs-string">"_rev"</span> : <span class="hljs-string">"915017250"</span>, 
-              <span class="hljs-string">"name"</span> : <span class="hljs-string">"Bob"</span> 
-            }, 
-            { 
-              <span class="hljs-string">"_id"</span> : <span class="hljs-string">"persons/alice"</span>, 
-              <span class="hljs-string">"_key"</span> : <span class="hljs-string">"alice"</span>, 
-              <span class="hljs-string">"_rev"</span> : <span class="hljs-string">"914820642"</span>, 
-              <span class="hljs-string">"name"</span> : <span class="hljs-string">"Alice"</span> 
->>>>>>> 1a748b46
+            } 
+          ], 
+          <span class="hljs-string">"vertices"</span> : [ 
+            { 
+              <span class="hljs-string">"_id"</span> : <span class="hljs-string">"persons/alice"</span>, 
+              <span class="hljs-string">"_key"</span> : <span class="hljs-string">"alice"</span>, 
+              <span class="hljs-string">"_rev"</span> : <span class="hljs-string">"914820642"</span>, 
+              <span class="hljs-string">"name"</span> : <span class="hljs-string">"Alice"</span> 
+            }, 
+            { 
+              <span class="hljs-string">"_id"</span> : <span class="hljs-string">"persons/eve"</span>, 
+              <span class="hljs-string">"_key"</span> : <span class="hljs-string">"eve"</span>, 
+              <span class="hljs-string">"_rev"</span> : <span class="hljs-string">"915672610"</span>, 
+              <span class="hljs-string">"name"</span> : <span class="hljs-string">"Eve"</span> 
+            }, 
+            { 
+              <span class="hljs-string">"_id"</span> : <span class="hljs-string">"persons/bob"</span>, 
+              <span class="hljs-string">"_key"</span> : <span class="hljs-string">"bob"</span>, 
+              <span class="hljs-string">"_rev"</span> : <span class="hljs-string">"915017250"</span>, 
+              <span class="hljs-string">"name"</span> : <span class="hljs-string">"Bob"</span> 
+            }, 
+            { 
+              <span class="hljs-string">"_id"</span> : <span class="hljs-string">"persons/alice"</span>, 
+              <span class="hljs-string">"_key"</span> : <span class="hljs-string">"alice"</span>, 
+              <span class="hljs-string">"_rev"</span> : <span class="hljs-string">"914820642"</span>, 
+              <span class="hljs-string">"name"</span> : <span class="hljs-string">"Alice"</span> 
             } 
           ] 
         } 
