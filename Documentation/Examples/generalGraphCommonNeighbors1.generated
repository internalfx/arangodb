--- conflicted
+++ resolved
@@ -10,33 +10,21 @@
         { 
           "_id" : "germanCity/Cologne", 
           "_key" : "Cologne", 
-<<<<<<< HEAD
-          "_rev" : "598424738", 
-=======
           "_rev" : "605342963", 
->>>>>>> 25aa2a58
           "isCapital" : false, 
           "population" : 1000000 
         }, 
         { 
           "_id" : "germanCity/Hamburg", 
           "_key" : "Hamburg", 
-<<<<<<< HEAD
-          "_rev" : "598621346", 
-=======
           "_rev" : "605539571", 
->>>>>>> 25aa2a58
           "isCapital" : false, 
           "population" : 1000000 
         }, 
         { 
           "_id" : "frenchCity/Lyon", 
           "_key" : "Lyon", 
-<<<<<<< HEAD
-          "_rev" : "599014562", 
-=======
           "_rev" : "605932787", 
->>>>>>> 25aa2a58
           "isCapital" : false, 
           "population" : 80000 
         } 
@@ -49,33 +37,21 @@
         { 
           "_id" : "germanCity/Cologne", 
           "_key" : "Cologne", 
-<<<<<<< HEAD
-          "_rev" : "598424738", 
-=======
           "_rev" : "605342963", 
->>>>>>> 25aa2a58
           "isCapital" : false, 
           "population" : 1000000 
         }, 
         { 
           "_id" : "germanCity/Hamburg", 
           "_key" : "Hamburg", 
-<<<<<<< HEAD
-          "_rev" : "598621346", 
-=======
           "_rev" : "605539571", 
->>>>>>> 25aa2a58
           "isCapital" : false, 
           "population" : 1000000 
         }, 
         { 
           "_id" : "frenchCity/Lyon", 
           "_key" : "Lyon", 
-<<<<<<< HEAD
-          "_rev" : "599014562", 
-=======
           "_rev" : "605932787", 
->>>>>>> 25aa2a58
           "isCapital" : false, 
           "population" : 80000 
         } 
