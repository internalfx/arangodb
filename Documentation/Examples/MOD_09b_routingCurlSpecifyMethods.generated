--- conflicted
+++ resolved
@@ -11,21 +11,12 @@
     <span class="hljs-string">"protocol"</span> : <span class="hljs-string">"http"</span>, 
     <span class="hljs-string">"server"</span> : { 
       <span class="hljs-string">"address"</span> : <span class="hljs-string">"127.0.0.1"</span>, 
-<<<<<<< HEAD
-      <span class="hljs-string">"port"</span> : <span class="hljs-number">1598</span> 
-    }, 
-    <span class="hljs-string">"client"</span> : { 
-      <span class="hljs-string">"address"</span> : <span class="hljs-string">"127.0.0.1"</span>, 
-      <span class="hljs-string">"port"</span> : <span class="hljs-number">58442</span>, 
-      <span class="hljs-string">"id"</span> : <span class="hljs-string">"146576923948118"</span> 
-=======
       <span class="hljs-string">"port"</span> : <span class="hljs-number">18776</span> 
     }, 
     <span class="hljs-string">"client"</span> : { 
       <span class="hljs-string">"address"</span> : <span class="hljs-string">"127.0.0.1"</span>, 
       <span class="hljs-string">"port"</span> : <span class="hljs-number">41602</span>, 
       <span class="hljs-string">"id"</span> : <span class="hljs-string">"146581063361314"</span> 
->>>>>>> ca897dce
     }, 
     <span class="hljs-string">"internals"</span> : { 
     }, 
@@ -63,21 +54,12 @@
     <span class="hljs-string">"protocol"</span> : <span class="hljs-string">"http"</span>, 
     <span class="hljs-string">"server"</span> : { 
       <span class="hljs-string">"address"</span> : <span class="hljs-string">"127.0.0.1"</span>, 
-<<<<<<< HEAD
-      <span class="hljs-string">"port"</span> : <span class="hljs-number">1598</span> 
-    }, 
-    <span class="hljs-string">"client"</span> : { 
-      <span class="hljs-string">"address"</span> : <span class="hljs-string">"127.0.0.1"</span>, 
-      <span class="hljs-string">"port"</span> : <span class="hljs-number">58442</span>, 
-      <span class="hljs-string">"id"</span> : <span class="hljs-string">"146576923948118"</span> 
-=======
       <span class="hljs-string">"port"</span> : <span class="hljs-number">18776</span> 
     }, 
     <span class="hljs-string">"client"</span> : { 
       <span class="hljs-string">"address"</span> : <span class="hljs-string">"127.0.0.1"</span>, 
       <span class="hljs-string">"port"</span> : <span class="hljs-number">41602</span>, 
       <span class="hljs-string">"id"</span> : <span class="hljs-string">"146581063361314"</span> 
->>>>>>> ca897dce
     }, 
     <span class="hljs-string">"internals"</span> : { 
     }, 
@@ -116,21 +98,12 @@
     <span class="hljs-string">"protocol"</span> : <span class="hljs-string">"http"</span>, 
     <span class="hljs-string">"server"</span> : { 
       <span class="hljs-string">"address"</span> : <span class="hljs-string">"127.0.0.1"</span>, 
-<<<<<<< HEAD
-      <span class="hljs-string">"port"</span> : <span class="hljs-number">1598</span> 
-    }, 
-    <span class="hljs-string">"client"</span> : { 
-      <span class="hljs-string">"address"</span> : <span class="hljs-string">"127.0.0.1"</span>, 
-      <span class="hljs-string">"port"</span> : <span class="hljs-number">58442</span>, 
-      <span class="hljs-string">"id"</span> : <span class="hljs-string">"146576923948118"</span> 
-=======
       <span class="hljs-string">"port"</span> : <span class="hljs-number">18776</span> 
     }, 
     <span class="hljs-string">"client"</span> : { 
       <span class="hljs-string">"address"</span> : <span class="hljs-string">"127.0.0.1"</span>, 
       <span class="hljs-string">"port"</span> : <span class="hljs-number">41602</span>, 
       <span class="hljs-string">"id"</span> : <span class="hljs-string">"146581063361314"</span> 
->>>>>>> ca897dce
     }, 
     <span class="hljs-string">"internals"</span> : { 
     }, 
