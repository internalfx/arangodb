devel
-----

<<<<<<< HEAD
* do not create `_modules` collection for new databases/installations

  `_modules` is only needed for custom modules, and in case a custom
  module is defined via `defineModule`, the _modules collection will
  be created lazily automatically.

  Existing modules in existing `_modules` collections will remain
  functional even after this change
=======
* fixed Foxx queues not retrying jobs with infinite `maxFailures`
>>>>>>> fe7eae33

* force connection timeout to be 7 seconds to allow libcurl time to retry lost DNS
  queries.

* fixes a routing issue within the web ui after the use of views

* fixes some graph data parsing issues in the ui, e.g. cleaning up duplicate
  edges inside the graph viewer.

* in a cluster environment, the arangod process now exits if wrong credentials
  are used during the startup process

* fixes validation of allowed or not allowed foxx service mount paths within
  the Web UI

* fixed handling of broken Foxx services

  Installation now also fails when the service encounters an error when
  executed. Upgrading or replacing with a broken service will still result
  in the broken services being installed.

* restored error pages for broken Foxx services

  Services that could not be executed will now show an error page (with helpful
  information if development mode is enabled) instead of a generic 404 response.
  Requests to the service that do not prefer HTML (i.e. not a browser window)
  will receive a JSON formatted 503 error response instead.

* added support for `force` flag when upgrading Foxx services

  Using the `force` flag when upgrading or replacing a service falls back to
  installing the service if it does not already exist.

* the query editor within the web ui is now catching HTTP 501 responses
  properly.

* Fixed an AQL bug where the optimize-traversals rule was falsely applied to
  extensions with inline expressions and thereby ignoring them

* disallow empty LDAP password

* The single database or single coordinator statistics in a cluster
  environment within the Web UI sometimes got called way too often.
  This caused artifacts in the graphs, which is now fixed.

* An aardvark statistics route could not collect and sum up the statistics of
  all coordinators if one of them was ahead and had more results than the others

* Web UI now checks if server statistics are enabled before it sends its first
  request to the statistics API

* disable in-memory cache for edge and traversal data on agency nodes, as it
  is not needed there

* removed bundled Valgrind headers, removed JavaScript variable `valgrind`
  from the `internal` module

* upgraded JEMalloc version to 5.1.0

* use `-std=c++14` for ArangoDB compilation


v3.4.0-rc.4 (XXXX-XX-XX)
------------------------

* do not rely on `_modules` collection being present at arangod startup

* fixes a routing issue within the web ui after the use of views

* fixes some graph data parsing issues in the ui, e.g. cleaning up duplicate
  edges inside the graph viewer.

* in a cluster environment, the arangod process now exits if wrong credentials
  are used during the startup process.

* added option `--rocksdb.total-write-buffer-size` to limit total memory usage
  across all RocksDB in-memory write buffers

* suppress warnings from statistics background threads such as 
  `WARNING caught exception during statistics processing: Expecting Object`
  during version upgrade


v3.4.0-rc.3 (2018-10-23)
------------------------

* fixed handling of broken Foxx services

  Installation now also fails when the service encounters an error when
  executed. Upgrading or replacing with a broken service will still result
  in the broken services being installed.

* restored error pages for broken Foxx services

  Services that could not be executed will now show an error page (with helpful
  information if development mode is enabled) instead of a generic 404 response.
  Requests to the service that do not prefer HTML (i.e. not a browser window)
  will receive a JSON formatted 503 error response instead.

* added support for `force` flag when upgrading Foxx services

  Using the `force` flag when upgrading or replacing a service falls back to
  installing the service if it does not already exist.

* The order of JSON object attribute keys in JSON return values will now be 
  "random" in more cases. In JSON, there is no defined order for object attribute
  keys anyway, so ArangoDB is taking the freedom to return the attribute keys in
  a non-deterministic, seemingly unordered way.

* Fixed an AQL bug where the `optimize-traversals` rule was falsely applied to
  extensions with inline expressions and thereby ignoring them
  
* fix side-effects of sorting larger arrays (>= 16 members) of constant literal
  values in AQL, when the array was not used only for IN-value filtering but also
  later in the query.
  The array values were sorted so the IN-value lookup could use a binary search
  instead of a linear search, but this did not take into account that the array
  could have been used elsewhere in the query, e.g. as a return value. The fix
  will create a copy of the array and sort the copy, leaving the original array
  untouched.

* fix internal issue #486: immediate deletion (right after creation) of
  a view with a link to one collection and indexed data reports failure
  but removes the link

* fix internal issue #480: link to a collection is not added to a view
  if it was already added to other view

* fix internal issues #407, #445: limit ArangoSearch memory consumption
  so that it won't cause OOM while indexing large collections

* upgraded arangodb starter version to 0.13.5

* removed undocumented `db.<view>.toArray()` function from ArangoShell

* prevent creation of collections and views with the same in cluster setups

* fixed issue #6770: document update: ignoreRevs parameter ignored

* added AQL query optimizer rules `simplify-conditions` and `fuse-filters`

* improve inter-server communication performance:
  - move all response processing off Communicator's socket management thread
  - create multiple Communicator objects with ClusterComm, route via round robin
  - adjust Scheduler threads to always be active, and have designated priorities.

* fix internal issue #2770: the Query Profiling modal dialog in the Web UI
  was slightly malformed.

* fix internal issue #2035: the Web UI now updates its indices view to check
  whether new indices exist or not.

* fix internal issue #6808: newly created databases within the Web UI did not
  appear when used Internet Explorer 11 as a browser.

* fix internal issue #2957: the Web UI was not able to display more than 1000
  documents, even when it was set to a higher amount.

* fix internal issue #2688: the Web UI's graph viewer created malformed node
  labels if a node was expanded multiple times.

* fix internal issue #2785: web ui's sort dialog sometimes got rendered, even
  if it should not.

* fix internal issue #2764: the waitForSync property of a satellite collection
  could not be changed via the Web UI

* dynamically manage libcurl's number of open connections to increase performance
  by reducing the number of socket close and then reopen cycles

* recover short server id from agency after a restart of a cluster node

  this fixes problems with short server ids being set to 0 after a node restart,
  which then prevented cursor result load-forwarding between multiple coordinators
  to work properly

  this should fix arangojs#573

* increased default timeouts in replication

  this decreases the chances of followers not getting in sync with leaders because
  of replication operations timing out

* include forward-ported diagnostic options for debugging LDAP connections

* fixed internal issue #3065: fix variable replacements by the AQL query
  optimizer in arangosearch view search conditions

  The consequence of the missing replacements was that some queries using view
  search conditions could have failed with error messages such as

  "missing variable #3 (a) for node #7 (EnumerateViewNode) while planning registers"

* fixed internal issue #1983: the Web UI was showing a deletion confirmation
  multiple times.

* Restricted usage of views in AQL, they will throw an error now
  (e.g. "FOR v, e, p IN 1 OUTBOUND @start edgeCollection, view")
  instead of failing the server.

* Allow VIEWs within the AQL "WITH" statement in cluster environment.
  This will now prepare the query for all collections linked within a view.
  (e.g. "WITH view FOR v, e, p IN OUTBOUND 'collectionInView/123' edgeCollection"
  will now be executed properly and not fail with unregistered collection any more)

* Properly check permissions for all collections linked to a view when
  instantiating an AQL query in cluster environment

* support installation of ArangoDB on Windows into directories with multibyte
  character filenames on Windows platforms that used a non-UTF8-codepage

  This was supported on other platforms before, but never worked for ArangoDB's
  Windows version

* display shard synchronization progress for collections outside of the
  `_system` database

* change memory protection settings for memory given back to by the bundled
  JEMalloc memory allocator. This avoids splitting of existing memory mappings
  due to changes of the protection settings

* added missing implementation for `DeleteRangeCF` in RocksDB WAL tailing handler

* fixed agents busy looping gossip

* handle missing `_frontend` collections gracefully

  the `_frontend` system collection is not required for normal ArangoDB operations,
  so if it is missing for whatever reason, ensure that normal operations can go
  on.


v3.4.0-rc.2 (2018-09-30)
------------------------

* upgraded arangosync version to 0.6.0

* upgraded arangodb starter version to 0.13.3

* fixed issue #6611: Properly display JSON properties of user defined foxx services
  configuration within the web UI

* improved shards display in web UI: included arrows to better visualize that
  collection name sections can be expanded and collapsed

* added nesting support for `aql` template strings

* added support for `undefined` and AQL literals to `aql.literal`

* added `aql.join` function

* fixed issue #6583: Agency node segfaults if sent an authenticated HTTP
  request is sent to its port

* fixed issue #6601: Context cancelled (never ending query)

* added more AQL query results cache inspection and control functionality

* fixed undefined behavior in AQL query result cache

* the query editor within the web UI is now catching HTTP 501 responses
  properly

* added AQL VERSION function to return the server version as a string

* added startup parameter `--cluster.advertised-endpoints`

* AQL query optimizer now makes better choices regarding indexes to use in a
  query when there are multiple competing indexes and some of them are prefixes
  of others

  In this case, the optimizer could have preferred indexes that covered less
  attributes, but it should rather pick the indexes that covered more attributes.

  For example, if there was an index on ["a"] and another index on ["a", "b"], then
  previously the optimizer may have picked the index on just ["a"] instead the
  index on ["a", "b"] for queries that used all index attributes but did range
  queries on them (e.g. `FILTER doc.a == @val1 && doc.b >= @val2`).

* Added compression for the AQL intermediate results transfer in the cluster,
  leading to less data being transferred between coordinator and database servers
  in many cases

* forward-ported a bugfix from RocksDB (https://github.com/facebook/rocksdb/pull/4386)
  that fixes range deletions (used internally in ArangoDB when dropping or truncating
  collections)

  The non-working range deletes could have triggered errors such as
  `deletion check in index drop failed - not all documents in the index have been deleted.`
  when dropping or truncating collections

* improve error messages in Windows installer

* allow retrying installation in Windows installer in case an existing database is still
  running and needs to be manually shut down before continuing with the installation

* fix database backup functionality in Windows installer

* fixed memory leak in `/_api/batch` REST handler

* `db._profileQuery()` now also tracks operations triggered when using `LIMIT`
  clauses in a query

* added proper error messages when using views as an argument to AQL functions
  (doing so triggered an `internal error` before)

* fixed return value encoding for collection ids ("cid" attribute") in REST API
  `/_api/replication/logger-follow`

* fixed dumping and restoring of views with arangodump and arangorestore

* fix replication from 3.3 to 3.4

* fixed some TLS errors that occurred when combining HTTPS/TLS transport with the
  VelocyStream protocol (VST)

  That combination could have led to spurious errors such as "TLS padding error"
  or "Tag mismatch" and connections being closed

* make synchronous replication detect more error cases when followers cannot
  apply the changes from the leader

* fixed issue #6379: RocksDB arangorestore time degeneration on dead documents

* fixed issue #6495: Document not found when removing records

* fixed undefined behavior in cluster plan-loading procedure that may have
  unintentionally modified a shared structure

* reduce overhead of function initialization in AQL COLLECT aggregate functions,
  for functions COUNT/LENGTH, SUM and AVG

  this optimization will only be noticable when the COLLECT produces many groups
  and the "hash" COLLECT variant is used

* fixed potential out-of-bounds access in admin log REST handler `/_admin/log`,
  which could have led to the server returning an HTTP 500 error

* catch more exceptions in replication and handle them appropriately

* agency endpoint updates now go through RAFT

* fixed a cleanup issue in Current when a follower was removed from Plan

* catch exceptions in MaintenanceWorker thread

* fixed a bug in cleanOutServer which could lead to a cleaned out server
  still being a follower for some shard


v3.4.0-rc.1 (2018-09-06)
------------------------

* Release Candidate for 3.4.0, please check the `ReleaseNotes/KnownIssues34.md`
  file for a list of known issues

* upgraded bundled RocksDB version to 5.16.0

* upgraded bundled Snappy compression library to 1.1.7

* fixed issue #5941 if using breadth first search in traversals uniqueness checks
  on path (vertices and edges) have not been applied. In SmartGraphs the checks
  have been executed properly.

* added more detailed progress output to arangorestore, showing the percentage of
  how much data is restored for bigger collections plus a set of overview statistics
  after each processed collection

* added option `--rocksdb.use-file-logging` to enable writing of RocksDB's own
  informational LOG files into RocksDB's database directory.

  This option is turned off by default, but can be enabled for debugging RocksDB
  internals and performance.

* improved error messages when managing Foxx services

  Install/replace/upgrade will now provide additional information when an error
  is encountered during setup. Errors encountered during a `require` call will
  also include information about the underlying cause in the error message.

* fixed some Foxx script names being displayed incorrectly in web UI and Foxx CLI

* major revision of the maintenance feature

* added `uuidv4` and `genRandomBytes` methods to crypto module

* added `hexSlice` methods `hexWrite` to JS Buffer type

* added `Buffer.from`, `Buffer.of`, `Buffer.alloc` and `Buffer.allocUnsafe`
  for improved compatibility with Node.js

* Foxx HTTP API errors now log stacktraces

* fixed issue #5831: custom queries in the ui could not be loaded if the user
  only has read access to the _system database.

* fixed issue #6128: ArangoDb Cluster: Task moved from DBS to Coordinator

* fixed some web ui action events related to Running Queries view and Slow
  Queries History view

* fixed internal issue #2566: corrected web UI alignment of the nodes table

* fixed issue #5736: Foxx HTTP API responds with 500 error when request body
  is too short

* fixed issue #6106: Arithmetic operator type casting documentation incorrect

* The arangosh now supports the velocystream transport protocol via the schemas
  "vst+tcp://", "vst+ssl://", "vst+unix://" schemes.

* The server will no longer lowercase the input in --server.endpoint. This means
  Unix domain socket paths will now  be treated as specified, previously they were lowercased

* fixed logging of requests. A wrong log level was used

* fixed issue #5943: misplaced database ui icon and wrong cursor type were used

* fixed issue #5354: updated the web UI JSON editor, improved usability

* fixed issue #5648: fixed error message when saving unsupported document types

* fixed internal issue #2812: Cluster fails to create many indexes in parallel

* Added C++ implementation, load balancer support, and user restriction to Pregel API.

  If an execution is accessed on a different coordinator than where it was
  created, the request(s) will be forwarded to the correct coordinator. If an
  execution is accessed by a different user than the one who created it, the
  request will be denied.

* the AQL editor in the web UI now supports detailed AQL query profiling

* fixed issue #5884: Subquery nodes are no longer created on DBServers

* intermediate commits in the RocksDB engine are now only enabled in standalone AQL queries

  (not within a JS transaction), standalone truncate as well as for the "import" API

* the AQL editor in the web UI now supports GeoJSON types and is able to render them.

* fixed issue #5035: fixed a vulnerability issue within the web ui's index view

* PR #5552: add "--latency true" option to arangoimport.  Lists microsecond latency

* added `"pbkdf2"` method to `@arangodb/foxx/auth` module

* the `@arangodb/foxx/auth` module now uses a different method to generate salts,
  so salts are no longer guaranteed to be alphanumeric

* fixed internal issue #2567: the Web UI was showing the possibility to move a shard
  from a follower to the current leader

* Renamed RocksDB engine-specific statistics figure `rocksdb.block-cache-used`
  to `rocksdb.block-cache-usage` in output of `db._engineStats()`

  The new figure name is in line with the statistics that the RocksDB library
  provides in its new versions.

* Added RocksDB engine-specific statistics figures `rocksdb.block-cache-capacity`,
  `rocksdb.block-cache-pinned-usage` as well as level-specific figures
  `rocksdb.num-files-at-level` and `rocksdb.compression-ratio-at-level` in
  output of `db._engineStats()`

* Added RocksDB-engine configuration option `--rocksdb.block-align-data-blocks`

  If set to true, data blocks are aligned on lesser of page size and block size,
  which may waste some memory but may reduce the number of cross-page I/Os operations.

* Usage RocksDB format version 3 for new block-based tables

* Bugfix: The AQL syntax variants `UPDATE/REPLACE k WITH d` now correctly take
  _rev from k instead of d (when ignoreRevs is false) and ignore d._rev.

* Added C++ implementation, load balancer support, and user restriction to tasks API

  If a task is accessed on a different coordinator than where it was created,
  the request(s) will be forwarded to the correct coordinator. If a
  task is accessed by a different user than the one who created it, the request
  will be denied.

* Added load balancer support and user-restriction to async jobs API.

  If an async job is accessed on a different coordinator than where it was
  created, the request(s) will be forwarded to the correct coordinator. If a
  job is accessed by a different user than the one who created it, the request
  will be denied.

* switch default storage engine from MMFiles to RocksDB

  In ArangoDB 3.4, the default storage engine for new installations is the RocksDB
  engine. This differs to previous versions (3.2 and 3.3), in which the default
  storage engine was the MMFiles engine.

  The MMFiles engine can still be explicitly selected as the storage engine for
  all new installations. It's only that the "auto" setting for selecting the storage
  engine will now use the RocksDB engine instead of MMFiles engine.

  In the following scenarios, the effectively selected storage engine for new
  installations will be RocksDB:

  * `--server.storage-engine rocksdb`
  * `--server.storage-engine auto`
  * `--server.storage-engine` option not specified

  The MMFiles storage engine will be selected for new installations only when
  explicitly selected:

  * `--server.storage-engine mmfiles`

  On upgrade, any existing ArangoDB installation will keep its previously selected
  storage engine. The change of the default storage engine is thus only relevant
  for new ArangoDB installations and/or existing cluster setups for which new server
  nodes get added later. All server nodes in a cluster setup should use the same
  storage engine to work reliably. Using different storage engines in a cluster is
  unsupported.

* added collection.indexes() as an alias for collection.getIndexes()

* disable V8 engine and JavaScript APIs for agency nodes

* renamed MMFiles engine compactor thread from "Compactor" to "MMFilesCompactor".

  This change will be visible only on systems which allow assigning names to
  threads.

* added configuration option `--rocksdb.sync-interval`

  This option specifies interval (in milliseconds) that ArangoDB will use to
  automatically synchronize data in RocksDB's write-ahead log (WAL) files to
  disk. Automatic syncs will only be performed for not-yet synchronized data,
  and only for operations that have been executed without the *waitForSync*
  attribute.

  Automatic synchronization is performed by a background thread. The default
  sync interval is 100 milliseconds.

  Note: this option is not supported on Windows platforms. Setting the sync
  interval to a value greater 0 will produce a startup warning.

* added AQL functions `TO_BASE64`, `TO_HEX`, `ENCODE_URI_COMPONENT` and `SOUNDEX`

* PR #5857: RocksDB engine would frequently request a new DelayToken.  This caused
  excessive write delay on the next Put() call.  Alternate approach taken.

* changed the thread handling in the scheduler. `--server.maximal-threads` will be
  the maximum number of threads for the scheduler.

* The option `--server.threads` is now obsolete.

* use sparse indexes in more cases now, when it is clear that the index attribute
  value cannot be null

* introduce SingleRemoteOperationNode via "optimize-cluster-single-document-operations"
  optimizer rule, which triggers single document operations directly from the coordinator
  instead of using a full-featured AQL setup. This saves cluster roundtrips.

  Queries directly referencing the document key benefit from this:

      UPDATE {_key: '1'} WITH {foo: 'bar'} IN collection RETURN OLD

* Added load balancer support and user-restriction to cursor API.

  If a cursor is accessed on a different coordinator than where it was created,
  the requests will be forwarded to the correct coordinator. If a cursor is
  accessed by a different user than the one who created it, the request will
  be denied.

* if authentication is turned on requests to databases by users with insufficient rights
 will be answered with the HTTP forbidden (401) response.

* upgraded bundled RocksDB library version to 5.15

* added key generators `uuid` and `padded`

  The `uuid` key generator generates universally unique 128 bit keys, which are
  stored in hexadecimal human-readable format.
  The `padded` key generator generates keys of a fixed length (16 bytes) in
  ascending lexicographical sort order.

* The REST API of `/_admin/status` added: "operationMode" filed with same meaning as
  the "mode" field and field "readOnly" that has the inverted meaning of the field
  "writeOpsEnabled". The old field names will be deprecated in upcoming versions.

* added `COUNT_DISTINCT` AQL function

* make AQL optimizer rule `collect-in-cluster` optimize aggregation functions
  `AVERAGE`, `VARIANCE`, `STDDEV`, `UNIQUE`, `SORTED_UNIQUE` and `COUNT_DISTINCT`
  in a cluster by pushing parts of the aggregation onto the DB servers and only
  doing the total aggregation on the coordinator

* replace JavaScript functions FULLTEXT, NEAR, WITHIN and WITHIN_RECTANGLE with
  regular AQL subqueries via a new optimizer rule "replace-function-with-index".

* the existing "fulltext-index-optimizer" optimizer rule has been removed because its
  duty is now handled by the "replace-function-with-index" rule.

* added option "--latency true" option to arangoimport. Lists microsecond latency
  statistics on 10 second intervals.

* fixed internal issue #2256: ui, document id not showing up when deleting a document

* fixed internal issue #2163: wrong labels within foxx validation of service
  input parameters

* fixed internal issue #2160: fixed misplaced tooltips in indices view

* Added exclusive option for rocksdb collections. Modifying AQL queries can
  now set the exclusive option as well as it can be set on JavaScript transactions.

* added optimizer rule "optimize-subqueries", which makes qualifying subqueries
  return less data

  The rule fires in the following situations:
  * in case only a few results are used from a non-modifying subquery, the rule
    will add a LIMIT statement into the subquery. For example

        LET docs = (
          FOR doc IN collection
            FILTER ...
            RETURN doc
        )
        RETURN docs[0]

    will be turned into

        LET docs = (
          FOR doc IN collection
            FILTER ...
            LIMIT 1
            RETURN doc
        )
        RETURN docs[0]

    Another optimization performed by this rule is to modify the result value
    of subqueries in case only the number of results is checked later. For example

        RETURN LENGTH(
          FOR doc IN collection
            FILTER ...
            RETURN doc
        )

    will be turned into

        RETURN LENGTH(
          FOR doc IN collection
            FILTER ...
            RETURN true
        )

  This saves copying the document data from the subquery to the outer scope and may
  enable follow-up optimizations.

* fixed Foxx queues bug when queues are created in a request handler with an
  ArangoDB authentication header

* abort startup when using SSLv2 for a server endpoint, or when connecting with
  a client tool via an SSLv2 connection.

  SSLv2 has been disabled in the OpenSSL library by default in recent versions
  because of security vulnerabilities inherent in this protocol.

  As it is not safe at all to use this protocol, the support for it has also
  been stopped in ArangoDB. End users that use SSLv2 for connecting to ArangoDB
  should change the protocol from SSLv2 to TLSv12 if possible, by adjusting
  the value of the `--ssl.protocol` startup option.

* added `overwrite` option to document insert operations to allow for easier syncing.

  This implements almost the much inquired UPSERT. In reality it is a REPSERT
  (replace/insert) because only replacement and not modification of documents
  is possible. The option does not work in cluster collections with custom
  sharding.

* added startup option `--log.escape`

  This option toggles the escaping of log output.

  If set to `true` (which is the default value), then the logging will work
  as before, and the following characters in the log output are escaped:

  * the carriage return character (hex 0d)
  * the newline character (hex 0a)
  * the tabstop character (hex 09)
  * any other characters with an ordinal value less than hex 20

  If the option is set to `false`, no characters are escaped. Characters with
  an ordinal value less than hex 20 will not be printed in this mode but will
  be replaced with a space character (hex 20).

  A side effect of turning off the escaping is that it will reduce the CPU
  overhead for the logging. However, this will only be noticable when logging
  is set to a very verbose level (e.g. debug or trace).

* increased the default values for the startup options `--javascript.gc-interval`
  from every 1000 to every 2000 requests, and for `--javascript.gc-frequency` from
  30 to 60 seconds

  This will make the V8 garbage collection run less often by default than in previous
  versions, reducing CPU load a bit and leaving more contexts available on average.

* added `/_admin/repair/distributeShardsLike` that repairs collections with
  distributeShardsLike where the shards aren't actually distributed like in the
  prototype collection, as could happen due to internal issue #1770

* Fixed issue #4271: Change the behavior of the `fullCount` option for AQL query
  cursors so that it will only take into account `LIMIT` statements on the top level
  of the query.

  `LIMIT` statements in subqueries will not have any effect on the `fullCount` results
  any more.

* We added a new geo-spatial index implementation. On the RocksDB storage engine all
  installations will need to be upgraded with `--database.auto-upgrade true`. New geo
  indexes will now only report with the type `geo` instead of `geo1` or `geo2`.
  The index types `geo1` and `geo2` are now deprecated.
  Additionally we removed the deprecated flags `constraint` and `ignoreNull` from geo
  index definitions, these fields were initially deprecated in ArangoDB 2.5

* Add revision id to RocksDB values in primary indexes to speed up replication (~10x).

* PR #5238: Create a default pacing algorithm for arangoimport to avoid TimeoutErrors
  on VMs with limited disk throughput

* Starting a cluster with coordinators and DB servers using different storage engines
  is unsupported. Doing it anyway will now produce a warning on startup

* fixed issue #4919: C++ implementation of LIKE function now matches the old and correct
  behaviour of the javascript implementation.

* added `--json` option to arangovpack, allowing to treat its input as plain JSON data
  make arangovpack work without any configuration file

* added experimental arangodb startup option `--javascript.enabled` to enable/disable the
  initialization of the V8 JavaScript engine. Only expected to work on single-servers and
  agency deployments

* pull request #5201: eliminate race scenario where handlePlanChange could run infinite times
  after an execution exceeded 7.4 second time span

* UI: fixed an unreasonable event bug within the modal view engine

* pull request #5114: detect shutdown more quickly on heartbeat thread of coordinator and
  DB servers

* fixed issue #3811: gharial api is now checking existence of `_from` and `_to` vertices
  during edge creation

* There is a new method `_profileQuery` on the database object to execute a query and
  print an explain with annotated runtime information.

* Query cursors can now be created with option `profile`, with a value of 0, 1 or 2.
  This will cause queries to include more statistics in their results and will allow tracing
  of queries.

* fixed internal issue #2147: fixed database filter in UI

* fixed internal issue #2149: number of documents in the UI is not adjusted after moving them

* fixed internal issue #2150: UI - loading a saved query does not update the list of bind
  parameters

* removed option `--cluster.my-local-info` in favor of persisted server UUIDs

  The option `--cluster.my-local-info` was deprecated since ArangoDB 3.3.

* added new collection property `cacheEnabled` which enables in-memory caching for
  documents and primary index entries. Available only when using RocksDB

* arangodump now supports `--threads` option to dump collections in parallel

* arangorestore now supports `--threads` option to restore collections in parallel

* Improvement: The AQL query planner in cluster is now a bit more clever and
  can prepare AQL queries with less network overhead.

  This should speed up simple queries in cluster mode, on complex queries it
  will most likely not show any performance effect.
  It will especially show effects on collections with a very high amount of Shards.

* removed remainders of dysfunctional `/_admin/cluster-test` and `/_admin/clusterCheckPort`
  API endpoints and removed them from documentation

* added new query option `stream` to enable streaming query execution via the
  `POST /_api/cursor` rest interface.

* fixed issue #4698: databases within the UI are now displayed in a sorted order.

* Behavior of permissions for databases and collections changed:
  The new fallback rule for databases for which an access level is not explicitly specified:
  Choose the higher access level of:
    * A wildcard database grant
    * A database grant on the `_system` database
  The new fallback rule for collections for which an access level is not explicitly specified:
  Choose the higher access level of:
    * Any wildcard access grant in the same database, or on "*/*"
    * The access level for the current database
    * The access level for the `_system` database

* fixed issue #4583: add AQL ASSERT and AQL WARN

* renamed startup option `--replication.automatic-failover` to
  `--replication.active-failover`
  using the old option name will still work in ArangoDB 3.4, but the old option
  will be removed afterwards

* index selectivity estimates for RocksDB engine are now eventually consistent

  This change addresses a previous issue where some index updates could be
  "lost" from the view of the internal selectivity estimate, leading to
  inaccurate estimates. The issue is solved now, but there can be up to a second
  or so delay before updates are reflected in the estimates.

* support `returnOld` and `returnNew` attributes for in the following HTTP REST
  APIs:

  * /_api/gharial/<graph>/vertex/<collection>
  * /_api/gharial/<graph>/edge/<collection>

  The exception from this is that the HTTP DELETE verb for these APIs does not
  support `returnOld` because that would make the existing API incompatible

* fixed internal issue #478: remove unused and undocumented REST API endpoints
  _admin/statistics/short and _admin/statistics/long

  These APIs were available in ArangoDB's REST API, but have not been called by
  ArangoDB itself nor have they been part of the documented API. They have been
  superseded by other REST APIs and were partially dysfunctional. Therefore
  these two endpoints have been removed entirely.

* fixed issue #1532: reload users on restore

* fixed internal issue #1475: when restoring a cluster dump to a single server
  ignore indexes of type primary and edge since we mustn't create them here.

* fixed internal issue #1439: improve performance of any-iterator for RocksDB

* issue #1190: added option `--create-database` for arangoimport

* UI: updated dygraph js library to version 2.1.0

* renamed arangoimp to arangoimport for consistency
  Release packages will still install arangoimp as a symlink so user scripts
  invoking arangoimp do not need to be changed

* UI: Shard distribution view now has an accordion view instead of displaying
  all shards of all collections at once.

* fixed issue #4393: broken handling of unix domain sockets in JS_Download

* added AQL function `IS_KEY`
  this function checks if the value passed to it can be used as a document key,
  i.e. as the value of the `_key` attribute

* added AQL functions `SORTED` and `SORTED_UNIQUE`

  `SORTED` will return a sorted version of the input array using AQL's internal
  comparison order
  `SORTED_UNIQUE` will do the same, but additionally removes duplicates.

* added C++ implementation for AQL functions `DATE_NOW`, `DATE_ISO8601`,
  `DATE_TIMESTAMP`, `IS_DATESTRING`, `DATE_DAYOFWEEK`, `DATE_YEAR`,
  `DATE_MONTH`, `DATE_DAY`, `DATE_HOUR`, `DATE_MINUTE`, `DATE_SECOND`,
  `DATE_MILLISECOND`, `DATE_DAYOFYEAR`, `DATE_ISOWEEK`, `DATE_LEAPYEAR`,
  `DATE_QUARTER`, `DATE_DAYS_IN_MONTH`, `DATE_ADD`, `DATE_SUBTRACT`,
  `DATE_DIFF`, `DATE_COMPARE`, `TRANSLATE` and `SHA512`

* fixed a bug where clusterinfo missed changes to plan after agency
  callback is registred for create collection

* Foxx manifest.json files can now contain a $schema key with the value
  of "http://json.schemastore.org/foxx-manifest" to improve tooling support.

* fixed agency restart from compaction without data

* fixed agency's log compaction for internal issue #2249

* only load Plan and Current from agency when actually needed


v3.3.18 (XXXX-XX-XX)
--------------------

* improved logging in case of replication errors

* recover short server id from agency after a restart of a cluster node

  this fixes problems with short server ids being set to 0 after a node restart,
  which then prevented cursor result load-forwarding between multiple coordinators
  to work properly

  this should fix arangojs#573

* increased default timeouts in replication

  this decreases the chances of followers not getting in sync with leaders because
  of replication operations timing out

* fixed internal issue #1983: the Web UI was showing a deletion confirmation
  multiple times.

* handle missing `_frontend` collections gracefully

  the `_frontend` system collection is not required for normal ArangoDB operations,
  so if it is missing for whatever reason, ensure that normal operations can go
  on.


v3.3.17 (2018-10-04)
--------------------

* upgraded arangosync version to 0.6.0

* added several advanced options for configuring and debugging LDAP connections.
  Please note that some of the following options are platform-specific and may not
  work on all platforms or with all LDAP servers reliably:

  - `--ldap.serialized`: whether or not calls into the underlying LDAP library
    should be serialized.
    This option can be used to work around thread-unsafe LDAP library functionality.
  - `--ldap.serialize-timeout`: sets the timeout value that is used when waiting to
    enter the LDAP library call serialization lock. This is only meaningful when
    `--ldap.serialized` has been set to `true`.
  - `--ldap.retries`: number of tries to attempt a connection. Setting this to values
    greater than one will make ArangoDB retry to contact the LDAP server in case no
    connection can be made initially.
  - `--ldap.restart`: whether or not the LDAP library should implicitly restart
    connections
  - `--ldap.referrals`: whether or not the LDAP library should implicitly chase
    referrals
  - `--ldap.debug`: turn on internal OpenLDAP library output (warning: will print
    to stdout).
  - `--ldap.timeout`: timeout value (in seconds) for synchronous LDAP API calls
    (a value of 0 means default timeout).
  - `--ldap.network-timeout`: timeout value (in seconds) after which network operations
    following the initial connection return in case of no activity (a value of 0 means
    default timeout).
  - `--ldap.async-connect`: whether or not the connection to the LDAP library will
    be done asynchronously.

* fixed a shutdown race in ArangoDB's logger, which could have led to some buffered
  log messages being discarded on shutdown

* display shard synchronization progress for collections outside of the
  `_system` database

* fixed issue #6611: Properly display JSON properties of user defined foxx services
  configuration within the web UI

* fixed issue #6583: Agency node segfaults if sent an authenticated HTTP request is sent to its port

* when cleaning out a leader it could happen that it became follower instead of
  being removed completely

* make synchronous replication detect more error cases when followers cannot
  apply the changes from the leader

* fix some TLS errors that occurred when combining HTTPS/TLS transport with the
  VelocyStream protocol (VST)

  That combination could have led to spurious errors such as "TLS padding error"
  or "Tag mismatch" and connections being closed

* agency endpoint updates now go through RAFT


v3.3.16 (2018-09-19)
--------------------

* fix undefined behavior in AQL query result cache

* the query editor within the web ui is now catching http 501 responses
  properly

* fixed issue #6495 (Document not found when removing records)

* fixed undefined behavior in cluster plan-loading procedure that may have
  unintentionally modified a shared structure

* reduce overhead of function initialization in AQL COLLECT aggregate functions,
  for functions COUNT/LENGTH, SUM and AVG

  this optimization will only be noticable when the COLLECT produces many groups
  and the "hash" COLLECT variant is used

* fixed potential out-of-bounds access in admin log REST handler /_admin/log,
  which could have led to the server returning an HTTP 500 error

* catch more exceptions in replication and handle them appropriately


v3.3.15 (2018-09-10)
--------------------

* fixed an issue in the "sorted" AQL COLLECT variant, that may have led to producing
  an incorrect number of results

* upgraded arangodb starter version to 0.13.3

* fixed issue #5941 if using breadth-first search in traversals uniqueness checks
  on path (vertices and edges) have not been applied. In SmartGraphs the checks
  have been executed properly.

* added more detailed progress output to arangorestore, showing the percentage of
  how much data is restored for bigger collections plus a set of overview statistics
  after each processed collection

* added option `--rocksdb.use-file-logging` to enable writing of RocksDB's own
  informational LOG files into RocksDB's database directory.

  This option is turned off by default, but can be enabled for debugging RocksDB
  internals and performance.

* improved error messages when managing Foxx services

  Install/replace/upgrade will now provide additional information when an error
  is encountered during setup. Errors encountered during a `require` call will
  also include information about the underlying cause in the error message.

* fixed some Foxx script names being displayed incorrectly in web UI and Foxx CLI

* added startup option `--query.optimizer-max-plans value`

  This option allows limiting the number of query execution plans created by the
  AQL optimizer for any incoming queries. The default value is `128`.

  By adjusting this value it can be controlled how many different query execution
  plans the AQL query optimizer will generate at most for any given AQL query.
  Normally the AQL query optimizer will generate a single execution plan per AQL query,
  but there are some cases in which it creates multiple competing plans. More plans
  can lead to better optimized queries, however, plan creation has its costs. The
  more plans are created and shipped through the optimization pipeline, the more time
  will be spent in the optimizer.

  Lowering this option's value will make the optimizer stop creating additional plans
  when it has already created enough plans.

  Note that this setting controls the default maximum number of plans to create. The
  value can still be adjusted on a per-query basis by setting the *maxNumberOfPlans*
  attribute when running a query.

  This change also lowers the default maximum number of query plans from 192 to 128.

* bug fix: facilitate faster shutdown of coordinators and db servers

* cluster nodes should retry registering in agency until successful

* fixed some web ui action events related to Running Queries view and Slow
  Queries History view

* Create a default pacing algorithm for arangoimport to avoid TimeoutErrors
  on VMs with limited disk throughput

* backport PR 6150: establish unique function to indicate when
  application is terminating and therefore network retries should not occur

* backport PR #5201: eliminate race scenario where handlePlanChange
  could run infinite times after an execution exceeded 7.4 second time span


v3.3.14 (2018-08-15)
--------------------

* upgraded arangodb starter version to 0.13.1

* Foxx HTTP API errors now log stacktraces

* fixed issue #5736: Foxx HTTP API responds with 500 error when request body
  is too short

* fixed issue #5831: custom queries in the ui could not be loaded if the user
  only has read access to the _system database.

* fixed internal issue #2566: corrected web UI alignment of the nodes table

* fixed internal issue #2869: when attaching a follower with global applier to an
  authenticated leader already existing users have not been replicated, all users
  created/modified later are replicated.

* fixed internal issue #2865: dumping from an authenticated arangodb the users have
  not been included

* fixed issue #5943: misplaced database ui icon and wrong cursor type were used

* fixed issue #5354: updated the web UI JSON editor, improved usability

* fixed issue #5648: fixed error message when saving unsupported document types

* fixed issue #6076: Segmentation fault after AQL query

  This also fixes issues #6131 and #6174

* fixed issue #5884: Subquery nodes are no longer created on DBServers

* fixed issue #6031: Broken LIMIT in nested list iterations

* fixed internal issue #2812: Cluster fails to create many indexes in parallel

* intermediate commits in the RocksDB engine are now only enabled in standalone AQL
  queries (not within a JS transaction), standalone truncate as well as for the
  "import" API

* Bug fix: race condition could request data from Agency registry that did not
  exist yet.  This caused a throw that would end the Supervision thread.
  All registry query APIs no longer throw exceptions.


v3.3.13 (2018-07-26)
--------------------

* fixed internal issue #2567: the Web UI was showing the possibility to move a
  shard from a follower to the current leader

* fixed issue #5977: Unexpected execution plan when subquery contains COLLECT

* Bugfix: The AQL syntax variants `UPDATE/REPLACE k WITH d` now correctly take
  _rev from k instead of d (when ignoreRevs is false) and ignore d._rev.

* put an upper bound on the number of documents to be scanned when using
  `db.<collection>.any()` in the RocksDB storage engine

  previous versions of ArangoDB did a scan of a random amount of documents in
  the collection, up to the total number of documents available. this produced
  a random selection with a good quality, but needed to scan half the number
  of documents in the collection on average.

  The new version will only scan up to 500 documents, so it produces a less
  random result, but will be a lot faster especially for large collections.

  The implementation of `any()` for the MMFiles engine remains unchanged. The
  MMFiles engine will pick a random document from the entire range of the
  in-memory primary index without performing scans.

* return an empty result set instead of an "out of memory" exception when
  querying the geo index with invalid (out of range) coordinates

* added load balancer support and user-restriction to cursor API.

  If a cursor is accessed on a different coordinator than where it was created,
  the requests will be forwarded to the correct coordinator. If a cursor is
  accessed by a different user than the one who created it, the request will
  be denied.

* keep failed follower in followers list in Plan.

  This increases the changes of a failed follower getting back into sync if the
  follower comes back after a short time. In this case the follower can try to
  get in sync again, which normally takes less time than seeding a completely
  new follower.

* fix assertion failure and undefined behavior in Unix domain socket connections,
  introduced by 3.3.12

* added configuration option `--rocksdb.sync-interval`

  This option specifies interval (in milliseconds) that ArangoDB will use to
  automatically synchronize data in RocksDB's write-ahead log (WAL) files to
  disk. Automatic syncs will only be performed for not-yet synchronized data,
  and only for operations that have been executed without the *waitForSync*
  attribute.

  Automatic synchronization is performed by a background thread. The default
  sync interval is 0, meaning the automatic background syncing is turned off.
  Background syncing in 3.3 is opt-in, whereas in ArangoDB 3.4 the default sync
  interval will be 100 milliseconds.

  Note: this option is not supported on Windows platforms. Setting the sync
  interval to a value greater 0 will produce a startup warning.

* fixed graph creation sometimes failing with 'edge collection
  already used in edge def' when the edge definition contained multiple vertex
  collections, despite the edge definitions being identical

* inception could get caught in a trap, where agent configuration
  version and timeout multiplier lead to incapacitated agency

* fixed issue #5827: Batch request handling incompatible with .NET's default
  ContentType format

* fixed agency's log compaction for internal issue #2249

* inspector collects additionally disk data size and storage engine statistics


v3.3.12 (2018-07-12)
--------------------

* issue #5854: RocksDB engine would frequently request a new DelayToken.  This caused
  excessive write delay on the next Put() call.  Alternate approach taken.

* fixed graph creation under some circumstances failing with 'edge collection
  already used in edge def' despite the edge definitions being identical

* fixed issue #5727: Edge document with user provided key is inserted as many
  times as the number of shards, violating the primary index

* fixed internal issue #2658: AQL modification queries did not allow `_rev`
  checking. There is now a new option `ignoreRevs` which can be set to `false`
  in order to force AQL modification queries to match revision ids before
  doing any modifications

* fixed issue #5679: Replication applier restrictions will crash synchronisation
  after initial sync

* fixed potential issue in RETURN DISTINCT CollectBlock implementation
  that led to the block producing an empty result

* changed communication tasks to use boost strands instead of locks,
  this fixes a race condition with parallel VST communication over
  SSL

* fixed agency restart from compaction without data

* fixed for agent coming back to agency with changed endpoint and
  total data loss

* more patient agency tests to allow for ASAN tests to successfully finish


v3.3.11 (2018-06-26)
--------------------

* upgraded arangosync version to 0.5.3

* upgraded arangodb starter version to 0.12.0

* fixed internal issue #2559: "unexpected document key" error when custom
  shard keys are used and the "allowUserKeys" key generator option is set
  to false

* fixed AQL DOCUMENT lookup function for documents for sharded collections with
  more than a single shard and using a custom shard key (i.e. some shard
  key attribute other than `_key`).
  The previous implementation of DOCUMENT restricted to lookup to a single
  shard in all cases, though this restriction was invalid. That lead to
  `DOCUMENT` not finding documents in cases the wrong shard was contacted. The
  fixed implementation in 3.3.11 will reach out to all shards to find the
  document, meaning it will produce the correct result, but will cause more
  cluster-internal traffic. This increase in traffic may be high if the number
  of shards is also high, because each invocation of `DOCUMENT` will have to
  contact all shards.
  There will be no performance difference for non-sharded collections or
  collections that are sharded by `_key` or that only have a single shard.

* reimplemented replication view in web UI

* fixed internal issue #2256: ui, document id not showing up when deleting a document

* fixed internal issue #2163: wrong labels within foxx validation of service
  input parameters

* fixed internal issue #2160: fixed misplaced tooltips in indices view

* added new arangoinspect client tool, to help users and customers easily collect
  information of any ArangoDB server setup, and facilitate troubleshooting for the
  ArangoDB Support Team


v3.3.10 (2018-06-04)
--------------------

* make optimizer rule "remove-filter-covered-by-index" not stop after removing
  a sub-condition from a FILTER statement, but pass the optimized FILTER
  statement again into the optimizer rule for further optimizations.
  This allows optimizing away some more FILTER conditions than before.

* allow accessing /_admin/status URL on followers too in active failover setup

* fix cluster COLLECT optimization for attributes that were in "sorted" variant of
  COLLECT and that were provided by a sorted index on the collected attribute

* apply fulltext index optimization rule for multiple fulltext searches in
  the same query

  this fixes https://stackoverflow.com/questions/50496274/two-fulltext-searches-on-arangodb-cluster-v8-is-involved

* validate `_from` and `_to` values of edges on updates consistently

* fixed issue #5400: Unexpected AQL Result

* fixed issue #5429: Frequent 'updated local foxx repository' messages

* fixed issue #5252: Empty result if FULLTEXT() is used together with LIMIT offset

* fixed issue #5035: fixed a vulnerability issue within the web ui's index view

* inception was ignoring leader's configuration


v3.3.9 (2018-05-17)
-------------------

* added `/_admin/repair/distributeShardsLike` that repairs collections with
  distributeShardsLike where the shards aren't actually distributed like in the
  prototype collection, as could happen due to internal issue #1770

* fixed Foxx queues bug when queues are created in a request handler with an
  ArangoDB authentication header

* upgraded arangosync version to 0.5.1

* upgraded arangodb starter version to 0.11.3

* fix cluster upgrading issue introduced in 3.3.8

  the issue made arangod crash when starting a DB server with option
  `--database.auto-upgrade true`

* fix C++ implementation of AQL ZIP function to return each distinct attribute
  name only once. The previous implementation added non-unique attribute names
  multiple times, which led to follow-up issues.
  Now if an attribute name occurs multiple times in the input list of attribute
  names, it will only be incorporated once into the result object, with the
  value that corresponds to the first occurrence.
  This fix also changes the V8 implementation of the ZIP function, which now
  will always return the first value for non-unique attribute names and not the
  last occurring value.

* self heal during a Foxx service install, upgrade or replace no longer breaks
  the respective operation

* make /_api/index, /_api/database and /_api/user REST handlers use the scheduler's
  internal queue, so they do not run in an I/O handling thread

* fixed issue #4919: C++ implementation of LIKE function now matches the old and
  correct behavior of the JavaScript implementation.

* added REST API endpoint /_admin/server/availability for monitoring purposes

* UI: fixed an unreasonable event bug within the modal view engine

* fixed issue #3811: gharial api is now checking existence of _from and _to vertices
  during edge creation

* fixed internal issue #2149: number of documents in the UI is not adjusted after
  moving them

* fixed internal issue #2150: UI - loading a saved query does not update the list
  of bind parameters

* fixed internal issue #2147 - fixed database filter in UI

* fixed issue #4934: Wrong used GeoIndex depending on FILTER order

* added `query` and `aql.literal` helpers to `@arangodb` module.

* remove post-sort from GatherNode in cluster AQL queries that do use indexes
  for filtering but that do not require a sorted result

  This optimization can speed up gathering data from multiple shards, because
  it allows to remove a merge sort of the individual shards' results.

* extend the already existing "reduce-extraction-to-projection" AQL optimizer
  rule for RocksDB to provide projections of up to 5 document attributes. The
  previous implementation only supported a projection for a single document
  attribute. The new implementation will extract up to 5 document attributes from
  a document while scanning a collection via an EnumerateCollectionNode.
  Additionally the new version of the optimizer rule can also produce projections
  when scanning an index via an IndexNode.
  The optimization is benefial especially for huge documents because it will copy
  out only the projected attributes from the document instead of copying the entire
  document data from the storage engine.

  When applied, the explainer will show the projected attributes in a `projections`
  remark for an EnumerateCollectionNode or IndexNode. The optimization is limited
  to the RocksDB storage engine.

* added index-only optimization for AQL queries that can satisfy the retrieval of
  all required document attributes directly from an index.

  This optimization will be triggered for the RocksDB engine if an index is used
  that covers all required attributes of the document used later on in the query.
  If applied, it will save retrieving the actual document data (which would require
  an extra lookup in RocksDB), but will instead build the document data solely
  from the index values found. It will only be applied when using up to 5 attributes
  from the document, and only if the rest of the document data is not used later
  on in the query.

  The optimization is currently available for the RocksDB engine for the index types
  primary, edge, hash, skiplist and persistent.

  If the optimization is applied, it will show up as "index only" in an AQL
  query's execution plan for an IndexNode.

* added scan-only optimization for AQL queries that iterate over collections or
  indexes and that do not need to return the actual document values.

  Not fetching the document values from the storage engine will provide a
  considerable speedup when using the RocksDB engine, but may also help a bit
  in case of the MMFiles engine. The optimization will only be applied when
  full-scanning or index-scanning a collection without refering to any of its
  documents later on, and, for an IndexNode, if all filter conditions for the
  documents of the collection are covered by the index.

  If the optimization is applied, it will show up as "scan only" in an AQL
  query's execution plan for an EnumerateCollectionNode or an IndexNode.

* extend existing "collect-in-cluster" optimizer rule to run grouping, counting
  and deduplication on the DB servers in several cases, so that the coordinator
  will only need to sum up the potentially smaller results from the individual shards.

  The following types of COLLECT queries are covered now:
  - RETURN DISTINCT expr
  - COLLECT WITH COUNT INTO ...
  - COLLECT var1 = expr1, ..., varn = exprn (WITH COUNT INTO ...), without INTO or KEEP
  - COLLECT var1 = expr1, ..., varn = exprn AGGREGATE ..., without INTO or KEEP, for
    aggregate functions COUNT/LENGTH, SUM, MIN and MAX.

* honor specified COLLECT method in AQL COLLECT options

  for example, when the user explicitly asks for the COLLECT method
  to be `sorted`, the optimizer will now not produce an alternative
  version of the plan using the hash method.

  additionally, if the user explcitly asks for the COLLECT method to
  be `hash`, the optimizer will now change the existing plan to use
  the hash method if possible instead of just creating an alternative
  plan.

  `COLLECT ... OPTIONS { method: 'sorted' }` => always use sorted method
  `COLLECT ... OPTIONS { method: 'hash' }`   => use hash if this is technically possible
  `COLLECT ...` (no options)                 => create a plan using sorted, and another plan using hash method

* added bulk document lookups for MMFiles engine, which will improve the performance
  of document lookups from an inside an index in case the index lookup produces many
  documents


v3.3.8 (2018-04-24)
-------------------

* included version of ArangoDB Starter (`arangodb` binary) updated to v0.10.11,
  see [Starter changelog](https://github.com/arangodb-helper/arangodb/blob/master/CHANGELOG.md)

* added arangod startup option `--dump-options` to print all configuration parameters
  as a JSON object

* fixed: (Enterprise only) If you restore a SmartGraph where the collections
  are still existing and are supposed to be dropped on restore we ended up in
  duplicate name error. This is now gone and the SmartGraph is correctly restored.

* fix lookups by `_id` in smart graph edge collections

* improve startup resilience in case there are datafile errors (MMFiles)

  also allow repairing broken VERSION files automatically on startup by
  specifying the option `--database.ignore-datafile-errors true`

* fix issue #4582: UI query editor now supports usage of empty string as bind parameter value

* fixed internal issue #2148: Number of documents found by filter is misleading in web UI

* added startup option `--database.required-directory-state`

  using this option it is possible to require the database directory to be
  in a specific state on startup. the options for this value are:

  - non-existing: database directory must not exist
  - existing: database directory must exist
  - empty: database directory must exist but be empty
  - populated: database directory must exist and contain specific files already
  - any: any state allowed

* field "$schema" in Foxx manifest.json files no longer produce warnings

* added `@arangodb/locals` module to expose the Foxx service context as an
  alternative to using `module.context` directly.

* `db._executeTransaction` now accepts collection objects as collections.

* supervision can be put into maintenance mode


v3.3.7 (2018-04-11)
-------------------

* added hidden option `--query.registry-ttl` to control the lifetime of cluster AQL
  query parts

* fixed internal issue #2237: AQL queries on collections with replicationFactor:
  "satellite" crashed arangod in single server mode

* fixed restore of satellite collections: replicationFactor was set to 1 during
  restore

* fixed dump and restore of smart graphs:
  a) The dump will not include the hidden shadow collections anymore, they were dumped
     accidentially and only contain duplicated data.
  b) Restore will now ignore hidden shadow collections as all data is contained
     in the smart-edge collection. You can manually include these collections from an
     old dump (3.3.5 or earlier) by using `--force`.
  c) Restore of a smart-graph will now create smart collections properly instead
     of getting into `TIMEOUT_IN_CLUSTER_OPERATION`

* fixed issue in AQL query optimizer rule "restrict-to-single-shard", which
  may have sent documents to a wrong shard in AQL INSERT queries that specified
  the value for `_key` using an expression (and not a constant value)
  Important: if you were affected by this bug in v3.3.5 it is required that you
  recreate your dataset in v3.3.6 (i.e. dumping and restoring) instead of doing
  a simple binary upgrade

* added /_admin/status HTTP API for debugging purposes

* added ArangoShell helper function for packaging all information about an
  AQL query so it can be run and analyzed elsewhere:

  query = "FOR doc IN mycollection FILTER doc.value > 42 RETURN doc";
  require("@arangodb/aql/explainer").debugDump("/tmp/query-debug-info", query);

  Entitled users can send the generated file to the ArangoDB support to facilitate
  reproduction and debugging.

* added hidden option `--server.ask-jwt-secret`. This is an internal option
  for debugging and should not be exposed to end-users.

* fix for internal issue #2215. supervision will now wait for agent to
  fully prepare before adding 10 second grace period after leadership change

* fixed internal issue #2215's FailedLeader timeout bug

v3.3.5 (2018-03-28)
-------------------

* fixed issue #4934: Wrong used GeoIndex depending on FILTER order

* make build id appear in startup log message alongside with other version info

* make AQL data modification operations that are sent to all shards and that are
  supposed to return values (i.e. `RETURN OLD` or `RETURN NEW`) not return fake
  empty result rows if the document to be updated/replaced/removed was not present
  on the target shard

* added AQL optimizer rule `restrict-to-single-shard`

  This rule will kick in if a collection operation (index lookup or data
  modification operation) will only affect a single shard, and the operation can be
  restricted to the single shard and is not applied for all shards. This optimization
  can be applied for queries that access a collection only once in the query, and that
  do not use traversals, shortest path queries and that do not access collection data
  dynamically using the `DOCUMENT`, `FULLTEXT`, `NEAR` or `WITHIN` AQL functions.
  Additionally, the optimizer will only pull off this optimization if can safely
  determine the values of all the collection's shard keys from the query, and when the
  shard keys are covered by a single index (this is always true if the shard key is
  the default `_key`)

* display missing attributes of GatherNodes in AQL explain output

* make AQL optimizer rule `undistribute-remove-after-enum-coll` fire in a few
  more cases in which it is possible

* slightly improve index selection for the RocksDB engine when there are multiple
  competing indexes with the same attribute prefixes, but different amount of
  attributes covered. In this case, the more specialized index will be preferred
  now

* fix issue #4924: removeFollower now prefers to remove the last follower(s)

* added "collect-in-cluster" optimizer rule to have COLLECT WITH COUNT queries
  without grouping being executed on the DB servers and the coordinator only summing
  up the counts from the individual shards

* fixed issue #4900: Nested FOR query uses index but ignores other filters

* properly exit v8::Context in one place where it was missing before

* added hidden option `--cluster.index-create-timeout` for controlling the
  default value of the index creation timeout in cluster
  under normal circumstances, this option does not need to be adjusted

* increase default timeout for index creation in cluster to 3600s

* fixed issue #4843: Query-Result has more Docs than the Collection itself

* fixed the behavior of ClusterInfo when waiting for current to catch
  up with plan in create collection.

* fixed issue #4827: COLLECT on edge _to field doesn't group distinct values as expected (MMFiles)


v3.3.4 (2018-03-01)
-------------------

* fix AQL `fullCount` result value in some cluster cases when it was off a bit

* fix issue #4651: Simple query taking forever until a request timeout error

* fix issue #4657: fixed incomplete content type header

* Vastly improved the Foxx Store UI

* fix issue #4677: AQL WITH with bind parameters results in "access after data-modification"
  for two independent UPSERTs

* remove unused startup option `--ldap.permissions-attribute-name`

* fix issue #4457: create /var/tmp/arangod with correct user in supervisor mode

* remove long disfunctional admin/long_echo handler

* fixed Foxx API:

  * PUT /_api/foxx/service: Respect force flag
  * PATCH /_api/foxx/service: Check whether a service under given mount exists

* internal issue #1726: supervision failed to remove multiple servers
  from health monitoring at once.

* more information from inception, why agent is activated

* fixed a bug where supervision tried to deal with shards of virtual collections

* fix internal issue #1770: collection creation using distributeShardsLike yields
  errors and did not distribute shards correctly in the following cases:
  1. If numberOfShards * replicationFactor % nrDBServers != 0
     (shards * replication is not divisible by DBServers).
  2. If there was failover / move shard case on the leading collection
     and creating the follower collection afterwards.

* fix timeout issues in replication client expiration

* added missing edge filter to neighbors-only traversals
  in case a filter condition was moved into the traverser and the traversal was
  executed in breadth-first mode and was returning each visited vertex exactly
  once, and there was a filter on the edges of the path and the resulting vertices
  and edges were not used later, the edge filter was not applied

* fixed issue #4160: Run arangod with "--database.auto-upgrade" option always crash silently without error log

* fix internal issue #1848: AQL optimizer was trying to resolve attribute accesses
  to attributes of constant object values at query compile time, but only did so far
  the very first attribute in each object

  this fixes https://stackoverflow.com/questions/48648737/beginner-bug-in-for-loops-from-objects

* fix inconvenience: If we want to start server with a non-existing
  --javascript.app-path it will now be created (if possible)

* fixed: REST API `POST _api/foxx` now returns HTTP code 201 on success, as documented.
         returned 200 before.

* fixed: REST API `PATCH _api/foxx/dependencies` now updates the existing dependencies
         instead of replacing them.

* fixed: Foxx upload of single javascript file. You now can upload via http-url pointing
         to a javascript file.

* fixed issue #4395: If your foxx app includes an `APP` folder it got
         accidently removed by selfhealing this is not the case anymore.

* fixed internal issue #1969 - command apt-get purge/remove arangodb3e was failing


v3.3.3 (2018-01-16)
-------------------

* fix issue #4272: VERSION file keeps disappearing

* fix internal issue #81: quotation marks disappeared when switching table/json
  editor in the query editor ui

* added option `--rocksdb.throttle` to control whether write-throttling is enabled
  Write-throttling is turned on by default, to reduce chances of compactions getting
  too far behind and blocking incoming writes.

* fixed issue #4308: Crash when getter for error.name throws an error (on Windows)

* UI: fixed a query editor caching and parsing issue

* Fixed internal issue #1683: fixes an UI issue where a collection name gets wrongly cached
  within the documents overview of a collection.

* Fixed an issue with the index estimates in RocksDB in the case a transaction is aborted.
  Former the index estimates were modified if the transaction commited or not.
  Now they will only be modified if the transaction commited successfully.

* UI: optimized login view for very small screen sizes

* Truncate in RocksDB will now do intermediate commits every 10.000 documents
  if truncate fails or the server crashes during this operation all deletes
  that have been commited so far are persisted.

* make the default value of `--rocksdb.block-cache-shard-bits` use the RocksDB
  default value. This will mostly mean the default number block cache shard
  bits is lower than before, allowing each shard to store more data and cause
  less evictions from block cache

* issue #4222: Permission error preventing AQL query import / export on webui

* UI: optimized error messages for invalid query bind parameter

* UI: upgraded swagger ui to version 3.9.0

* issue #3504: added option `--force-same-database` for arangorestore

  with this option set to true, it is possible to make any arangorestore attempt
  fail if the specified target database does not match the database name
  specified in the source dump's "dump.json" file. it can thus be used to
  prevent restoring data into the "wrong" database

  The option is set to `false` by default to ensure backwards-compatibility

* make the default value of `--rocksdb.block-cache-shard-bits` use the RocksDB
  default value. This will mostly mean the default number block cache shard
  bits is lower than before, allowing each shard to store more data and cause
  less evictions from block cache

* fixed issue #4255: AQL SORT consuming too much memory

* fixed incorrect persistence of RAFT vote and term


v3.3.2 (2018-01-04)
-------------------

* fixed issue #4199: Internal failure: JavaScript exception in file 'arangosh.js'
  at 98,7: ArangoError 4: Expecting type String

* fixed issue in agency supervision with a good server being left in
  failedServers

* distinguish isReady and allInSync in clusterInventory

* fixed issue #4197: AQL statement not working in 3.3.1 when upgraded from 3.2.10

* do not reuse collection ids when restoring collections from a dump, but assign new collection ids, this should prevent collection id conflicts


v3.3.1 (2017-12-28)
-------------------

* UI: displayed wrong wfs property for a collection when using RocksDB as
  storage engine

* added `--ignore-missing` option to arangoimp
  this option allows importing lines with less fields than specified in the CSV
  header line

* changed misleading error message from "no leader" to "not a leader"

* optimize usage of AQL FULLTEXT index function to a FOR loop with index
  usage in some cases
  When the optimization is applied, this especially speeds up fulltext index
  queries in the cluster

* UI: improved the behavior during collection creation in a cluster environment

* Agency lockup fixes for very small machines.

* Agency performance improvement by finer grained locking.

* Use steady_clock in agency whereever possible.

* Agency prevent Supervision thread crash.

* Fix agency integer overflow in timeout calculation.


v3.3.0 (2017-12-14)
-------------------

* release version

* added a missing try/catch block in the supervision thread


v3.3.rc8 (2017-12-12)
---------------------

* UI: fixed broken Foxx configuration keys. Some valid configuration values
  could not be edited via the ui.

* UI: pressing the return key inside a select2 box no longer triggers the modal's
  success function

* UI: coordinators and db servers are now in sorted order (ascending)


v3.3.rc7 (2017-12-07)
---------------------

* fixed issue #3741: fix terminal color output in Windows

* UI: fixed issue #3822: disabled name input field for system collections

* fixed issue #3640: limit in subquery

* fixed issue #3745: Invalid result when using OLD object with array attribute in UPSERT statement

* UI: edge collections were wrongly added to from and to vertices select box during graph creation

* UI: added not found views for documents and collections

* UI: using default user database api during database creation now

* UI: the graph viewer backend now picks one random start vertex of the
  first 1000 documents instead of calling any(). The implementation of
  "any" is known to scale bad on huge collections with RocksDB.

* UI: fixed disappearing of the navigation label in some case special case

* UI: the graph viewer now displays updated label values correctly.
  Additionally the included node/edge editor now closes automatically
  after a successful node/edge update.

* fixed issue #3917: traversals with high maximal depth take extremely long
  in planning phase.


v3.3.rc4 (2017-11-28)
---------------------

* minor bug-fixes


v3.3.rc3 (2017-11-24)
---------------------

* bug-fixes


v3.3.rc2 (2017-11-22)
---------------------

* UI: document/edge editor now remembering their modes (e.g. code or tree)

* UI: optimized error messages for invalid graph definitions. Also fixed a
  graph renderer cleanup error.

* UI: added a delay within the graph viewer while changing the colors of the
  graph. Necessary due different browser behaviour.

* added options `--encryption.keyfile` and `--encryption.key-generator` to arangodump
  and arangorestore

* UI: the graph viewer now displays updated label values correctly.
  Additionally the included node/edge editor now closes automatically
  after a successful node/edge update.

* removed `--recycle-ids` option for arangorestore

  using that option could have led to problems on the restore, with potential
  id conflicts between the originating server (the source dump server) and the
  target server (the restore server)


v3.3.rc1 (2017-11-17)
---------------------

* add readonly mode REST API

* allow compilation of ArangoDB source code with g++ 7

* upgrade minimum required g++ compiler version to g++ 5.4
  That means ArangoDB source code will not compile with g++ 4.x or g++ < 5.4 anymore.

* AQL: during a traversal if a vertex is not found. It will not print an ERROR to the log and continue
  with a NULL value, but will register a warning at the query and continue with a NULL value.
  The situation is not desired as an ERROR as ArangoDB can store edges pointing to non-existing
  vertex which is perfectly valid, but it may be a n issue on the data model, so users
  can directly see it on the query now and do not "by accident" have to check the LOG output.

* introduce `enforceReplicationFactor` attribute for creating collections:
  this optional parameter controls if the coordinator should bail out during collection
  creation if there are not enough DBServers available for the desired `replicationFactor`.

* fixed issue #3516: Show execution time in arangosh

  this change adds more dynamic prompt components for arangosh
  The following components are now available for dynamic prompts,
  settable via the `--console.prompt` option in arangosh:

  - '%t': current time as timestamp
  - '%a': elpased time since ArangoShell start in seconds
  - '%p': duration of last command in seconds
  - '%d': name of current database
  - '%e': current endpoint
  - '%E': current endpoint without protocol
  - '%u': current user

  The time a command takes can be displayed easily by starting arangosh with `--console.prompt "%p> "`.

* make the ArangoShell refill its collection cache when a yet-unknown collection
  is first accessed. This fixes the following problem:

      arangosh1> db._collections();  // shell1 lists all collections
      arangosh2> db._create("test"); // shell2 now creates a new collection 'test'
      arangosh1> db.test.insert({}); // shell1 is not aware of the collection created
                                     // in shell2, so the insert will fail

* make AQL `DISTINCT` not change the order of the results it is applied on

* incremental transfer of initial collection data now can handle partial
  responses for a chunk, allowing the leader/master to send smaller chunks
  (in terms of HTTP response size) and limit memory usage

  this optimization is only active if client applications send the "offset" parameter
  in their requests to PUT `/_api/replication/keys/<id>?type=docs`

* initial creation of shards for cluster collections is now faster with
  `replicationFactor` values bigger than 1. this is achieved by an optimization
  for the case when the collection on the leader is still empty

* potential fix for issue #3517: several "filesystem full" errors in logs
  while there's a lot of disk space

* added C++ implementations for AQL function `SUBSTRING()`, `LEFT()`, `RIGHT()` and `TRIM()`

* show C++ function name of call site in ArangoDB log output

  this requires option `--log.line-number` to be set to *true*

* UI: added word wrapping to query editor

* UI: fixed wrong user attribute name validation, issue #3228

* make AQL return a proper error message in case of a unique key constraint
  violation. previously it only returned the generic "unique constraint violated"
  error message but omitted the details about which index caused the problem.

  This addresses https://stackoverflow.com/questions/46427126/arangodb-3-2-unique-constraint-violation-id-or-key

* added option `--server.local-authentication`

* UI: added user roles

* added config option `--log.color` to toggle colorful logging to terminal

* added config option `--log.thread-name` to additionally log thread names

* usernames must not start with `:role:`, added new options:
    --server.authentication-timeout
    --ldap.roles-attribute-name
    --ldap.roles-transformation
    --ldap.roles-search
    --ldap.superuser-role
    --ldap.roles-include
    --ldap.roles-exclude

* performance improvements for full collection scans and a few other operations
  in MMFiles engine

* added `--rocksdb.encryption-key-generator` for enterprise

* removed `--compat28` parameter from arangodump and replication API

  older ArangoDB versions will no longer be supported by these tools.

* increase the recommended value for `/proc/sys/vm/max_map_count` to a value
  eight times as high as the previous recommended value. Increasing the
  values helps to prevent an ArangoDB server from running out of memory mappings.

  The raised minimum recommended value may lead to ArangoDB showing some startup
  warnings as follows:

      WARNING {memory} maximum number of memory mappings per process is 65530, which seems too low. it is recommended to set it to at least 512000
      WARNING {memory} execute 'sudo sysctl -w "vm.max_map_count=512000"'

* Foxx now warns about malformed configuration/dependency names and aliases in the manifest.


v3.2.17 (XXXX-XX-XX)
--------------------

* added missing virtual destructor for MMFiles transaction data context object

* make synchronous replication detect more error cases when followers cannot
  apply the changes from the leader

* fixed undefined behavior in cluster plan-loading procedure that may have
  unintentionally modified a shared structure

* cluster nodes should retry registering in agency until successful

* fixed issue #5354: updated the ui json editor, improved usability

* fixed issue #5648: fixed error message when saving unsupported document
  types

* fixed issue #5943: misplaced database ui icon and wrong cursor type were used


v3.2.16 (2018-07-12)
--------------------

* upgraded arangodb starter version to 0.12.0

* make edge cache initialization and invalidation more portable by avoiding memset
  on non-POD types

* fixed internal issue #2256: ui, document id not showing up when deleting a document

* fixed issue #5400: Unexpected AQL Result

* Fixed issue #5035: fixed a vulnerability issue within the web ui's index view

* issue one HTTP call less per cluster AQL query

* self heal during a Foxx service install, upgrade or replace no longer breaks
  the respective operation

* inception was ignoring leader's configuration

* inception could get caught in a trap, where agent configuration
  version and timeout multiplier lead to incapacitated agency

* more patient agency tests to allow for ASAN tests to successfully finish

* fixed for agent coming back to agency with changed endpoint and
  total data loss

* fixed agency restart from compaction without data


v3.2.15 (2018-05-13)
--------------------

* upgraded arangodb starter version to 0.11.2

* make /_api/index and /_api/database REST handlers use the scheduler's internal
  queue, so they do not run in an I/O handling thread

* fixed issue #3811: gharial api is now checking existence of _from and _to vertices
  during edge creation


v3.2.14 (2018-04-20)
--------------------

* field "$schema" in Foxx manifest.json files no longer produce warnings

* added `@arangodb/locals` module to expose the Foxx service context as an
  alternative to using `module.context` directly.

* the internal implementation of REST API `/_api/simple/by-example` now uses
  C++ instead of JavaScript

* supervision can be switched to maintenance mode f.e. for rolling upgrades


v3.2.13 (2018-04-13)
--------------------

* improve startup resilience in case there are datafile errors (MMFiles)

  also allow repairing broken VERSION files automatically on startup by
  specifying the option `--database.ignore-datafile-errors true`

* fix issue #4582: UI query editor now supports usage of empty string as bind parameter value

* fix issue #4924: removeFollower now prefers to remove the last follower(s)

* fixed issue #4934: Wrong used GeoIndex depending on FILTER order

* fixed the behavior of clusterinfo when waiting for current to catch
  up with plan in create collection.

* fix for internal issue #2215. supervision will now wait for agent to
  fully prepare before adding 10 second grace period after leadership change

* fixed interal issue #2215 FailedLeader timeout bug


v3.2.12 (2018-02-27)
--------------------

* remove long disfunctional admin/long_echo handler

* fixed Foxx API:

  * PUT /_api/foxx/service: Respect force flag
  * PATCH /_api/foxx/service: Check whether a service under given mount exists

* fix issue #4457: create /var/tmp/arangod with correct user in supervisor mode

* fix internal issue #1848

  AQL optimizer was trying to resolve attribute accesses
  to attributes of constant object values at query compile time, but only did so far
  the very first attribute in each object

  this fixes https://stackoverflow.com/questions/48648737/beginner-bug-in-for-loops-from-objects

* fix inconvenience: If we want to start server with a non-existing
  --javascript.app-path it will now be created (if possible)

* fixed: REST API `POST _api/foxx` now returns HTTP code 201 on success, as documented.
         returned 200 before.

* fixed: REST API `PATCH _api/foxx/dependencies` now updates the existing dependencies
         instead of replacing them.

* fixed: Foxx upload of single javascript file. You now can upload via http-url pointing
         to a javascript file.

* fixed issue #4395: If your foxx app includes an `APP` folder it got accidently removed by selfhealing
         this is not the case anymore.

* fix internal issue 1770: collection creation using distributeShardsLike yields
  errors and did not distribute shards correctly in the following cases:
  1. If numberOfShards * replicationFactor % nrDBServers != 0
     (shards * replication is not divisible by DBServers).
  2. If there was failover / move shard case on the leading collection
     and creating the follower collection afterwards.

* fix timeout issues in replication client expiration

+ fix some inconsistencies in replication for RocksDB engine that could have led
  to some operations not being shipped from master to slave servers

* fix issue #4272: VERSION file keeps disappearing

* fix internal issue #81: quotation marks disappeared when switching table/json
  editor in the query editor ui

* make the default value of `--rocksdb.block-cache-shard-bits` use the RocksDB
  default value. This will mostly mean the default number block cache shard
  bits is lower than before, allowing each shard to store more data and cause
  less evictions from block cache

* fix issue #4393: broken handling of unix domain sockets in
  JS_Download

* fix internal bug #1726: supervision failed to remove multiple
  removed servers from health UI

* fixed internal issue #1969 - command apt-get purge/remove arangodb3e was failing

* fixed a bug where supervision tried to deal with shards of virtual collections


v3.2.11 (2018-01-17)
--------------------

* Fixed an issue with the index estimates in RocksDB in the case a transaction is aborted.
  Former the index estimates were modified if the transaction commited or not.
  Now they will only be modified if the transaction commited successfully.

* Truncate in RocksDB will now do intermediate commits every 10.000 documents
  if truncate fails or the server crashes during this operation all deletes
  that have been commited so far are persisted.

* fixed issue #4308: Crash when getter for error.name throws an error (on Windows)

* UI: fixed a query editor caching and parsing issue for arrays and objects

* Fixed internal issue #1684: Web UI: saving arrays/objects as bind parameters faulty

* Fixed internal issue #1683: fixes an UI issue where a collection name gets wrongly cached
  within the documents overview of a collection.

* issue #4222: Permission error preventing AQL query import / export on webui

* UI: optimized login view for very small screen sizes

* UI: Shard distribution view now has an accordion view instead of displaying
  all shards of all collections at once.

* UI: optimized error messages for invalid query bind parameter

* fixed missing transaction events in RocksDB asynchronous replication

* fixed issue #4255: AQL SORT consuming too much memory

* fixed issue #4199: Internal failure: JavaScript exception in file 'arangosh.js'
  at 98,7: ArangoError 4: Expecting type String

* fixed issue #3818: Foxx configuration keys cannot contain spaces (will not save)

* UI: displayed wrong "waitForSync" property for a collection when
  using RocksDB as storage engine

* prevent binding to the same combination of IP and port on Windows

* fixed incorrect persistence of RAFT vote and term


v3.2.10 (2017-12-22)
--------------------

* replication: more robust initial sync

* fixed a bug in the RocksDB engine that would prevent recalculated
  collection counts to be actually stored

* fixed issue #4095: Inconsistent query execution plan

* fixed issue #4056: Executing empty query causes crash

* fixed issue #4045: Out of memory in `arangorestore` when no access
  rights to dump files

* fixed issue #3031: New Graph: Edge definitions with edges in
  fromCollections and toCollections

* fixed issue #2668: UI: when following wrong link from edge to vertex in
  nonexisting collection misleading error is printed

* UI: improved the behavior during collection creation in a cluster environment

* UI: the graph viewer backend now picks one random start vertex of the
  first 1000 documents instead of calling any(). The implementation of
  any is known to scale bad on huge collections with rocksdb.

* fixed snapshots becoming potentially invalid after intermediate commits in
  the RocksDB engine

* backport agency inquire API changes

* fixed issue #3822: Field validation error in ArangoDB UI - Minor

* UI: fixed disappearing of the navigation label in some cases

* UI: fixed broken foxx configuration keys. Some valid configuration values
  could not be edited via the ui.

* fixed issue #3640: limit in subquery

* UI: edge collections were wrongly added to from and to vertices select
  box during graph creation

* fixed issue #3741: fix terminal color output in Windows

* fixed issue #3917: traversals with high maximal depth take extremely long
  in planning phase.

* fix equality comparison for MMFiles documents in AQL functions UNIQUE
  and UNION_DISTINCT


v3.2.9 (2017-12-04)
-------------------

* under certain conditions, replication could stop. Now fixed by adding an
  equality check for requireFromPresent tick value

* fixed locking for replication context info in RocksDB engine
  this fixes undefined behavior when parallel requests are made to the
  same replication context

* UI: added not found views for documents and collections

* fixed issue #3858: Foxx queues stuck in 'progress' status

* allow compilation of ArangoDB source code with g++ 7

* fixed issue #3224: Issue in the Foxx microservices examples

* fixed a deadlock in user privilege/permission change routine

* fixed a deadlock on server shutdown

* fixed some collection locking issues in MMFiles engine

* properly report commit errors in AQL write queries to the caller for the
  RocksDB engine

* UI: optimized error messages for invalid graph definitions. Also fixed a
  graph renderer cleanrenderer cleanup error.

* UI: document/edge editor now remembering their modes (e.g. code or tree)

* UI: added a delay within the graph viewer while changing the colors of the
  graph. Necessary due different browser behaviour.

* fix removal of failed cluster nodes via web interface

* back port of ClusterComm::wait fix in devel
  among other things this fixes too eager dropping of other followers in case
  one of the followers does not respond in time

* transact interface in agency should not be inquired as of now

* inquiry tests and blocking of inquiry on AgencyGeneralTransaction

v3.2.8 (2017-11-18)
-------------------

* fixed a race condition occuring when upgrading via linux package manager

* fixed authentication issue during replication


v3.2.7 (2017-11-13)
-------------------

* Cluster customers, which have upgraded from 3.1 to 3.2 need to upgrade
  to 3.2.7. The cluster supervision is otherwise not operational.

* Fixed issue #3597: AQL with path filters returns unexpected results
  In some cases breadth first search in combination with vertex filters
  yields wrong result, the filter was not applied correctly.

* fixed some undefined behavior in some internal value caches for AQL GatherNodes
  and SortNodes, which could have led to sorted results being effectively not
  correctly sorted.

* make the replication applier for the RocksDB engine start automatically after a
  restart of the server if the applier was configured with its `autoStart` property
  set to `true`. previously the replication appliers were only automatically restarted
  at server start for the MMFiles engine.

* fixed arangodump batch size adaptivity in cluster mode and upped default batch size
  for arangodump

  these changes speed up arangodump in cluster context

* smart graphs now return a proper inventory in response to replication inventory
  requests

* fixed issue #3618: Inconsistent behavior of OR statement with object bind parameters

* only users with read/write rights on the "_system" database can now execute
  "_admin/shutdown" as well as modify properties of the write-ahead log (WAL)

* increase default maximum number of V8 contexts to at least 16 if not explicitly
  configured otherwise.
  the procedure for determining the actual maximum value of V8 contexts is unchanged
  apart from the value `16` and works as follows:
  - if explicitly set, the value of the configuration option `--javascript.v8-contexts`
    is used as the maximum number of V8 contexts
  - when the option is not set, the maximum number of V8 contexts is determined
    by the configuration option `--server.threads` if that option is set. if
    `--server.threads` is not set, then the maximum number of V8 contexts is the
    server's reported hardware concurrency (number of processors visible
    to the arangod process). if that would result in a maximum value of less than 16
    in any of these two cases, then the maximum value will be increased to 16.

* fixed issue #3447: ArangoError 1202: AQL: NotFound: (while executing) when
  updating collection

* potential fix for issue #3581: Unexpected "rocksdb unique constraint
  violated" with unique hash index

* fixed geo index optimizer rule for geo indexes with a single (array of coordinates)
  attribute.

* improved the speed of the shards overview in cluster (API endpoint /_api/cluster/shardDistribution API)
  It is now guaranteed to return after ~2 seconds even if the entire cluster is unresponsive.

* fix agency precondition check for complex objects
  this fixes issues with several CAS operations in the agency

* several fixes for agency restart and shutdown

* the cluster-internal representation of planned collection objects is now more
  lightweight than before, using less memory and not allocating any cache for indexes
  etc.

* fixed issue #3403: How to kill long running AQL queries with the browser console's
  AQL (display issue)

* fixed issue #3549: server reading ENGINE config file fails on common standard
  newline character

* UI: fixed error notifications for collection modifications

* several improvements for the truncate operation on collections:

  * the timeout for the truncate operation was increased in cluster mode in
    order to prevent too frequent "could not truncate collection" errors

  * after a truncate operation, collections in MMFiles still used disk space.
    to reclaim disk space used by truncated collection, the truncate actions
    in the web interface and from the ArangoShell now issue an extra WAL flush
    command (in cluster mode, this command is also propagated to all servers).
    the WAL flush allows all servers to write out any pending operations into the
    datafiles of the truncated collection. afterwards, a final journal rotate
    command is sent, which enables the compaction to entirely remove all datafiles
    and journals for the truncated collection, so that all disk space can be
    reclaimed

  * for MMFiles a special method will be called after a truncate operation so that
    all indexes of the collection can free most of their memory. previously some
    indexes (hash and skiplist indexes) partially kept already allocated memory
    in order to avoid future memory allocations

  * after a truncate operation in the RocksDB engine, an additional compaction
    will be triggered for the truncated collection. this compaction removes all
    deletions from the key space so that follow-up scans over the collection's key
    range do not have to filter out lots of already-removed values

  These changes make truncate operations potentially more time-consuming than before,
  but allow for memory/disk space savings afterwards.

* enable JEMalloc background threads for purging and returning unused memory
  back to the operating system (Linux only)

  JEMalloc will create its background threads on demand. The number of background
  threads is capped by the number of CPUs or active arenas. The background threads run
  periodically and purge unused memory pages, allowing memory to be returned to the
  operating system.

  This change will make the arangod process create several additional threads.
  It is accompanied by an increased `TasksMax` value in the systemd service configuration
  file for the arangodb3 service.

* upgraded bundled V8 engine to bugfix version v5.7.492.77

  this upgrade fixes a memory leak in upstream V8 described in
  https://bugs.chromium.org/p/v8/issues/detail?id=5945 that will result in memory
  chunks only getting uncommitted but not unmapped


v3.2.6 (2017-10-26)
-------------------

* UI: fixed event cleanup in cluster shards view

* UI: reduced cluster dashboard api calls

* fixed a permission problem that prevented collection contents to be displayed
  in the web interface

* removed posix_fadvise call from RocksDB's PosixSequentialFile::Read(). This is
  consistent with Facebook PR 2573 (#3505)

  this fix should improve the performance of the replication with the RocksDB
  storage engine

* allow changing of collection replication factor for existing collections

* UI: replicationFactor of a collection is now changeable in a cluster
  environment

* several fixes for the cluster agency

* fixed undefined behavior in the RocksDB-based geo index

* fixed Foxxmaster failover

* purging or removing the Debian/Ubuntu arangodb3 packages now properly stops
  the arangod instance before actuallying purging or removing


v3.2.5 (2017-10-16)
-------------------

* general-graph module and _api/gharial now accept cluster options
  for collection creation. It is now possible to set replicationFactor and
  numberOfShards for all collections created via this graph object.
  So adding a new collection will not result in a singleShard and
  no replication anymore.

* fixed issue #3408: Hard crash in query for pagination

* minimum number of V8 contexts in console mode must be 2, not 1. this is
  required to ensure the console gets one dedicated V8 context and all other
  operations have at least one extra context. This requirement was not enforced
  anymore.

* fixed issue #3395: AQL: cannot instantiate CollectBlock with undetermined
  aggregation method

* UI: fixed wrong user attribute name validation, issue #3228

* fix potential overflow in CRC marker check when a corrupted CRC marker
  is found at the very beginning of an MMFiles datafile

* UI: fixed unresponsive events in cluster shards view

* Add statistics about the V8 context counts and number of available/active/busy
  threads we expose through the server statistics interface.


v3.2.4 (2017-09-26)
-------------------

* UI: no default index selected during index creation

* UI: added replicationFactor option during SmartGraph creation

* make the MMFiles compactor perform less writes during normal compaction
  operation

  This partially fixes issue #3144

* make the MMFiles compactor configurable

  The following options have been added:

* `--compaction.db-sleep-time`: sleep interval between two compaction runs
    (in s)
  * `--compaction.min-interval"`: minimum sleep time between two compaction
     runs (in s)
  * `--compaction.min-small-data-file-size`: minimal filesize threshold
    original datafiles have to be below for a compaction
  * `--compaction.dead-documents-threshold`: minimum unused count of documents
    in a datafile
  * `--compaction.dead-size-threshold`: how many bytes of the source data file
    are allowed to be unused at most
  * `--compaction.dead-size-percent-threshold`: how many percent of the source
    datafile should be unused at least
  * `--compaction.max-files`: Maximum number of files to merge to one file
  * `--compaction.max-result-file-size`: how large may the compaction result
    file become (in bytes)
  * `--compaction.max-file-size-factor`: how large the resulting file may
    be in comparison to the collection's `--database.maximal-journal-size' setting`

* fix downwards-incompatibility in /_api/explain REST handler

* fix Windows implementation for fs.getTempPath() to also create a
  sub-directory as we do on linux

* fixed a multi-threading issue in cluster-internal communication

* performance improvements for traversals and edge lookups

* removed internal memory zone handling code. the memory zones were a leftover
  from the early ArangoDB days and did not provide any value in the current
  implementation.

* (Enterprise only) added `skipInaccessibleCollections` option for AQL queries:
  if set, AQL queries (especially graph traversals) will treat collections to
  which a user has no access rights to as if these collections were empty.

* adjusted scheduler thread handling to start and stop less threads in
  normal operations

* leader-follower replication catchup code has been rewritten in C++

* early stage AQL optimization now also uses the C++ implementations of
  AQL functions if present. Previously it always referred to the JavaScript
  implementations and ignored the C++ implementations. This change gives
  more flexibility to the AQL optimizer.

* ArangoDB tty log output is now colored for log messages with levels
  FATAL, ERR and WARN.

* changed the return values of AQL functions `REGEX_TEST` and `REGEX_REPLACE`
  to `null` when the input regex is invalid. Previous versions of ArangoDB
  partly returned `false` for invalid regexes and partly `null`.

* added `--log.role` option for arangod

  When set to `true`, this option will make the ArangoDB logger print a single
  character with the server's role into each logged message. The roles are:

  - U: undefined/unclear (used at startup)
  - S: single server
  - C: coordinator
  - P: primary
  - A: agent

  The default value for this option is `false`, so no roles will be logged.


v3.2.3 (2017-09-07)
-------------------

* fixed issue #3106: orphan collections could not be registered in general-graph module

* fixed wrong selection of the database inside the internal cluster js api

* added startup option `--server.check-max-memory-mappings` to make arangod check
  the number of memory mappings currently used by the process and compare it with
  the maximum number of allowed mappings as determined by /proc/sys/vm/max_map_count

  The default value is `true`, so the checks will be performed. When the current
  number of mappings exceeds 90% of the maximum number of mappings, the creation
  of further V8 contexts will be deferred.

  Note that this option is effective on Linux systems only.

* arangoimp now has a `--remove-attribute` option

* added V8 context lifetime control options
  `--javascript.v8-contexts-max-invocations` and `--javascript.v8-contexts-max-age`

  These options allow specifying after how many invocations a used V8 context is
  disposed, or after what time a V8 context is disposed automatically after its
  creation. If either of the two thresholds is reached, an idl V8 context will be
  disposed.

  The default value of `--javascript.v8-contexts-max-invocations` is 0, meaning that
  the maximum number of invocations per context is unlimited. The default value
  for `--javascript.v8-contexts-max-age` is 60 seconds.

* fixed wrong UI cluster health information

* fixed issue #3070: Add index in _jobs collection

* fixed issue #3125: HTTP Foxx API JSON parsing

* fixed issue #3120: Foxx queue: job isn't running when server.authentication = true

* fixed supervision failure detection and handling, which happened with simultaneous
  agency leadership change


v3.2.2 (2017-08-23)
-------------------

* make "Rebalance shards" button work in selected database only, and not make
  it rebalance the shards of all databases

* fixed issue #2847: adjust the response of the DELETE `/_api/users/database/*` calls

* fixed issue #3075: Error when upgrading arangoDB on linux ubuntu 16.04

* fixed a buffer overrun in linenoise console input library for long input strings

* increase size of the linenoise input buffer to 8 KB

* abort compilation if the detected GCC or CLANG isn't in the range of compilers
  we support

* fixed spurious cluster hangups by always sending AQL-query related requests
  to the correct servers, even after failover or when a follower drops

  The problem with the previous shard-based approach was that responsibilities
  for shards may change from one server to another at runtime, after the query
  was already instanciated. The coordinator and other parts of the query then
  sent further requests for the query to the servers now responsible for the
  shards.
  However, an AQL query must send all further requests to the same servers on
  which the query was originally instanciated, even in case of failover.
  Otherwise this would potentially send requests to servers that do not know
  about the query, and would also send query shutdown requests to the wrong
  servers, leading to abandoned queries piling up and using resources until
  they automatically time out.

* fixed issue with RocksDB engine acquiring the collection count values too
  early, leading to the collection count values potentially being slightly off
  even in exclusive transactions (for which the exclusive access should provide
  an always-correct count value)

* fixed some issues in leader-follower catch-up code, specifically for the
  RocksDB engine

* make V8 log fatal errors to syslog before it terminates the process.
  This change is effective on Linux only.

* fixed issue with MMFiles engine creating superfluous collection journals
  on shutdown

* fixed issue #3067: Upgrade from 3.2 to 3.2.1 reset autoincrement keys

* fixed issue #3044: ArangoDB server shutdown unexpectedly

* fixed issue #3039: Incorrect filter interpretation

* fixed issue #3037: Foxx, internal server error when I try to add a new service

* improved MMFiles fulltext index document removal performance
  and fulltext index query performance for bigger result sets

* ui: fixed a display bug within the slow and running queries view

* ui: fixed a bug when success event triggers twice in a modal

* ui: fixed the appearance of the documents filter

* ui: graph vertex collections not restricted to 10 anymore

* fixed issue #2835: UI detection of JWT token in case of server restart or upgrade

* upgrade jemalloc version to 5.0.1

  This fixes problems with the memory allocator returing "out of memory" when
  calling munmap to free memory in order to return it to the OS.

  It seems that calling munmap on Linux can increase the number of mappings, at least
  when a region is partially unmapped. This can lead to the process exceeding its
  maximum number of mappings, and munmap and future calls to mmap returning errors.

  jemalloc version 5.0.1 does not have the `--enable-munmap` configure option anymore,
  so the problem is avoided. To return memory to the OS eventually, jemalloc 5's
  background purge threads are used on Linux.

* fixed issue #2978: log something more obvious when you log a Buffer

* fixed issue #2982: AQL parse error?

* fixed issue #3125: HTTP Foxx API Json parsing

v3.2.1 (2017-08-09)
-------------------

* added C++ implementations for AQL functions `LEFT()`, `RIGHT()` and `TRIM()`

* fixed docs for issue #2968: Collection _key autoincrement value increases on error

* fixed issue #3011: Optimizer rule reduce-extraction-to-projection breaks queries

* Now allowing to restore users in a sharded environment as well
  It is still not possible to restore collections that are sharded
  differently than by _key.

* fixed an issue with restoring of system collections and user rights.
  It was not possible to restore users into an authenticated server.

* fixed issue #2977: Documentation for db._createDatabase is wrong

* ui: added bind parameters to slow query history view

* fixed issue #1751: Slow Query API should provide bind parameters, webui should display them

* ui: fixed a bug when moving multiple documents was not possible

* fixed docs for issue #2968: Collection _key autoincrement value increases on error

* AQL CHAR_LENGTH(null) returns now 0. Since AQL TO_STRING(null) is '' (string of length 0)

* ui: now supports single js file upload for Foxx services in addition to zip files

* fixed a multi-threading issue in the agency when callElection was called
  while the Supervision was calling updateSnapshot

* added startup option `--query.tracking-with-bindvars`

  This option controls whether the list of currently running queries
  and the list of slow queries should contain the bind variables used
  in the queries or not.

  The option can be changed at runtime using the commands

      // enables tracking of bind variables
      // set to false to turn tracking of bind variables off
      var value = true;
      require("@arangodb/aql/queries").properties({
        trackBindVars: value
      });

* index selectivity estimates are now available in the cluster as well

* fixed issue #2943: loadIndexesIntoMemory not returning the same structure
  as the rest of the collection APIs

* fixed issue #2949: ArangoError 1208: illegal name

* fixed issue #2874: Collection properties do not return `isVolatile`
  attribute

* potential fix for issue #2939: Segmentation fault when starting
  coordinator node

* fixed issue #2810: out of memory error when running UPDATE/REPLACE
  on medium-size collection

* fix potential deadlock errors in collector thread

* disallow the usage of volatile collections in the RocksDB engine
  by throwing an error when a collection is created with attribute
  `isVolatile` set to `true`.
  Volatile collections are unsupported by the RocksDB engine, so
  creating them should not succeed and silently create a non-volatile
  collection

* prevent V8 from issuing SIGILL instructions when it runs out of memory

  Now arangod will attempt to log a FATAL error into its logfile in case V8
  runs out of memory. In case V8 runs out of memory, it will still terminate the
  entire process. But at least there should be something in the ArangoDB logs
  indicating what the problem was. Apart from that, the arangod process should
  now be exited with SIGABRT rather than SIGILL as it shouldn't return into the
  V8 code that aborted the process with `__builtin_trap`.

  this potentially fixes issue #2920: DBServer crashing automatically post upgrade to 3.2

* Foxx queues and tasks now ensure that the scripts in them run with the same
  permissions as the Foxx code who started the task / queue

* fixed issue #2928: Offset problems

* fixed issue #2876: wrong skiplist index usage in edge collection

* fixed issue #2868: cname missing from logger-follow results in rocksdb

* fixed issue #2889: Traversal query using incorrect collection id

* fixed issue #2884: AQL traversal uniqueness constraints "propagating" to other traversals? Weird results

* arangoexport: added `--query` option for passing an AQL query to export the result

* fixed issue #2879: No result when querying for the last record of a query

* ui: allows now to edit default access level for collections in database
  _system for all users except the root user.

* The _users collection is no longer accessible outside the arngod process, _queues is always read-only

* added new option "--rocksdb.max-background-jobs"

* removed options "--rocksdb.max-background-compactions", "--rocksdb.base-background-compactions" and "--rocksdb.max-background-flushes"

* option "--rocksdb.compaction-read-ahead-size" now defaults to 2MB

* change Windows build so that RocksDB doesn't enforce AVX optimizations by default
  This fixes startup crashes on servers that do not have AVX CPU extensions

* speed up RocksDB secondary index creation and dropping

* removed RocksDB note in Geo index docs


v3.2.0 (2017-07-20)
-------------------

* fixed UI issues

* fixed multi-threading issues in Pregel

* fixed Foxx resilience

* added command-line option `--javascript.allow-admin-execute`

  This option can be used to control whether user-defined JavaScript code
  is allowed to be executed on server by sending via HTTP to the API endpoint
  `/_admin/execute`  with an authenticated user account.
  The default value is `false`, which disables the execution of user-defined
  code. This is also the recommended setting for production. In test environments,
  it may be convenient to turn the option on in order to send arbitrary setup
  or teardown commands for execution on the server.


v3.2.beta6 (2017-07-18)
-----------------------

* various bugfixes


v3.2.beta5 (2017-07-16)
-----------------------

* numerous bugfixes


v3.2.beta4 (2017-07-04)
-----------------------

* ui: fixed document view _from and _to linking issue for special characters

* added function `db._parse(query)` for parsing an AQL query and returning information about it

* fixed one medium priority and two low priority security user interface
  issues found by owasp zap.

* ui: added index deduplicate options

* ui: fixed renaming of collections for the rocksdb storage engine

* documentation and js fixes for secondaries

* RocksDB storage format was changed, users of the previous beta/alpha versions
  must delete the database directory and re-import their data

* enabled permissions on database and collection level

* added and changed some user related REST APIs
    * added `PUT /_api/user/{user}/database/{database}/{collection}` to change collection permission
    * added `GET /_api/user/{user}/database/{database}/{collection}`
    * added optional `full` parameter to the `GET /_api/user/{user}/database/` REST call

* added user functions in the arangoshell `@arangodb/users` module
    * added `grantCollection` and `revokeCollection` functions
    * added `permission(user, database, collection)` to retrieve collection specific rights

* added "deduplicate" attribute for array indexes, which controls whether inserting
  duplicate index values from the same document into a unique array index will lead to
  an error or not:

      // with deduplicate = true, which is the default value:
      db._create("test");
      db.test.ensureIndex({ type: "hash", fields: ["tags[*]"], deduplicate: true });
      db.test.insert({ tags: ["a", "b"] });
      db.test.insert({ tags: ["c", "d", "c"] }); // will work, because deduplicate = true
      db.test.insert({ tags: ["a"] }); // will fail

      // with deduplicate = false
      db._create("test");
      db.test.ensureIndex({ type: "hash", fields: ["tags[*]"], deduplicate: false });
      db.test.insert({ tags: ["a", "b"] });
      db.test.insert({ tags: ["c", "d", "c"] }); // will not work, because deduplicate = false
      db.test.insert({ tags: ["a"] }); // will fail

  The "deduplicate" attribute is now also accepted by the index creation HTTP
  API endpoint POST /_api/index and is returned by GET /_api/index.

* added optimizer rule "remove-filters-covered-by-traversal"

* Debian/Ubuntu installer: make messages about future package upgrades more clear

* fix a hangup in VST

  The problem happened when the two first chunks of a VST message arrived
  together on a connection that was newly switched to VST.

* fix deletion of outdated WAL files in RocksDB engine

* make use of selectivity estimates in hash, skiplist and persistent indexes
  in RocksDB engine

* changed VM overcommit recommendation for user-friendliness

* fix a shutdown bug in the cluster: a destroyed query could still be active

* do not terminate the entire server process if a temp file cannot be created
  (Windows only)

* fix log output in the front-end, it stopped in case of too many messages


v3.2.beta3 (2017-06-27)
-----------------------

* numerous bugfixes


v3.2.beta2 (2017-06-20)
-----------------------

* potentially fixed issue #2559: Duplicate _key generated on insertion

* fix invalid results (too many) when a skipping LIMIT was used for a
  traversal. `LIMIT x` or `LIMIT 0, x` were not affected, but `LIMIT s, x`
  may have returned too many results

* fix races in SSL communication code

* fix invalid locking in JWT authentication cache, which could have
  crashed the server

* fix invalid first group results for sorted AQL COLLECT when LIMIT
  was used

* fix potential race, which could make arangod hang on startup

* removed `exception` field from transaction error result; users should throw
  explicit `Error` instances to return custom exceptions (addresses issue #2561)

* fixed issue #2613: Reduce log level when Foxx manager tries to self heal missing database

* add a read only mode for users and collection level authorization

* removed `exception` field from transaction error result; users should throw
  explicit `Error` instances to return custom exceptions (addresses issue #2561)

* fixed issue #2677: Foxx disabling development mode creates non-deterministic service bundle

* fixed issue #2684: Legacy service UI not working


v3.2.beta1 (2017-06-12)
-----------------------

* provide more context for index errors (addresses issue #342)

* arangod now validates several OS/environment settings on startup and warns if
  the settings are non-ideal. Most of the checks are executed on Linux systems only.

* fixed issue #2515: The replace-or-with-in optimization rule might prevent use of indexes

* added `REGEX_REPLACE` AQL function

* the RocksDB storage format was changed, users of the previous alpha versions
  must delete the database directory and re-import their data

* added server startup option `--query.fail-on-warning`

  setting this option to `true` will abort any AQL query with an exception if
  it causes a warning at runtime. The value can be overridden per query by
  setting the `failOnWarning` attribute in a query's options.

* added --rocksdb.num-uncompressed-levels to adjust number of non-compressed levels

* added checks for memory managment and warn (i. e. if hugepages are enabled)

* set default SSL cipher suite string to "HIGH:!EXPORT:!aNULL@STRENGTH"

* fixed issue #2469: Authentication = true does not protect foxx-routes

* fixed issue #2459: compile success but can not run with rocksdb

* `--server.maximal-queue-size` is now an absolute maximum. If the queue is
  full, then 503 is returned. Setting it to 0 means "no limit".

* (Enterprise only) added authentication against an LDAP server

* fixed issue #2083: Foxx services aren't distributed to all coordinators

* fixed issue #2384: new coordinators don't pick up existing Foxx services

* fixed issue #2408: Foxx service validation causes unintended side-effects

* extended HTTP API with routes for managing Foxx services

* added distinction between hasUser and authorized within Foxx
  (cluster internal requests are authorized requests but don't have a user)

* arangoimp now has a `--threads` option to enable parallel imports of data

* PR #2514: Foxx services that can't be fixed by self-healing now serve a 503 error

* added `time` function to `@arangodb` module


v3.2.alpha4 (2017-04-25)
------------------------

* fixed issue #2450: Bad optimization plan on simple query

* fixed issue #2448: ArangoDB Web UI takes no action when Delete button is clicked

* fixed issue #2442: Frontend shows already deleted databases during login

* added 'x-content-type-options: nosniff' to avoid MSIE bug

* set default value for `--ssl.protocol` from TLSv1 to TLSv1.2.

* AQL breaking change in cluster:
  The SHORTEST_PATH statement using edge-collection names instead
  of a graph name now requires to explicitly name the vertex-collection names
  within the AQL query in the cluster. It can be done by adding `WITH <name>`
  at the beginning of the query.

  Example:
  ```
  FOR v,e IN OUTBOUND SHORTEST_PATH @start TO @target edges [...]
  ```

  Now has to be:

  ```
  WITH vertices
  FOR v,e IN OUTBOUND SHORTEST_PATH @start TO @target edges [...]
  ```

  This change is due to avoid dead-lock sitations in clustered case.
  An error stating the above is included.

* add implicit use of geo indexes when using SORT/FILTER in AQL, without
  the need to use the special-purpose geo AQL functions `NEAR` or `WITHIN`.

  the special purpose `NEAR` AQL function can now be substituted with the
  following AQL (provided there is a geo index present on the `doc.latitude`
  and `doc.longitude` attributes):

      FOR doc in geoSort
        SORT DISTANCE(doc.latitude, doc.longitude, 0, 0)
        LIMIT 5
        RETURN doc

  `WITHIN` can be substituted with the following AQL:

      FOR doc in geoFilter
        FILTER DISTANCE(doc.latitude, doc.longitude, 0, 0) < 2000
        RETURN doc

  Compared to using the special purpose AQL functions this approach has the
  advantage that it is more composable, and will also honor any `LIMIT` values
  used in the AQL query.

* potential fix for shutdown hangs on OSX

* added KB, MB, GB prefix for integer parameters, % for integer parameters
  with a base value

* added JEMALLOC 4.5.0

* added `--vm.resident-limit` and `--vm.path` for file-backed memory mapping
  after reaching a configurable maximum RAM size

* try recommended limit for file descriptors in case of unlimited
  hard limit

* issue #2413: improve logging in case of lock timeout and deadlocks

* added log topic attribute to /_admin/log api

* removed internal build option `USE_DEV_TIMERS`

  Enabling this option activated some proprietary timers for only selected
  events in arangod. Instead better use `perf` to gather timings.


v3.2.alpha3 (2017-03-22)
------------------------

* increase default collection lock timeout from 30 to 900 seconds

* added function `db._engine()` for retrieval of storage engine information at
  server runtime

  There is also an HTTP REST handler at GET /_api/engine that returns engine
  information.

* require at least cmake 3.2 for building ArangoDB

* make arangod start with less V8 JavaScript contexts

  This speeds up the server start (a little bit) and makes it use less memory.
  Whenever a V8 context is needed by a Foxx action or some other operation and
  there is no usable V8 context, a new one will be created dynamically now.

  Up to `--javascript.v8-contexts` V8 contexts will be created, so this option
  will change its meaning. Previously as many V8 contexts as specified by this
  option were created at server start, and the number of V8 contexts did not
  change at runtime. Now up to this number of V8 contexts will be in use at the
  same time, but the actual number of V8 contexts is dynamic.

  The garbage collector thread will automatically delete unused V8 contexts after
  a while. The number of spare contexts will go down to as few as configured in
  the new option `--javascript.v8-contexts-minimum`. Actually that many V8 contexts
  are also created at server start.

  The first few requests in new V8 contexts will take longer than in contexts
  that have been there already. Performance may therefore suffer a bit for the
  initial requests sent to ArangoDB or when there are only few but performance-
  critical situations in which new V8 contexts will be created. If this is a
  concern, it can easily be fixed by setting `--javascipt.v8-contexts-minimum`
  and `--javascript.v8-contexts` to a relatively high value, which will guarantee
  that many number of V8 contexts to be created at startup and kept around even
  when unused.

  Waiting for an unused V8 context will now also abort if no V8 context can be
  acquired/created after 120 seconds.

* improved diagnostic messages written to logfiles by supervisor process

* fixed issue #2367

* added "bindVars" to attributes of currently running and slow queries

* added "jsonl" as input file type for arangoimp

* upgraded version of bundled zlib library from 1.2.8 to 1.2.11

* added input file type `auto` for arangoimp so it can automatically detect the
  type of the input file from the filename extension

* fixed variables parsing in GraphQL

* added `--translate` option for arangoimp to translate attribute names from
  the input files to attriubte names expected by ArangoDB

  The `--translate` option can be specified multiple times (once per translation
  to be executed). The following example renames the "id" column from the input
  file to "_key", and the "from" column to "_from", and the "to" column to "_to":

      arangoimp --type csv --file data.csv --translate "id=_key" --translate "from=_from" --translate "to=_to"

  `--translate` works for CSV and TSV inputs only.

* changed default value for `--server.max-packet-size` from 128 MB to 256 MB

* fixed issue #2350

* fixed issue #2349

* fixed issue #2346

* fixed issue #2342

* change default string truncation length from 80 characters to 256 characters for
  `print`/`printShell` functions in ArangoShell and arangod. This will emit longer
  prefixes of string values before truncating them with `...`, which is helpful
  for debugging.

* always validate incoming JSON HTTP requests for duplicate attribute names

  Incoming JSON data with duplicate attribute names will now be rejected as
  invalid. Previous versions of ArangoDB only validated the uniqueness of
  attribute names inside incoming JSON for some API endpoints, but not
  consistently for all APIs.

* don't let read-only transactions block the WAL collector

* allow passing own `graphql-sync` module instance to Foxx GraphQL router

* arangoexport can now export to csv format

* arangoimp: fixed issue #2214

* Foxx: automatically add CORS response headers

* added "OPTIONS" to CORS `access-control-allow-methods` header

* Foxx: Fix arangoUser sometimes not being set correctly

* fixed issue #1974


v3.2.alpha2 (2017-02-20)
------------------------

* ui: fixed issue #2065

* ui: fixed a dashboard related memory issue

* Internal javascript rest actions will now hide their stack traces to the client
  unless maintainer mode is activated. Instead they will always log to the logfile

* Removed undocumented internal HTTP API:
  * PUT _api/edges

  The documented GET _api/edges and the undocumented POST _api/edges remains unmodified.

* updated V8 version to 5.7.0.0

* change undocumented behaviour in case of invalid revision ids in
  If-Match and If-None-Match headers from 400 (BAD) to 412 (PRECONDITION
  FAILED).

* change undocumented behaviour in case of invalid revision ids in
  JavaScript document operations from 1239 ("illegal document revision")
  to 1200 ("conflict").

* added data export tool, arangoexport.

  arangoexport can be used to export collections to json, jsonl or xml
  and export a graph or collections to xgmml.

* fixed a race condition when closing a connection

* raised default hard limit on threads for very small to 64

* fixed negative counting of http connection in UI


v3.2.alpha1 (2017-02-05)
------------------------

* added figure `httpRequests` to AQL query statistics

* removed revisions cache intermediate layer implementation

* obsoleted startup options `--database.revision-cache-chunk-size` and
  `--database.revision-cache-target-size`

* fix potential port number over-/underruns

* added startup option `--log.shorten-filenames` for controlling whether filenames
  in log messages should be shortened to just the filename with the absolute path

* removed IndexThreadFeature, made `--database.index-threads` option obsolete

* changed index filling to make it more parallel, dispatch tasks to boost::asio

* more detailed stacktraces in Foxx apps

* generated Foxx services now use swagger tags


v3.1.24 (XXXX-XX-XX)
--------------------

* fixed one more LIMIT issue in traversals


v3.1.23 (2017-06-19)
--------------------

* potentially fixed issue #2559: Duplicate _key generated on insertion

* fix races in SSL communication code

* fix invalid results (too many) when a skipping LIMIT was used for a
  traversal. `LIMIT x` or `LIMIT 0, x` were not affected, but `LIMIT s, x`
  may have returned too many results

* fix invalid first group results for sorted AQL COLLECT when LIMIT
  was used

* fix invalid locking in JWT authentication cache, which could have
  crashed the server

* fix undefined behavior in traverser when traversals were used inside
  a FOR loop


v3.1.22 (2017-06-07)
--------------------

* fixed issue #2505: Problem with export + report of a bug

* documented changed behavior of WITH

* fixed ui glitch in aardvark

* avoid agency compaction bug

* fixed issue #2283: disabled proxy communication internally


v3.1.21 (2017-05-22)
--------------------

* fixed issue #2488:  AQL operator IN error when data use base64 chars

* more randomness in seeding RNG

v3.1.20 (2016-05-16)
--------------------

* fixed incorrect sorting for distributeShardsLike

* improve reliability of AgencyComm communication with Agency

* fixed shard numbering bug, where ids were erouneously incremented by 1

* remove an unnecessary precondition in createCollectionCoordinator

* funny fail rotation fix

* fix in SimpleHttpClient for correct advancement of readBufferOffset

* forward SIG_HUP in supervisor process to the server process to fix logrotaion
  You need to stop the remaining arangod server process manually for the upgrade to work.


v3.1.19 (2017-04-28)
--------------------

* Fixed a StackOverflow issue in Traversal and ShortestPath. Occured if many (>1000) input
  values in a row do not return any result. Fixes issue: #2445

* fixed issue #2448

* fixed issue #2442

* added 'x-content-type-options: nosniff' to avoid MSIE bug

* fixed issue #2441

* fixed issue #2440

* Fixed a StackOverflow issue in Traversal and ShortestPath. Occured if many (>1000) input
  values in a row do not return any result. Fixes issue: #2445

* fix occasional hanging shutdowns on OS X


v3.1.18 (2017-04-18)
--------------------

* fixed error in continuous synchronization of collections

* fixed spurious hangs on server shutdown

* better error messages during restore collection

* completely overhaul supervision. More detailed tests

* Fixed a dead-lock situation in cluster traversers, it could happen in
  rare cases if the computation on one DBServer could be completed much earlier
  than the other server. It could also be restricted to SmartGraphs only.

* (Enterprise only) Fixed a bug in SmartGraph DepthFirstSearch. In some
  more complicated queries, the maxDepth limit of 1 was not considered strictly
  enough, causing the traverser to do unlimited depth searches.

* fixed issue #2415

* fixed issue #2422

* fixed issue #1974


v3.1.17 (2017-04-04)
--------------------

* (Enterprise only) fixed a bug where replicationFactor was not correctly
  forwarded in SmartGraph creation.

* fixed issue #2404

* fixed issue #2397

* ui - fixed smart graph option not appearing

* fixed issue #2389

* fixed issue #2400


v3.1.16 (2017-03-27)
--------------------

* fixed issue #2392

* try to raise file descriptors to at least 8192, warn otherwise

* ui - aql editor improvements + updated ace editor version (memory leak)

* fixed lost HTTP requests

* ui - fixed some event issues

* avoid name resolution when given connection string is a valid ip address

* helps with issue #1842, bug in COLLECT statement in connection with LIMIT.

* fix locking bug in cluster traversals

* increase lock timeout defaults

* increase various cluster timeouts

* limit default target size for revision cache to 1GB, which is better for
  tight RAM situations (used to be 40% of (totalRAM - 1GB), use
  --database.revision-cache-target-size <VALUEINBYTES> to get back the
  old behaviour

* fixed a bug with restarted servers indicating status as "STARTUP"
  rather that "SERVING" in Nodes UI.


v3.1.15 (2017-03-20)
--------------------

* add logrotate configuration as requested in #2355

* fixed issue #2376

* ui - changed document api due a chrome bug

* ui - fixed a submenu bug

* added endpoint /_api/cluster/endpoints in cluster case to get all
  coordinator endpoints

* fix documentation of /_api/endpoint, declaring this API obsolete.

* Foxx response objects now have a `type` method for manipulating the content-type header

* Foxx tests now support `xunit` and `tap` reporters


v3.1.14 (2017-03-13)
--------------------

* ui - added feature request (multiple start nodes within graph viewer) #2317

* added missing locks to authentication cache methods

* ui - added feature request (multiple start nodes within graph viewer) #2317

* ui - fixed wrong merge of statistics information from different coordinators

* ui - fixed issue #2316

* ui - fixed wrong protocol usage within encrypted environment

* fixed compile error on Mac Yosemite

* minor UI fixes


v3.1.13 (2017-03-06)
--------------------

* fixed variables parsing in GraphQL

* fixed issue #2214

* fixed issue #2342

* changed thread handling to queue only user requests on coordinator

* use exponential backoff when waiting for collection locks

* repair short name server lookup in cluster in the case of a removed
  server


v3.1.12 (2017-02-28)
--------------------

* disable shell color escape sequences on Windows

* fixed issue #2326

* fixed issue #2320

* fixed issue #2315

* fixed a race condition when closing a connection

* raised default hard limit on threads for very small to 64

* fixed negative counting of http connection in UI

* fixed a race when renaming collections

* fixed a race when dropping databases


v3.1.11 (2017-02-17)
--------------------

* fixed a race between connection closing and sending out last chunks of data to clients
  when the "Connection: close" HTTP header was set in requests

* ui: optimized smart graph creation usability

* ui: fixed #2308

* fixed a race in async task cancellation via `require("@arangodb/tasks").unregisterTask()`

* fixed spuriously hanging threads in cluster AQL that could sit idle for a few minutes

* fixed potential numeric overflow for big index ids in index deletion API

* fixed sort issue in cluster, occurring when one of the local sort buffers of a
  GatherNode was empty

* reduce number of HTTP requests made for certain kinds of join queries in cluster,
  leading to speedup of some join queries

* supervision deals with demised coordinators correctly again

* implement a timeout in TraverserEngineRegistry

* agent communication reduced in large batches of append entries RPCs

* inception no longer estimates RAFT timings

* compaction in agents has been moved to a separate thread

* replicated logs hold local timestamps

* supervision jobs failed leader and failed follower revisited for
  function in precarious stability situations

* fixed bug in random number generator for 64bit int


v3.1.10 (2017-02-02)
--------------------

* updated versions of bundled node modules:
  - joi: from 8.4.2 to 9.2.0
  - joi-to-json-schema: from 2.2.0 to 2.3.0
  - sinon: from 1.17.4 to 1.17.6
  - lodash: from 4.13.1 to 4.16.6

* added shortcut for AQL ternary operator
  instead of `condition ? true-part : false-part` it is now possible to also use a
  shortcut variant `condition ? : false-part`, e.g.

      FOR doc IN docs RETURN doc.value ?: 'not present'

  instead of

      FOR doc IN docs RETURN doc.value ? doc.value : 'not present'

* fixed wrong sorting order in cluster, if an index was used to sort with many
  shards.

* added --replication-factor, --number-of-shards and --wait-for-sync to arangobench

* turn on UTF-8 string validation for VelocyPack values received via VST connections

* fixed issue #2257

* upgraded Boost version to 1.62.0

* added optional detail flag for db.<collection>.count()
  setting the flag to `true` will make the count operation returned the per-shard
  counts for the collection:

      db._create("test", { numberOfShards: 10 });
      for (i = 0; i < 1000; ++i) {
        db.test.insert({value: i});
      }
      db.test.count(true);

      {
        "s100058" : 99,
        "s100057" : 103,
        "s100056" : 100,
        "s100050" : 94,
        "s100055" : 90,
        "s100054" : 122,
        "s100051" : 109,
        "s100059" : 99,
        "s100053" : 95,
        "s100052" : 89
      }

* added optional memory limit for AQL queries:

      db._query("FOR i IN 1..100000 SORT i RETURN i", {}, { options: { memoryLimit: 100000 } });

  This option limits the default maximum amount of memory (in bytes) that a single
  AQL query can use.
  When a single AQL query reaches the specified limit value, the query will be
  aborted with a *resource limit exceeded* exception. In a cluster, the memory
  accounting is done per shard, so the limit value is effectively a memory limit per
  query per shard.

  The global limit value can be overriden per query by setting the *memoryLimit*
  option value for individual queries when running an AQL query.

* added server startup option `--query.memory-limit`

* added convenience function to create vertex-centric indexes.

  Usage: `db.collection.ensureVertexCentricIndex("label", {type: "hash", direction: "outbound"})`
  That will create an index that can be used on OUTBOUND with filtering on the
  edge attribute `label`.

* change default log output for tools to stdout (instead of stderr)

* added option -D to define a configuration file environment key=value

* changed encoding behavior for URLs encoded in the C++ code of ArangoDB:
  previously the special characters `-`, `_`, `~` and `.` were returned as-is
  after URL-encoding, now `.` will be encoded to be `%2e`.
  This also changes the behavior of how incoming URIs are processed: previously
  occurrences of `..` in incoming request URIs were collapsed (e.g. `a/../b/` was
  collapsed to a plain `b/`). Now `..` in incoming request URIs are not collapsed.

* Foxx request URL suffix is no longer unescaped

* @arangodb/request option json now defaults to `true` if the response body is not empty and encoding is not explicitly set to `null` (binary).
  The option can still be set to `false` to avoid unnecessary attempts at parsing the response as JSON.

* Foxx configuration values for unknown options will be discarded when saving the configuration in production mode using the web interface

* module.context.dependencies is now immutable

* process.stdout.isTTY now returns `true` in arangosh and when running arangod with the `--console` flag

* add support for Swagger tags in Foxx


v3.1.9 (XXXX-XX-XX)
-------------------

* macos CLI package: store databases and apps in the users home directory

* ui: fixed re-login issue within a non system db, when tab was closed

* fixed a race in the VelocyStream Commtask implementation

* fixed issue #2256


v3.1.8 (2017-01-09)
-------------------

* add Windows silent installer

* add handling of debug symbols during Linux & windows release builds.

* fixed issue #2181

* fixed issue #2248: reduce V8 max old space size from 3 GB to 1 GB on 32 bit systems

* upgraded Boost version to 1.62.0

* fixed issue #2238

* fixed issue #2234

* agents announce new endpoints in inception phase to leader

* agency leadership accepts updatet endpoints to given uuid

* unified endpoints replace localhost with 127.0.0.1

* fix several problems within an authenticated cluster


v3.1.7 (2016-12-29)
-------------------

* fixed one too many elections in RAFT

* new agency comm backported from devel


v3.1.6 (2016-12-20)
-------------------

* fixed issue #2227

* fixed issue #2220

* agency constituent/agent bug fixes in race conditions picking up
  leadership

* supervision does not need waking up anymore as it is running
  regardless

* agents challenge their leadership more rigorously


v3.1.5 (2016-12-16)
-------------------

* lowered default value of `--database.revision-cache-target-size` from 75% of
  RAM to less than 40% of RAM

* fixed issue #2218

* fixed issue #2217

* Foxx router.get/post/etc handler argument can no longer accidentally omitted

* fixed issue #2223


v3.1.4 (2016-12-08)
-------------------

* fixed issue #2211

* fixed issue #2204

* at cluster start, coordinators wait until at least one DBserver is there,
  and either at least two DBservers are there or 15s have passed, before they
  initiate the bootstrap of system collections.

* more robust agency startup from devel

* supervision's AddFollower adds many followers at once

* supervision has new FailedFollower job

* agency's Node has new method getArray

* agency RAFT timing estimates more conservative in waitForSync
  scenario

* agency RAFT timing estimates capped at maximum 2.0/10.0 for low/high


v3.1.3 (2016-12-02)
-------------------

* fix a traversal bug when using skiplist indexes:
  if we have a skiplist of ["a", "unused", "_from"] and a traversal like:
  FOR v,e,p IN OUTBOUND @start @@edges
    FILTER p.edges[0].a == 'foo'
    RETURN v
  And the above index applied on "a" is considered better than EdgeIndex, than
  the executor got into undefined behaviour.

* fix endless loop when trying to create a collection with replicationFactor: -1


v3.1.2 (2016-11-24)
-------------------

* added support for descriptions field in Foxx dependencies

* (Enterprise only) fixed a bug in the statistic report for SmartGraph traversals.
Now they state correctly how many documents were fetched from the index and how many
have been filtered.

* Prevent uniform shard distribution when replicationFactor == numServers

v3.1.1 (2016-11-15)
-------------------

* fixed issue #2176

* fixed issue #2168

* display index usage of traversals in AQL explainer output (previously missing)

* fixed issue #2163

* preserve last-used HLC value across server starts

* allow more control over handling of pre-3.1 _rev values

  this changes the server startup option `--database.check-30-revisions` from a boolean (true/false)
  parameter to a string parameter with the following possible values:

  - "fail":
    will validate _rev values of 3.0 collections on collection loading and throw an exception when invalid _rev values are found.
    in this case collections with invalid _rev values are marked as corrupted and cannot be used in the ArangoDB 3.1 instance.
    the fix procedure for such collections is to export the collections from 3.0 database with arangodump and restore them in 3.1 with arangorestore.
    collections that do not contain invalid _rev values are marked as ok and will not be re-checked on following loads.
    collections that contain invalid _rev values will be re-checked on following loads.

  - "true":
    will validate _rev values of 3.0 collections on collection loading and print a warning when invalid _rev values are found.
    in this case collections with invalid _rev values can be used in the ArangoDB 3.1 instance.
    however, subsequent operations on documents with invalid _rev values may silently fail or fail with explicit errors.
    the fix procedure for such collections is to export the collections from 3.0 database with arangodump and restore them in 3.1 with arangorestore.
    collections that do not contain invalid _rev values are marked as ok and will not be re-checked on following loads.
    collections that contain invalid _rev values will be re-checked on following loads.

  - "false":
    will not validate _rev values on collection loading and not print warnings.
    no hint is given when invalid _rev values are found.
    subsequent operations on documents with invalid _rev values may silently fail or fail with explicit errors.
    this setting does not affect whether collections are re-checked later.
    collections will be re-checked on following loads if `--database.check-30-revisions` is later set to either `true` or `fail`.

  The change also suppresses warnings that were printed when collections were restored using arangorestore, and the restore
  data contained invalid _rev values. Now these warnings are suppressed, and new HLC _rev values are generated for these documents
  as before.

* added missing functions to AQL syntax highlighter in web interface

* fixed display of `ANY` direction in traversal explainer output (direction `ANY` was shown as either
  `INBOUND` or `OUTBOUND`)

* changed behavior of toJSON() function when serializing an object before saving it in the database

  if an object provides a toJSON() function, this function is still called for serializing it.
  the change is that the result of toJSON() is not stringified anymore, but saved as is. previous
  versions of ArangoDB called toJSON() and after that additionally stringified its result.

  This change will affect the saving of JS Buffer objects, which will now be saved as arrays of
  bytes instead of a comma-separated string of the Buffer's byte contents.

* allow creating unique indexes on more attributes than present in shardKeys

  The following combinations of shardKeys and indexKeys are allowed/not allowed:

  shardKeys     indexKeys
      a             a        ok
      a             b    not ok
      a           a b        ok
    a b             a    not ok
    a b             b    not ok
    a b           a b        ok
    a b         a b c        ok
  a b c           a b    not ok
  a b c         a b c        ok

* fixed wrong version in web interface login screen (EE only)

* make web interface not display an exclamation mark next to ArangoDB version number 3.1

* fixed search for arbitrary document attributes in web interface in case multiple
  search values were used on different attribute names. in this case, the search always
  produced an empty result

* disallow updating `_from` and `_to` values of edges in Smart Graphs. Updating these
  attributes would lead to potential redistribution of edges to other shards, which must be
  avoided.

* fixed issue #2148

* updated graphql-sync dependency to 0.6.2

* fixed issue #2156

* fixed CRC4 assembly linkage


v3.1.0 (2016-10-29)
-------------------

* AQL breaking change in cluster:

  from ArangoDB 3.1 onwards `WITH` is required for traversals in a
  clustered environment in order to avoid deadlocks.

  Note that for queries that access only a single collection or that have all
  collection names specified somewhere else in the query string, there is no
  need to use *WITH*. *WITH* is only useful when the AQL query parser cannot
  automatically figure out which collections are going to be used by the query.
  *WITH* is only useful for queries that dynamically access collections, e.g.
  via traversals, shortest path operations or the *DOCUMENT()* function.

  more info can be found [here](https://github.com/arangodb/arangodb/blob/devel/Documentation/Books/AQL/Operations/With.md)

* added AQL function `DISTANCE` to calculate the distance between two arbitrary
  coordinates (haversine formula)

* fixed issue #2110

* added Auto-aptation of RAFT timings as calculations only


v3.1.rc2 (2016-10-10)
---------------------

* second release candidate


v3.1.rc1 (2016-09-30)
---------------------

* first release candidate


v3.1.alpha2 (2016-09-01)
------------------------

* added module.context.createDocumentationRouter to replace module.context.apiDocumentation

* bug in RAFT implementation of reads. dethroned leader still answered requests in isolation

* ui: added new graph viewer

* ui: aql-editor added tabular & graph display

* ui: aql-editor improved usability

* ui: aql-editor: query profiling support

* fixed issue #2109

* fixed issue #2111

* fixed issue #2075

* added AQL function `DISTANCE` to calculate the distance between two arbitrary
  coordinates (haversine formula)

* rewrote scheduler and dispatcher based on boost::asio

  parameters changed:
    `--scheduler.threads` and `--server.threads` are now merged into a single one: `--server.threads`

    hidden `--server.extra-threads` has been removed

    hidden `--server.aql-threads` has been removed

    hidden `--server.backend` has been removed

    hidden `--server.show-backends` has been removed

    hidden `--server.thread-affinity` has been removed

* fixed issue #2086

* fixed issue #2079

* fixed issue #2071

  make the AQL query optimizer inject filter condition expressions referred to
  by variables during filter condition aggregation.
  For example, in the following query

      FOR doc IN collection
        LET cond1 = (doc.value == 1)
        LET cond2 = (doc.value == 2)
        FILTER cond1 || cond2
        RETURN { doc, cond1, cond2 }

  the optimizer will now inject the conditions for `cond1` and `cond2` into the filter
  condition `cond1 || cond2`, expanding it to `(doc.value == 1) || (doc.value == 2)`
  and making these conditions available for index searching.

  Note that the optimizer previously already injected some conditions into other
  conditions, but only if the variable that defined the condition was not used
  elsewhere. For example, the filter condition in the query

      FOR doc IN collection
        LET cond = (doc.value == 1)
        FILTER cond
        RETURN { doc }

  already got optimized before because `cond` was only used once in the query and
  the optimizer decided to inject it into the place where it was used.

  This only worked for variables that were referred to once in the query.
  When a variable was used multiple times, the condition was not injected as
  in the following query:

      FOR doc IN collection
        LET cond = (doc.value == 1)
        FILTER cond
        RETURN { doc, cond }

  The fix for #2070 now will enable this optimization so that the query can
  use an index on `doc.value` if available.

* changed behavior of AQL array comparison operators for empty arrays:
  * `ALL` and `ANY` now always return `false` when the left-hand operand is an
    empty array. The behavior for non-empty arrays does not change:
    * `[] ALL == 1` will return `false`
    * `[1] ALL == 1` will return `true`
    * `[1, 2] ALL == 1` will return `false`
    * `[2, 2] ALL == 1` will return `false`
    * `[] ANY == 1` will return `false`
    * `[1] ANY == 1` will return `true`
    * `[1, 2] ANY == 1` will return `true`
    * `[2, 2] ANY == 1` will return `false`
  * `NONE` now always returns `true` when the left-hand operand is an empty array.
    The behavior for non-empty arrays does not change:
    * `[] NONE == 1` will return `true`
    * `[1] NONE == 1` will return `false`
    * `[1, 2] NONE == 1` will return `false`
    * `[2, 2] NONE == 1` will return `true`

* added experimental AQL functions `JSON_STRINGIFY` and `JSON_PARSE`

* added experimental support for incoming gzip-compressed requests

* added HTTP REST APIs for online log level adjustments:

  - GET `/_admin/log/level` returns the current log level settings
  - PUT `/_admin/log/level` modifies the current log level settings

* PATCH /_api/gharial/{graph-name}/vertex/{collection-name}/{vertex-key}
  - changed default value for keepNull to true

* PATCH /_api/gharial/{graph-name}/edge/{collection-name}/{edge-key}
  - changed default value for keepNull to true

* renamed `maximalSize` attribute in parameter.json files to `journalSize`

  The `maximalSize` attribute will still be picked up from collections that
  have not been adjusted. Responses from the replication API will now also use
  `journalSize` instead of `maximalSize`.

* added `--cluster.system-replication-factor` in order to adjust the
  replication factor for new system collections

* fixed issue #2012

* added a memory expection in case V8 memory gets too low

* added Optimizer Rule for other indexes in Traversals
  this allows AQL traversals to use other indexes than the edge index.
  So traversals with filters on edges can now make use of more specific
  indexes, e.g.

      FOR v, e, p IN 2 OUTBOUND @start @@edge FILTER p.edges[0].foo == "bar"

  will prefer a Hash Index on [_from, foo] above the EdgeIndex.

* fixed epoch computation in hybrid logical clock

* fixed thread affinity

* replaced require("internal").db by require("@arangodb").db

* added option `--skip-lines` for arangoimp
  this allows skipping the first few lines from the import file in case the
  CSV or TSV import are used

* fixed periodic jobs: there should be only one instance running - even if it
  runs longer than the period

* improved performance of primary index and edge index lookups

* optimizations for AQL `[*]` operator in case no filter, no projection and
  no offset/limit are used

* added AQL function `OUTERSECTION` to return the symmetric difference of its
  input arguments

* Foxx manifests of installed services are now saved to disk with indentation

* Foxx tests and scripts in development mode should now always respect updated
  files instead of loading stale modules

* When disabling Foxx development mode the setup script is now re-run

* Foxx now provides an easy way to directly serve GraphQL requests using the
  `@arangodb/foxx/graphql` module and the bundled `graphql-sync` dependency

* Foxx OAuth2 module now correctly passes the `access_token` to the OAuth2 server

* added iconv-lite and timezone modules

* web interface now allows installing GitHub and zip services in legacy mode

* added module.context.createDocumentationRouter to replace module.context.apiDocumentation

* bug in RAFT implementation of reads. dethroned leader still answered
  requests in isolation

* all lambdas in ClusterInfo might have been left with dangling references.

* Agency bug fix for handling of empty json objects as values.

* Foxx tests no longer support the Mocha QUnit interface as this resulted in weird
  inconsistencies in the BDD and TDD interfaces. This fixes the TDD interface
  as well as out-of-sequence problems when using the BDD before/after functions.

* updated bundled JavaScript modules to latest versions; joi has been updated from 8.4 to 9.2
  (see [joi 9.0.0 release notes](https://github.com/hapijs/joi/issues/920) for information on
  breaking changes and new features)

* fixed issue #2139

* updated graphql-sync dependency to 0.6.2

* fixed issue #2156


v3.0.13 (XXXX-XX-XX)
--------------------

* fixed issue #2315

* fixed issue #2210


v3.0.12 (2016-11-23)
--------------------

* fixed issue #2176

* fixed issue #2168

* fixed issues #2149, #2159

* fixed error reporting for issue #2158

* fixed assembly linkage bug in CRC4 module

* added support for descriptions field in Foxx dependencies


v3.0.11 (2016-11-08)
--------------------

* fixed issue #2140: supervisor dies instead of respawning child

* fixed issue #2131: use shard key value entered by user in web interface

* fixed issue #2129: cannot kill a long-run query

* fixed issue #2110

* fixed issue #2081

* fixed issue #2038

* changes to Foxx service configuration or dependencies should now be
  stored correctly when options are cleared or omitted

* Foxx tests no longer support the Mocha QUnit interface as this resulted in weird
  inconsistencies in the BDD and TDD interfaces. This fixes the TDD interface
  as well as out-of-sequence problems when using the BDD before/after functions.

* fixed issue #2148


v3.0.10 (2016-09-26)
--------------------

* fixed issue #2072

* fixed issue #2070

* fixed slow cluster starup issues. supervision will demonstrate more
  patience with db servers


v3.0.9 (2016-09-21)
-------------------

* fixed issue #2064

* fixed issue #2060

* speed up `collection.any()` and skiplist index creation

* fixed multiple issues where ClusterInfo bug hung agency in limbo
  timeouting on multiple collection and database callbacks


v3.0.8 (2016-09-14)
-------------------

* fixed issue #2052

* fixed issue #2005

* fixed issue #2039

* fixed multiple issues where ClusterInfo bug hung agency in limbo
  timeouting on multiple collection and database callbacks


v3.0.7 (2016-09-05)
-------------------

* new supervision job handles db server failure during collection creation.


v3.0.6 (2016-09-02)
-------------------

* fixed issue #2026

* slightly better error diagnostics for AQL query compilation and replication

* fixed issue #2018

* fixed issue #2015

* fixed issue #2012

* fixed wrong default value for arangoimp's `--on-duplicate` value

* fix execution of AQL traversal expressions when there are multiple
  conditions that refer to variables set outside the traversal

* properly return HTTP 503 in JS actions when backend is gone

* supervision creates new key in agency for failed servers

* new shards will not be allocated on failed or cleaned servers


v3.0.5 (2016-08-18)
-------------------

* execute AQL ternary operator via C++ if possible

* fixed issue #1977

* fixed extraction of _id attribute in AQL traversal conditions

* fix SSL agency endpoint

* Minimum RAFT timeout was one order of magnitude to short.

* Optimized RAFT RPCs from leader to followers for efficiency.

* Optimized RAFT RPC handling on followers with respect to compaction.

* Fixed bug in handling of duplicates and overlapping logs

* Fixed bug in supervision take over after leadership change.

v3.0.4 (2016-08-01)
-------------------

* added missing lock for periodic jobs access

* fix multiple Foxx related cluster issues

* fix handling of empty AQL query strings

* fixed issue in `INTERSECTION` AQL function with duplicate elements
  in the source arrays

* fixed issue #1970

* fixed issue #1968

* fixed issue #1967

* fixed issue #1962

* fixed issue #1959

* replaced require("internal").db by require("@arangodb").db

* fixed issue #1954

* fixed issue #1953

* fixed issue #1950

* fixed issue #1949

* fixed issue #1943

* fixed segfault in V8, by backporting https://bugs.chromium.org/p/v8/issues/detail?id=5033

* Foxx OAuth2 module now correctly passes the `access_token` to the OAuth2 server

* fixed credentialed CORS requests properly respecting --http.trusted-origin

* fixed a crash in V8Periodic task (forgotten lock)

* fixed two bugs in synchronous replication (syncCollectionFinalize)


v3.0.3 (2016-07-17)
-------------------

* fixed issue #1942

* fixed issue #1941

* fixed array index batch insertion issues for hash indexes that caused problems when
  no elements remained for insertion

* fixed AQL MERGE() function with External objects originating from traversals

* fixed some logfile recovery errors with error message "document not found"

* fixed issue #1937

* fixed issue #1936

* improved performance of arangorestore in clusters with synchronous
  replication

* Foxx tests and scripts in development mode should now always respect updated
  files instead of loading stale modules

* When disabling Foxx development mode the setup script is now re-run

* Foxx manifests of installed services are now saved to disk with indentation


v3.0.2 (2016-07-09)
-------------------

* fixed assertion failure in case multiple remove operations were used in the same query

* fixed upsert behavior in case upsert was used in a loop with the same document example

* fixed issue #1930

* don't expose local file paths in Foxx error messages.

* fixed issue #1929

* make arangodump dump the attribute `isSystem` when dumping the structure
  of a collection, additionally make arangorestore not fail when the attribute
  is missing

* fixed "Could not extract custom attribute" issue when using COLLECT with
  MIN/MAX functions in some contexts

* honor presence of persistent index for sorting

* make AQL query optimizer not skip "use-indexes-rule", even if enough
  plans have been created already

* make AQL optimizer not skip "use-indexes-rule", even if enough execution plans
  have been created already

* fix double precision value loss in VelocyPack JSON parser

* added missing SSL support for arangorestore

* improved cluster import performance

* fix Foxx thumbnails on DC/OS

* fix Foxx configuration not being saved

* fix Foxx app access from within the frontend on DC/OS

* add option --default-replication-factor to arangorestore and simplify
  the control over the number of shards when restoring

* fix a bug in the VPack -> V8 conversion if special attributes _key,
  _id, _rev, _from and _to had non-string values, which is allowed
  below the top level

* fix malloc_usable_size for darwin


v3.0.1 (2016-06-30)
-------------------

* fixed periodic jobs: there should be only one instance running - even if it
  runs longer than the period

* increase max. number of collections in AQL queries from 32 to 256

* fixed issue #1916: header "authorization" is required" when opening
  services page

* fixed issue #1915: Explain: member out of range

* fixed issue #1914: fix unterminated buffer

* don't remove lockfile if we are the same (now stale) pid
  fixes docker setups (our pid will always be 1)

* do not use revision id comparisons in compaction for determining whether a
  revision is obsolete, but marker memory addresses
  this ensures revision ids don't matter when compacting documents

* escape Unicode characters in JSON HTTP responses
  this converts UTF-8 characters in HTTP responses of arangod into `\uXXXX`
  escape sequences. This makes the HTTP responses fit into the 7 bit ASCII
  character range, which speeds up HTTP response parsing for some clients,
  namely node.js/v8

* add write before read collections when starting a user transaction
  this allows specifying the same collection in both read and write mode without
  unintended side effects

* fixed buffer overrun that occurred when building very large result sets

* index lookup optimizations for primary index and edge index

* fixed "collection is a nullptr" issue when starting a traversal from a transaction

* enable /_api/import on coordinator servers


v3.0.0 (2016-06-22)
-------------------

* minor GUI fixxes

* fix for replication and nonces


v3.0.0-rc3 (2016-06-19)
-----------------------

* renamed various Foxx errors to no longer refer to Foxx services as apps

* adjusted various error messages in Foxx to be more informative

* specifying "files" in a Foxx manifest to be mounted at the service root
  no longer results in 404s when trying to access non-file routes

* undeclared path parameters in Foxx no longer break the service

* trusted reverse proxy support is now handled more consistently

* ArangoDB request compatibility and user are now exposed in Foxx

* all bundled NPM modules have been upgraded to their latest versions


v3.0.0-rc2 (2016-06-12)
-----------------------

* added option `--server.max-packet-size` for client tools

* renamed option `--server.ssl-protocol` to `--ssl.protocol` in client tools
  (was already done for arangod, but overlooked for client tools)

* fix handling of `--ssl.protocol` value 5 (TLS v1.2) in client tools, which
  claimed to support it but didn't

* config file can use '@include' to include a different config file as base


v3.0.0-rc1 (2016-06-10)
-----------------------

* the user management has changed: it now has users that are independent of
  databases. A user can have one or more database assigned to the user.

* forward ported V8 Comparator bugfix for inline heuristics from
  https://github.com/v8/v8/commit/5ff7901e24c2c6029114567de5a08ed0f1494c81

* changed to-string conversion for AQL objects and arrays, used by the AQL
  function `TO_STRING()` and implicit to-string casts in AQL

  - arrays are now converted into their JSON-stringify equivalents, e.g.

    - `[ ]` is now converted to `[]`
    - `[ 1, 2, 3 ]` is now converted to `[1,2,3]`
    - `[ "test", 1, 2 ] is now converted to `["test",1,2]`

    Previous versions of ArangoDB converted arrays with no members into the
    empty string, and non-empty arrays into a comma-separated list of member
    values, without the surrounding angular brackets. Additionally, string
    array members were not enclosed in quotes in the result string:

    - `[ ]` was converted to ``
    - `[ 1, 2, 3 ]` was converted to `1,2,3`
    - `[ "test", 1, 2 ] was converted to `test,1,2`

  - objects are now converted to their JSON-stringify equivalents, e.g.

    - `{ }` is converted to `{}`
    - `{ a: 1, b: 2 }` is converted to `{"a":1,"b":2}`
    - `{ "test" : "foobar" }` is converted to `{"test":"foobar"}`

    Previous versions of ArangoDB always converted objects into the string
    `[object Object]`

  This change affects also the AQL functions `CONCAT()` and `CONCAT_SEPARATOR()`
  which treated array values differently in previous versions. Previous versions
  of ArangoDB automatically flattened array values on the first level of the array,
  e.g. `CONCAT([1, 2, 3, [ 4, 5, 6 ]])` produced `1,2,3,4,5,6`. Now this will produce
  `[1,2,3,[4,5,6]]`. To flatten array members on the top level, you can now use
  the more explicit `CONCAT(FLATTEN([1, 2, 3, [4, 5, 6]], 1))`.

* added C++ implementations for AQL functions `SLICE()`, `CONTAINS()` and
  `RANDOM_TOKEN()`

* as a consequence of the upgrade to V8 version 5, the implementation of the
  JavaScript `Buffer` object had to be changed. JavaScript `Buffer` objects in
  ArangoDB now always store their data on the heap. There is no shared pool
  for small Buffer values, and no pointing into existing Buffer data when
  extracting slices. This change may increase the cost of creating Buffers with
  short contents or when peeking into existing Buffers, but was required for
  safer memory management and to prevent leaks.

* the `db` object's function `_listDatabases()` was renamed to just `_databases()`
  in order to make it more consistent with the existing `_collections()` function.
  Additionally the `db` object's `_listEndpoints()` function was renamed to just
  `_endpoints()`.

* changed default value of `--server.authentication` from `false` to `true` in
  configuration files etc/relative/arangod.conf and etc/arangodb/arangod.conf.in.
  This means the server will be started with authentication enabled by default,
  requiring all client connections to provide authentication data when connecting
  to ArangoDB. Authentication can still be turned off via setting the value of
  `--server.authentication` to `false` in ArangoDB's configuration files or by
  specifying the option on the command-line.

* Changed result format for querying all collections via the API GET `/_api/collection`.

  Previous versions of ArangoDB returned an object with an attribute named `collections`
  and an attribute named `names`. Both contained all available collections, but
  `collections` contained the collections as an array, and `names` contained the
  collections again, contained in an object in which the attribute names were the
  collection names, e.g.

  ```
  {
    "collections": [
      {"id":"5874437","name":"test","isSystem":false,"status":3,"type":2},
      {"id":"17343237","name":"something","isSystem":false,"status":3,"type":2},
      ...
    ],
    "names": {
      "test": {"id":"5874437","name":"test","isSystem":false,"status":3,"type":2},
      "something": {"id":"17343237","name":"something","isSystem":false,"status":3,"type":2},
      ...
    }
  }
  ```
  This result structure was redundant, and therefore has been simplified to just

  ```
  {
    "result": [
      {"id":"5874437","name":"test","isSystem":false,"status":3,"type":2},
      {"id":"17343237","name":"something","isSystem":false,"status":3,"type":2},
      ...
    ]
  }
  ```

  in ArangoDB 3.0.

* added AQL functions `TYPENAME()` and `HASH()`

* renamed arangob tool to arangobench

* added AQL string comparison operator `LIKE`

  The operator can be used to compare strings like this:

      value LIKE search

  The operator is currently implemented by calling the already existing AQL
  function `LIKE`.

  This change also makes `LIKE` an AQL keyword. Using `LIKE` in either case as
  an attribute or collection name in AQL thus requires quoting.

* make AQL optimizer rule "remove-unnecessary-calculations" fire in more cases

  The rule will now remove calculations that are used exactly once in other
  expressions (e.g. `LET a = doc RETURN a.value`) and calculations,
  or calculations that are just references (e.g. `LET a = b`).

* renamed AQL optimizer rule "merge-traversal-filter" to "optimize-traversals"
  Additionally, the optimizer rule will remove unused edge and path result variables
  from the traversal in case they are specified in the `FOR` section of the traversal,
  but not referenced later in the query. This saves constructing edges and paths
  results.

* added AQL optimizer rule "inline-subqueries"

  This rule can pull out certain subqueries that are used as an operand to a `FOR`
  loop one level higher, eliminating the subquery completely. For example, the query

      FOR i IN (FOR j IN [1,2,3] RETURN j) RETURN i

  will be transformed by the rule to:

      FOR i IN [1,2,3] RETURN i

  The query

      FOR name IN (FOR doc IN _users FILTER doc.status == 1 RETURN doc.name) LIMIT 2 RETURN name

  will be transformed into

      FOR tmp IN _users FILTER tmp.status == 1 LIMIT 2 RETURN tmp.name

  The rule will only fire when the subquery is used as an operand to a `FOR` loop, and
  if the subquery does not contain a `COLLECT` with an `INTO` variable.

* added new endpoint "srv://" for DNS service records

* The result order of the AQL functions VALUES and ATTRIBUTES has never been
  guaranteed and it only had the "correct" ordering by accident when iterating
  over objects that were not loaded from the database. This accidental behavior
  is now changed by introduction of VelocyPack. No ordering is guaranteed unless
  you specify the sort parameter.

* removed configure option `--enable-logger`

* added AQL array comparison operators

  All AQL comparison operators now also exist in an array variant. In the
  array variant, the operator is preceded with one of the keywords *ALL*, *ANY*
  or *NONE*. Using one of these keywords changes the operator behavior to
  execute the comparison operation for all, any, or none of its left hand
  argument values. It is therefore expected that the left hand argument
  of an array operator is an array.

  Examples:

      [ 1, 2, 3 ] ALL IN [ 2, 3, 4 ]   // false
      [ 1, 2, 3 ] ALL IN [ 1, 2, 3 ]   // true
      [ 1, 2, 3 ] NONE IN [ 3 ]        // false
      [ 1, 2, 3 ] NONE IN [ 23, 42 ]   // true
      [ 1, 2, 3 ] ANY IN [ 4, 5, 6 ]   // false
      [ 1, 2, 3 ] ANY IN [ 1, 42 ]     // true
      [ 1, 2, 3 ] ANY == 2             // true
      [ 1, 2, 3 ] ANY == 4             // false
      [ 1, 2, 3 ] ANY > 0              // true
      [ 1, 2, 3 ] ANY <= 1             // true
      [ 1, 2, 3 ] NONE < 99            // false
      [ 1, 2, 3 ] NONE > 10            // true
      [ 1, 2, 3 ] ALL > 2              // false
      [ 1, 2, 3 ] ALL > 0              // true
      [ 1, 2, 3 ] ALL >= 3             // false
      ["foo", "bar"] ALL != "moo"      // true
      ["foo", "bar"] NONE == "bar"     // false
      ["foo", "bar"] ANY == "foo"      // true

* improved AQL optimizer to remove unnecessary sort operations in more cases

* allow enclosing AQL identifiers in forward ticks in addition to using
  backward ticks

  This allows for convenient writing of AQL queries in JavaScript template strings
  (which are delimited with backticks themselves), e.g.

      var q = `FOR doc IN ´collection´ RETURN doc.´name´`;

* allow to set `print.limitString` to configure the number of characters
  to output before truncating

* make logging configurable per log "topic"

  `--log.level <level>` sets the global log level to <level>, e.g. `info`,
  `debug`, `trace`.

  `--log.level topic=<level>` sets the log level for a specific topic.
  Currently, the following topics exist: `collector`, `compactor`, `mmap`,
  `performance`, `queries`, and `requests`. `performance` and `requests` are
  set to FATAL by default. `queries` is set to info. All others are
  set to the global level by default.

  The new log option `--log.output <definition>` allows directing the global
  or per-topic log output to different outputs. The output definition
  "<definition>" can be one of

    "-" for stdin
    "+" for stderr
    "syslog://<syslog-facility>"
    "syslog://<syslog-facility>/<application-name>"
    "file://<relative-path>"

  The option can be specified multiple times in order to configure the output
  for different log topics. To set up a per-topic output configuration, use
  `--log.output <topic>=<definition>`, e.g.

    queries=file://queries.txt

  logs all queries to the file "queries.txt".

* the option `--log.requests-file` is now deprecated. Instead use

    `--log.level requests=info`
    `--log.output requests=file://requests.txt`

* the option `--log.facility` is now deprecated. Instead use

    `--log.output requests=syslog://facility`

* the option `--log.performance` is now deprecated. Instead use

    `--log.level performance=trace`

* removed option `--log.source-filter`

* removed configure option `--enable-logger`

* change collection directory names to include a random id component at the end

  The new pattern is `collection-<id>-<random>`, where `<id>` is the collection
  id and `<random>` is a random number. Previous versions of ArangoDB used a
  pattern `collection-<id>` without the random number.

  ArangoDB 3.0 understands both the old and name directory name patterns.

* removed mostly unused internal spin-lock implementation

* removed support for pre-Windows 7-style locks. This removes compatibility for
  Windows versions older than Windows 7 (e.g. Windows Vista, Windows XP) and
  Windows 2008R2 (e.g. Windows 2008).

* changed names of sub-threads started by arangod

* added option `--default-number-of-shards` to arangorestore, allowing creating
  collections with a specifiable number of shards from a non-cluster dump

* removed support for CoffeeScript source files

* removed undocumented SleepAndRequeue

* added WorkMonitor to inspect server threads

* when downloading a Foxx service from the web interface the suggested filename
  is now based on the service's mount path instead of simply "app.zip"

* the `@arangodb/request` response object now stores the parsed JSON response
  body in a property `json` instead of `body` when the request was made using the
  `json` option. The `body` instead contains the response body as a string.

* the Foxx API has changed significantly, 2.8 services are still supported
  using a backwards-compatible "legacy mode"


v2.8.12 (XXXX-XX-XX)
--------------------

* issue #2091: decrease connect timeout to 5 seconds on startup

* fixed issue #2072

* slightly better error diagnostics for some replication errors

* fixed issue #1977

* fixed issue in `INTERSECTION` AQL function with duplicate elements
  in the source arrays

* fixed issue #1962

* fixed issue #1959

* export aqlQuery template handler as require('org/arangodb').aql for forwards-compatibility


v2.8.11 (2016-07-13)
--------------------

* fixed array index batch insertion issues for hash indexes that caused problems when
  no elements remained for insertion

* fixed issue #1937


v2.8.10 (2016-07-01)
--------------------

* make sure next local _rev value used for a document is at least as high as the
  _rev value supplied by external sources such as replication

* make adding a collection in both read- and write-mode to a transaction behave as
  expected (write includes read). This prevents the `unregister collection used in
  transaction` error

* fixed sometimes invalid result for `byExample(...).count()` when an index plus
  post-filtering was used

* fixed "collection is a nullptr" issue when starting a traversal from a transaction

* honor the value of startup option `--database.wait-for-sync` (that is used to control
  whether new collections are created with `waitForSync` set to `true` by default) also
  when creating collections via the HTTP API (and thus the ArangoShell). When creating
  a collection via these mechanisms, the option was ignored so far, which was inconsistent.

* fixed issue #1826: arangosh --javascript.execute: internal error (geo index issue)

* fixed issue #1823: Arango crashed hard executing very simple query on windows


v2.8.9 (2016-05-13)
-------------------

* fixed escaping and quoting of extra parameters for executables in Mac OS X App

* added "waiting for" status variable to web interface collection figures view

* fixed undefined behavior in query cache invaldation

* fixed access to /_admin/statistics API in case statistics are disable via option
  `--server.disable-statistics`

* Foxx manager will no longer fail hard when Foxx store is unreachable unless installing
  a service from the Foxx store (e.g. when behind a firewall or GitHub is unreachable).


v2.8.8 (2016-04-19)
-------------------

* fixed issue #1805: Query: internal error (location: arangod/Aql/AqlValue.cpp:182).
  Please report this error to arangodb.com (while executing)

* allow specifying collection name prefixes for `_from` and `_to` in arangoimp:

  To avoid specifying complete document ids (consisting of collection names and document
  keys) for *_from* and *_to* values when importing edges with arangoimp, there are now
  the options *--from-collection-prefix* and *--to-collection-prefix*.

  If specified, these values will be automatically prepended to each value in *_from*
  (or *_to* resp.). This allows specifying only document keys inside *_from* and/or *_to*.

  *Example*

      > arangoimp --from-collection-prefix users --to-collection-prefix products ...

  Importing the following document will then create an edge between *users/1234* and
  *products/4321*:

  ```js
  { "_from" : "1234", "_to" : "4321", "desc" : "users/1234 is connected to products/4321" }
  ```

* requests made with the interactive system API documentation in the web interface
  (Swagger) will now respect the active database instead of always using `_system`


v2.8.7 (2016-04-07)
-------------------

* optimized primary=>secondary failover

* fix to-boolean conversion for documents in AQL

* expose the User-Agent HTTP header from the ArangoShell since Github seems to
  require it now, and we use the ArangoShell for fetching Foxx repositories from Github

* work with http servers that only send

* fixed potential race condition between compactor and collector threads

* fix removal of temporary directories on arangosh exit

* javadoc-style comments in Foxx services are no longer interpreted as
  Foxx comments outside of controller/script/exports files (#1748)

* removed remaining references to class syntax for Foxx Model and Repository
  from the documentation

* added a safe-guard for corrupted master-pointer


v2.8.6 (2016-03-23)
-------------------

* arangosh can now execute JavaScript script files that contain a shebang
  in the first line of the file. This allows executing script files directly.

  Provided there is a script file `/path/to/script.js` with the shebang
  `#!arangosh --javascript.execute`:

      > cat /path/to/script.js
      #!arangosh --javascript.execute
      print("hello from script.js");

  If the script file is made executable

      > chmod a+x /path/to/script.js

  it can be invoked on the shell directly and use arangosh for its execution:

      > /path/to/script.js
      hello from script.js

  This did not work in previous versions of ArangoDB, as the whole script contents
  (including the shebang) were treated as JavaScript code.
  Now shebangs in script files will now be ignored for all files passed to arangosh's
  `--javascript.execute` parameter.

  The alternative way of executing a JavaScript file with arangosh still works:

      > arangosh --javascript.execute /path/to/script.js
      hello from script.js

* added missing reset of traversal state for nested traversals.
  The state of nested traversals (a traversal in an AQL query that was
  located in a repeatedly executed subquery or inside another FOR loop)
  was not reset properly, so that multiple invocations of the same nested
  traversal with different start vertices led to the nested traversal
  always using the start vertex provided on the first invocation.

* fixed issue #1781: ArangoDB startup time increased tremendously

* fixed issue #1783: SIGHUP should rotate the log


v2.8.5 (2016-03-11)
-------------------

* Add OpenSSL handler for TLS V1.2 as sugested by kurtkincaid in #1771

* fixed issue #1765 (The webinterface should display the correct query time)
  and #1770 (Display ACTUAL query time in aardvark's AQL editor)

* Windows: the unhandled exception handler now calls the windows logging
  facilities directly without locks.
  This fixes lockups on crashes from the logging framework.

* improve nullptr handling in logger.

* added new endpoint "srv://" for DNS service records

* `org/arangodb/request` no longer sets the content-type header to the
  string "undefined" when no content-type header should be sent (issue #1776)


v2.8.4 (2016-03-01)
-------------------

* global modules are no longer incorrectly resolved outside the ArangoDB
  JavaScript directory or the Foxx service's root directory (issue #1577)

* improved error messages from Foxx and JavaScript (issues #1564, #1565, #1744)


v2.8.3 (2016-02-22)
-------------------

* fixed AQL filter condition collapsing for deeply-nested cases, potentially
  enabling usage of indexes in some dedicated cases

* added parentheses in AQL explain command output to correctly display precedence
  of logical and arithmetic operators

* Foxx Model event listeners defined on the model are now correctly invoked by
  the Repository methods (issue #1665)

* Deleting a Foxx service in the frontend should now always succeed even if the
  files no longer exist on the file system (issue #1358)

* Routing actions loaded from the database no longer throw exceptions when
  trying to load other modules using "require"

* The `org/arangodb/request` response object now sets a property `json` to the
  parsed JSON response body in addition to overwriting the `body` property when
  the request was made using the `json` option.

* Improved Windows stability

* Fixed a bug in the interactive API documentation that would escape slashes
  in document-handle fields. Document handles are now provided as separate
  fields for collection name and document key.


v2.8.2 (2016-02-09)
-------------------

* the continuous replication applier will now prevent the master's WAL logfiles
  from being removed if they are still needed by the applier on the slave. This
  should help slaves that suffered from masters garbage collection WAL logfiles
  which would have been needed by the slave later.

  The initial synchronization will block removal of still needed WAL logfiles
  on the master for 10 minutes initially, and will extend this period when further
  requests are made to the master. Initial synchronization hands over its handle
  for blocking logfile removal to the continuous replication when started via
  the *setupReplication* function. In this case, continuous replication will
  extend the logfile removal blocking period for the required WAL logfiles when
  the slave makes additional requests.

  All handles that block logfile removal will time out automatically after at
  most 5 minutes should a master not be contacted by the slave anymore (e.g. in
  case the slave's replication is turned off, the slaves loses the connection
  to the master or the slave goes down).

* added all-in-one function *setupReplication* to synchronize data from master
  to slave and start the continuous replication:

      require("@arangodb/replication").setupReplication(configuration);

  The command will return when the initial synchronization is finished and the
  continuous replication has been started, or in case the initial synchronization
  has failed.

  If the initial synchronization is successful, the command will store the given
  configuration on the slave. It also configures the continuous replication to start
  automatically if the slave is restarted, i.e. *autoStart* is set to *true*.

  If the command is run while the slave's replication applier is already running,
  it will first stop the running applier, drop its configuration and do a
  resynchronization of data with the master. It will then use the provided configration,
  overwriting any previously existing replication configuration on the slave.

  The following example demonstrates how to use the command for setting up replication
  for the *_system* database. Note that it should be run on the slave and not the
  master:

      db._useDatabase("_system");
      require("@arangodb/replication").setupReplication({
        endpoint: "tcp://master.domain.org:8529",
        username: "myuser",
        password: "mypasswd",
        verbose: false,
        includeSystem: false,
        incremental: true,
        autoResync: true
      });

* the *sync* and *syncCollection* functions now always start the data synchronization
  as an asynchronous server job. The call to *sync* or *syncCollection* will block
  until synchronization is either complete or has failed with an error. The functions
  will automatically poll the slave periodically for status updates.

  The main benefit is that the connection to the slave does not need to stay open
  permanently and is thus not affected by timeout issues. Additionally the caller does
  not need to query the synchronization status from the slave manually as this is
  now performed automatically by these functions.

* fixed undefined behavior when explaining some types of AQL traversals, fixed
  display of some types of traversals in AQL explain output


v2.8.1 (2016-01-29)
-------------------

* Improved AQL Pattern matching by allowing to specify a different traversal
  direction for one or many of the edge collections.

      FOR v, e, p IN OUTBOUND @start @@ec1, INBOUND @@ec2, @@ec3

  will traverse *ec1* and *ec3* in the OUTBOUND direction and for *ec2* it will use
  the INBOUND direction. These directions can be combined in arbitrary ways, the
  direction defined after *IN [steps]* will we used as default direction and can
  be overriden for specific collections.
  This feature is only available for collection lists, it is not possible to
  combine it with graph names.

* detect more types of transaction deadlocks early

* fixed display of relational operators in traversal explain output

* fixed undefined behavior in AQL function `PARSE_IDENTIFIER`

* added "engines" field to Foxx services generated in the admin interface

* added AQL function `IS_SAME_COLLECTION`:

  *IS_SAME_COLLECTION(collection, document)*: Return true if *document* has the same
  collection id as the collection specified in *collection*. *document* can either be
  a [document handle](../Glossary/README.md#document-handle) string, or a document with
  an *_id* attribute. The function does not validate whether the collection actually
  contains the specified document, but only compares the name of the specified collection
  with the collection name part of the specified document.
  If *document* is neither an object with an *id* attribute nor a *string* value,
  the function will return *null* and raise a warning.

      /* true */
      IS_SAME_COLLECTION('_users', '_users/my-user')
      IS_SAME_COLLECTION('_users', { _id: '_users/my-user' })

      /* false */
      IS_SAME_COLLECTION('_users', 'foobar/baz')
      IS_SAME_COLLECTION('_users', { _id: 'something/else' })


v2.8.0 (2016-01-25)
-------------------

* avoid recursive locking


v2.8.0-beta8 (2016-01-19)
-------------------------

* improved internal datafile statistics for compaction and compaction triggering
  conditions, preventing excessive growth of collection datafiles under some
  workloads. This should also fix issue #1596.

* renamed AQL optimizer rule `remove-collect-into` to `remove-collect-variables`

* fixed primary and edge index lookups prematurely aborting searches when the
  specified id search value contained a different collection than the collection
  the index was created for


v2.8.0-beta7 (2016-01-06)
-------------------------

* added vm.runInThisContext

* added AQL keyword `AGGREGATE` for use in AQL `COLLECT` statement

  Using `AGGREGATE` allows more efficient aggregation (incrementally while building
  the groups) than previous versions of AQL, which built group aggregates afterwards
  from the total of all group values.

  `AGGREGATE` can be used inside a `COLLECT` statement only. If used, it must follow
  the declaration of grouping keys:

      FOR doc IN collection
        COLLECT gender = doc.gender AGGREGATE minAge = MIN(doc.age), maxAge = MAX(doc.age)
        RETURN { gender, minAge, maxAge }

  or, if no grouping keys are used, it can follow the `COLLECT` keyword:

      FOR doc IN collection
        COLLECT AGGREGATE minAge = MIN(doc.age), maxAge = MAX(doc.age)
        RETURN {
  minAge, maxAge
}

  Only specific expressions are allowed on the right-hand side of each `AGGREGATE`
  assignment:

  - on the top level the expression must be a call to one of the supported aggregation
    functions `LENGTH`, `MIN`, `MAX`, `SUM`, `AVERAGE`, `STDDEV_POPULATION`, `STDDEV_SAMPLE`,
    `VARIANCE_POPULATION`, or `VARIANCE_SAMPLE`

  - the expression must not refer to variables introduced in the `COLLECT` itself

* Foxx: mocha test paths with wildcard characters (asterisks) now work on Windows

* reserved AQL keyword `NONE` for future use

* web interface: fixed a graph display bug concerning dashboard view

* web interface: fixed several bugs during the dashboard initialize process

* web interface: included several bugfixes: #1597, #1611, #1623

* AQL query optimizer now converts `LENGTH(collection-name)` to an optimized
  expression that returns the number of documents in a collection

* adjusted the behavior of the expansion (`[*]`) operator in AQL for non-array values

  In ArangoDB 2.8, calling the expansion operator on a non-array value will always
  return an empty array. Previous versions of ArangoDB expanded non-array values by
  calling the `TO_ARRAY()` function for the value, which for example returned an
  array with a single value for boolean, numeric and string input values, and an array
  with the object's values for an object input value. This behavior was inconsistent
  with how the expansion operator works for the array indexes in 2.8, so the behavior
  is now unified:

  - if the left-hand side operand of `[*]` is an array, the array will be returned as
    is when calling `[*]` on it
  - if the left-hand side operand of `[*]` is not an array, an empty array will be
    returned by `[*]`

  AQL queries that rely on the old behavior can be changed by either calling `TO_ARRAY`
  explicitly or by using the `[*]` at the correct position.

  The following example query will change its result in 2.8 compared to 2.7:

      LET values = "foo" RETURN values[*]

  In 2.7 the query has returned the array `[ "foo" ]`, but in 2.8 it will return an
  empty array `[ ]`. To make it return the array `[ "foo" ]` again, an explicit
  `TO_ARRAY` function call is needed in 2.8 (which in this case allows the removal
  of the `[*]` operator altogether). This also works in 2.7:

      LET values = "foo" RETURN TO_ARRAY(values)

  Another example:

      LET values = [ { name: "foo" }, { name: "bar" } ]
      RETURN values[*].name[*]

  The above returned `[ [ "foo" ], [ "bar" ] ] in 2.7. In 2.8 it will return
  `[ [ ], [ ] ]`, because the value of `name` is not an array. To change the results
  to the 2.7 style, the query can be changed to

      LET values = [ { name: "foo" }, { name: "bar" } ]
      RETURN values[* RETURN TO_ARRAY(CURRENT.name)]

  The above also works in 2.7.
  The following types of queries won't change:

      LET values = [ 1, 2, 3 ] RETURN values[*]
      LET values = [ { name: "foo" }, { name: "bar" } ] RETURN values[*].name
      LET values = [ { names: [ "foo", "bar" ] }, { names: [ "baz" ] } ] RETURN values[*].names[*]
      LET values = [ { names: [ "foo", "bar" ] }, { names: [ "baz" ] } ] RETURN values[*].names[**]

* slightly adjusted V8 garbage collection strategy so that collection eventually
  happens in all contexts that hold V8 external references to documents and
  collections.

  also adjusted default value of `--javascript.gc-frequency` from 10 seconds to
  15 seconds, as less internal operations are carried out in JavaScript.

* fixes for AQL optimizer and traversal

* added `--create-collection-type` option to arangoimp

  This allows specifying the type of the collection to be created when
  `--create-collection` is set to `true`.

* Foxx export cache should no longer break if a broken app is loaded in the
  web admin interface.


v2.8.0-beta2 (2015-12-16)
-------------------------

* added AQL query optimizer rule "sort-in-values"

  This rule pre-sorts the right-hand side operand of the `IN` and `NOT IN`
  operators so the operation can use a binary search with logarithmic complexity
  instead of a linear search. The rule is applied when the right-hand side
  operand of an `IN` or `NOT IN` operator in a filter condition is a variable that
  is defined in a different loop/scope than the operator itself. Additionally,
  the filter condition must consist of solely the `IN` or `NOT IN` operation
  in order to avoid any side-effects.

* changed collection status terminology in web interface for collections for
  which an unload request has been issued from `in the process of being unloaded`
  to `will be unloaded`.

* unloading a collection via the web interface will now trigger garbage collection
  in all v8 contexts and force a WAL flush. This increases the chances of perfoming
  the unload faster.

* added the following attributes to the result of `collection.figures()` and the
  corresponding HTTP API at `PUT /_api/collection/<name>/figures`:

  - `documentReferences`: The number of references to documents in datafiles
    that JavaScript code currently holds. This information can be used for
    debugging compaction and unload issues.
  - `waitingFor`: An optional string value that contains information about
    which object type is at the head of the collection's cleanup queue. This
    information can be used for debugging compaction and unload issues.
  - `compactionStatus.time`: The point in time the compaction for the collection
    was last executed. This information can be used for debugging compaction
    issues.
  - `compactionStatus.message`: The action that was performed when the compaction
    was last run for the collection. This information can be used for debugging
    compaction issues.

  Note: `waitingFor` and `compactionStatus` may be empty when called on a coordinator
  in a cluster.

* the compaction will now provide queryable status info that can be used to track
  its progress. The compaction status is displayed in the web interface, too.

* better error reporting for arangodump and arangorestore

* arangodump will now fail by default when trying to dump edges that
  refer to already dropped collections. This can be circumvented by
  specifying the option `--force true` when invoking arangodump

* fixed cluster upgrade procedure

* the AQL functions `NEAR` and `WITHIN` now have stricter validations
  for their input parameters `limit`, `radius` and `distance`. They may now throw
  exceptions when invalid parameters are passed that may have not led
  to exceptions in previous versions.

* deprecation warnings now log stack traces

* Foxx: improved backwards compatibility with 2.5 and 2.6

  - reverted Model and Repository back to non-ES6 "classes" because of
    compatibility issues when using the extend method with a constructor

  - removed deprecation warnings for extend and controller.del

  - restored deprecated method Model.toJSONSchema

  - restored deprecated `type`, `jwt` and `sessionStorageApp` options
    in Controller#activateSessions

* Fixed a deadlock problem in the cluster


v2.8.0-beta1 (2015-12-06)
-------------------------

* added AQL function `IS_DATESTRING(value)`

  Returns true if *value* is a string that can be used in a date function.
  This includes partial dates such as *2015* or *2015-10* and strings containing
  invalid dates such as *2015-02-31*. The function will return false for all
  non-string values, even if some of them may be usable in date functions.


v2.8.0-alpha1 (2015-12-03)
--------------------------

* added AQL keywords `GRAPH`, `OUTBOUND`, `INBOUND` and `ANY` for use in graph
  traversals, reserved AQL keyword `ALL` for future use

  Usage of these keywords as collection names, variable names or attribute names
  in AQL queries will not be possible without quoting. For example, the following
  AQL query will still work as it uses a quoted collection name and a quoted
  attribute name:

      FOR doc IN `OUTBOUND`
        RETURN doc.`any`

* issue #1593: added AQL `POW` function for exponentation

* added cluster execution site info in explain output for AQL queries

* replication improvements:

  - added `autoResync` configuration parameter for continuous replication.

    When set to `true`, a replication slave will automatically trigger a full data
    re-synchronization with the master when the master cannot provide the log data
    the slave had asked for. Note that `autoResync` will only work when the option
    `requireFromPresent` is also set to `true` for the continuous replication, or
    when the continuous syncer is started and detects that no start tick is present.

    Automatic re-synchronization may transfer a lot of data from the master to the
    slave and may be expensive. It is therefore turned off by default.
    When turned off, the slave will never perform an automatic re-synchronization
    with the master.

  - added `idleMinWaitTime` and `idleMaxWaitTime` configuration parameters for
    continuous replication.

    These parameters can be used to control the minimum and maximum wait time the
    slave will (intentionally) idle and not poll for master log changes in case the
    master had sent the full logs already.
    The `idleMaxWaitTime` value will only be used when `adapativePolling` is set
    to `true`. When `adaptivePolling` is disable, only `idleMinWaitTime` will be
    used as a constant time span in which the slave will not poll the master for
    further changes. The default values are 0.5 seconds for `idleMinWaitTime` and
    2.5 seconds for `idleMaxWaitTime`, which correspond to the hard-coded values
    used in previous versions of ArangoDB.

  - added `initialSyncMaxWaitTime` configuration parameter for initial and continuous
    replication

    This option controls the maximum wait time (in seconds) that the initial
    synchronization will wait for a response from the master when fetching initial
    collection data. If no response is received within this time period, the initial
    synchronization will give up and fail. This option is also relevant for
    continuous replication in case *autoResync* is set to *true*, as then the
    continuous replication may trigger a full data re-synchronization in case
    the master cannot the log data the slave had asked for.

  - HTTP requests sent from the slave to the master during initial synchronization
    will now be retried if they fail with connection problems.

  - the initial synchronization now logs its progress so it can be queried using
    the regular replication status check APIs.

  - added `async` attribute for `sync` and `syncCollection` operations called from
    the ArangoShell. Setthing this attribute to `true` will make the synchronization
    job on the server go into the background, so that the shell does not block. The
    status of the started asynchronous synchronization job can be queried from the
    ArangoShell like this:

        /* starts initial synchronization */
        var replication = require("@arangodb/replication");
        var id = replication.sync({
          endpoint: "tcp://master.domain.org:8529",
          username: "myuser",
          password: "mypasswd",
          async: true
       });

       /* now query the id of the returned async job and print the status */
       print(replication.getSyncResult(id));

    The result of `getSyncResult()` will be `false` while the server-side job
    has not completed, and different to `false` if it has completed. When it has
    completed, all job result details will be returned by the call to `getSyncResult()`.


* fixed non-deterministic query results in some cluster queries

* fixed issue #1589

* return HTTP status code 410 (gone) instead of HTTP 408 (request timeout) for
  server-side operations that are canceled / killed. Sending 410 instead of 408
  prevents clients from re-starting the same (canceled) operation. Google Chrome
  for example sends the HTTP request again in case it is responded with an HTTP
  408, and this is exactly the opposite of the desired behavior when an operation
  is canceled / killed by the user.

* web interface: queries in AQL editor now cancelable

* web interface: dashboard - added replication information

* web interface: AQL editor now supports bind parameters

* added startup option `--server.hide-product-header` to make the server not send
  the HTTP response header `"Server: ArangoDB"` in its HTTP responses. By default,
  the option is turned off so the header is still sent as usual.

* added new AQL function `UNSET_RECURSIVE` to recursively unset attritutes from
  objects/documents

* switched command-line editor in ArangoShell and arangod to linenoise-ng

* added automatic deadlock detection for transactions

  In case a deadlock is detected, a multi-collection operation may be rolled back
  automatically and fail with error 29 (`deadlock detected`). Client code for
  operations containing more than one collection should be aware of this potential
  error and handle it accordingly, either by giving up or retrying the transaction.

* Added C++ implementations for the AQL arithmetic operations and the following
  AQL functions:
  - ABS
  - APPEND
  - COLLECTIONS
  - CURRENT_DATABASE
  - DOCUMENT
  - EDGES
  - FIRST
  - FIRST_DOCUMENT
  - FIRST_LIST
  - FLATTEN
  - FLOOR
  - FULLTEXT
  - LAST
  - MEDIAN
  - MERGE_RECURSIVE
  - MINUS
  - NEAR
  - NOT_NULL
  - NTH
  - PARSE_IDENTIFIER
  - PERCENTILE
  - POP
  - POSITION
  - PUSH
  - RAND
  - RANGE
  - REMOVE_NTH
  - REMOVE_VALUE
  - REMOVE_VALUES
  - ROUND
  - SHIFT
  - SQRT
  - STDDEV_POPULATION
  - STDDEV_SAMPLE
  - UNSHIFT
  - VARIANCE_POPULATION
  - VARIANCE_SAMPLE
  - WITHIN
  - ZIP

* improved performance of skipping over many documents in an AQL query when no
  indexes and no filters are used, e.g.

      FOR doc IN collection
        LIMIT 1000000, 10
        RETURN doc

* Added array indexes

  Hash indexes and skiplist indexes can now optionally be defined for array values
  so they index individual array members.

  To define an index for array values, the attribute name is extended with the
  expansion operator `[*]` in the index definition:

      arangosh> db.colName.ensureHashIndex("tags[*]");

  When given the following document

      { tags: [ "AQL", "ArangoDB", "Index" ] }

  the index will now contain the individual values `"AQL"`, `"ArangoDB"` and `"Index"`.

  Now the index can be used for finding all documents having `"ArangoDB"` somewhere in their
  tags array using the following AQL query:

      FOR doc IN colName
        FILTER "ArangoDB" IN doc.tags[*]
        RETURN doc

* rewrote AQL query optimizer rule `use-index-range` and renamed it to `use-indexes`.
  The name change affects rule names in the optimizer's output.

* rewrote AQL execution node `IndexRangeNode` and renamed it to `IndexNode`. The name
  change affects node names in the optimizer's explain output.

* added convenience function `db._explain(query)` for human-readable explanation
  of AQL queries

* module resolution as used by `require` now behaves more like in node.js

* the `org/arangodb/request` module now returns response bodies for error responses
  by default. The old behavior of not returning bodies for error responses can be
  re-enabled by explicitly setting the option `returnBodyOnError` to `false` (#1437)


v2.7.6 (2016-01-30)
-------------------

* detect more types of transaction deadlocks early


v2.7.5 (2016-01-22)
-------------------

* backported added automatic deadlock detection for transactions

  In case a deadlock is detected, a multi-collection operation may be rolled back
  automatically and fail with error 29 (`deadlock detected`). Client code for
  operations containing more than one collection should be aware of this potential
  error and handle it accordingly, either by giving up or retrying the transaction.

* improved internal datafile statistics for compaction and compaction triggering
  conditions, preventing excessive growth of collection datafiles under some
  workloads. This should also fix issue #1596.

* Foxx export cache should no longer break if a broken app is loaded in the
  web admin interface.

* Foxx: removed some incorrect deprecation warnings.

* Foxx: mocha test paths with wildcard characters (asterisks) now work on Windows


v2.7.4 (2015-12-21)
-------------------

* slightly adjusted V8 garbage collection strategy so that collection eventually
  happens in all contexts that hold V8 external references to documents and
  collections.

* added the following attributes to the result of `collection.figures()` and the
  corresponding HTTP API at `PUT /_api/collection/<name>/figures`:

  - `documentReferences`: The number of references to documents in datafiles
    that JavaScript code currently holds. This information can be used for
    debugging compaction and unload issues.
  - `waitingFor`: An optional string value that contains information about
    which object type is at the head of the collection's cleanup queue. This
    information can be used for debugging compaction and unload issues.
  - `compactionStatus.time`: The point in time the compaction for the collection
    was last executed. This information can be used for debugging compaction
    issues.
  - `compactionStatus.message`: The action that was performed when the compaction
    was last run for the collection. This information can be used for debugging
    compaction issues.

  Note: `waitingFor` and `compactionStatus` may be empty when called on a coordinator
  in a cluster.

* the compaction will now provide queryable status info that can be used to track
  its progress. The compaction status is displayed in the web interface, too.


v2.7.3 (2015-12-17)
-------------------

* fixed some replication value conversion issues when replication applier properties
  were set via ArangoShell

* fixed disappearing of documents for collections transferred via `sync` or
  `syncCollection` if the collection was dropped right before synchronization
  and drop and (re-)create collection markers were located in the same WAL file

* fixed an issue where overwriting the system sessions collection would break
  the web interface when authentication is enabled


v2.7.2 (2015-12-01)
-------------------

* replication improvements:

  - added `autoResync` configuration parameter for continuous replication.

    When set to `true`, a replication slave will automatically trigger a full data
    re-synchronization with the master when the master cannot provide the log data
    the slave had asked for. Note that `autoResync` will only work when the option
    `requireFromPresent` is also set to `true` for the continuous replication, or
    when the continuous syncer is started and detects that no start tick is present.

    Automatic re-synchronization may transfer a lot of data from the master to the
    slave and may be expensive. It is therefore turned off by default.
    When turned off, the slave will never perform an automatic re-synchronization
    with the master.

  - added `idleMinWaitTime` and `idleMaxWaitTime` configuration parameters for
    continuous replication.

    These parameters can be used to control the minimum and maximum wait time the
    slave will (intentionally) idle and not poll for master log changes in case the
    master had sent the full logs already.
    The `idleMaxWaitTime` value will only be used when `adapativePolling` is set
    to `true`. When `adaptivePolling` is disable, only `idleMinWaitTime` will be
    used as a constant time span in which the slave will not poll the master for
    further changes. The default values are 0.5 seconds for `idleMinWaitTime` and
    2.5 seconds for `idleMaxWaitTime`, which correspond to the hard-coded values
    used in previous versions of ArangoDB.

  - added `initialSyncMaxWaitTime` configuration parameter for initial and continuous
    replication

    This option controls the maximum wait time (in seconds) that the initial
    synchronization will wait for a response from the master when fetching initial
    collection data. If no response is received within this time period, the initial
    synchronization will give up and fail. This option is also relevant for
    continuous replication in case *autoResync* is set to *true*, as then the
    continuous replication may trigger a full data re-synchronization in case
    the master cannot the log data the slave had asked for.

  - HTTP requests sent from the slave to the master during initial synchronization
    will now be retried if they fail with connection problems.

  - the initial synchronization now logs its progress so it can be queried using
    the regular replication status check APIs.

* fixed non-deterministic query results in some cluster queries

* added missing lock instruction for primary index in compactor size calculation

* fixed issue #1589

* fixed issue #1583

* fixed undefined behavior when accessing the top level of a document with the `[*]`
  operator

* fixed potentially invalid pointer access in shaper when the currently accessed
  document got re-located by the WAL collector at the very same time

* Foxx: optional configuration options no longer log validation errors when assigned
  empty values (#1495)

* Foxx: constructors provided to Repository and Model sub-classes via extend are
  now correctly called (#1592)


v2.7.1 (2015-11-07)
-------------------

* switch to linenoise next generation

* exclude `_apps` collection from replication

  The slave has its own `_apps` collection which it populates on server start.
  When replicating data from the master to the slave, the data from the master may
  clash with the slave's own data in the `_apps` collection. Excluding the `_apps`
  collection from replication avoids this.

* disable replication appliers when starting in modes `--upgrade`, `--no-server`
  and `--check-upgrade`

* more detailed output in arango-dfdb

* fixed "no start tick" issue in replication applier

  This error could occur after restarting a slave server after a shutdown
  when no data was ever transferred from the master to the slave via the
  continuous replication

* fixed problem during SSL client connection abort that led to scheduler thread
  staying at 100% CPU saturation

* fixed potential segfault in AQL `NEIGHBORS` function implementation when C++ function
  variant was used and collection names were passed as strings

* removed duplicate target for some frontend JavaScript files from the Makefile

* make AQL function `MERGE()` work on a single array parameter, too.
  This allows combining the attributes of multiple objects from an array into
  a single object, e.g.

      RETURN MERGE([
        { foo: 'bar' },
        { quux: 'quetzalcoatl', ruled: true },
        { bar: 'baz', foo: 'done' }
      ])

  will now return:

      {
        "foo": "done",
        "quux": "quetzalcoatl",
        "ruled": true,
        "bar": "baz"
      }

* fixed potential deadlock in collection status changing on Windows

* fixed hard-coded `incremental` parameter in shell implementation of
  `syncCollection` function in replication module

* fix for GCC5: added check for '-stdlib' option


v2.7.0 (2015-10-09)
-------------------

* fixed request statistics aggregation
  When arangod was started in supervisor mode, the request statistics always showed
  0 requests, as the statistics aggregation thread did not run then.

* read server configuration files before dropping privileges. this ensures that
  the SSL keyfile specified in the configuration can be read with the server's start
  privileges (i.e. root when using a standard ArangoDB package).

* fixed replication with a 2.6 replication configuration and issues with a 2.6 master

* raised default value of `--server.descriptors-minimum` to 1024

* allow Foxx apps to be installed underneath URL path `/_open/`, so they can be
  (intentionally) accessed without authentication.

* added *allowImplicit* sub-attribute in collections declaration of transactions.
  The *allowImplicit* attributes allows making transactions fail should they
  read-access a collection that was not explicitly declared in the *collections*
  array of the transaction.

* added "special" password ARANGODB_DEFAULT_ROOT_PASSWORD. If you pass
  ARANGODB_DEFAULT_ROOT_PASSWORD as password, it will read the password
  from the environment variable ARANGODB_DEFAULT_ROOT_PASSWORD


v2.7.0-rc2 (2015-09-22)
-----------------------

* fix over-eager datafile compaction

  This should reduce the need to compact directly after loading a collection when a
  collection datafile contained many insertions and updates for the same documents. It
  should also prevent from re-compacting already merged datafiles in case not many
  changes were made. Compaction will also make fewer index lookups than before.

* added `syncCollection()` function in module `org/arangodb/replication`

  This allows synchronizing the data of a single collection from a master to a slave
  server. Synchronization can either restore the whole collection by transferring all
  documents from the master to the slave, or incrementally by only transferring documents
  that differ. This is done by partitioning the collection's entire key space into smaller
  chunks and comparing the data chunk-wise between master and slave. Only chunks that are
  different will be re-transferred.

  The `syncCollection()` function can be used as follows:

      require("org/arangodb/replication").syncCollection(collectionName, options);

  e.g.

      require("org/arangodb/replication").syncCollection("myCollection", {
        endpoint: "tcp://127.0.0.1:8529",  /* master */
        username: "root",                  /* username for master */
        password: "secret",                /* password for master */
        incremental: true                  /* use incremental mode */
      });


* additionally allow the following characters in document keys:

  `(` `)` `+` `,` `=` `;` `$` `!` `*` `'` `%`


v2.7.0-rc1 (2015-09-17)
-----------------------

* removed undocumented server-side-only collection functions:
  * collection.OFFSET()
  * collection.NTH()
  * collection.NTH2()
  * collection.NTH3()

* upgraded Swagger to version 2.0 for the Documentation

  This gives the user better prepared test request structures.
  More conversions will follow so finally client libraries can be auto-generated.

* added extra AQL functions for date and time calculation and manipulation.
  These functions were contributed by GitHub users @CoDEmanX and @friday.
  A big thanks for their work!

  The following extra date functions are available from 2.7 on:

  * `DATE_DAYOFYEAR(date)`: Returns the day of year number of *date*.
    The return values range from 1 to 365, or 366 in a leap year respectively.

  * `DATE_ISOWEEK(date)`: Returns the ISO week date of *date*.
    The return values range from 1 to 53. Monday is considered the first day of the week.
    There are no fractional weeks, thus the last days in December may belong to the first
    week of the next year, and the first days in January may be part of the previous year's
    last week.

  * `DATE_LEAPYEAR(date)`: Returns whether the year of *date* is a leap year.

  * `DATE_QUARTER(date)`: Returns the quarter of the given date (1-based):
    * 1: January, February, March
    * 2: April, May, June
    * 3: July, August, September
    * 4: October, November, December

  - *DATE_DAYS_IN_MONTH(date)*: Returns the number of days in *date*'s month (28..31).

  * `DATE_ADD(date, amount, unit)`: Adds *amount* given in *unit* to *date* and
    returns the calculated date.

    *unit* can be either of the following to specify the time unit to add or
    subtract (case-insensitive):
    - y, year, years
    - m, month, months
    - w, week, weeks
    - d, day, days
    - h, hour, hours
    - i, minute, minutes
    - s, second, seconds
    - f, millisecond, milliseconds

    *amount* is the number of *unit*s to add (positive value) or subtract
    (negative value).

  * `DATE_SUBTRACT(date, amount, unit)`: Subtracts *amount* given in *unit* from
    *date* and returns the calculated date.

    It works the same as `DATE_ADD()`, except that it subtracts. It is equivalent
    to calling `DATE_ADD()` with a negative amount, except that `DATE_SUBTRACT()`
    can also subtract ISO durations. Note that negative ISO durations are not
    supported (i.e. starting with `-P`, like `-P1Y`).

  * `DATE_DIFF(date1, date2, unit, asFloat)`: Calculate the difference
    between two dates in given time *unit*, optionally with decimal places.
    Returns a negative value if *date1* is greater than *date2*.

  * `DATE_COMPARE(date1, date2, unitRangeStart, unitRangeEnd)`: Compare two
    partial dates and return true if they match, false otherwise. The parts to
    compare are defined by a range of time units.

    The full range is: years, months, days, hours, minutes, seconds, milliseconds.
    Pass the unit to start from as *unitRangeStart*, and the unit to end with as
    *unitRangeEnd*. All units in between will be compared. Leave out *unitRangeEnd*
    to only compare *unitRangeStart*.

  * `DATE_FORMAT(date, format)`: Format a date according to the given format string.
    It supports the following placeholders (case-insensitive):
    - %t: timestamp, in milliseconds since midnight 1970-01-01
    - %z: ISO date (0000-00-00T00:00:00.000Z)
    - %w: day of week (0..6)
    - %y: year (0..9999)
    - %yy: year (00..99), abbreviated (last two digits)
    - %yyyy: year (0000..9999), padded to length of 4
    - %yyyyyy: year (-009999 .. +009999), with sign prefix and padded to length of 6
    - %m: month (1..12)
    - %mm: month (01..12), padded to length of 2
    - %d: day (1..31)
    - %dd: day (01..31), padded to length of 2
    - %h: hour (0..23)
    - %hh: hour (00..23), padded to length of 2
    - %i: minute (0..59)
    - %ii: minute (00..59), padded to length of 2
    - %s: second (0..59)
    - %ss: second (00..59), padded to length of 2
    - %f: millisecond (0..999)
    - %fff: millisecond (000..999), padded to length of 3
    - %x: day of year (1..366)
    - %xxx: day of year (001..366), padded to length of 3
    - %k: ISO week date (1..53)
    - %kk: ISO week date (01..53), padded to length of 2
    - %l: leap year (0 or 1)
    - %q: quarter (1..4)
    - %a: days in month (28..31)
    - %mmm: abbreviated English name of month (Jan..Dec)
    - %mmmm: English name of month (January..December)
    - %www: abbreviated English name of weekday (Sun..Sat)
    - %wwww: English name of weekday (Sunday..Saturday)
    - %&: special escape sequence for rare occasions
    - %%: literal %
    - %: ignored

* new WAL logfiles and datafiles are now created non-sparse

  This prevents SIGBUS signals being raised when memory of a sparse datafile is accessed
  and the disk is full and the accessed file part is not actually disk-backed. In
  this case the mapped memory region is not necessarily backed by physical memory, and
  accessing the memory may raise SIGBUS and crash arangod.

* the `internal.download()` function and the module `org/arangodb/request` used some
  internal library function that handled the sending of HTTP requests from inside of
  ArangoDB. This library unconditionally set an HTTP header `Accept-Encoding: gzip`
  in all outgoing HTTP requests.

  This has been fixed in 2.7, so `Accept-Encoding: gzip` is not set automatically anymore.
  Additionally, the header `User-Agent: ArangoDB` is not set automatically either. If
  client applications desire to send these headers, they are free to add it when
  constructing the requests using the `download` function or the request module.

* fixed issue #1436: org/arangodb/request advertises deflate without supporting it

* added template string generator function `aqlQuery` for generating AQL queries

  This can be used to generate safe AQL queries with JavaScript parameter
  variables or expressions easily:

      var name = 'test';
      var attributeName = '_key';
      var query = aqlQuery`FOR u IN users FILTER u.name == ${name} RETURN u.${attributeName}`;
      db._query(query);

* report memory usage for document header data (revision id, pointer to data etc.)
  in `db.collection.figures()`. The memory used for document headers will now
  show up in the already existing attribute `indexes.size`. Due to that, the index
  sizes reported by `figures()` in 2.7 will be higher than those reported by 2.6,
  but the 2.7 values are more accurate.

* IMPORTANT CHANGE: the filenames in dumps created by arangodump now contain
  not only the name of the dumped collection, but also an additional 32-digit hash
  value. This is done to prevent overwriting dump files in case-insensitive file
  systems when there exist multiple collections with the same name (but with
  different cases).

  For example, if a database has two collections: `test` and `Test`, previous
  versions of ArangoDB created the files

  * `test.structure.json` and `test.data.json` for collection `test`
  * `Test.structure.json` and `Test.data.json` for collection `Test`

  This did not work for case-insensitive filesystems, because the files for the
  second collection would have overwritten the files of the first. arangodump in
  2.7 will create the following filenames instead:

  * `test_098f6bcd4621d373cade4e832627b4f6.structure.json` and `test_098f6bcd4621d373cade4e832627b4f6.data.json`
  * `Test_0cbc6611f5540bd0809a388dc95a615b.structure.json` and `Test_0cbc6611f5540bd0809a388dc95a615b.data.json`

  These filenames will be unambiguous even in case-insensitive filesystems.

* IMPORTANT CHANGE: make arangod actually close lingering client connections
  when idle for at least the duration specified via `--server.keep-alive-timeout`.
  In previous versions of ArangoDB, connections were not closed by the server
  when the timeout was reached and the client was still connected. Now the
  connection is properly closed by the server in case of timeout. Client
  applications relying on the old behavior may now need to reconnect to the
  server when their idle connections time out and get closed (note: connections
  being idle for a long time may be closed by the OS or firewalls anyway -
  client applications should be aware of that and try to reconnect).

* IMPORTANT CHANGE: when starting arangod, the server will drop the process
  privileges to the specified values in options `--server.uid` and `--server.gid`
  instantly after parsing the startup options.

  That means when either `--server.uid` or `--server.gid` are set, the privilege
  change will happen earlier. This may prevent binding the server to an endpoint
  with a port number lower than 1024 if the arangodb user has no privileges
  for that. Previous versions of ArangoDB changed the privileges later, so some
  startup actions were still carried out under the invoking user (i.e. likely
  *root* when started via init.d or system scripts) and especially binding to
  low port numbers was still possible there.

  The default privileges for user *arangodb* will not be sufficient for binding
  to port numbers lower than 1024. To have an ArangoDB 2.7 bind to a port number
  lower than 1024, it needs to be started with either a different privileged user,
  or the privileges of the *arangodb* user have to raised manually beforehand.

* added AQL optimizer rule `patch-update-statements`

* Linux startup scripts and systemd configuration for arangod now try to
  adjust the NOFILE (number of open files) limits for the process. The limit
  value is set to 131072 (128k) when ArangoDB is started via start/stop
  commands

* When ArangoDB is started/stopped manually via the start/stop commands, the
  main process will wait for up to 10 seconds after it forks the supervisor
  and arangod child processes. If the startup fails within that period, the
  start/stop script will fail with an exit code other than zero. If the
  startup of the supervisor or arangod is still ongoing after 10 seconds,
  the main program will still return with exit code 0. The limit of 10 seconds
  is arbitrary because the time required for a startup is not known in advance.

* added startup option `--database.throw-collection-not-loaded-error`

  Accessing a not-yet loaded collection will automatically load a collection
  on first access. This flag controls what happens in case an operation
  would need to wait for another thread to finalize loading a collection. If
  set to *true*, then the first operation that accesses an unloaded collection
  will load it. Further threads that try to access the same collection while
  it is still loading immediately fail with an error (1238, *collection not loaded*).
  This is to prevent all server threads from being blocked while waiting on the
  same collection to finish loading. When the first thread has completed loading
  the collection, the collection becomes regularly available, and all operations
  from that point on can be carried out normally, and error 1238 will not be
  thrown anymore for that collection.

  If set to *false*, the first thread that accesses a not-yet loaded collection
  will still load it. Other threads that try to access the collection while
  loading will not fail with error 1238 but instead block until the collection
  is fully loaded. This configuration might lead to all server threads being
  blocked because they are all waiting for the same collection to complete
  loading. Setting the option to *true* will prevent this from happening, but
  requires clients to catch error 1238 and react on it (maybe by scheduling
  a retry for later).

  The default value is *false*.

* added better control-C support in arangosh

  When CTRL-C is pressed in arangosh, it will now print a `^C` first. Pressing
  CTRL-C again will reset the prompt if something was entered before, or quit
  arangosh if no command was entered directly before.

  This affects the arangosh version build with Readline-support only (Linux
  and MacOS).

  The MacOS version of ArangoDB for Homebrew now depends on Readline, too. The
  Homebrew formula has been changed accordingly.
  When self-compiling ArangoDB on MacOS without Homebrew, Readline now is a
  prerequisite.

* increased default value for collection-specific `indexBuckets` value from 1 to 8

  Collections created from 2.7 on will use the new default value of `8` if not
  overridden on collection creation or later using
  `collection.properties({ indexBuckets: ... })`.

  The `indexBuckets` value determines the number of buckets to use for indexes of
  type `primary`, `hash` and `edge`. Having multiple index buckets allows splitting
  an index into smaller components, which can be filled in parallel when a collection
  is loading. Additionally, resizing and reallocation of indexes are faster and
  less intrusive if the index uses multiple buckets, because resize and reallocation
  will affect only data in a single bucket instead of all index values.

  The index buckets will be filled in parallel when loading a collection if the collection
  has an `indexBuckets` value greater than 1 and the collection contains a significant
  amount of documents/edges (the current threshold is 256K documents but this value
  may change in future versions of ArangoDB).

* changed HTTP client to use poll instead of select on Linux and MacOS

  This affects the ArangoShell and user-defined JavaScript code running inside
  arangod that initiates its own HTTP calls.

  Using poll instead of select allows using arbitrary high file descriptors
  (bigger than the compiled in FD_SETSIZE). Server connections are still handled using
  epoll, which has never been affected by FD_SETSIZE.

* implemented AQL `LIKE` function using ICU regexes

* added `RETURN DISTINCT` for AQL queries to return unique results:

      FOR doc IN collection
        RETURN DISTINCT doc.status

  This change also introduces `DISTINCT` as an AQL keyword.

* removed `createNamedQueue()` and `addJob()` functions from org/arangodb/tasks

* use less locks and more atomic variables in the internal dispatcher
  and V8 context handling implementations. This leads to improved throughput in
  some ArangoDB internals and allows for higher HTTP request throughput for
  many operations.

  A short overview of the improvements can be found here:

  https://www.arangodb.com/2015/08/throughput-enhancements/

* added shorthand notation for attribute names in AQL object literals:

      LET name = "Peter"
      LET age = 42
      RETURN { name, age }

  The above is the shorthand equivalent of the generic form

      LET name = "Peter"
      LET age = 42
      RETURN { name : name, age : age }

* removed configure option `--enable-timings`

  This option did not have any effect.

* removed configure option `--enable-figures`

  This option previously controlled whether HTTP request statistics code was
  compiled into ArangoDB or not. The previous default value was `true` so
  statistics code was available in official packages. Setting the option to
  `false` led to compile errors so it is doubtful the default value was
  ever changed. By removing the option some internal statistics code was also
  simplified.

* removed run-time manipulation methods for server endpoints:

  * `db._removeEndpoint()`
  * `db._configureEndpoint()`
  * HTTP POST `/_api/endpoint`
  * HTTP DELETE `/_api/endpoint`

* AQL query result cache

  The query result cache can optionally cache the complete results of all or selected AQL queries.
  It can be operated in the following modes:

  * `off`: the cache is disabled. No query results will be stored
  * `on`: the cache will store the results of all AQL queries unless their `cache`
    attribute flag is set to `false`
  * `demand`: the cache will store the results of AQL queries that have their
    `cache` attribute set to `true`, but will ignore all others

  The mode can be set at server startup using the `--database.query-cache-mode` configuration
  option and later changed at runtime.

  The following HTTP REST APIs have been added for controlling the query cache:

  * HTTP GET `/_api/query-cache/properties`: returns the global query cache configuration
  * HTTP PUT `/_api/query-cache/properties`: modifies the global query cache configuration
  * HTTP DELETE `/_api/query-cache`: invalidates all results in the query cache

  The following JavaScript functions have been added for controlling the query cache:

  * `require("org/arangodb/aql/cache").properties()`: returns the global query cache configuration
  * `require("org/arangodb/aql/cache").properties(properties)`: modifies the global query cache configuration
  * `require("org/arangodb/aql/cache").clear()`: invalidates all results in the query cache

* do not link arangoimp against V8

* AQL function call arguments optimization

  This will lead to arguments in function calls inside AQL queries not being copied but passed
  by reference. This may speed up calls to functions with bigger argument values or queries that
  call functions a lot of times.

* upgraded V8 version to 4.3.61

* removed deprecated AQL `SKIPLIST` function.

  This function was introduced in older versions of ArangoDB with a less powerful query optimizer to
  retrieve data from a skiplist index using a `LIMIT` clause. It was marked as deprecated in ArangoDB
  2.6.

  Since ArangoDB 2.3 the behavior of the `SKIPLIST` function can be emulated using regular AQL
  constructs, e.g.

      FOR doc IN @@collection
        FILTER doc.value >= @value
        SORT doc.value DESC
        LIMIT 1
        RETURN doc

* the `skip()` function for simple queries does not accept negative input any longer.
  This feature was deprecated in 2.6.0.

* fix exception handling

  In some cases JavaScript exceptions would re-throw without information of the original problem.
  Now the original exception is logged for failure analysis.

* based REST API method PUT `/_api/simple/all` on the cursor API and make it use AQL internally.

  The change speeds up this REST API method and will lead to additional query information being
  returned by the REST API. Clients can use this extra information or ignore it.

* Foxx Queue job success/failure handlers arguments have changed from `(jobId, jobData, result, jobFailures)` to `(result, jobData, job)`.

* added Foxx Queue job options `repeatTimes`, `repeatUntil` and `repeatDelay` to automatically re-schedule jobs when they are completed.

* added Foxx manifest configuration type `password` to mask values in the web interface.

* fixed default values in Foxx manifest configurations sometimes not being used as defaults.

* fixed optional parameters in Foxx manifest configurations sometimes not being cleared correctly.

* Foxx dependencies can now be marked as optional using a slightly more verbose syntax in your manifest file.

* converted Foxx constructors to ES6 classes so you can extend them using class syntax.

* updated aqb to 2.0.

* updated chai to 3.0.

* Use more madvise calls to speed up things when memory is tight, in particular
  at load time but also for random accesses later.

* Overhauled web interface

  The web interface now has a new design.

  The API documentation for ArangoDB has been moved from "Tools" to "Links" in the web interface.

  The "Applications" tab in the web interfaces has been renamed to "Services".


v2.6.12 (2015-12-02)
--------------------

* fixed disappearing of documents for collections transferred via `sync` if the
  the collection was dropped right before synchronization and drop and (re-)create
  collection markers were located in the same WAL file

* added missing lock instruction for primary index in compactor size calculation

* fixed issue #1589

* fixed issue #1583

* Foxx: optional configuration options no longer log validation errors when assigned
  empty values (#1495)


v2.6.11 (2015-11-18)
--------------------

* fixed potentially invalid pointer access in shaper when the currently accessed
  document got re-located by the WAL collector at the very same time


v2.6.10 (2015-11-10)
--------------------

* disable replication appliers when starting in modes `--upgrade`, `--no-server`
  and `--check-upgrade`

* more detailed output in arango-dfdb

* fixed potential deadlock in collection status changing on Windows

* issue #1521: Can't dump/restore with user and password


v2.6.9 (2015-09-29)
-------------------

* added "special" password ARANGODB_DEFAULT_ROOT_PASSWORD. If you pass
  ARANGODB_DEFAULT_ROOT_PASSWORD as password, it will read the password
  from the environment variable ARANGODB_DEFAULT_ROOT_PASSWORD

* fixed failing AQL skiplist, sort and limit combination

  When using a Skiplist index on an attribute (say "a") and then using sort
  and skip on this attribute caused the result to be empty e.g.:

    require("internal").db.test.ensureSkiplist("a");
    require("internal").db._query("FOR x IN test SORT x.a LIMIT 10, 10");

  Was always empty no matter how many documents are stored in test.
  This is now fixed.

v2.6.8 (2015-09-09)
-------------------

* ARM only:

  The ArangoDB packages for ARM require the kernel to allow unaligned memory access.
  How the kernel handles unaligned memory access is configurable at runtime by
  checking and adjusting the contents `/proc/cpu/alignment`.

  In order to operate on ARM, ArangoDB requires the bit 1 to be set. This will
  make the kernel trap and adjust unaligned memory accesses. If this bit is not
  set, the kernel may send a SIGBUS signal to ArangoDB and terminate it.

  To set bit 1 in `/proc/cpu/alignment` use the following command as a privileged
  user (e.g. root):

      echo "2" > /proc/cpu/alignment

  Note that this setting affects all user processes and not just ArangoDB. Setting
  the alignment with the above command will also not make the setting permanent,
  so it will be lost after a restart of the system. In order to make the setting
  permanent, it should be executed during system startup or before starting arangod.

  The ArangoDB start/stop scripts do not adjust the alignment setting, but rely on
  the environment to have the correct alignment setting already. The reason for this
  is that the alignment settings also affect all other user processes (which ArangoDB
  is not aware of) and thus may have side-effects outside of ArangoDB. It is therefore
  more reasonable to have the system administrator carry out the change.


v2.6.7 (2015-08-25)
-------------------

* improved AssocMulti index performance when resizing.

  This makes the edge index perform less I/O when under memory pressure.


v2.6.6 (2015-08-23)
-------------------

* added startup option `--server.additional-threads` to create separate queues
  for slow requests.


v2.6.5 (2015-08-17)
-------------------

* added startup option `--database.throw-collection-not-loaded-error`

  Accessing a not-yet loaded collection will automatically load a collection
  on first access. This flag controls what happens in case an operation
  would need to wait for another thread to finalize loading a collection. If
  set to *true*, then the first operation that accesses an unloaded collection
  will load it. Further threads that try to access the same collection while
  it is still loading immediately fail with an error (1238, *collection not loaded*).
  This is to prevent all server threads from being blocked while waiting on the
  same collection to finish loading. When the first thread has completed loading
  the collection, the collection becomes regularly available, and all operations
  from that point on can be carried out normally, and error 1238 will not be
  thrown anymore for that collection.

  If set to *false*, the first thread that accesses a not-yet loaded collection
  will still load it. Other threads that try to access the collection while
  loading will not fail with error 1238 but instead block until the collection
  is fully loaded. This configuration might lead to all server threads being
  blocked because they are all waiting for the same collection to complete
  loading. Setting the option to *true* will prevent this from happening, but
  requires clients to catch error 1238 and react on it (maybe by scheduling
  a retry for later).

  The default value is *false*.

* fixed busy wait loop in scheduler threads that sometimes consumed 100% CPU while
  waiting for events on connections closed unexpectedly by the client side

* handle attribute `indexBuckets` when restoring collections via arangorestore.
  Previously the `indexBuckets` attribute value from the dump was ignored, and the
   server default value for `indexBuckets` was used when restoring a collection.

* fixed "EscapeValue already set error" crash in V8 actions that might have occurred when
  canceling V8-based operations.


v2.6.4 (2015-08-01)
-------------------

* V8: Upgrade to version 4.1.0.27 - this is intended to be the stable V8 version.

* fixed issue #1424: Arango shell should not processing arrows pushing on keyboard


v2.6.3 (2015-07-21)
-------------------

* issue #1409: Document values with null character truncated


v2.6.2 (2015-07-04)
-------------------

* fixed issue #1383: bindVars for HTTP API doesn't work with empty string

* fixed handling of default values in Foxx manifest configurations

* fixed handling of optional parameters in Foxx manifest configurations

* fixed a reference error being thrown in Foxx queues when a function-based job type is used that is not available and no options object is passed to queue.push


v2.6.1 (2015-06-24)
-------------------

* Add missing swagger files to cmake build. fixes #1368

* fixed documentation errors


v2.6.0 (2015-06-20)
-------------------

* using negative values for `SimpleQuery.skip()` is deprecated.
  This functionality will be removed in future versions of ArangoDB.

* The following simple query functions are now deprecated:

  * collection.near
  * collection.within
  * collection.geo
  * collection.fulltext
  * collection.range
  * collection.closedRange

  This also lead to the following REST API methods being deprecated from now on:

  * PUT /_api/simple/near
  * PUT /_api/simple/within
  * PUT /_api/simple/fulltext
  * PUT /_api/simple/range

  It is recommended to replace calls to these functions or APIs with equivalent AQL queries,
  which are more flexible because they can be combined with other operations:

      FOR doc IN NEAR(@@collection, @latitude, @longitude, @limit)
        RETURN doc

      FOR doc IN WITHIN(@@collection, @latitude, @longitude, @radius, @distanceAttributeName)
        RETURN doc

      FOR doc IN FULLTEXT(@@collection, @attributeName, @queryString, @limit)
        RETURN doc

      FOR doc IN @@collection
        FILTER doc.value >= @left && doc.value < @right
        LIMIT @skip, @limit
        RETURN doc`

  The above simple query functions and REST API methods may be removed in future versions
  of ArangoDB.

* deprecated now-obsolete AQL `SKIPLIST` function

  The function was introduced in older versions of ArangoDB with a less powerful query optimizer to
  retrieve data from a skiplist index using a `LIMIT` clause.

  Since 2.3 the same goal can be achieved by using regular AQL constructs, e.g.

      FOR doc IN collection FILTER doc.value >= @value SORT doc.value DESC LIMIT 1 RETURN doc

* fixed issues when switching the database inside tasks and during shutdown of database cursors

  These features were added during 2.6 alpha stage so the fixes affect devel/2.6-alpha builds only

* issue #1360: improved foxx-manager help

* added `--enable-tcmalloc` configure option.

  When this option is set, arangod and the client tools will be linked against tcmalloc, which replaces
  the system allocator. When the option is set, a tcmalloc library must be present on the system under
  one of the names `libtcmalloc`, `libtcmalloc_minimal` or `libtcmalloc_debug`.

  As this is a configure option, it is supported for manual builds on Linux-like systems only. tcmalloc
  support is currently experimental.

* issue #1353: Windows: HTTP API - incorrect path in errorMessage

* issue #1347: added option `--create-database` for arangorestore.

  Setting this option to `true` will now create the target database if it does not exist. When creating
  the target database, the username and passwords passed to arangorestore will be used to create an
  initial user for the new database.

* issue #1345: advanced debug information for User Functions

* issue #1341: Can't use bindvars in UPSERT

* fixed vulnerability in JWT implementation.

* changed default value of option `--database.ignore-datafile-errors` from `true` to `false`

  If the new default value of `false` is used, then arangod will refuse loading collections that contain
  datafiles with CRC mismatches or other errors. A collection with datafile errors will then become
  unavailable. This prevents follow up errors from happening.

  The only way to access such collection is to use the datafile debugger (arango-dfdb) and try to repair
  or truncate the datafile with it.

  If `--database.ignore-datafile-errors` is set to `true`, then collections will become available
  even if parts of their data cannot be loaded. This helps availability, but may cause (partial) data
  loss and follow up errors.

* added server startup option `--server.session-timeout` for controlling the timeout of user sessions
  in the web interface

* add sessions and cookie authentication for ArangoDB's web interface

  ArangoDB's built-in web interface now uses sessions. Session information ids are stored in cookies,
  so clients using the web interface must accept cookies in order to use it

* web interface: display query execution time in AQL editor

* web interface: renamed AQL query *submit* button to *execute*

* web interface: added query explain feature in AQL editor

* web interface: demo page added. only working if demo data is available, hidden otherwise

* web interface: added support for custom app scripts with optional arguments and results

* web interface: mounted apps that need to be configured are now indicated in the app overview

* web interface: added button for running tests to app details

* web interface: added button for configuring app dependencies to app details

* web interface: upgraded API documentation to use Swagger 2

* INCOMPATIBLE CHANGE

  removed startup option `--log.severity`

  The docs for `--log.severity` mentioned lots of severities (e.g. `exception`, `technical`, `functional`, `development`)
  but only a few severities (e.g. `all`, `human`) were actually used, with `human` being the default and `all` enabling the
  additional logging of requests. So the option pretended to control a lot of things which it actually didn't. Additionally,
  the option `--log.requests-file` was around for a long time already, also controlling request logging.

  Because the `--log.severity` option effectively did not control that much, it was removed. A side effect of removing the
  option is that 2.5 installations which used `--log.severity all` will not log requests after the upgrade to 2.6. This can
  be adjusted by setting the `--log.requests-file` option.

* add backtrace to fatal log events

* added optional `limit` parameter for AQL function `FULLTEXT`

* make fulltext index also index text values contained in direct sub-objects of the indexed
  attribute.

  Previous versions of ArangoDB only indexed the attribute value if it was a string. Sub-attributes
  of the index attribute were ignored when fulltext indexing.

  Now, if the index attribute value is an object, the object's values will each be included in the
  fulltext index if they are strings. If the index attribute value is an array, the array's values
  will each be included in the fulltext index if they are strings.

  For example, with a fulltext index present on the `translations` attribute, the following text
  values will now be indexed:

      var c = db._create("example");
      c.ensureFulltextIndex("translations");
      c.insert({ translations: { en: "fox", de: "Fuchs", fr: "renard", ru: "лиса" } });
      c.insert({ translations: "Fox is the English translation of the German word Fuchs" });
      c.insert({ translations: [ "ArangoDB", "document", "database", "Foxx" ] });

      c.fulltext("translations", "лиса").toArray();       // returns only first document
      c.fulltext("translations", "Fox").toArray();        // returns first and second documents
      c.fulltext("translations", "prefix:Fox").toArray(); // returns all three documents

* added batch document removal and lookup commands:

      collection.lookupByKeys(keys)
      collection.removeByKeys(keys)

  These commands can be used to perform multi-document lookup and removal operations efficiently
  from the ArangoShell. The argument to these operations is an array of document keys.

  Also added HTTP APIs for batch document commands:

  * PUT /_api/simple/lookup-by-keys
  * PUT /_api/simple/remove-by-keys

* properly prefix document address URLs with the current database name for calls to the REST
  API method GET `/_api/document?collection=...` (that method will return partial URLs to all
  documents in the collection).

  Previous versions of ArangoDB returned the URLs starting with `/_api/` but without the current
  database name, e.g. `/_api/document/mycollection/mykey`. Starting with 2.6, the response URLs
  will include the database name as well, e.g. `/_db/_system/_api/document/mycollection/mykey`.

* added dedicated collection export HTTP REST API

  ArangoDB now provides a dedicated collection export API, which can take snapshots of entire
  collections more efficiently than the general-purpose cursor API. The export API is useful
  to transfer the contents of an entire collection to a client application. It provides optional
  filtering on specific attributes.

  The export API is available at endpoint `POST /_api/export?collection=...`. The API has the
  same return value structure as the already established cursor API (`POST /_api/cursor`).

  An introduction to the export API is given in this blog post:
  http://jsteemann.github.io/blog/2015/04/04/more-efficient-data-exports/

* subquery optimizations for AQL queries

  This optimization avoids copying intermediate results into subqueries that are not required
  by the subquery.

  A brief description can be found here:
  http://jsteemann.github.io/blog/2015/05/04/subquery-optimizations/

* return value optimization for AQL queries

  This optimization avoids copying the final query result inside the query's main `ReturnNode`.

  A brief description can be found here:
  http://jsteemann.github.io/blog/2015/05/04/return-value-optimization-for-aql/

* speed up AQL queries containing big `IN` lists for index lookups

  `IN` lists used for index lookups had performance issues in previous versions of ArangoDB.
  These issues have been addressed in 2.6 so using bigger `IN` lists for filtering is much
  faster.

  A brief description can be found here:
  http://jsteemann.github.io/blog/2015/05/07/in-list-improvements/

* allow `@` and `.` characters in document keys, too

  This change also leads to document keys being URL-encoded when returned in HTTP `location`
  response headers.

* added alternative implementation for AQL COLLECT

  The alternative method uses a hash table for grouping and does not require its input elements
  to be sorted. It will be taken into account by the optimizer for `COLLECT` statements that do
  not use an `INTO` clause.

  In case a `COLLECT` statement can use the hash table variant, the optimizer will create an extra
  plan for it at the beginning of the planning phase. In this plan, no extra `SORT` node will be
  added in front of the `COLLECT` because the hash table variant of `COLLECT` does not require
  sorted input. Instead, a `SORT` node will be added after it to sort its output. This `SORT` node
  may be optimized away again in later stages. If the sort order of the result is irrelevant to
  the user, adding an extra `SORT null` after a hash `COLLECT` operation will allow the optimizer to
  remove the sorts altogether.

  In addition to the hash table variant of `COLLECT`, the optimizer will modify the original plan
  to use the regular `COLLECT` implementation. As this implementation requires sorted input, the
  optimizer will insert a `SORT` node in front of the `COLLECT`. This `SORT` node may be optimized
  away in later stages.

  The created plans will then be shipped through the regular optimization pipeline. In the end,
  the optimizer will pick the plan with the lowest estimated total cost as usual. The hash table
  variant does not require an up-front sort of the input, and will thus be preferred over the
  regular `COLLECT` if the optimizer estimates many input elements for the `COLLECT` node and
  cannot use an index to sort them.

  The optimizer can be explicitly told to use the regular *sorted* variant of `COLLECT` by
  suffixing a `COLLECT` statement with `OPTIONS { "method" : "sorted" }`. This will override the
  optimizer guesswork and only produce the *sorted* variant of `COLLECT`.

  A blog post on the new `COLLECT` implementation can be found here:
  http://jsteemann.github.io/blog/2015/04/22/collecting-with-a-hash-table/

* refactored HTTP REST API for cursors

  The HTTP REST API for cursors (`/_api/cursor`) has been refactored to improve its performance
  and use less memory.

  A post showing some of the performance improvements can be found here:
  http://jsteemann.github.io/blog/2015/04/01/improvements-for-the-cursor-api/

* simplified return value syntax for data-modification AQL queries

  ArangoDB 2.4 since version allows to return results from data-modification AQL queries. The
  syntax for this was quite limited and verbose:

      FOR i IN 1..10
        INSERT { value: i } IN test
        LET inserted = NEW
        RETURN inserted

  The `LET inserted = NEW RETURN inserted` was required literally to return the inserted
  documents. No calculations could be made using the inserted documents.

  This is now more flexible. After a data-modification clause (e.g. `INSERT`, `UPDATE`, `REPLACE`,
  `REMOVE`, `UPSERT`) there can follow any number of `LET` calculations. These calculations can
  refer to the pseudo-values `OLD` and `NEW` that are created by the data-modification statements.

  This allows returning projections of inserted or updated documents, e.g.:

      FOR i IN 1..10
        INSERT { value: i } IN test
        RETURN { _key: NEW._key, value: i }

  Still not every construct is allowed after a data-modification clause. For example, no functions
  can be called that may access documents.

  More information can be found here:
  http://jsteemann.github.io/blog/2015/03/27/improvements-for-data-modification-queries/

* added AQL `UPSERT` statement

  This adds an `UPSERT` statement to AQL that is a combination of both `INSERT` and `UPDATE` /
  `REPLACE`. The `UPSERT` will search for a matching document using a user-provided example.
  If no document matches the example, the *insert* part of the `UPSERT` statement will be
  executed. If there is a match, the *update* / *replace* part will be carried out:

      UPSERT { page: 'index.html' }                 /* search example */
        INSERT { page: 'index.html', pageViews: 1 } /* insert part */
        UPDATE { pageViews: OLD.pageViews + 1 }     /* update part */
        IN pageViews

  `UPSERT` can be used with an `UPDATE` or `REPLACE` clause. The `UPDATE` clause will perform
  a partial update of the found document, whereas the `REPLACE` clause will replace the found
  document entirely. The `UPDATE` or `REPLACE` parts can refer to the pseudo-value `OLD`, which
  contains all attributes of the found document.

  `UPSERT` statements can optionally return values. In the following query, the return
  attribute `found` will return the found document before the `UPDATE` was applied. If no
  document was found, `found` will contain a value of `null`. The `updated` result attribute will
  contain the inserted / updated document:

      UPSERT { page: 'index.html' }                 /* search example */
        INSERT { page: 'index.html', pageViews: 1 } /* insert part */
        UPDATE { pageViews: OLD.pageViews + 1 }     /* update part */
        IN pageViews
        RETURN { found: OLD, updated: NEW }

  A more detailed description of `UPSERT` can be found here:
  http://jsteemann.github.io/blog/2015/03/27/preview-of-the-upsert-command/

* adjusted default configuration value for `--server.backlog-size` from 10 to 64.

* issue #1231: bug xor feature in AQL: LENGTH(null) == 4

  This changes the behavior of the AQL `LENGTH` function as follows:

  - if the single argument to `LENGTH()` is `null`, then the result will now be `0`. In previous
    versions of ArangoDB, the result of `LENGTH(null)` was `4`.

  - if the single argument to `LENGTH()` is `true`, then the result will now be `1`. In previous
    versions of ArangoDB, the result of `LENGTH(true)` was `4`.

  - if the single argument to `LENGTH()` is `false`, then the result will now be `0`. In previous
    versions of ArangoDB, the result of `LENGTH(false)` was `5`.

  The results of `LENGTH()` with string, numeric, array object argument values do not change.

* issue #1298: Bulk import if data already exists (#1298)

  This change extends the HTTP REST API for bulk imports as follows:

  When documents are imported and the `_key` attribute is specified for them, the import can be
  used for inserting and updating/replacing documents. Previously, the import could be used for
  inserting new documents only, and re-inserting a document with an existing key would have failed
  with a *unique key constraint violated* error.

  The above behavior is still the default. However, the API now allows controlling the behavior
  in case of a unique key constraint error via the optional URL parameter `onDuplicate`.

  This parameter can have one of the following values:

  - `error`: when a unique key constraint error occurs, do not import or update the document but
    report an error. This is the default.

  - `update`: when a unique key constraint error occurs, try to (partially) update the existing
    document with the data specified in the import. This may still fail if the document would
    violate secondary unique indexes. Only the attributes present in the import data will be
    updated and other attributes already present will be preserved. The number of updated documents
    will be reported in the `updated` attribute of the HTTP API result.

  - `replace`: when a unique key constraint error occurs, try to fully replace the existing
    document with the data specified in the import. This may still fail if the document would
    violate secondary unique indexes. The number of replaced documents will be reported in the
    `updated` attribute of the HTTP API result.

  - `ignore`: when a unique key constraint error occurs, ignore this error. There will be no
    insert, update or replace for the particular document. Ignored documents will be reported
    separately in the `ignored` attribute of the HTTP API result.

  The result of the HTTP import API will now contain the attributes `ignored` and `updated`, which
  contain the number of ignored and updated documents respectively. These attributes will contain a
  value of zero unless the `onDuplicate` URL parameter is set to either `update` or `replace`
  (in this case the `updated` attribute may contain non-zero values) or `ignore` (in this case the
  `ignored` attribute may contain a non-zero value).

  To support the feature, arangoimp also has a new command line option `--on-duplicate` which can
  have one of the values `error`, `update`, `replace`, `ignore`. The default value is `error`.

  A few examples for using arangoimp with the `--on-duplicate` option can be found here:
  http://jsteemann.github.io/blog/2015/04/14/updating-documents-with-arangoimp/

* changed behavior of `db._query()` in the ArangoShell:

  if the command's result is printed in the shell, the first 10 results will be printed. Previously
  only a basic description of the underlying query result cursor was printed. Additionally, if the
  cursor result contains more than 10 results, the cursor is assigned to a global variable `more`,
  which can be used to iterate over the cursor result.

  Example:

      arangosh [_system]> db._query("FOR i IN 1..15 RETURN i")
      [object ArangoQueryCursor, count: 15, hasMore: true]

      [
        1,
        2,
        3,
        4,
        5,
        6,
        7,
        8,
        9,
        10
      ]

      type 'more' to show more documents


      arangosh [_system]> more
      [object ArangoQueryCursor, count: 15, hasMore: false]

      [
        11,
        12,
        13,
        14,
        15
      ]

* Disallow batchSize value 0 in HTTP `POST /_api/cursor`:

  The HTTP REST API `POST /_api/cursor` does not accept a `batchSize` parameter value of
  `0` any longer. A batch size of 0 never made much sense, but previous versions of ArangoDB
  did not check for this value. Now creating a cursor using a `batchSize` value 0 will
  result in an HTTP 400 error response

* REST Server: fix memory leaks when failing to add jobs

* 'EDGES' AQL Function

  The AQL function `EDGES` got a new fifth option parameter.
  Right now only one option is available: 'includeVertices'. This is a boolean parameter
  that allows to modify the result of the `EDGES` function.
  Default is 'includeVertices: false' which does not have any effect.
  'includeVertices: true' modifies the result, such that
  {vertex: <vertexDocument>, edge: <edgeDocument>} is returned.

* INCOMPATIBLE CHANGE:

  The result format of the AQL function `NEIGHBORS` has been changed.
  Before it has returned an array of objects containing 'vertex' and 'edge'.
  Now it will only contain the vertex directly.
  Also an additional option 'includeData' has been added.
  This is used to define if only the 'vertex._id' value should be returned (false, default),
  or if the vertex should be looked up in the collection and the complete JSON should be returned
  (true).
  Using only the id values can lead to significantly improved performance if this is the only information
  required.

  In order to get the old result format prior to ArangoDB 2.6, please use the function EDGES instead.
  Edges allows for a new option 'includeVertices' which, set to true, returns exactly the format of NEIGHBORS.
  Example:

      NEIGHBORS(<vertexCollection>, <edgeCollection>, <vertex>, <direction>, <example>)

  This can now be achieved by:

      EDGES(<edgeCollection>, <vertex>, <direction>, <example>, {includeVertices: true})

  If you are nesting several NEIGHBORS steps you can speed up their performance in the following way:

  Old Example:

  FOR va IN NEIGHBORS(Users, relations, 'Users/123', 'outbound') FOR vc IN NEIGHBORS(Products, relations, va.vertex._id, 'outbound') RETURN vc

  This can now be achieved by:

  FOR va IN NEIGHBORS(Users, relations, 'Users/123', 'outbound') FOR vc IN NEIGHBORS(Products, relations, va, 'outbound', null, {includeData: true}) RETURN vc
                                                                                                          ^^^^                  ^^^^^^^^^^^^^^^^^^^
                                                                                                  Use intermediate directly     include Data for final

* INCOMPATIBLE CHANGE:

  The AQL function `GRAPH_NEIGHBORS` now provides an additional option `includeData`.
  This option allows controlling whether the function should return the complete vertices
  or just their IDs. Returning only the IDs instead of the full vertices can lead to
  improved performance .

  If provided, `includeData` is set to `true`, all vertices in the result will be returned
  with all their attributes. The default value of `includeData` is `false`.
  This makes the default function results incompatible with previous versions of ArangoDB.

  To get the old result style in ArangoDB 2.6, please set the options as follows in calls
  to `GRAPH_NEIGHBORS`:

      GRAPH_NEIGHBORS(<graph>, <vertex>, { includeData: true })

* INCOMPATIBLE CHANGE:

  The AQL function `GRAPH_COMMON_NEIGHBORS` now provides an additional option `includeData`.
  This option allows controlling whether the function should return the complete vertices
  or just their IDs. Returning only the IDs instead of the full vertices can lead to
  improved performance .

  If provided, `includeData` is set to `true`, all vertices in the result will be returned
  with all their attributes. The default value of `includeData` is `false`.
  This makes the default function results incompatible with previous versions of ArangoDB.

  To get the old result style in ArangoDB 2.6, please set the options as follows in calls
  to `GRAPH_COMMON_NEIGHBORS`:

      GRAPH_COMMON_NEIGHBORS(<graph>, <vertexExamples1>, <vertexExamples2>, { includeData: true }, { includeData: true })

* INCOMPATIBLE CHANGE:

  The AQL function `GRAPH_SHORTEST_PATH` now provides an additional option `includeData`.
  This option allows controlling whether the function should return the complete vertices
  and edges or just their IDs. Returning only the IDs instead of full vertices and edges
  can lead to improved performance .

  If provided, `includeData` is set to `true`, all vertices and edges in the result will
  be returned with all their attributes. There is also an optional parameter `includePath` of
  type object.
  It has two optional sub-attributes `vertices` and `edges`, both of type boolean.
  Both can be set individually and the result will include all vertices on the path if
  `includePath.vertices == true` and all edges if `includePath.edges == true` respectively.

  The default value of `includeData` is `false`, and paths are now excluded by default.
  This makes the default function results incompatible with previous versions of ArangoDB.

  To get the old result style in ArangoDB 2.6, please set the options as follows in calls
  to `GRAPH_SHORTEST_PATH`:

      GRAPH_SHORTEST_PATH(<graph>, <source>, <target>, { includeData: true, includePath: { edges: true, vertices: true } })

  The attributes `startVertex` and `vertex` that were present in the results of `GRAPH_SHORTEST_PATH`
  in previous versions of ArangoDB will not be produced in 2.6. To calculate these attributes in 2.6,
  please extract the first and last elements from the `vertices` result attribute.

* INCOMPATIBLE CHANGE:

  The AQL function `GRAPH_DISTANCE_TO` will now return only the id the destination vertex
  in the `vertex` attribute, and not the full vertex data with all vertex attributes.

* INCOMPATIBLE CHANGE:

  All graph measurements functions in JavaScript module `general-graph` that calculated a
  single figure previously returned an array containing just the figure. Now these functions
  will return the figure directly and not put it inside an array.

  The affected functions are:

  * `graph._absoluteEccentricity`
  * `graph._eccentricity`
  * `graph._absoluteCloseness`
  * `graph._closeness`
  * `graph._absoluteBetweenness`
  * `graph._betweenness`
  * `graph._radius`
  * `graph._diameter`

* Create the `_graphs` collection in new databases with `waitForSync` attribute set to `false`

  The previous `waitForSync` value was `true`, so default the behavior when creating and dropping
  graphs via the HTTP REST API changes as follows if the new settings are in effect:

  * `POST /_api/graph` by default returns `HTTP 202` instead of `HTTP 201`
  * `DELETE /_api/graph/graph-name` by default returns `HTTP 202` instead of `HTTP 201`

  If the `_graphs` collection still has its `waitForSync` value set to `true`, then the HTTP status
  code will not change.

* Upgraded ICU to version 54; this increases performance in many places.
  based on https://code.google.com/p/chromium/issues/detail?id=428145

* added support for HTTP push aka chunked encoding

* issue #1051: add info whether server is running in service or user mode?

  This will add a "mode" attribute to the result of the result of HTTP GET `/_api/version?details=true`

  "mode" can have the following values:

  - `standalone`: server was started manually (e.g. on command-line)
  - `service`: service is running as Windows service, in daemon mode or under the supervisor

* improve system error messages in Windows port

* increased default value of `--server.request-timeout` from 300 to 1200 seconds for client tools
  (arangosh, arangoimp, arangodump, arangorestore)

* increased default value of `--server.connect-timeout` from 3 to 5 seconds for client tools
  (arangosh, arangoimp, arangodump, arangorestore)

* added startup option `--server.foxx-queues-poll-interval`

  This startup option controls the frequency with which the Foxx queues manager is checking
  the queue (or queues) for jobs to be executed.

  The default value is `1` second. Lowering this value will result in the queue manager waking
  up and checking the queues more frequently, which may increase CPU usage of the server.
  When not using Foxx queues, this value can be raised to save some CPU time.

* added startup option `--server.foxx-queues`

  This startup option controls whether the Foxx queue manager will check queue and job entries.
  Disabling this option can reduce server load but will prevent jobs added to Foxx queues from
  being processed at all.

  The default value is `true`, enabling the Foxx queues feature.

* make Foxx queues really database-specific.

  Foxx queues were and are stored in a database-specific collection `_queues`. However, a global
  cache variable for the queues led to the queue names being treated database-independently, which
  was wrong.

  Since 2.6, Foxx queues names are truly database-specific, so the same queue name can be used in
  two different databases for two different queues. Until then, it is advisable to think of queues
  as already being database-specific, and using the database name as a queue name prefix to be
  avoid name conflicts, e.g.:

      var queueName = "myQueue";
      var Foxx = require("org/arangodb/foxx");
      Foxx.queues.create(db._name() + ":" + queueName);

* added support for Foxx queue job types defined as app scripts.

  The old job types introduced in 2.4 are still supported but are known to cause issues in 2.5
  and later when the server is restarted or the job types are not defined in every thread.

  The new job types avoid this issue by storing an explicit mount path and script name rather
  than an assuming the job type is defined globally. It is strongly recommended to convert your
  job types to the new script-based system.

* renamed Foxx sessions option "sessionStorageApp" to "sessionStorage". The option now also accepts session storages directly.

* Added the following JavaScript methods for file access:
  * fs.copyFile() to copy single files
  * fs.copyRecursive() to copy directory trees
  * fs.chmod() to set the file permissions (non-Windows only)

* Added process.env for accessing the process environment from JavaScript code

* Cluster: kickstarter shutdown routines will more precisely follow the shutdown of its nodes.

* Cluster: don't delete agency connection objects that are currently in use.

* Cluster: improve passing along of HTTP errors

* fixed issue #1247: debian init script problems

* multi-threaded index creation on collection load

  When a collection contains more than one secondary index, they can be built in memory in
  parallel when the collection is loaded. How many threads are used for parallel index creation
  is determined by the new configuration parameter `--database.index-threads`. If this is set
  to 0, indexes are built by the opening thread only and sequentially. This is equivalent to
  the behavior in 2.5 and before.

* speed up building up primary index when loading collections

* added `count` attribute to `parameters.json` files of collections. This attribute indicates
  the number of live documents in the collection on unload. It is read when the collection is
  (re)loaded to determine the initial size for the collection's primary index

* removed remainders of MRuby integration, removed arangoirb

* simplified `controllers` property in Foxx manifests. You can now specify a filename directly
  if you only want to use a single file mounted at the base URL of your Foxx app.

* simplified `exports` property in Foxx manifests. You can now specify a filename directly if
  you only want to export variables from a single file in your Foxx app.

* added support for node.js-style exports in Foxx exports. Your Foxx exports file can now export
  arbitrary values using the `module.exports` property instead of adding properties to the
  `exports` object.

* added `scripts` property to Foxx manifests. You should now specify the `setup` and `teardown`
  files as properties of the `scripts` object in your manifests and can define custom,
  app-specific scripts that can be executed from the web interface or the CLI.

* added `tests` property to Foxx manifests. You can now define test cases using the `mocha`
  framework which can then be executed inside ArangoDB.

* updated `joi` package to 6.0.8.

* added `extendible` package.

* added Foxx model lifecycle events to repositories. See #1257.

* speed up resizing of edge index.

* allow to split an edge index into buckets which are resized individually.
  This is controlled by the `indexBuckets` attribute in the `properties`
  of the collection.

* fix a cluster deadlock bug in larger clusters by marking a thread waiting
  for a lock on a DBserver as blocked


v2.5.7 (2015-08-02)
-------------------

* V8: Upgrade to version 4.1.0.27 - this is intended to be the stable V8 version.


v2.5.6 (2015-07-21)
-------------------

* alter Windows build infrastructure so we can properly store pdb files.

* potentially fixed issue #1313: Wrong metric calculation at dashboard

  Escape whitespace in process name when scanning /proc/pid/stats

  This fixes statistics values read from that file

* Fixed variable naming in AQL `COLLECT INTO` results in case the COLLECT is placed
  in a subquery which itself is followed by other constructs that require variables


v2.5.5 (2015-05-29)
-------------------

* fixed vulnerability in JWT implementation.

* fixed format string for reading /proc/pid/stat

* take into account barriers used in different V8 contexts


v2.5.4 (2015-05-14)
-------------------

* added startup option `--log.performance`: specifying this option at startup will log
  performance-related info messages, mainly timings via the regular logging mechanisms

* cluster fixes

* fix for recursive copy under Windows


v2.5.3 (2015-04-29)
-------------------

* Fix fs.move to work across filesystem borders; Fixes Foxx app installation problems;
  issue #1292.

* Fix Foxx app install when installed on a different drive on Windows

* issue #1322: strange AQL result

* issue #1318: Inconsistent db._create() syntax

* issue #1315: queries to a collection fail with an empty response if the
  collection contains specific JSON data

* issue #1300: Make arangodump not fail if target directory exists but is empty

* allow specifying higher values than SOMAXCONN for `--server.backlog-size`

  Previously, arangod would not start when a `--server.backlog-size` value was
  specified that was higher than the platform's SOMAXCONN header value.

  Now, arangod will use the user-provided value for `--server.backlog-size` and
  pass it to the listen system call even if the value is higher than SOMAXCONN.
  If the user-provided value is higher than SOMAXCONN, arangod will log a warning
  on startup.

* Fixed a cluster deadlock bug. Mark a thread that is in a RemoteBlock as
  blocked to allow for additional dispatcher threads to be started.

* Fix locking in cluster by using another ReadWriteLock class for collections.

* Add a second DispatcherQueue for AQL in the cluster. This fixes a
  cluster-AQL thread explosion bug.


v2.5.2 (2015-04-11)
-------------------

* modules stored in _modules are automatically flushed when changed

* added missing query-id parameter in documentation of HTTP DELETE `/_api/query` endpoint

* added iterator for edge index in AQL queries

  this change may lead to less edges being read when used together with a LIMIT clause

* make graph viewer in web interface issue less expensive queries for determining
  a random vertex from the graph, and for determining vertex attributes

* issue #1285: syntax error, unexpected $undefined near '@_to RETURN obj

  this allows AQL bind parameter names to also start with underscores

* moved /_api/query to C++

* issue #1289: Foxx models created from database documents expose an internal method

* added `Foxx.Repository#exists`

* parallelize initialization of V8 context in multiple threads

* fixed a possible crash when the debug-level was TRACE

* cluster: do not initialize statistics collection on each
  coordinator, this fixes a race condition at startup

* cluster: fix a startup race w.r.t. the _configuration collection

* search for db:// JavaScript modules only after all local files have been
  considered, this speeds up the require command in a cluster considerably

* general cluster speedup in certain areas


v2.5.1 (2015-03-19)
-------------------

* fixed bug that caused undefined behavior when an AQL query was killed inside
  a calculation block

* fixed memleaks in AQL query cleanup in case out-of-memory errors are thrown

* by default, Debian and RedHat packages are built with debug symbols

* added option `--database.ignore-logfile-errors`

  This option controls how collection datafiles with a CRC mismatch are treated.

  If set to `false`, CRC mismatch errors in collection datafiles will lead
  to a collection not being loaded at all. If a collection needs to be loaded
  during WAL recovery, the WAL recovery will also abort (if not forced with
  `--wal.ignore-recovery-errors true`). Setting this flag to `false` protects
  users from unintentionally using a collection with corrupted datafiles, from
  which only a subset of the original data can be recovered.

  If set to `true`, CRC mismatch errors in collection datafiles will lead to
  the datafile being partially loaded. All data up to until the mismatch will
  be loaded. This will enable users to continue with collection datafiles
  that are corrupted, but will result in only a partial load of the data.
  The WAL recovery will still abort when encountering a collection with a
  corrupted datafile, at least if `--wal.ignore-recovery-errors` is not set to
  `true`.

  The default value is *true*, so for collections with corrupted datafiles
  there might be partial data loads once the WAL recovery has finished. If
  the WAL recovery will need to load a collection with a corrupted datafile,
  it will still stop when using the default values.

* INCOMPATIBLE CHANGE:

  make the arangod server refuse to start if during startup it finds a non-readable
  `parameter.json` file for a database or a collection.

  Stopping the startup process in this case requires manual intervention (fixing
  the unreadable files), but prevents follow-up errors due to ignored databases or
  collections from happening.

* datafiles and `parameter.json` files written by arangod are now created with read and write
  privileges for the arangod process user, and with read and write privileges for the arangod
  process group.

  Previously, these files were created with user read and write permissions only.

* INCOMPATIBLE CHANGE:

  abort WAL recovery if one of the collection's datafiles cannot be opened

* INCOMPATIBLE CHANGE:

  never try to raise the privileges after dropping them, this can lead to a race condition while
  running the recovery

  If you require to run ArangoDB on a port lower than 1024, you must run ArangoDB as root.

* fixed inefficiencies in `remove` methods of general-graph module

* added option `--database.slow-query-threshold` for controlling the default AQL slow query
  threshold value on server start

* add system error strings for Windows on many places

* rework service startup so we announce 'RUNNING' only when we're finished starting.

* use the Windows eventlog for FATAL and ERROR - log messages

* fix service handling in NSIS Windows installer, specify human readable name

* add the ICU_DATA environment variable to the fatal error messages

* fixed issue #1265: arangod crashed with SIGSEGV

* fixed issue #1241: Wildcards in examples


v2.5.0 (2015-03-09)
-------------------

* installer fixes for Windows

* fix for downloading Foxx

* fixed issue #1258: http pipelining not working?


v2.5.0-beta4 (2015-03-05)
-------------------------

* fixed issue #1247: debian init script problems


v2.5.0-beta3 (2015-02-27)
-------------------------

* fix Windows install path calculation in arango

* fix Windows logging of long strings

* fix possible undefinedness of const strings in Windows


v2.5.0-beta2 (2015-02-23)
-------------------------

* fixed issue #1256: agency binary not found #1256

* fixed issue #1230: API: document/col-name/_key and cursor return different floats

* front-end: dashboard tries not to (re)load statistics if user has no access

* V8: Upgrade to version 3.31.74.1

* etcd: Upgrade to version 2.0 - This requires go 1.3 to compile at least.

* refuse to startup if ICU wasn't initialized, this will i.e. prevent errors from being printed,
  and libraries from being loaded.

* front-end: unwanted removal of index table header after creating new index

* fixed issue #1248: chrome: applications filtering not working

* fixed issue #1198: queries remain in aql editor (front-end) if you navigate through different tabs

* Simplify usage of Foxx

  Thanks to our user feedback we learned that Foxx is a powerful, yet rather complicated concept.
  With this release we tried to make it less complicated while keeping all its strength.
  That includes a rewrite of the documentation as well as some code changes as listed below:

  * Moved Foxx applications to a different folder.

    The naming convention now is: <app-path>/_db/<dbname>/<mountpoint>/APP
    Before it was: <app-path>/databases/<dbname>/<appname>:<appversion>
    This caused some trouble as apps where cached based on name and version and updates did not apply.
    Hence the path on filesystem and the app's access URL had no relation to one another.
    Now the path on filesystem is identical to the URL (except for slashes and the appended APP)

  * Rewrite of Foxx routing

    The routing of Foxx has been exposed to major internal changes we adjusted because of user feedback.
    This allows us to set the development mode per mount point without having to change paths and hold
    apps at separate locations.

  * Foxx Development mode

    The development mode used until 2.4 is gone. It has been replaced by a much more mature version.
    This includes the deprecation of the javascript.dev-app-path parameter, which is useless since 2.5.
    Instead of having two separate app directories for production and development, apps now reside in
    one place, which is used for production as well as for development.
    Apps can still be put into development mode, changing their behavior compared to production mode.
    Development mode apps are still reread from disk at every request, and still they ship more debug
    output.

    This change has also made the startup options `--javascript.frontend-development-mode` and
    `--javascript.dev-app-path` obsolete. The former option will not have any effect when set, and the
    latter option is only read and used during the upgrade to 2.5 and does not have any effects later.

  * Foxx install process

    Installing Foxx apps has been a two step process: import them into ArangoDB and mount them at a
    specific mount point. These operations have been joined together. You can install an app at one
    mount point, that's it. No fetch, mount, unmount, purge cycle anymore. The commands have been
    simplified to just:

    * install: get your Foxx app up and running
    * uninstall: shut it down and erase it from disk

  * Foxx error output

    Until 2.4 the errors produced by Foxx were not optimal. Often, the error message was just
    `unable to parse manifest` and contained only an internal stack trace.
    In 2.5 we made major improvements there, including a much more fine-grained error output that
    helps you debug your Foxx apps. The error message printed is now much closer to its source and
    should help you track it down.

    Also we added the default handlers for unhandled errors in Foxx apps:

    * You will get a nice internal error page whenever your Foxx app is called but was not installed
      due to any error
    * You will get a proper error message when having an uncaught error appears in any app route

    In production mode the messages above will NOT contain any information about your Foxx internals
    and are safe to be exposed to third party users.
    In development mode the messages above will contain the stacktrace (if available), making it easier for
    your in-house devs to track down errors in the application.

* added `console` object to Foxx apps. All Foxx apps now have a console object implementing
  the familiar Console API in their global scope, which can be used to log diagnostic
  messages to the database.

* added `org/arangodb/request` module, which provides a simple API for making HTTP requests
  to external services.

* added optimizer rule `propagate-constant-attributes`

  This rule will look inside `FILTER` conditions for constant value equality comparisons,
  and insert the constant values in other places in `FILTER`s. For example, the rule will
  insert `42` instead of `i.value` in the second `FILTER` of the following query:

      FOR i IN c1 FOR j IN c2 FILTER i.value == 42 FILTER j.value == i.value RETURN 1

* added `filtered` value to AQL query execution statistics

  This value indicates how many documents were filtered by `FilterNode`s in the AQL query.
  Note that `IndexRangeNode`s can also filter documents by selecting only the required ranges
  from the index. The `filtered` value will not include the work done by `IndexRangeNode`s,
  but only the work performed by `FilterNode`s.

* added support for sparse hash and skiplist indexes

  Hash and skiplist indexes can optionally be made sparse. Sparse indexes exclude documents
  in which at least one of the index attributes is either not set or has a value of `null`.

  As such documents are excluded from sparse indexes, they may contain fewer documents than
  their non-sparse counterparts. This enables faster indexing and can lead to reduced memory
  usage in case the indexed attribute does occur only in some, but not all documents of the
  collection. Sparse indexes will also reduce the number of collisions in non-unique hash
  indexes in case non-existing or optional attributes are indexed.

  In order to create a sparse index, an object with the attribute `sparse` can be added to
  the index creation commands:

      db.collection.ensureHashIndex(attributeName, { sparse: true });
      db.collection.ensureHashIndex(attributeName1, attributeName2, { sparse: true });
      db.collection.ensureUniqueConstraint(attributeName, { sparse: true });
      db.collection.ensureUniqueConstraint(attributeName1, attributeName2, { sparse: true });

      db.collection.ensureSkiplist(attributeName, { sparse: true });
      db.collection.ensureSkiplist(attributeName1, attributeName2, { sparse: true });
      db.collection.ensureUniqueSkiplist(attributeName, { sparse: true });
      db.collection.ensureUniqueSkiplist(attributeName1, attributeName2, { sparse: true });

  Note that in place of the above specialized index creation commands, it is recommended to use
  the more general index creation command `ensureIndex`:

  ```js
  db.collection.ensureIndex({ type: "hash", sparse: true, unique: true, fields: [ attributeName ] });
  db.collection.ensureIndex({ type: "skiplist", sparse: false, unique: false, fields: [ "a", "b" ] });
  ```

  When not explicitly set, the `sparse` attribute defaults to `false` for new indexes.

  This causes a change in behavior when creating a unique hash index without specifying the
  sparse flag: in 2.4, unique hash indexes were implicitly sparse, always excluding `null` values.
  There was no option to control this behavior, and sparsity was neither supported for non-unique
  hash indexes nor skiplists in 2.4. This implicit sparsity of unique hash indexes was considered
  an inconsistency, and therefore the behavior was cleaned up in 2.5. As of 2.5, indexes will
  only be created sparse if sparsity is explicitly requested. Existing unique hash indexes from 2.4
  or before will automatically be migrated so they are still sparse after the upgrade to 2.5.

  Geo indexes are implicitly sparse, meaning documents without the indexed location attribute or
  containing invalid location coordinate values will be excluded from the index automatically. This
  is also a change when compared to pre-2.5 behavior, when documents with missing or invalid
  coordinate values may have caused errors on insertion when the geo index' `unique` flag was set
  and its `ignoreNull` flag was not.

  This was confusing and has been rectified in 2.5. The method `ensureGeoConstaint()` now does the
  same as `ensureGeoIndex()`. Furthermore, the attributes `constraint`, `unique`, `ignoreNull` and
  `sparse` flags are now completely ignored when creating geo indexes.

  The same is true for fulltext indexes. There is no need to specify non-uniqueness or sparsity for
  geo or fulltext indexes. They will always be non-unique and sparse.

  As sparse indexes may exclude some documents, they cannot be used for every type of query.
  Sparse hash indexes cannot be used to find documents for which at least one of the indexed
  attributes has a value of `null`. For example, the following AQL query cannot use a sparse
  index, even if one was created on attribute `attr`:

      FOR doc In collection
        FILTER doc.attr == null
        RETURN doc

  If the lookup value is non-constant, a sparse index may or may not be used, depending on
  the other types of conditions in the query. If the optimizer can safely determine that
  the lookup value cannot be `null`, a sparse index may be used. When uncertain, the optimizer
  will not make use of a sparse index in a query in order to produce correct results.

  For example, the following queries cannot use a sparse index on `attr` because the optimizer
  will not know beforehand whether the comparison values for `doc.attr` will include `null`:

      FOR doc In collection
        FILTER doc.attr == SOME_FUNCTION(...)
        RETURN doc

      FOR other IN otherCollection
        FOR doc In collection
          FILTER doc.attr == other.attr
          RETURN doc

  Sparse skiplist indexes can be used for sorting if the optimizer can safely detect that the
  index range does not include `null` for any of the index attributes.

* inspection of AQL data-modification queries will now detect if the data-modification part
  of the query can run in lockstep with the data retrieval part of the query, or if the data
  retrieval part must be executed before the data modification can start.

  Executing the two in lockstep allows using much smaller buffers for intermediate results
  and starts the actual data-modification operations much earlier than if the two phases
  were executed separately.

* Allow dynamic attribute names in AQL object literals

  This allows using arbitrary expressions to construct attribute names in object
  literals specified in AQL queries. To disambiguate expressions and other unquoted
  attribute names, dynamic attribute names need to be enclosed in brackets (`[` and `]`).
  Example:

      FOR i IN 1..100
        RETURN { [ CONCAT('value-of-', i) ] : i }

* make AQL optimizer rule "use-index-for-sort" remove sort also in case a non-sorted
  index (e.g. a hash index) is used for only equality lookups and all sort attributes
  are covered by the index.

  Example that does not require an extra sort (needs hash index on `value`):

      FOR doc IN collection FILTER doc.value == 1 SORT doc.value RETURN doc

  Another example that does not require an extra sort (with hash index on `value1`, `value2`):

      FOR doc IN collection FILTER doc.value1 == 1 && doc.value2 == 2 SORT doc.value1, doc.value2 RETURN doc

* make AQL optimizer rule "use-index-for-sort" remove sort also in case the sort criteria
  excludes the left-most index attributes, but the left-most index attributes are used
  by the index for equality-only lookups.

  Example that can use the index for sorting (needs skiplist index on `value1`, `value2`):

      FOR doc IN collection FILTER doc.value1 == 1 SORT doc.value2 RETURN doc

* added selectivity estimates for primary index, edge index, and hash index

  The selectivity estimates are returned by the `GET /_api/index` REST API method
  in a sub-attribute `selectivityEstimate` for each index that supports it. This
  attribute will be omitted for indexes that do not provide selectivity estimates.
  If provided, the selectivity estimate will be a numeric value between 0 and 1.

  Selectivity estimates will also be reported in the result of `collection.getIndexes()`
  for all indexes that support this. If no selectivity estimate can be determined for
  an index, the attribute `selectivityEstimate` will be omitted here, too.

  The web interface also shows selectivity estimates for each index that supports this.

  Currently the following index types can provide selectivity estimates:
  - primary index
  - edge index
  - hash index (unique and non-unique)

  No selectivity estimates will be provided when running in cluster mode.

* fixed issue #1226: arangod log issues

* added additional logger if arangod is started in foreground mode on a tty

* added AQL optimizer rule "move-calculations-down"

* use exclusive native SRWLocks on Windows instead of native mutexes

* added AQL functions `MD5`, `SHA1`, and `RANDOM_TOKEN`.

* reduced number of string allocations when parsing certain AQL queries

  parsing numbers (integers or doubles) does not require a string allocation
  per number anymore

* RequestContext#bodyParam now accepts arbitrary joi schemas and rejects invalid (but well-formed) request bodies.

* enforce that AQL user functions are wrapped inside JavaScript function () declarations

  AQL user functions were always expected to be wrapped inside a JavaScript function, but previously
  this was not enforced when registering a user function. Enforcing the AQL user functions to be contained
  inside functions prevents functions from doing some unexpected things that may have led to undefined
  behavior.

* Windows service uninstalling: only remove service if it points to the currently running binary,
  or --force was specified.

* Windows (debug only): print stacktraces on crash and run minidump

* Windows (cygwin): if you run arangosh in a cygwin shell or via ssh we will detect this and use
  the appropriate output functions.

* Windows: improve process management

* fix IPv6 reverse ip lookups - so far we only did IPv4 addresses.

* improve join documentation, add outer join example

* run jslint for unit tests too, to prevent "memory leaks" by global js objects with native code.

* fix error logging for exceptions - we wouldn't log the exception message itself so far.

* improve error reporting in the http client (Windows & *nix)

* improve error reports in cluster

* Standard errors can now contain custom messages.


v2.4.7 (XXXX-XX-XX)
-------------------

* fixed issue #1282: Geo WITHIN_RECTANGLE for nested lat/lng


v2.4.6 (2015-03-18)
-------------------

* added option `--database.ignore-logfile-errors`

  This option controls how collection datafiles with a CRC mismatch are treated.

  If set to `false`, CRC mismatch errors in collection datafiles will lead
  to a collection not being loaded at all. If a collection needs to be loaded
  during WAL recovery, the WAL recovery will also abort (if not forced with
  `--wal.ignore-recovery-errors true`). Setting this flag to `false` protects
  users from unintentionally using a collection with corrupted datafiles, from
  which only a subset of the original data can be recovered.

  If set to `true`, CRC mismatch errors in collection datafiles will lead to
  the datafile being partially loaded. All data up to until the mismatch will
  be loaded. This will enable users to continue with a collection datafiles
  that are corrupted, but will result in only a partial load of the data.
  The WAL recovery will still abort when encountering a collection with a
  corrupted datafile, at least if `--wal.ignore-recovery-errors` is not set to
  `true`.

  The default value is *true*, so for collections with corrupted datafiles
  there might be partial data loads once the WAL recovery has finished. If
  the WAL recovery will need to load a collection with a corrupted datafile,
  it will still stop when using the default values.

* INCOMPATIBLE CHANGE:

  make the arangod server refuse to start if during startup it finds a non-readable
  `parameter.json` file for a database or a collection.

  Stopping the startup process in this case requires manual intervention (fixing
  the unreadable files), but prevents follow-up errors due to ignored databases or
  collections from happening.

* datafiles and `parameter.json` files written by arangod are now created with read and write
  privileges for the arangod process user, and with read and write privileges for the arangod
  process group.

  Previously, these files were created with user read and write permissions only.

* INCOMPATIBLE CHANGE:

  abort WAL recovery if one of the collection's datafiles cannot be opened

* INCOMPATIBLE CHANGE:

  never try to raise the privileges after dropping them, this can lead to a race condition while
  running the recovery

  If you require to run ArangoDB on a port lower than 1024, you must run ArangoDB as root.

* fixed inefficiencies in `remove` methods of general-graph module

* added option `--database.slow-query-threshold` for controlling the default AQL slow query
  threshold value on server start


v2.4.5 (2015-03-16)
-------------------

* added elapsed time to HTTP request logging output (`--log.requests-file`)

* added AQL current and slow query tracking, killing of AQL queries

  This change enables retrieving the list of currently running AQL queries inside the selected database.
  AQL queries with an execution time beyond a certain threshold can be moved to a "slow query" facility
  and retrieved from there. Queries can also be killed by specifying the query id.

  This change adds the following HTTP REST APIs:

  - `GET /_api/query/current`: for retrieving the list of currently running queries
  - `GET /_api/query/slow`: for retrieving the list of slow queries
  - `DELETE /_api/query/slow`: for clearing the list of slow queries
  - `GET /_api/query/properties`: for retrieving the properties for query tracking
  - `PUT /_api/query/properties`: for adjusting the properties for query tracking
  - `DELETE /_api/query/<id>`: for killing an AQL query

  The following JavaScript APIs have been added:

  - require("org/arangodb/aql/queries").current();
  - require("org/arangodb/aql/queries").slow();
  - require("org/arangodb/aql/queries").clearSlow();
  - require("org/arangodb/aql/queries").properties();
  - require("org/arangodb/aql/queries").kill();

* fixed issue #1265: arangod crashed with SIGSEGV

* fixed issue #1241: Wildcards in examples

* fixed comment parsing in Foxx controllers


v2.4.4 (2015-02-24)
-------------------

* fixed the generation template for foxx apps. It now does not create deprecated functions anymore

* add custom visitor functionality for `GRAPH_NEIGHBORS` function, too

* increased default value of traversal option *maxIterations* to 100 times of its previous
  default value


v2.4.3 (2015-02-06)
-------------------

* fix multi-threading with openssl when running under Windows

* fix timeout on socket operations when running under Windows

* Fixed an error in Foxx routing which caused some apps that worked in 2.4.1 to fail with status 500: `undefined is not a function` errors in 2.4.2
  This error was occurring due to seldom internal rerouting introduced by the malformed application handler.


v2.4.2 (2015-01-30)
-------------------

* added custom visitor functionality for AQL traversals

  This allows more complex result processing in traversals triggered by AQL. A few examples
  are shown in [this article](http://jsteemann.github.io/blog/2015/01/28/using-custom-visitors-in-aql-graph-traversals/).

* improved number of results estimated for nodes of type EnumerateListNode and SubqueryNode
  in AQL explain output

* added AQL explain helper to explain arbitrary AQL queries

  The helper function prints the query execution plan and the indexes to be used in the
  query. It can be invoked from the ArangoShell or the web interface as follows:

      require("org/arangodb/aql/explainer").explain(query);

* enable use of indexes for certain AQL conditions with non-equality predicates, in
  case the condition(s) also refer to indexed attributes

  The following queries will now be able to use indexes:

      FILTER a.indexed == ... && a.indexed != ...
      FILTER a.indexed == ... && a.nonIndexed != ...
      FILTER a.indexed == ... && ! (a.indexed == ...)
      FILTER a.indexed == ... && ! (a.nonIndexed == ...)
      FILTER a.indexed == ... && ! (a.indexed != ...)
      FILTER a.indexed == ... && ! (a.nonIndexed != ...)
      FILTER (a.indexed == ... && a.nonIndexed == ...) || (a.indexed == ... && a.nonIndexed == ...)
      FILTER (a.indexed == ... && a.nonIndexed != ...) || (a.indexed == ... && a.nonIndexed != ...)

* Fixed spuriously occurring "collection not found" errors when running queries on local
  collections on a cluster DB server

* Fixed upload of Foxx applications to the server for apps exceeding approx. 1 MB zipped.

* Malformed Foxx applications will now return a more useful error when any route is requested.

  In Production a Foxx app mounted on /app will display an html page on /app/* stating a 503 Service temporarily not available.
  It will not state any information about your Application.
  Before it was a 404 Not Found without any information and not distinguishable from a correct not found on your route.

  In Development Mode the html page also contains information about the error occurred.

* Unhandled errors thrown in Foxx routes are now handled by the Foxx framework itself.

  In Production the route will return a status 500 with a body {error: "Error statement"}.
  In Development the route will return a status 500 with a body {error: "Error statement", stack: "..."}

  Before, it was status 500 with a plain text stack including ArangoDB internal routing information.

* The Applications tab in web interface will now request development apps more often.
  So if you have a fixed a syntax error in your app it should always be visible after reload.


v2.4.1 (2015-01-19)
-------------------

* improved WAL recovery output

* fixed certain OR optimizations in AQL optimizer

* better diagnostics for arangoimp

* fixed invalid result of HTTP REST API method `/_admin/foxx/rescan`

* fixed possible segmentation fault when passing a Buffer object into a V8 function
  as a parameter

* updated AQB module to 1.8.0.


v2.4.0 (2015-01-13)
-------------------

* updated AQB module to 1.7.0.

* fixed V8 integration-related crashes

* make `fs.move(src, dest)` also fail when both `src` and `dest` are
  existing directories. This ensures the same behavior of the move operation
  on different platforms.

* fixed AQL insert operation for multi-shard collections in cluster

* added optional return value for AQL data-modification queries.
  This allows returning the documents inserted, removed or updated with the query, e.g.

      FOR doc IN docs REMOVE doc._key IN docs LET removed = OLD RETURN removed
      FOR doc IN docs INSERT { } IN docs LET inserted = NEW RETURN inserted
      FOR doc IN docs UPDATE doc._key WITH { } IN docs LET previous = OLD RETURN previous
      FOR doc IN docs UPDATE doc._key WITH { } IN docs LET updated = NEW RETURN updated

  The variables `OLD` and `NEW` are automatically available when a `REMOVE`, `INSERT`,
  `UPDATE` or `REPLACE` statement is immediately followed by a `LET` statement.
  Note that the `LET` and `RETURN` statements in data-modification queries are not as
  flexible as the general versions of `LET` and `RETURN`. When returning documents from
  data-modification operations, only a single variable can be assigned using `LET`, and
  the assignment can only be either `OLD` or `NEW`, but not an arbitrary expression. The
  `RETURN` statement also allows using the just-created variable only, and no arbitrary
  expressions.


v2.4.0-beta1 (2014-12-26)
--------------------------

* fixed superstates in FoxxGenerator

* fixed issue #1065: Aardvark: added creation of documents and edges with _key property

* fixed issue #1198: Aardvark: current AQL editor query is now cached

* Upgraded V8 version from 3.16.14 to 3.29.59

  The built-in version of V8 has been upgraded from 3.16.14 to 3.29.59.
  This activates several ES6 (also dubbed *Harmony* or *ES.next*) features in
  ArangoDB, both in the ArangoShell and the ArangoDB server. They can be
  used for scripting and in server-side actions such as Foxx routes, traversals
  etc.

  The following ES6 features are available in ArangoDB 2.4 by default:

  * iterators
  * the `of` operator
  * symbols
  * predefined collections types (Map, Set etc.)
  * typed arrays

  Many other ES6 features are disabled by default, but can be made available by
  starting arangod or arangosh with the appropriate options:

  * arrow functions
  * proxies
  * generators
  * String, Array, and Number enhancements
  * constants
  * enhanced object and numeric literals

  To activate all these ES6 features in arangod or arangosh, start it with
  the following options:

      arangosh --javascript.v8-options="--harmony --harmony_generators"

  More details on the available ES6 features can be found in
  [this blog](https://jsteemann.github.io/blog/2014/12/19/using-es6-features-in-arangodb/).

* Added Foxx generator for building Hypermedia APIs

  A more detailed description is [here](https://www.arangodb.com/2014/12/08/building-hypermedia-apis-foxxgenerator)

* New `Applications` tab in web interface:

  The `applications` tab got a complete redesign.
  It will now only show applications that are currently running on ArangoDB.
  For a selected application, a new detailed view has been created.
  This view provides a better overview of the app:
  * author
  * license
  * version
  * contributors
  * download links
  * API documentation

  To install a new application, a new dialog is now available.
  It provides the features already available in the console application `foxx-manager` plus some more:
  * install an application from Github
  * install an application from a zip file
  * install an application from ArangoDB's application store
  * create a new application from scratch: this feature uses a generator to
    create a Foxx application with pre-defined CRUD methods for a given list
    of collections. The generated Foxx app can either be downloaded as a zip file or
    be installed on the server. Starting with a new Foxx app has never been easier.

* fixed issue #1102: Aardvark: Layout bug in documents overview

  The documents overview was entirely destroyed in some situations on Firefox.
  We replaced the plugin we used there.

* fixed issue #1168: Aardvark: pagination buttons jumping

* fixed issue #1161: Aardvark: Click on Import JSON imports previously uploaded file

* removed configure options `--enable-all-in-one-v8`, `--enable-all-in-one-icu`,
  and `--enable-all-in-one-libev`.

* global internal rename to fix naming incompatibilities with JSON:

  Internal functions with names containing `array` have been renamed to `object`,
  internal functions with names containing `list` have been renamed to `array`.
  The renaming was mainly done in the C++ parts. The documentation has also been
  adjusted so that the correct JSON type names are used in most places.

  The change also led to the addition of a few function aliases in AQL:

  * `TO_LIST` now is an alias of the new `TO_ARRAY`
  * `IS_LIST` now is an alias of the new `IS_ARRAY`
  * `IS_DOCUMENT` now is an alias of the new `IS_OBJECT`

  The changed also renamed the option `mergeArrays` to `mergeObjects` for AQL
  data-modification query options and HTTP document modification API

* AQL: added optimizer rule "remove-filter-covered-by-index"

  This rule removes FilterNodes and CalculationNodes from an execution plan if the
  filter is already covered by a previous IndexRangeNode. Removing the CalculationNode
  and the FilterNode will speed up query execution because the query requires less
  computation.

* AQL: added optimizer rule "remove-sort-rand"

  This rule removes a `SORT RAND()` expression from a query and moves the random
  iteration into the appropriate `EnumerateCollectionNode`. This is more efficient
  than individually enumerating and then sorting randomly.

* AQL: range optimizations for IN and OR

  This change enables usage of indexes for several additional cases. Filters containing
  the `IN` operator can now make use of indexes, and multiple OR- or AND-combined filter
  conditions can now also use indexes if the filters are accessing the same indexed
  attribute.

  Here are a few examples of queries that can now use indexes but couldn't before:

    FOR doc IN collection
      FILTER doc.indexedAttribute == 1 || doc.indexedAttribute > 99
      RETURN doc

    FOR doc IN collection
      FILTER doc.indexedAttribute IN [ 3, 42 ] || doc.indexedAttribute > 99
      RETURN doc

    FOR doc IN collection
      FILTER (doc.indexedAttribute > 2 && doc.indexedAttribute < 10) ||
             (doc.indexedAttribute > 23 && doc.indexedAttribute < 42)
      RETURN doc

* fixed issue #500: AQL parentheses issue

  This change allows passing subqueries as AQL function parameters without using
  duplicate brackets (e.g. `FUNC(query)` instead of `FUNC((query))`

* added optional `COUNT` clause to AQL `COLLECT`

  This allows more efficient group count calculation queries, e.g.

      FOR doc IN collection
        COLLECT age = doc.age WITH COUNT INTO length
        RETURN { age: age, count: length }

  A count-only query is also possible:

      FOR doc IN collection
        COLLECT WITH COUNT INTO length
        RETURN length

* fixed missing makeDirectory when fetching a Foxx application from a zip file

* fixed issue #1134: Change the default endpoint to localhost

  This change will modify the IP address ArangoDB listens on to 127.0.0.1 by default.
  This will make new ArangoDB installations unaccessible from clients other than
  localhost unless changed. This is a security feature.

  To make ArangoDB accessible from any client, change the server's configuration
  (`--server.endpoint`) to either `tcp://0.0.0.0:8529` or the server's publicly
  visible IP address.

* deprecated `Repository#modelPrototype`. Use `Repository#model` instead.

* IMPORTANT CHANGE: by default, system collections are included in replication and all
  replication API return values. This will lead to user accounts and credentials
  data being replicated from master to slave servers. This may overwrite
  slave-specific database users.

  If this is undesired, the `_users` collection can be excluded from replication
  easily by setting the `includeSystem` attribute to `false` in the following commands:

  * replication.sync({ includeSystem: false });
  * replication.applier.properties({ includeSystem: false });

  This will exclude all system collections (including `_aqlfunctions`, `_graphs` etc.)
  from the initial synchronization and the continuous replication.

  If this is also undesired, it is also possible to specify a list of collections to
  exclude from the initial synchronization and the continuous replication using the
  `restrictCollections` attribute, e.g.:

      replication.applier.properties({
        includeSystem: true,
        restrictType: "exclude",
        restrictCollections: [ "_users", "_graphs", "foo" ]
      });

  The HTTP API methods for fetching the replication inventory and for dumping collections
  also support the `includeSystem` control flag via a URL parameter.

* removed DEPRECATED replication methods:
  * `replication.logger.start()`
  * `replication.logger.stop()`
  * `replication.logger.properties()`
  * HTTP PUT `/_api/replication/logger-start`
  * HTTP PUT `/_api/replication/logger-stop`
  * HTTP GET `/_api/replication/logger-config`
  * HTTP PUT `/_api/replication/logger-config`

* fixed issue #1174, which was due to locking problems in distributed
  AQL execution

* improved cluster locking for AQL avoiding deadlocks

* use DistributeNode for modifying queries with REPLACE and UPDATE, if
  possible


v2.3.6 (2015-XX-XX)
-------------------

* fixed AQL subquery optimization that produced wrong result when multiple subqueries
  directly followed each other and and a directly following `LET` statement did refer
  to any but the first subquery.


v2.3.5 (2015-01-16)
-------------------

* fixed intermittent 404 errors in Foxx apps after mounting or unmounting apps

* fixed issue #1200: Expansion operator results in "Cannot call method 'forEach' of null"

* fixed issue #1199: Cannot unlink root node of plan


v2.3.4 (2014-12-23)
-------------------

* fixed cerberus path for MyArangoDB


v2.3.3 (2014-12-17)
-------------------

* fixed error handling in instantiation of distributed AQL queries, this
  also fixes a bug in cluster startup with many servers

* issue #1185: parse non-fractional JSON numbers with exponent (e.g. `4e-261`)

* issue #1159: allow --server.request-timeout and --server.connect-timeout of 0


v2.3.2 (2014-12-09)
-------------------

* fixed issue #1177: Fix bug in the user app's storage

* fixed issue #1173: AQL Editor "Save current query" resets user password

* fixed missing makeDirectory when fetching a Foxx application from a zip file

* put in warning about default changed: fixed issue #1134: Change the default endpoint to localhost

* fixed issue #1163: invalid fullCount value returned from AQL

* fixed range operator precedence

* limit default maximum number of plans created by AQL optimizer to 256 (from 1024)

* make AQL optimizer not generate an extra plan if an index can be used, but modify
  existing plans in place

* fixed AQL cursor ttl (time-to-live) issue

  Any user-specified cursor ttl value was not honored since 2.3.0.

* fixed segfault in AQL query hash index setup with unknown shapes

* fixed memleaks

* added AQL optimizer rule for removing `INTO` from a `COLLECT` statement if not needed

* fixed issue #1131

  This change provides the `KEEP` clause for `COLLECT ... INTO`. The `KEEP` clause
  allows controlling which variables will be kept in the variable created by `INTO`.

* fixed issue #1147, must protect dispatcher ID for etcd

v2.3.1 (2014-11-28)
-------------------

* recreate password if missing during upgrade

* fixed issue #1126

* fixed non-working subquery index optimizations

* do not restrict summary of Foxx applications to 60 characters

* fixed display of "required" path parameters in Foxx application documentation

* added more optimizations of constants values in AQL FILTER conditions

* fixed invalid or-to-in optimization for FILTERs containing comparisons
  with boolean values

* fixed replication of `_graphs` collection

* added AQL list functions `PUSH`, `POP`, `UNSHIFT`, `SHIFT`, `REMOVE_VALUES`,
  `REMOVE_VALUE`, `REMOVE_NTH` and `APPEND`

* added AQL functions `CALL` and `APPLY` to dynamically call other functions

* fixed AQL optimizer cost estimation for LIMIT node

* prevent Foxx queues from permanently writing to the journal even when
  server is idle

* fixed AQL COLLECT statement with INTO clause, which copied more variables
  than v2.2 and thus lead to too much memory consumption.
  This deals with #1107.

* fixed AQL COLLECT statement, this concerned every COLLECT statement,
  only the first group had access to the values of the variables before
  the COLLECT statement. This deals with #1127.

* fixed some AQL internals, where sometimes too many items were
  fetched from upstream in the presence of a LIMIT clause. This should
  generally improve performance.


v2.3.0 (2014-11-18)
-------------------

* fixed syslog flags. `--log.syslog` is deprecated and setting it has no effect,
  `--log.facility` now works as described. Application name has been changed from
  `triagens` to `arangod`. It can be changed using `--log.application`. The syslog
  will only contain the actual log message. The datetime prefix is omitted.

* fixed deflate in SimpleHttpClient

* fixed issue #1104: edgeExamples broken or changed

* fixed issue #1103: Error while importing user queries

* fixed issue #1100: AQL: HAS() fails on doc[attribute_name]

* fixed issue #1098: runtime error when creating graph vertex

* hide system applications in **Applications** tab by default

  Display of system applications can be toggled by using the *system applications*
  toggle in the UI.

* added HTTP REST API for managing tasks (`/_api/tasks`)

* allow passing character lists as optional parameter to AQL functions `TRIM`,
  `LTRIM` and `RTRIM`

  These functions now support trimming using custom character lists. If no character
  lists are specified, all whitespace characters will be removed as previously:

      TRIM("  foobar\t \r\n ")         // "foobar"
      TRIM(";foo;bar;baz, ", "; ")     // "foo;bar;baz"

* added AQL string functions `LTRIM`, `RTRIM`, `FIND_FIRST`, `FIND_LAST`, `SPLIT`,
  `SUBSTITUTE`

* added AQL functions `ZIP`, `VALUES` and `PERCENTILE`

* made AQL functions `CONCAT` and `CONCAT_SEPARATOR` work with list arguments

* dynamically create extra dispatcher threads if required

* fixed issue #1097: schemas in the API docs no longer show required properties as optional


v2.3.0-beta2 (2014-11-08)
-------------------------

* front-end: new icons for uploading and downloading JSON documents into a collection

* front-end: fixed documents pagination css display error

* front-end: fixed flickering of the progress view

* front-end: fixed missing event for documents filter function

* front-end: jsoneditor: added CMD+Return (Mac) CTRL+Return (Linux/Win) shortkey for
  saving a document

* front-end: added information tooltip for uploading json documents.

* front-end: added database management view to the collapsed navigation menu

* front-end: added collection truncation feature

* fixed issue #1086: arangoimp: Odd errors if arguments are not given properly

* performance improvements for AQL queries that use JavaScript-based expressions
  internally

* added AQL geo functions `WITHIN_RECTANGLE` and `IS_IN_POLYGON`

* fixed non-working query results download in AQL editor of web interface

* removed debug print message in AQL editor query export routine

* fixed issue #1075: Aardvark: user name required even if auth is off #1075

  The fix for this prefills the username input field with the current user's
  account name if any and `root` (the default username) otherwise. Additionally,
  the tooltip text has been slightly adjusted.

* fixed issue #1069: Add 'raw' link to swagger ui so that the raw swagger
  json can easily be retrieved

  This adds a link to the Swagger API docs to an application's detail view in
  the **Applications** tab of the web interface. The link produces the Swagger
  JSON directly. If authentication is turned on, the link requires authentication,
  too.

* documentation updates


v2.3.0-beta1 (2014-11-01)
-------------------------

* added dedicated `NOT IN` operator for AQL

  Previously, a `NOT IN` was only achievable by writing a negated `IN` condition:

      FOR i IN ... FILTER ! (i IN [ 23, 42 ]) ...

  This can now alternatively be expressed more intuitively as follows:

      FOR i IN ... FILTER i NOT IN [ 23, 42 ] ...

* added alternative logical operator syntax for AQL

  Previously, the logical operators in AQL could only be written as:
  - `&&`: logical and
  - `||`: logical or
  - `!`: negation

  ArangoDB 2.3 introduces the alternative variants for these operators:
  - `AND`: logical and
  - `OR`: logical or
  - `NOT`: negation

  The new syntax is just an alternative to the old syntax, allowing easier
  migration from SQL. The old syntax is still fully supported and will be.

* improved output of `ArangoStatement.parse()` and POST `/_api/query`

  If an AQL query can be parsed without problems, The return value of
  `ArangoStatement.parse()` now contains an attribute `ast` with the abstract
  syntax tree of the query (before optimizations). Though this is an internal
  representation of the query and is subject to change, it can be used to inspect
  how ArangoDB interprets a given query.

* improved `ArangoStatement.explain()` and POST `/_api/explain`

  The commands for explaining AQL queries have been improved.

* added command-line option `--javascript.v8-contexts` to control the number of
  V8 contexts created in arangod.

  Previously, the number of V8 contexts was equal to the number of server threads
  (as specified by option `--server.threads`).

  However, it may be sensible to create different amounts of threads and V8
  contexts. If the option is not specified, the number of V8 contexts created
  will be equal to the number of server threads. Thus no change in configuration
  is required to keep the old behavior.

  If you are using the default config files or merge them with your local config
  files, please review if the default number of server threads is okay in your
  environment. Additionally you should verify that the number of V8 contexts
  created (as specified in option `--javascript.v8-contexts`) is okay.

* the number of server.threads specified is now the minimum of threads
  started. There are situation in which threads are waiting for results of
  distributed database servers. In this case the number of threads is
  dynamically increased.

* removed index type "bitarray"

  Bitarray indexes were only half-way documented and integrated in previous versions
  of ArangoDB so their benefit was limited. The support for bitarray indexes has
  thus been removed in ArangoDB 2.3. It is not possible to create indexes of type
  "bitarray" with ArangoDB 2.3.

  When a collection is opened that contains a bitarray index definition created
  with a previous version of ArangoDB, ArangoDB will ignore it and log the following
  warning:

      index type 'bitarray' is not supported in this version of ArangoDB and is ignored

  Future versions of ArangoDB may automatically remove such index definitions so the
  warnings will eventually disappear.

* removed internal "_admin/modules/flush" in order to fix requireApp

* added basic support for handling binary data in Foxx

  Requests with binary payload can be processed in Foxx applications by
  using the new method `res.rawBodyBuffer()`. This will return the unparsed request
  body as a Buffer object.

  There is now also the method `req.requestParts()` available in Foxx to retrieve
  the individual components of a multipart HTTP request.

  Buffer objects can now be used when setting the response body of any Foxx action.
  Additionally, `res.send()` has been added as a convenience method for returning
  strings, JSON objects or buffers from a Foxx action:

      res.send("<p>some HTML</p>");
      res.send({ success: true });
      res.send(new Buffer("some binary data"));

  The convenience method `res.sendFile()` can now be used to easily return the
  contents of a file from a Foxx action:

      res.sendFile(applicationContext.foxxFilename("image.png"));

  `fs.write` now accepts not only strings but also Buffer objects as second parameter:

      fs.write(filename, "some data");
      fs.write(filename, new Buffer("some binary data"));

  `fs.readBuffer` can be used to return the contents of a file in a Buffer object.

* improved performance of insertion into non-unique hash indexes significantly in case
  many duplicate keys are used in the index

* issue #1042: set time zone in log output

  the command-line option `--log.use-local-time` was added to print dates and times in
  the server-local timezone instead of UTC

* command-line options that require a boolean value now validate the
  value given on the command-line

  This prevents issues if no value is specified for an option that
  requires a boolean value. For example, the following command-line would
  have caused trouble in 2.2, because `--server.endpoint` would have been
  used as the value for the `--server.disable-authentication` options
  (which requires a boolean value):

      arangod --server.disable-authentication --server.endpoint tcp://127.0.0.1:8529 data

  In 2.3, running this command will fail with an error and requires to
  be modified to:

      arangod --server.disable-authentication true --server.endpoint tcp://127.0.0.1:8529 data

* improved performance of CSV import in arangoimp

* fixed issue #1027: Stack traces are off-by-one

* fixed issue #1026: Modules loaded in different files within the same app
  should refer to the same module

* fixed issue #1025: Traversal not as expected in undirected graph

* added a _relation function in the general-graph module.

  This deprecated _directedRelation and _undirectedRelation.
  ArangoDB does not offer any constraints for undirected edges
  which caused some confusion of users how undirected relations
  have to be handled. Relation now only supports directed relations
  and the user can actively simulate undirected relations.

* changed return value of Foxx.applicationContext#collectionName:

  Previously, the function could return invalid collection names because
  invalid characters were not replaced in the application name prefix, only
  in the collection name passed.

  Now, the function replaces invalid characters also in the application name
  prefix, which might to slightly different results for application names that
  contained any characters outside the ranges [a-z], [A-Z] and [0-9].

* prevent XSS in AQL editor and logs view

* integrated tutorial into ArangoShell and web interface

* added option `--backslash-escape` for arangoimp when running CSV file imports

* front-end: added download feature for (filtered) documents

* front-end: added download feature for the results of a user query

* front-end: added function to move documents to another collection

* front-end: added sort-by attribute to the documents filter

* front-end: added sorting feature to database, graph management and user management view.

* issue #989: front-end: Databases view not refreshing after deleting a database

* issue #991: front-end: Database search broken

* front-end: added infobox which shows more information about a document (_id, _rev, _key) or
  an edge (_id, _rev, _key, _from, _to). The from and to attributes are clickable and redirect
  to their document location.

* front-end: added edit-mode for deleting multiple documents at the same time.

* front-end: added delete button to the detailed document/edge view.

* front-end: added visual feedback for saving documents/edges inside the editor (error/success).

* front-end: added auto-focusing for the first input field in a modal.

* front-end: added validation for user input in a modal.

* front-end: user defined queries are now stored inside the database and are bound to the current
  user, instead of using the local storage functionality of the browsers. The outcome of this is
  that user defined queries are now independently usable from any device. Also queries can now be
  edited through the standard document editor of the front-end through the _users collection.

* front-end: added import and export functionality for user defined queries.

* front-end: added new keywords and functions to the aql-editor theme

* front-end: applied tile-style to the graph view

* front-end: now using the new graph api including multi-collection support

* front-end: foxx apps are now deletable

* front-end: foxx apps are now installable and updateable through github, if github is their
  origin.

* front-end: added foxx app version control. Multiple versions of a single foxx app are now
  installable and easy to manage and are also arranged in groups.

* front-end: the user-set filter of a collection is now stored until the user navigates to
  another collection.

* front-end: fetching and filtering of documents, statistics, and query operations are now
  handled with asynchronous ajax calls.

* front-end: added progress indicator if the front-end is waiting for a server operation.

* front-end: fixed wrong count of documents in the documents view of a collection.

* front-end: fixed unexpected styling of the manage db view and navigation.

* front-end: fixed wrong handling of select fields in a modal view.

* front-end: fixed wrong positioning of some tooltips.

* automatically call `toJSON` function of JavaScript objects (if present)
  when serializing them into database documents. This change allows
  storing JavaScript date objects in the database in a sensible manner.


v2.2.7 (2014-11-19)
-------------------

* fixed issue #998: Incorrect application URL for non-system Foxx apps

* fixed issue #1079: AQL editor: keyword WITH in UPDATE query is not highlighted

* fix memory leak in cluster nodes

* fixed registration of AQL user-defined functions in Web UI (JS shell)

* fixed error display in Web UI for certain errors
  (now error message is printed instead of 'undefined')

* fixed issue #1059: bug in js module console

* fixed issue #1056: "fs": zip functions fail with passwords

* fixed issue #1063: Docs: measuring unit of --wal.logfile-size?

* fixed issue #1062: Docs: typo in 14.2 Example data


v2.2.6 (2014-10-20)
-------------------

* fixed issue #972: Compilation Issue

* fixed issue #743: temporary directories are now unique and one can read
  off the tool that created them, if empty, they are removed atexit

* Highly improved performance of all AQL GRAPH_* functions.

* Orphan collections in general graphs can now be found via GRAPH_VERTICES
  if either "any" or no direction is defined

* Fixed documentation for AQL function GRAPH_NEIGHBORS.
  The option "vertexCollectionRestriction" is meant to filter the target
  vertices only, and should not filter the path.

* Fixed a bug in GRAPH_NEIGHBORS which enforced only empty results
  under certain conditions


v2.2.5 (2014-10-09)
-------------------

* fixed issue #961: allow non-JSON values in undocument request bodies

* fixed issue 1028: libicu is now statically linked

* fixed cached lookups of collections on the server, which may have caused spurious
  problems after collection rename operations


v2.2.4 (2014-10-01)
-------------------

* fixed accessing `_from` and `_to` attributes in `collection.byExample` and
  `collection.firstExample`

  These internal attributes were not handled properly in the mentioned functions, so
  searching for them did not always produce documents

* fixed issue #1030: arangoimp 2.2.3 crashing, not logging on large Windows CSV file

* fixed issue #1025: Traversal not as expected in undirected graph

* fixed issue #1020

  This requires re-introducing the startup option `--database.force-sync-properties`.

  This option can again be used to force fsyncs of collection, index and database properties
  stored as JSON strings on disk in files named `parameter.json`. Syncing these files after
  a write may be necessary if the underlying storage does not sync file contents by itself
  in a "sensible" amount of time after a file has been written and closed.

  The default value is `true` so collection, index and database properties will always be
  synced to disk immediately. This affects creating, renaming and dropping collections as
  well as creating and dropping databases and indexes. Each of these operations will perform
  an additional fsync on the `parameter.json` file if the option is set to `true`.

  It might be sensible to set this option to `false` for workloads that create and drop a
  lot of collections (e.g. test runs).

  Document operations such as creating, updating and dropping documents are not affected
  by this option.

* fixed issue #1016: AQL editor bug

* fixed issue #1014: WITHIN function returns wrong distance

* fixed AQL shortest path calculation in function `GRAPH_SHORTEST_PATH` to return
  complete vertex objects instead of just vertex ids

* allow changing of attributes of documents stored in server-side JavaScript variables

  Previously, the following did not work:

      var doc = db.collection.document(key);
      doc._key = "abc"; // overwriting internal attributes not supported
      doc.value = 123;  // overwriting existing attributes not supported

  Now, modifying documents stored in server-side variables (e.g. `doc` in the above case)
  is supported. Modifying the variables will not update the documents in the database,
  but will modify the JavaScript object (which can be written back to the database using
  `db.collection.update` or `db.collection.replace`)

* fixed issue #997: arangoimp apparently doesn't support files >2gig on Windows

  large file support (requires using `_stat64` instead of `stat`) is now supported on
  Windows


v2.2.3 (2014-09-02)
-------------------

* added `around` for Foxx controller

* added `type` option for HTTP API `GET /_api/document?collection=...`

  This allows controlling the type of results to be returned. By default, paths to
  documents will be returned, e.g.

      [
        `/_api/document/test/mykey1`,
        `/_api/document/test/mykey2`,
        ...
      ]

  To return a list of document ids instead of paths, the `type` URL parameter can be
  set to `id`:

      [
        `test/mykey1`,
        `test/mykey2`,
        ...
      ]

  To return a list of document keys only, the `type` URL parameter can be set to `key`:

      [
        `mykey1`,
        `mykey2`,
        ...
      ]


* properly capitalize HTTP response header field names in case the `x-arango-async`
  HTTP header was used in a request.

* fixed several documentation issues

* speedup for several general-graph functions, AQL functions starting with `GRAPH_`
  and traversals


v2.2.2 (2014-08-08)
-------------------

* allow storing non-reserved attribute names starting with an underscore

  Previous versions of ArangoDB parsed away all attribute names that started with an
  underscore (e.g. `_test', '_foo', `_bar`) on all levels of a document (root level
  and sub-attribute levels). While this behavior was documented, it was unintuitive and
  prevented storing documents inside other documents, e.g.:

      {
        "_key" : "foo",
        "_type" : "mydoc",
        "references" : [
          {
            "_key" : "something",
            "_rev" : "...",
            "value" : 1
          },
          {
            "_key" : "something else",
            "_rev" : "...",
            "value" : 2
          }
        ]
      }

  In the above example, previous versions of ArangoDB removed all attributes and
  sub-attributes that started with underscores, meaning the embedded documents would lose
  some of their attributes. 2.2.2 should preserve such attributes, and will also allow
  storing user-defined attribute names on the top-level even if they start with underscores
  (such as `_type` in the above example).

* fix conversion of JavaScript String, Number and Boolean objects to JSON.

  Objects created in JavaScript using `new Number(...)`, `new String(...)`, or
  `new Boolean(...)` were not converted to JSON correctly.

* fixed a race condition on task registration (i.e. `require("org/arangodb/tasks").register()`)

  this race condition led to undefined behavior when a just-created task with no offset and
  no period was instantly executed and deleted by the task scheduler, before the `register`
  function returned to the caller.

* changed run-tests.sh to execute all suitable tests.

* switch to new version of gyp

* fixed upgrade button


v2.2.1 (2014-07-24)
-------------------

* fixed hanging write-ahead log recovery for certain cases that involved dropping
  databases

* fixed issue with --check-version: when creating a new database the check failed

* issue #947 Foxx applicationContext missing some properties

* fixed issue with --check-version: when creating a new database the check failed

* added startup option `--wal.suppress-shape-information`

  Setting this option to `true` will reduce memory and disk space usage and require
  less CPU time when modifying documents or edges. It should therefore be turned on
  for standalone ArangoDB servers. However, for servers that are used as replication
  masters, setting this option to `true` will effectively disable the usage of the
  write-ahead log for replication, so it should be set to `false` for any replication
  master servers.

  The default value for this option is `false`.

* added optional `ttl` attribute to specify result cursor expiration for HTTP API method
  `POST /_api/cursor`

  The `ttl` attribute can be used to prevent cursor results from timing out too early.

* issue #947: Foxx applicationContext missing some properties

* (reported by Christian Neubauer):

  The problem was that in Google's V8, signed and unsigned chars are not always declared cleanly.
  so we need to force v8 to compile with forced signed chars which is done by the Flag:
    -fsigned-char
  at least it is enough to follow the instructions of compiling arango on rasperry
  and add "CFLAGS='-fsigned-char'" to the make command of V8 and remove the armv7=0

* Fixed a bug with the replication client. In the case of single document
  transactions the collection was not write locked.


v2.2.0 (2014-07-10)
-------------------

* The replication methods `logger.start`, `logger.stop` and `logger.properties` are
  no-ops in ArangoDB 2.2 as there is no separate replication logger anymore. Data changes
  are logged into the write-ahead log in ArangoDB 2.2, and not separately by the
  replication logger. The replication logger object is still there in ArangoDB 2.2 to
  ensure backwards-compatibility, however, logging cannot be started, stopped or
  configured anymore. Using any of these methods will do nothing.

  This also affects the following HTTP API methods:
  - `PUT /_api/replication/logger-start`
  - `PUT /_api/replication/logger-stop`
  - `GET /_api/replication/logger-config`
  - `PUT /_api/replication/logger-config`

  Using any of these methods is discouraged from now on as they will be removed in
  future versions of ArangoDB.

* INCOMPATIBLE CHANGE: replication of transactions has changed. Previously, transactions
  were logged on a master in one big block and shipped to a slave in one block, too.
  Now transactions will be logged and replicated as separate entries, allowing transactions
  to be bigger and also ensure replication progress.

  This change also affects the behavior of the `stop` method of the replication applier.
  If the replication applier is now stopped manually using the `stop` method and later
  restarted using the `start` method, any transactions that were unfinished at the
  point of stopping will be aborted on a slave, even if they later commit on the master.

  In ArangoDB 2.2, stopping the replication applier manually should be avoided unless the
  goal is to stop replication permanently or to do a full resync with the master anyway.
  If the replication applier still must be stopped, it should be made sure that the
  slave has fetched and applied all pending operations from a master, and that no
  extra transactions are started on the master before the `stop` command on the slave
  is executed.

  Replication of transactions in ArangoDB 2.2 might also lock the involved collections on
  the slave while a transaction is either committed or aborted on the master and the
  change has been replicated to the slave. This change in behavior may be important for
  slave servers that are used for read-scaling. In order to avoid long lasting collection
  locks on the slave, transactions should be kept small.

  The `_replication` system collection is not used anymore in ArangoDB 2.2 and its usage is
  discouraged.

* INCOMPATIBLE CHANGE: the figures reported by the `collection.figures` method
  now only reflect documents and data contained in the journals and datafiles of
  collections. Documents or deletions contained only in the write-ahead log will
  not influence collection figures until the write-ahead log garbage collection
  kicks in. The figures for a collection might therefore underreport the total
  resource usage of a collection.

  Additionally, the attributes `lastTick` and `uncollectedLogfileEntries` have been
  added to the result of the `figures` operation and the HTTP API method
  `PUT /_api/collection/figures`

* added `insert` method as an alias for `save`. Documents can now be inserted into
  a collection using either method:

      db.test.save({ foo: "bar" });
      db.test.insert({ foo: "bar" });

* added support for data-modification AQL queries

* added AQL keywords `INSERT`, `UPDATE`, `REPLACE` and `REMOVE` (and `WITH`) to
  support data-modification AQL queries.

  Unquoted usage of these keywords for attribute names in AQL queries will likely
  fail in ArangoDB 2.2. If any such attribute name needs to be used in a query, it
  should be enclosed in backticks to indicate the usage of a literal attribute
  name.

  For example, the following query will fail in ArangoDB 2.2 with a parse error:

      FOR i IN foo RETURN i.remove

  and needs to be rewritten like this:

      FOR i IN foo RETURN i.`remove`

* disallow storing of JavaScript objects that contain JavaScript native objects
  of type `Date`, `Function`, `RegExp` or `External`, e.g.

      db.test.save({ foo: /bar/ });
      db.test.save({ foo: new Date() });

  will now print

      Error: <data> cannot be converted into JSON shape: could not shape document

  Previously, objects of these types were silently converted into an empty object
  (i.e. `{ }`).

  To store such objects in a collection, explicitly convert them into strings
  like this:

      db.test.save({ foo: String(/bar/) });
      db.test.save({ foo: String(new Date()) });

* The replication methods `logger.start`, `logger.stop` and `logger.properties` are
  no-ops in ArangoDB 2.2 as there is no separate replication logger anymore. Data changes
  are logged into the write-ahead log in ArangoDB 2.2, and not separately by the
  replication logger. The replication logger object is still there in ArangoDB 2.2 to
  ensure backwards-compatibility, however, logging cannot be started, stopped or
  configured anymore. Using any of these methods will do nothing.

  This also affects the following HTTP API methods:
  - `PUT /_api/replication/logger-start`
  - `PUT /_api/replication/logger-stop`
  - `GET /_api/replication/logger-config`
  - `PUT /_api/replication/logger-config`

  Using any of these methods is discouraged from now on as they will be removed in
  future versions of ArangoDB.

* INCOMPATIBLE CHANGE: replication of transactions has changed. Previously, transactions
  were logged on a master in one big block and shipped to a slave in one block, too.
  Now transactions will be logged and replicated as separate entries, allowing transactions
  to be bigger and also ensure replication progress.

  This change also affects the behavior of the `stop` method of the replication applier.
  If the replication applier is now stopped manually using the `stop` method and later
  restarted using the `start` method, any transactions that were unfinished at the
  point of stopping will be aborted on a slave, even if they later commit on the master.

  In ArangoDB 2.2, stopping the replication applier manually should be avoided unless the
  goal is to stop replication permanently or to do a full resync with the master anyway.
  If the replication applier still must be stopped, it should be made sure that the
  slave has fetched and applied all pending operations from a master, and that no
  extra transactions are started on the master before the `stop` command on the slave
  is executed.

  Replication of transactions in ArangoDB 2.2 might also lock the involved collections on
  the slave while a transaction is either committed or aborted on the master and the
  change has been replicated to the slave. This change in behavior may be important for
  slave servers that are used for read-scaling. In order to avoid long lasting collection
  locks on the slave, transactions should be kept small.

  The `_replication` system collection is not used anymore in ArangoDB 2.2 and its usage is
  discouraged.

* INCOMPATIBLE CHANGE: the figures reported by the `collection.figures` method
  now only reflect documents and data contained in the journals and datafiles of
  collections. Documents or deletions contained only in the write-ahead log will
  not influence collection figures until the write-ahead log garbage collection
  kicks in. The figures for a collection might therefore underreport the total
  resource usage of a collection.

  Additionally, the attributes `lastTick` and `uncollectedLogfileEntries` have been
  added to the result of the `figures` operation and the HTTP API method
  `PUT /_api/collection/figures`

* added `insert` method as an alias for `save`. Documents can now be inserted into
  a collection using either method:

      db.test.save({ foo: "bar" });
      db.test.insert({ foo: "bar" });

* added support for data-modification AQL queries

* added AQL keywords `INSERT`, `UPDATE`, `REPLACE` and `REMOVE` (and `WITH`) to
  support data-modification AQL queries.

  Unquoted usage of these keywords for attribute names in AQL queries will likely
  fail in ArangoDB 2.2. If any such attribute name needs to be used in a query, it
  should be enclosed in backticks to indicate the usage of a literal attribute
  name.

  For example, the following query will fail in ArangoDB 2.2 with a parse error:

      FOR i IN foo RETURN i.remove

  and needs to be rewritten like this:

      FOR i IN foo RETURN i.`remove`

* disallow storing of JavaScript objects that contain JavaScript native objects
  of type `Date`, `Function`, `RegExp` or `External`, e.g.

      db.test.save({ foo: /bar/ });
      db.test.save({ foo: new Date() });

  will now print

      Error: <data> cannot be converted into JSON shape: could not shape document

  Previously, objects of these types were silently converted into an empty object
  (i.e. `{ }`).

  To store such objects in a collection, explicitly convert them into strings
  like this:

      db.test.save({ foo: String(/bar/) });
      db.test.save({ foo: String(new Date()) });

* honor startup option `--server.disable-statistics` when deciding whether or not
  to start periodic statistics collection jobs

  Previously, the statistics collection jobs were started even if the server was
  started with the `--server.disable-statistics` flag being set to `true`

* removed startup option `--random.no-seed`

  This option had no effect in previous versions of ArangoDB and was thus removed.

* removed startup option `--database.remove-on-drop`

  This option was used for debugging only.

* removed startup option `--database.force-sync-properties`

  This option is now superfluous as collection properties are now stored in the
  write-ahead log.

* introduced write-ahead log

  All write operations in an ArangoDB server instance are automatically logged
  to the server's write-ahead log. The write-ahead log is a set of append-only
  logfiles, and it is used in case of a crash recovery and for replication.
  Data from the write-ahead log will eventually be moved into the journals or
  datafiles of collections, allowing the server to remove older write-ahead log
  logfiles. Figures of collections will be updated when data are moved from the
  write-ahead log into the journals or datafiles of collections.

  Cross-collection transactions in ArangoDB should benefit considerably by this
  change, as less writes than in previous versions are required to ensure the data
  of multiple collections are atomically and durably committed. All data-modifying
  operations inside transactions (insert, update, remove) will write their
  operations into the write-ahead log directly, making transactions with multiple
  operations also require less physical memory than in previous versions of ArangoDB,
  that required all transaction data to fit into RAM.

  The `_trx` system collection is not used anymore in ArangoDB 2.2 and its usage is
  discouraged.

  The data in the write-ahead log can also be used in the replication context.
  The `_replication` collection that was used in previous versions of ArangoDB to
  store all changes on the server is not used anymore in ArangoDB 2.2. Instead,
  slaves can read from a master's write-ahead log to get informed about most
  recent changes. This removes the need to store data-modifying operations in
  both the actual place and the `_replication` collection.

* removed startup option `--server.disable-replication-logger`

  This option is superfluous in ArangoDB 2.2. There is no dedicated replication
  logger in ArangoDB 2.2. There is now always the write-ahead log, and it is also
  used as the server's replication log. Specifying the startup option
  `--server.disable-replication-logger` will do nothing in ArangoDB 2.2, but the
  option should not be used anymore as it might be removed in a future version.

* changed behavior of replication logger

  There is no dedicated replication logger in ArangoDB 2.2 as there is the
  write-ahead log now. The existing APIs for starting and stopping the replication
  logger still exist in ArangoDB 2.2 for downwards-compatibility, but calling
  the start or stop operations are no-ops in ArangoDB 2.2. When querying the
  replication logger status via the API, the server will always report that the
  replication logger is running. Configuring the replication logger is a no-op
  in ArangoDB 2.2, too. Changing the replication logger configuration has no
  effect. Instead, the write-ahead log configuration can be changed.

* removed MRuby integration for arangod

  ArangoDB had an experimental MRuby integration in some of the publish builds.
  This wasn't continuously developed, and so it has been removed in ArangoDB 2.2.

  This change has led to the following startup options being superfluous:

  - `--ruby.gc-interval`
  - `--ruby.action-directory`
  - `--ruby.modules-path`
  - `--ruby.startup-directory`

  Specifying these startup options will do nothing in ArangoDB 2.2, but the
  options should be avoided from now on as they might be removed in future versions.

* reclaim index memory when last document in collection is deleted

  Previously, deleting documents from a collection did not lead to index sizes being
  reduced. Instead, the already allocated index memory was re-used when a collection
  was refilled.

  Now, index memory for primary indexes and hash indexes is reclaimed instantly when
  the last document from a collection is removed.

* inlined and optimized functions in hash indexes

* added AQL TRANSLATE function

  This function can be used to perform lookups from static lists, e.g.

      LET countryNames = { US: "United States", UK: "United Kingdom", FR: "France" }
      RETURN TRANSLATE("FR", countryNames)

* fixed datafile debugger

* fixed check-version for empty directory

* moved try/catch block to the top of routing chain

* added mountedApp function for foxx-manager

* fixed issue #883: arango 2.1 - when starting multi-machine cluster, UI web
  does not change to cluster overview

* fixed dfdb: should not start any other V8 threads

* cleanup of version-check, added module org/arangodb/database-version,
  added --check-version option

* fixed issue #881: [2.1.0] Bombarded (every 10 sec or so) with
  "WARNING format string is corrupt" when in non-system DB Dashboard

* specialized primary index implementation to allow faster hash table
  rebuilding and reduce lookups in datafiles for the actual value of `_key`.

* issue #862: added `--overwrite` option to arangoimp

* removed number of property lookups for documents during AQL queries that
  access documents

* prevent buffering of long print results in arangosh's and arangod's print
  command

  this change will emit buffered intermediate print results and discard the
  output buffer to quickly deliver print results to the user, and to prevent
  constructing very large buffers for large results

* removed sorting of attribute names for use in a collection's shaper

  sorting attribute names was done on document insert to keep attributes
  of a collection in sorted order for faster comparisons. The sort order
  of attributes was only used in one particular and unlikely case, so it
  was removed. Collections with many different attribute names should
  benefit from this change by faster inserts and slightly less memory usage.

* fixed a bug in arangodump which got the collection name in _from and _to
  attributes of edges wrong (all were "_unknown")

* fixed a bug in arangorestore which did not recognize wrong _from and _to
  attributes of edges

* improved error detection and reporting in arangorestore


v2.1.1 (2014-06-06)
-------------------

* fixed dfdb: should not start any other V8 threads

* signature for collection functions was modified

  The basic change was the substitution of the input parameter of the
  function by an generic options object which can contain multiple
  option parameter of the function.
  Following functions were modified
  remove
  removeBySample
  replace
  replaceBySample
  update
  updateBySample

  Old signature is yet supported but it will be removed in future versions

v2.1.0 (2014-05-29)
-------------------

* implemented upgrade procedure for clusters

* fixed communication issue with agency which prevented reconnect
  after an agent failure

* fixed cluster dashboard in the case that one but not all servers
  in the cluster are down

* fixed a bug with coordinators creating local database objects
  in the wrong order (_system needs to be done first)

* improved cluster dashboard


v2.1.0-rc2 (2014-05-25)
-----------------------

* fixed issue #864: Inconsistent behavior of AQL REVERSE(list) function


v2.1.0-rc1 (XXXX-XX-XX)
-----------------------

* added server-side periodic task management functions:

  - require("org/arangodb/tasks").register(): registers a periodic task
  - require("org/arangodb/tasks").unregister(): unregisters and removes a
    periodic task
  - require("org/arangodb/tasks").get(): retrieves a specific tasks or all
    existing tasks

  the previous undocumented function `internal.definePeriodic` is now
  deprecated and will be removed in a future release.

* decrease the size of some seldom used system collections on creation.

  This will make these collections use less disk space and mapped memory.

* added AQL date functions

* added AQL FLATTEN() list function

* added index memory statistics to `db.<collection>.figures()` function

  The `figures` function will now return a sub-document `indexes`, which lists
  the number of indexes in the `count` sub-attribute, and the total memory
  usage of the indexes in bytes in the `size` sub-attribute.

* added AQL CURRENT_DATABASE() function

  This function returns the current database's name.

* added AQL CURRENT_USER() function

  This function returns the current user from an AQL query. The current user is the
  username that was specified in the `Authorization` HTTP header of the request. If
  authentication is turned off or the query was executed outside a request context,
  the function will return `null`.

* fixed issue #796: Searching with newline chars broken?

  fixed slightly different handling of backslash escape characters in a few
  AQL functions. Now handling of escape sequences should be consistent, and
  searching for newline characters should work the same everywhere

* added OpenSSL version check for configure

  It will report all OpenSSL versions < 1.0.1g as being too old.
  `configure` will only complain about an outdated OpenSSL version but not stop.

* require C++ compiler support (requires g++ 4.8, clang++ 3.4 or Visual Studio 13)

* less string copying returning JSONified documents from ArangoDB, e.g. via
  HTTP GET `/_api/document/<collection>/<document>`

* issue #798: Lower case http headers from arango

  This change allows returning capitalized HTTP headers, e.g.
  `Content-Length` instead of `content-length`.
  The HTTP spec says that headers are case-insensitive, but
  in fact several clients rely on a specific case in response
  headers.
  This change will capitalize HTTP headers if the `X-Arango-Version`
  request header is sent by the client and contains a value of at
  least `20100` (for version 2.1). The default value for the
  compatibility can also be set at server start, using the
  `--server.default-api-compatibility` option.

* simplified usage of `db._createStatement()`

  Previously, the function could not be called with a query string parameter as
  follows:

      db._createStatement(queryString);

  Calling it as above resulted in an error because the function expected an
  object as its parameter. From now on, it's possible to call the function with
  just the query string.

* make ArangoDB not send back a `WWW-Authenticate` header to a client in case the
  client sends the `X-Omit-WWW-Authenticate` HTTP header.

  This is done to prevent browsers from showing their built-in HTTP authentication
  dialog for AJAX requests that require authentication.
  ArangoDB will still return an HTTP 401 (Unauthorized) if the request doesn't
  contain valid credentials, but it will omit the `WWW-Authenticate` header,
  allowing clients to bypass the browser's authentication dialog.

* added REST API method HTTP GET `/_api/job/job-id` to query the status of an
  async job without potentially fetching it from the list of done jobs

* fixed non-intuitive behavior in jobs API: previously, querying the status
  of an async job via the API HTTP PUT `/_api/job/job-id` removed a currently
  executing async job from the list of queryable jobs on the server.
  Now, when querying the result of an async job that is still executing,
  the job is kept in the list of queryable jobs so its result can be fetched
  by a subsequent request.

* use a new data structure for the edge index of an edge collection. This
  improves the performance for the creation of the edge index and in
  particular speeds up removal of edges in graphs. Note however that
  this change might change the order in which edges starting at
  or ending in a vertex are returned. However, this order was never
  guaranteed anyway and it is not sensible to guarantee any particular
  order.

* provide a size hint to edge and hash indexes when initially filling them
  this will lead to less re-allocations when populating these indexes

  this may speed up building indexes when opening an existing collection

* don't requeue identical context methods in V8 threads in case a method is
  already registered

* removed arangod command line option `--database.remove-on-compacted`

* export the sort attribute for graph traversals to the HTTP interface

* add support for arangodump/arangorestore for clusters


v2.0.8 (XXXX-XX-XX)
-------------------

* fixed too-busy iteration over skiplists

  Even when a skiplist query was restricted by a limit clause, the skiplist
  index was queried without the limit. this led to slower-than-necessary
  execution times.

* fixed timeout overflows on 32 bit systems

  this bug has led to problems when select was called with a high timeout
  value (2000+ seconds) on 32bit systems that don't have a forgiving select
  implementation. when the call was made on these systems, select failed
  so no data would be read or sent over the connection

  this might have affected some cluster-internal operations.

* fixed ETCD issues on 32 bit systems

  ETCD was non-functional on 32 bit systems at all. The first call to the
  watch API crashed it. This was because atomic operations worked on data
  structures that were not properly aligned on 32 bit systems.

* fixed issue #848: db.someEdgeCollection.inEdge does not return correct
  value when called the 2nd time after a .save to the edge collection


v2.0.7 (2014-05-05)
-------------------

* issue #839: Foxx Manager missing "unfetch"

* fixed a race condition at startup

  this fixes undefined behavior in case the logger was involved directly at
  startup, before the logger initialization code was called. This should have
  occurred only for code that was executed before the invocation of main(),
  e.g. during ctor calls of statically defined objects.


v2.0.6 (2014-04-22)
-------------------

* fixed issue #835: arangosh doesn't show correct database name



v2.0.5 (2014-04-21)
-------------------

* Fixed a caching problem in IE JS Shell

* added cancelation for async jobs

* upgraded to new gyp for V8

* new Windows installer


v2.0.4 (2014-04-14)
-------------------

* fixed cluster authentication front-end issues for Firefox and IE, there are
  still problems with Chrome


v2.0.3 (2014-04-14)
-------------------

* fixed AQL optimizer bug

* fixed front-end issues

* added password change dialog


v2.0.2 (2014-04-06)
-------------------

* during cluster startup, do not log (somewhat expected) connection errors with
  log level error, but with log level info

* fixed dashboard modals

* fixed connection check for cluster planning front end: firefox does
  not support async:false

* document how to persist a cluster plan in order to relaunch an existing
  cluster later


v2.0.1 (2014-03-31)
-------------------

* make ArangoDB not send back a `WWW-Authenticate` header to a client in case the
  client sends the `X-Omit-WWW-Authenticate` HTTP header.

  This is done to prevent browsers from showing their built-in HTTP authentication
  dialog for AJAX requests that require authentication.
  ArangoDB will still return an HTTP 401 (Unauthorized) if the request doesn't
  contain valid credentials, but it will omit the `WWW-Authenticate` header,
  allowing clients to bypass the browser's authentication dialog.

* fixed isses in arango-dfdb:

  the dfdb was not able to unload certain system collections, so these couldn't be
  inspected with the dfdb sometimes. Additionally, it did not truncate corrupt
  markers from datafiles under some circumstances

* added `changePassword` attribute for users

* fixed non-working "save" button in collection edit view of web interface
  clicking the save button did nothing. one had to press enter in one of the input
  fields to send modified form data

* fixed V8 compile error on MacOS X

* prevent `body length: -9223372036854775808` being logged in development mode for
  some Foxx HTTP responses

* fixed several bugs in web interface dashboard

* fixed issue #783: coffee script not working in manifest file

* fixed issue #783: coffee script not working in manifest file

* fixed issue #781: Cant save current query from AQL editor ui

* bumped version in `X-Arango-Version` compatibility header sent by arangosh and other
  client tools from `1.5` to `2.0`.

* fixed startup options for arango-dfdb, added details option for arango-dfdb

* fixed display of missing error messages and codes in arangosh

* when creating a collection via the web interface, the collection type was always
  "document", regardless of the user's choice


v2.0.0 (2014-03-10)
-------------------

* first 2.0 release


v2.0.0-rc2 (2014-03-07)
-----------------------

* fixed cluster authorization


v2.0.0-rc1 (2014-02-28)
-----------------------

* added sharding :-)

* added collection._dbName attribute to query the name of the database from a collection

  more detailed documentation on the sharding and cluster features can be found in the user
  manual, section **Sharding**

* INCOMPATIBLE CHANGE: using complex values in AQL filter conditions with operators other
  than equality (e.g. >=, >, <=, <) will disable usage of skiplist indexes for filter
  evaluation.

  For example, the following queries will be affected by change:

      FOR doc IN docs FILTER doc.value < { foo: "bar" } RETURN doc
      FOR doc IN docs FILTER doc.value >= [ 1, 2, 3 ] RETURN doc

  The following queries will not be affected by the change:

      FOR doc IN docs FILTER doc.value == 1 RETURN doc
      FOR doc IN docs FILTER doc.value == "foo" RETURN doc
      FOR doc IN docs FILTER doc.value == [ 1, 2, 3 ] RETURN doc
      FOR doc IN docs FILTER doc.value == { foo: "bar" } RETURN doc

* INCOMPATIBLE CHANGE: removed undocumented method `collection.saveOrReplace`

  this feature was never advertised nor documented nor tested.

* INCOMPATIBLE CHANGE: removed undocumented REST API method `/_api/simple/BY-EXAMPLE-HASH`

  this feature was never advertised nor documented nor tested.

* added explicit startup parameter `--server.reuse-address`

  This flag can be used to control whether sockets should be acquired with the SO_REUSEADDR
  flag.

  Regardless of this setting, sockets on Windows are always acquired using the
  SO_EXCLUSIVEADDRUSE flag.

* removed undocumented REST API method GET `/_admin/database-name`

* added user validation API at POST `/_api/user/<username>`

* slightly improved users management API in `/_api/user`:

  Previously, when creating a new user via HTTP POST, the username needed to be
  passed in an attribute `username`. When users were returned via this API,
  the usernames were returned in an attribute named `user`. This was slightly
  confusing and was changed in 2.0 as follows:

  - when adding a user via HTTP POST, the username can be specified in an attribute
  `user`. If this attribute is not used, the API will look into the attribute `username`
  as before and use that value.
  - when users are returned via HTTP GET, the usernames are still returned in an
    attribute `user`.

  This change should be fully downwards-compatible with the previous version of the API.

* added AQL SLICE function to extract slices from lists

* made module loader more node compatible

* the startup option `--javascript.package-path` for arangosh is now deprecated and does
  nothing. Using it will not cause an error, but the option is ignored.

* added coffee script support

* Several UI improvements.

* Exchanged icons in the graphviewer toolbar

* always start networking and HTTP listeners when starting the server (even in
  console mode)

* allow vertex and edge filtering with user-defined functions in TRAVERSAL,
  TRAVERSAL_TREE and SHORTEST_PATH AQL functions:

      // using user-defined AQL functions for edge and vertex filtering
      RETURN TRAVERSAL(friends, friendrelations, "friends/john", "outbound", {
        followEdges: "myfunctions::checkedge",
        filterVertices: "myfunctions::checkvertex"
      })

      // using the following custom filter functions
      var aqlfunctions = require("org/arangodb/aql/functions");
      aqlfunctions.register("myfunctions::checkedge", function (config, vertex, edge, path) {
        return (edge.type !== 'dislikes'); // don't follow these edges
      }, false);

      aqlfunctions.register("myfunctions::checkvertex", function (config, vertex, path) {
        if (vertex.isDeleted || ! vertex.isActive) {
          return [ "prune", "exclude" ]; // exclude these and don't follow them
        }
        return [ ]; // include everything else
      }, false);

* fail if invalid `strategy`, `order` or `itemOrder` attribute values
  are passed to the AQL TRAVERSAL function. Omitting these attributes
  is not considered an error, but specifying an invalid value for any
  of these attributes will make an AQL query fail.

* issue #751: Create database through API should return HTTP status code 201

  By default, the server now returns HTTP 201 (created) when creating a new
  database successfully. To keep compatibility with older ArangoDB versions, the
  startup parameter `--server.default-api-compatibility` can be set to a value
  of `10400` to indicate API compatibility with ArangoDB 1.4. The compatibility
  can also be enforced by setting the `X-Arango-Version` HTTP header in a
  client request to this API on a per-request basis.

* allow direct access from the `db` object to collections whose names start
  with an underscore (e.g. db._users).

  Previously, access to such collections via the `db` object was possible from
  arangosh, but not from arangod (and thus Foxx and actions). The only way
  to access such collections from these places was via the `db._collection(<name>)`
  workaround.

* allow `\n` (as well as `\r\n`) as line terminator in batch requests sent to
  `/_api/batch` HTTP API.

* use `--data-binary` instead of `--data` parameter in generated cURL examples

* issue #703: Also show path of logfile for fm.config()

* issue #675: Dropping a collection used in "graph" module breaks the graph

* added "static" Graph.drop() method for graphs API

* fixed issue #695: arangosh server.password error

* use pretty-printing in `--console` mode by default

* simplified ArangoDB startup options

  Some startup options are now superfluous or their usage is simplified. The
  following options have been changed:

  * `--javascript.modules-path`: this option has been removed. The modules paths
    are determined by arangod and arangosh automatically based on the value of
    `--javascript.startup-directory`.

    If the option is set on startup, it is ignored so startup will not abort with
    an error `unrecognized option`.

  * `--javascript.action-directory`: this option has been removed. The actions
    directory is determined by arangod automatically based on the value of
    `--javascript.startup-directory`.

    If the option is set on startup, it is ignored so startup will not abort with
    an error `unrecognized option`.

  * `--javascript.package-path`: this option is still available but it is not
    required anymore to set the standard package paths (e.g. `js/npm`). arangod
    will automatically use this standard package path regardless of whether it
    was specified via the options.

    It is possible to use this option to add additional package paths to the
    standard value.

  Configuration files included with arangod are adjusted accordingly.

* layout of the graphs tab adapted to better fit with the other tabs

* database selection is moved to the bottom right corner of the web interface

* removed priority queue index type

  this feature was never advertised nor documented nor tested.

* display internal attributes in document source view of web interface

* removed separate shape collections

  When upgrading to ArangoDB 2.0, existing collections will be converted to include
  shapes and attribute markers in the datafiles instead of using separate files for
  shapes.

  When a collection is converted, existing shapes from the SHAPES directory will
  be written to a new datafile in the collection directory, and the SHAPES directory
  will be removed afterwards.

  This saves up to 2 MB of memory and disk space for each collection
  (savings are higher, the less different shapes there are in a collection).
  Additionally, one less file descriptor per opened collection will be used.

  When creating a new collection, the amount of sync calls may be reduced. The same
  may be true for documents with yet-unknown shapes. This may help performance
  in these cases.

* added AQL functions `NTH` and `POSITION`

* added signal handler for arangosh to save last command in more cases

* added extra prompt placeholders for arangosh:
  - `%e`: current endpoint
  - `%u`: current user

* added arangosh option `--javascript.gc-interval` to control amount of
  garbage collection performed by arangosh

* fixed issue #651: Allow addEdge() to take vertex ids in the JS library

* removed command-line option `--log.format`

  In previous versions, this option did not have an effect for most log messages, so
  it got removed.

* removed C++ logger implementation

  Logging inside ArangoDB is now done using the LOG_XXX() macros. The LOGGER_XXX()
  macros are gone.

* added collection status "loading"


v1.4.16 (XXXX-XX-XX)
--------------------

* fixed too eager datafile deletion

  this issue could have caused a crash when the compaction had marked datafiles as obsolete
  and they were removed while "old" temporary query results still pointed to the old datafile
  positions

* fixed issue #826: Replication fails when a collection's configuration changes


v1.4.15 (2014-04-19)
--------------------

* bugfix for AQL query optimizer

  the following type of query was too eagerly optimized, leading to errors in code-generation:

      LET a = (FOR i IN [] RETURN i) LET b = (FOR i IN [] RETURN i) RETURN 1

  the problem occurred when both lists in the subqueries were empty. In this case invalid code
  was generated and the query couldn't be executed.


v1.4.14 (2014-04-05)
--------------------

* fixed race conditions during shape / attribute insertion

  A race condition could have led to spurious `cannot find attribute #xx` or
  `cannot find shape #xx` (where xx is a number) warning messages being logged
  by the server. This happened when a new attribute was inserted and at the same
  time was queried by another thread.

  Also fixed a race condition that may have occurred when a thread tried to
  access the shapes / attributes hash tables while they were resized. In this
  cases, the shape / attribute may have been hashed to a wrong slot.

* fixed a memory barrier / cpu synchronization problem with libev, affecting
  Windows with Visual Studio 2013 (probably earlier versions are affected, too)

  The issue is described in detail here:
  http://lists.schmorp.de/pipermail/libev/2014q1/002318.html


v1.4.13 (2014-03-14)
--------------------

* added diagnostic output for Foxx application upload

* allow dump & restore from ArangoDB 1.4 with an ArangoDB 2.0 server

* allow startup options `temp-path` and `default-language` to be specified from the arangod
  configuration file and not only from the command line

* fixed too eager compaction

  The compaction will now wait for several seconds before trying to re-compact the same
  collection. Additionally, some other limits have been introduced for the compaction.


v1.4.12 (2014-03-05)
--------------------

* fixed display bug in web interface which caused the following problems:
  - documents were displayed in web interface as being empty
  - document attributes view displayed many attributes with content "undefined"
  - document source view displayed many attributes with name "TYPEOF" and value "undefined"
  - an alert popping up in the browser with message "Datatables warning..."

* re-introduced old-style read-write locks to supports Windows versions older than
  Windows 2008R2 and Windows 7. This should re-enable support for Windows Vista and
  Windows 2008.


v1.4.11 (2014-02-27)
--------------------

* added SHORTEST_PATH AQL function

  this calculates the shortest paths between two vertices, using the Dijkstra
  algorithm, employing a min-heap

  By default, ArangoDB does not know the distance between any two vertices and
  will use a default distance of 1. A custom distance function can be registered
  as an AQL user function to make the distance calculation use any document
  attributes or custom logic:

      RETURN SHORTEST_PATH(cities, motorways, "cities/CGN", "cities/MUC", "outbound", {
        paths: true,
        distance: "myfunctions::citydistance"
      })

      // using the following custom distance function
      var aqlfunctions = require("org/arangodb/aql/functions");
      aqlfunctions.register("myfunctions::distance", function (config, vertex1, vertex2, edge) {
        return Math.sqrt(Math.pow(vertex1.x - vertex2.x) + Math.pow(vertex1.y - vertex2.y));
      }, false);

* fixed bug in Graph.pathTo function

* fixed small memleak in AQL optimizer

* fixed access to potentially uninitialized variable when collection had a cap constraint


v1.4.10 (2014-02-21)
--------------------

* fixed graph constructor to allow graph with some parameter to be used

* added node.js "events" and "stream"

* updated npm packages

* added loading of .json file

* Fixed http return code in graph api with waitForSync parameter.

* Fixed documentation in graph, simple and index api.

* removed 2 tests due to change in ruby library.

* issue #756: set access-control-expose-headers on CORS response

  the following headers are now whitelisted by ArangoDB in CORS responses:
  - etag
  - content-encoding
  - content-length
  - location
  - server
  - x-arango-errors
  - x-arango-async-id


v1.4.9 (2014-02-07)
-------------------

* return a document's current etag in response header for HTTP HEAD requests on
  documents that return an HTTP 412 (precondition failed) error. This allows
  retrieving the document's current revision easily.

* added AQL function `SKIPLIST` to directly access skiplist indexes from AQL

  This is a shortcut method to use a skiplist index for retrieving specific documents in
  indexed order. The function capability is rather limited, but it may be used
  for several cases to speed up queries. The documents are returned in index order if
  only one condition is used.

      /* return all documents with mycollection.created > 12345678 */
      FOR doc IN SKIPLIST(mycollection, { created: [[ '>', 12345678 ]] })
        RETURN doc

      /* return first document with mycollection.created > 12345678 */
      FOR doc IN SKIPLIST(mycollection, { created: [[ '>', 12345678 ]] }, 0, 1)
        RETURN doc

      /* return all documents with mycollection.created between 12345678 and 123456790 */
      FOR doc IN SKIPLIST(mycollection, { created: [[ '>', 12345678 ], [ '<=', 123456790 ]] })
        RETURN doc

      /* return all documents with mycollection.a equal 1 and .b equal 2 */
      FOR doc IN SKIPLIST(mycollection, { a: [[ '==', 1 ]], b: [[ '==', 2 ]] })
        RETURN doc

  The function requires a skiplist index with the exact same attributes to
  be present on the specified collection. All attributes present in the skiplist
  index must be specified in the conditions specified for the `SKIPLIST` function.
  Attribute declaration order is important, too: attributes must be specified in the
  same order in the condition as they have been declared in the skiplist index.

* added command-line option `--server.disable-authentication-unix-sockets`

  with this option, authentication can be disabled for all requests coming
  in via UNIX domain sockets, enabling clients located on the same host as
  the ArangoDB server to connect without authentication.
  Other connections (e.g. TCP/IP) are not affected by this option.

  The default value for this option is `false`.
  Note: this option is only supported on platforms that support Unix domain
  sockets.

* call global arangod instance destructor on shutdown

* issue #755: TRAVERSAL does not use strategy, order and itemOrder options

  these options were not honored when configuring a traversal via the AQL
  TRAVERSAL function. Now, these options are used if specified.

* allow vertex and edge filtering with user-defined functions in TRAVERSAL,
  TRAVERSAL_TREE and SHORTEST_PATH AQL functions:

      // using user-defined AQL functions for edge and vertex filtering
      RETURN TRAVERSAL(friends, friendrelations, "friends/john", "outbound", {
        followEdges: "myfunctions::checkedge",
        filterVertices: "myfunctions::checkvertex"
      })

      // using the following custom filter functions
      var aqlfunctions = require("org/arangodb/aql/functions");
      aqlfunctions.register("myfunctions::checkedge", function (config, vertex, edge, path) {
        return (edge.type !== 'dislikes'); // don't follow these edges
      }, false);

      aqlfunctions.register("myfunctions::checkvertex", function (config, vertex, path) {
        if (vertex.isDeleted || ! vertex.isActive) {
          return [ "prune", "exclude" ]; // exclude these and don't follow them
        }
        return [ ]; // include everything else
      }, false);

* issue #748: add vertex filtering to AQL's TRAVERSAL[_TREE]() function


v1.4.8 (2014-01-31)
-------------------

* install foxx apps in the web interface

* fixed a segfault in the import API


v1.4.7 (2014-01-23)
-------------------

* issue #744: Add usage example arangoimp from Command line

* issue #738: added __dirname, __filename pseudo-globals. Fixes #733. (@by pluma)

* mount all Foxx applications in system apps directory on startup


v1.4.6 (2014-01-20)
-------------------

* issue #736: AQL function to parse collection and key from document handle

* added fm.rescan() method for Foxx-Manager

* fixed issue #734: foxx cookie and route problem

* added method `fm.configJson` for arangosh

* include `startupPath` in result of API `/_api/foxx/config`


v1.4.5 (2014-01-15)
-------------------

* fixed issue #726: Alternate Windows Install Method

* fixed issue #716: dpkg -P doesn't remove everything

* fixed bugs in description of HTTP API `_api/index`

* fixed issue #732: Rest API GET revision number

* added missing documentation for several methods in HTTP API `/_api/edge/...`

* fixed typos in description of HTTP API `_api/document`

* defer evaluation of AQL subqueries and logical operators (lazy evaluation)

* Updated font in WebFrontend, it now contains a version that renders properly on Windows

* generally allow function return values as call parameters to AQL functions

* fixed potential deadlock in global context method execution

* added override file "arangod.conf.local" (and co)


v1.4.4 (2013-12-24)
-------------------

* uid and gid are now set in the scripts, there is no longer a separate config file for
  arangod when started from a script

* foxx-manager is now an alias for arangosh

* arango-dfdb is now an alias for arangod, moved from bin to sbin

* changed from readline to linenoise for Windows

* added --install-service and --uninstall-service for Windows

* removed --daemon and --supervisor for Windows

* arangosh and arangod now uses the config-file which maps the binary name, i. e. if you
  rename arangosh to foxx-manager it will use the config file foxx-manager.conf

* fixed lock file for Windows

* fixed issue #711, #687: foxx-manager throws internal errors

* added `--server.ssl-protocol` option for client tools
  this allows connecting from arangosh, arangoimp, arangoimp etc. to an ArangoDB
  server that uses a non-default value for `--server.ssl-protocol`. The default
  value for the SSL protocol is 4 (TLSv1). If the server is configured to use a
  different protocol, it was not possible to connect to it with the client tools.

* added more detailed request statistics

  This adds the number of async-executed HTTP requests plus the number of HTTP
  requests per individual HTTP method type.

* added `--force` option for arangorestore
  this option allows continuing a restore operation even if the server reports errors
  in the middle of the restore operation

* better error reporting for arangorestore
  in case the server returned an HTTP error, arangorestore previously reported this
  error as `internal error` without any details only. Now server-side errors are
  reported by arangorestore with the server's error message

* include more system collections in dumps produced by arangodump
  previously some system collections were intentionally excluded from dumps, even if the
  dump was run with `--include-system-collections`. for example, the collections `_aal`,
  `_modules`, `_routing`, and `_users` were excluded. This makes sense in a replication
  context but not always in a dump context.
  When specifying `--include-system-collections`, arangodump will now include the above-
  mentioned collections in the dump, too. Some other system collections are still excluded
  even when the dump is run with `--include-system-collections`, for example `_replication`
  and `_trx`.

* fixed issue #701: ArangoStatement undefined in arangosh

* fixed typos in configuration files


v1.4.3 (2013-11-25)
-------------------

* fixed a segfault in the AQL optimizer, occurring when a constant non-list value was
  used on the right-hand side of an IN operator that had a collection attribute on the
  left-hand side

* issue #662:

  Fixed access violation errors (crashes) in the Windows version, occurring under some
  circumstances when accessing databases with multiple clients in parallel

* fixed issue #681: Problem with ArchLinux PKGBUILD configuration


v1.4.2 (2013-11-20)
-------------------

* fixed issue #669: Tiny documentation update

* ported Windows version to use native Windows API SRWLocks (slim read-write locks)
  and condition variables instead of homemade versions

  MSDN states the following about the compatibility of SRWLocks and Condition Variables:

      Minimum supported client:
      Windows Server 2008 [desktop apps | Windows Store apps]

      Minimum supported server:
      Windows Vista [desktop apps | Windows Store apps]

* fixed issue #662: ArangoDB on Windows hanging

  This fixes a deadlock issue that occurred on Windows when documents were written to
  a collection at the same time when some other thread tried to drop the collection.

* fixed file-based logging in Windows

  the logger complained on startup if the specified log file already existed

* fixed startup of server in daemon mode (`--daemon` startup option)

* fixed a segfault in the AQL optimizer

* issue #671: Method graph.measurement does not exist

* changed Windows condition variable implementation to use Windows native
  condition variables

  This is an attempt to fix spurious Windows hangs as described in issue #662.

* added documentation for JavaScript traversals

* added --code-page command-line option for Windows version of arangosh

* fixed a problem when creating edges via the web interface.

  The problem only occurred if a collection was created with type "document
  collection" via the web interface, and afterwards was dropped and re-created
  with type "edge collection". If the web interface page was not reloaded,
  the old collection type (document) was cached, making the subsequent creation
  of edges into the (seeming-to-be-document) collection fail.

  The fix is to not cache the collection type in the web interface. Users of
  an older version of the web interface can reload the collections page if they
  are affected.

* fixed a caching problem in arangosh: if a collection was created using the web
  interface, and then removed via arangosh, arangosh did not actually drop the
  collection due to caching.

  Because the `drop` operation was not carried out, this caused misleading error
  messages when trying to re-create the collection (e.g. `cannot create collection:
  duplicate name`).

* fixed ALT-introduced characters for arangosh console input on Windows

  The Windows readline port was not able to handle characters that are built
  using CTRL or ALT keys. Regular characters entered using the CTRL or ALT keys
  were silently swallowed and not passed to the terminal input handler.

  This did not seem to cause problems for the US keyboard layout, but was a
  severe issue for keyboard layouts that require the ALT (or ALT-GR) key to
  construct characters. For example, entering the character `{` with a German
  keyboard layout requires pressing ALT-GR + 9.

* fixed issue #665: Hash/skiplist combo madness bit my ass

  this fixes a problem with missing/non-deterministic rollbacks of inserts in
  case of a unique constraint violation into a collection with multiple secondary
  indexes (with at least one of them unique)

* fixed issue #664: ArangoDB installer on Windows requires drive c:

* partly fixed issue #662: ArangoDB on Windows hanging

  This fixes dropping databases on Windows. In previous 1.4 versions on Windows,
  one shape collection file was not unloaded and removed when dropping a database,
  leaving one directory and one shape collection file in the otherwise-dropped
  database directory.

* fixed issue #660: updated documentation on indexes


v1.4.1 (2013-11-08)
-------------------

* performance improvements for skip-list deletes


v1.4.1-rc1 (2013-11-07)
-----------------------

* fixed issue #635: Web-Interface should have a "Databases" Menu for Management

* fixed issue #624: Web-Interface is missing a Database selector

* fixed segfault in bitarray query

* fixed issue #656: Cannot create unique index through web interface

* fixed issue #654: bitarray index makes server down

* fixed issue #653: Slow query

* fixed issue #650: Randomness of any() should be improved

* made AQL `DOCUMENT()` function polymorphic and work with just one parameter.

  This allows using the `DOCUMENT` function like this:

      DOCUMENT('users/john')
      DOCUMENT([ 'users/john', 'users/amy' ])

  in addition to the existing use cases:

      DOCUMENT(users, 'users/john')
      DOCUMENT(users, 'john')
      DOCUMENT(users, [ 'users/john' ])
      DOCUMENT(users, [ 'users/john', 'users/amy' ])
      DOCUMENT(users, [ 'john', 'amy' ])

* simplified usage of ArangoDB batch API

  It is not necessary anymore to send the batch boundary in the HTTP `Content-Type`
  header. Previously, the batch API expected the client to send a Content-Type header
  of`multipart/form-data; boundary=<some boundary value>`. This is still supported in
  ArangoDB 2.0, but clients can now also omit this header. If the header is not
  present in a client request, ArangoDB will ignore the request content type and
  read the MIME boundary from the beginning of the request body.

  This also allows using the batch API with the Swagger "Try it out" feature (which is
  not too good at sending a different or even dynamic content-type request header).

* added API method GET `/_api/database/user`

  This returns the list of databases a specific user can see without changing the
  username/passwd.

* issue #424: Documentation about IDs needs to be upgraded


v1.4.0 (2013-10-29)
-------------------

* fixed issue #648: /batch API is missing from Web Interface API Documentation (Swagger)

* fixed issue #647: Icon tooltips missing

* fixed issue #646: index creation in web interface

* fixed issue #645: Allow jumping from edge to linked vertices

* merged PR for issue #643: Some minor corrections and a link to "Downloads"

* fixed issue #642: Completion of error handling

* fixed issue #639: compiling v1.4 on maverick produces warnings on -Wstrict-null-sentinel

* fixed issue #634: Web interface bug: Escape does not always propagate

* fixed issue #620: added startup option `--server.default-api-compatibility`

  This adds the following changes to the ArangoDB server and clients:
  - the server provides a new startup option `--server.default-api-compatibility`.
    This option can be used to determine the compatibility of (some) server API
    return values. The value for this parameter is a server version number,
    calculated as follows: `10000 * major + 100 * minor` (e.g. `10400` for ArangoDB
    1.3). The default value is `10400` (1.4), the minimum allowed value is `10300`
    (1.3).

    When setting this option to a value lower than the current server version,
    the server might respond with old-style results to "old" clients, increasing
    compatibility with "old" (non-up-to-date) clients.

  - the server will on each incoming request check for an HTTP header
    `x-arango-version`. Clients can optionally set this header to the API
    version number they support. For example, if a client sends the HTTP header
    `x-arango-version: 10300`, the server will pick this up and might send ArangoDB
    1.3-style responses in some situations.

    Setting either the startup parameter or using the HTTP header (or both) allows
    running "old" clients with newer versions of ArangoDB, without having to adjust
    the clients too much.

  - the `location` headers returned by the server for the APIs `/_api/document/...`
    and `/_api/collection/...` will have different values depending on the used API
    version. If the API compatibility is `10300`, the `location` headers returned
    will look like this:

        location: /_api/document/....

    whereas when an API compatibility of `10400` or higher is used, the `location`
    headers will look like this:

        location: /_db/<database name>/_api/document/...

  Please note that even in the presence of this, old API versions still may not
  be supported forever by the server.

* fixed issue #643: Some minor corrections and a link to "Downloads" by @frankmayer

* started issue #642: Completion of error handling

* fixed issue #639: compiling v1.4 on maverick produces warnings on
  -Wstrict-null-sentinel

* fixed issue #621: Standard Config needs to be fixed

* added function to manage indexes (web interface)

* improved server shutdown time by signaling shutdown to applicationserver,
  logging, cleanup and compactor threads

* added foxx-manager `replace` command

* added foxx-manager `installed` command (a more intuitive alias for `list`)

* fixed issue #617: Swagger API is missing '/_api/version'

* fixed issue #615: Swagger API: Some commands have no parameter entry forms

* fixed issue #614: API : Typo in : Request URL /_api/database/current

* fixed issue #609: Graph viz tool - different background color

* fixed issue #608: arangosh config files - eventually missing in the manual

* fixed issue #607: Admin interface: no core documentation

* fixed issue #603: Aardvark Foxx App Manager

* fixed a bug in type-mapping between AQL user functions and the AQL layer

  The bug caused errors like the following when working with collection documents
  in an AQL user function:

      TypeError: Cannot assign to read only property '_id' of #<ShapedJson>

* create less system collections when creating a new database

  This is achieved by deferring collection creation until the collections are actually
  needed by ArangoDB. The following collections are affected by the change:
  - `_fishbowl`
  - `_structures`


v1.4.0-beta2 (2013-10-14)
-------------------------

* fixed compaction on Windows

  The compaction on Windows did not ftruncate the cleaned datafiles to a smaller size.
  This has been fixed so not only the content of the files is cleaned but also files
  are re-created with potentially smaller sizes.

* only the following system collections will be excluded from replication from now on:
  - `_replication`
  - `_trx`
  - `_users`
  - `_aal`
  - `_fishbowl`
  - `_modules`
  - `_routing`

  Especially the following system collections will now be included in replication:
  - `_aqlfunctions`
  - `_graphs`

  In previous versions of ArangoDB, all system collections were excluded from the
  replication.

  The change also caused a change in the replication logger and applier:
  in previous versions of ArangoDB, only a collection's id was logged for an operation.
  This has not caused problems for non-system collections but for system collections
  there ids might differ. In addition to a collection id ArangoDB will now also log the
  name of a collection for each replication event.

  The replication applier will now look for the collection name attribute in logged
  events preferably.

* added database selection to arango-dfdb

* provide foxx-manager, arangodump, and arangorestore in Windows build

* ArangoDB 1.4 will refuse to start if option `--javascript.app-path` is not set.

* added startup option `--server.allow-method-override`

  This option can be set to allow overriding the HTTP request method in a request using
  one of the following custom headers:

  - x-http-method-override
  - x-http-method
  - x-method-override

  This allows bypassing proxies and tools that would otherwise just let certain types of
  requests pass. Enabling this option may impose a security risk, so it should only be
  used in very controlled environments.

  The default value for this option is `false` (no method overriding allowed).

* added "details" URL parameter for bulk import API

  Setting the `details` URL parameter to `true` in a call to POST `/_api/import` will make
  the import return details about non-imported documents in the `details` attribute. If
  `details` is `false` or omitted, no `details` attribute will be present in the response.
  This is the same behavior that previous ArangoDB versions exposed.

* added "complete" option for bulk import API

  Setting the `complete` URL parameter to `true` in a call to POST `/_api/import` will make
  the import completely fail if at least one of documents cannot be imported successfully.

  It defaults to `false`, which will make ArangoDB continue importing the other documents
  from the import even if some documents cannot be imported. This is the same behavior that
  previous ArangoDB versions exposed.

* added missing swagger documentation for `/_api/log`

* calling `/_api/logs` (or `/_admin/logs`) is only permitted from the `_system` database now.

  Calling this API method for/from other database will result in an HTTP 400.

' ported fix from https://github.com/novus/nvd3/commit/0894152def263b8dee60192f75f66700cea532cc

  This prevents JavaScript errors from occurring in Chrome when in the admin interface,
  section "Dashboard".

* show current database name in web interface (bottom right corner)

* added missing documentation for /_api/import in swagger API docs

* allow specification of database name for replication sync command replication applier

  This allows syncing from a master database with a different name than the slave database.

* issue #601: Show DB in prompt

  arangosh now displays the database name as part of the prompt by default.

  Can change the prompt by using the `--prompt` option, e.g.

      > arangosh --prompt "my db is named \"%d\"> "


v1.4.0-beta1 (2013-10-01)
-------------------------

* make the Foxx manager use per-database app directories

  Each database now has its own subdirectory for Foxx applications. Each database
  can thus use different Foxx applications if required. A Foxx app for a specific
  database resides in `<app-path>/databases/<database-name>/<app-name>`.

  System apps are shared between all databases. They reside in `<app-path>/system/<app-name>`.

* only trigger an engine reset in development mode for URLs starting with `/dev/`

  This prevents ArangoDB from reloading all Foxx applications when it is not
  actually necessary.

* changed error code from 10 (bad parameter) to 1232 (invalid key generator) for
  errors that are due to an invalid key generator specification when creating a new
  collection

* automatic detection of content-type / mime-type for Foxx assets based on filenames,
  added possibility to override auto detection

* added endpoint management API at `/_api/endpoint`

* changed HTTP return code of PUT `/_api/cursor` from 400 to 404 in case a
  non-existing cursor is referred to

* issue #360: added support for asynchronous requests

  Incoming HTTP requests with the headers `x-arango-async: true` or
  `x-arango-async: store` will be answered by the server instantly with a generic
  HTTP 202 (Accepted) response.

  The actual requests will be queued and processed by the server asynchronously,
  allowing the client to continue sending other requests without waiting for the
  server to process the actually requested operation.

  The exact point in time when a queued request is executed is undefined. If an
  error occurs during execution of an asynchronous request, the client will not
  be notified by the server.

  The maximum size of the asynchronous task queue can be controlled using the new
  option `--scheduler.maximal-queue-size`. If the queue contains this many number of
  tasks and a new asynchronous request comes in, the server will reject it with an
  HTTP 500 (internal server error) response.

  Results of incoming requests marked with header `x-arango-async: true` will be
  discarded by the server immediately. Clients have no way of accessing the result
  of such asynchronously executed request. This is just _fire and forget_.

  To later retrieve the result of an asynchronously executed request, clients can
  mark a request with the header `x-arango-async: keep`. This makes the server
  store the result of the request in memory until explicitly fetched by a client
  via the `/_api/job` API. The `/_api/job` API also provides methods for basic
  inspection of which pending or already finished requests there are on the server,
  plus ways for garbage collecting unneeded results.

* Added new option `--scheduler.maximal-queue-size`.

* issue #590: Manifest Lint

* added data dump and restore tools, arangodump and arangorestore.

  arangodump can be used to create a logical dump of an ArangoDB database, or
  just dedicated collections. It can be used to dump both a collection's structure
  (properties and indexes) and data (documents).

  arangorestore can be used to restore data from a dump created with arangodump.
  arangorestore currently does not re-create any indexes, and doesn't yet handle
  referenced documents in edges properly when doing just partial restores.
  This will be fixed until 1.4 stable.

* introduced `--server.database` option for arangosh, arangoimp, and arangob.

  The option allows these client tools to use a certain database for their actions.
  In arangosh, the current database can be switched at any time using the command

      db._useDatabase(<name>);

  When no database is specified, all client tools will assume they should use the
  default database `_system`. This is done for downwards-compatibility reasons.

* added basic multi database support (alpha)

  New databases can be created using the REST API POST `/_api/database` and the
  shell command `db._createDatabase(<name>)`.

  The default database in ArangoDB is called `_system`. This database is always
  present and cannot be deleted by the user. When an older version of ArangoDB is
  upgraded to 1.4, the previously only database will automatically become the
  `_system` database.

  New databases can be created with the above commands, and can be deleted with the
  REST API DELETE `/_api/database/<name>` or the shell command `db._dropDatabase(<name>);`.

  Deleting databases is still unstable in ArangoDB 1.4 alpha and might crash the
  server. This will be fixed until 1.4 stable.

  To access a specific database via the HTTP REST API, the `/_db/<name>/` prefix
  can be used in all URLs. ArangoDB will check if an incoming request starts with
  this prefix, and will automatically pick the database name from it. If the prefix
  is not there, ArangoDB will assume the request is made for the default database
  (`_system`). This is done for downwards-compatibility reasons.

  That means, the following URL pathnames are logically identical:

      /_api/document/mycollection/1234
      /_db/_system/document/mycollection/1234

  To access a different database (e.g. `test`), the URL pathname would look like this:

      /_db/test/document/mycollection/1234

  New databases can also be created and existing databases can only be dropped from
  within the default database (`_system`). It is not possible to drop the `_system`
  database itself.

  Cross-database operations are unintended and unsupported. The intention of the
  multi-database feature is to have the possibility to have a few databases managed
  by ArangoDB in parallel, but to only access one database at a time from a connection
  or a request.

  When accessing the web interface via the URL pathname `/_admin/html/` or `/_admin/aardvark`,
  the web interface for the default database (`_system`) will be displayed.
  To access the web interface for a different database, the database name can be
  put into the URLs as a prefix, e.g. `/_db/test/_admin/html` or
  `/_db/test/_admin/aardvark`.

  All internal request handlers and also all user-defined request handlers and actions
  (including Foxx) will only get to see the unprefixed URL pathnames (i.e. excluding
  any database name prefix). This is to ensure downwards-compatibility.

  To access the name of the requested database from any action (including Foxx), use
  use `req.database`.

  For example, when calling the URL `/myapp/myaction`, the content of `req.database`
  will be `_system` (the default database because no database got specified) and the
  content of `req.url` will be `/myapp/myaction`.

  When calling the URL `/_db/test/myapp/myaction`, the content of `req.database` will be
  `test`, and the content of `req.url` will still be `/myapp/myaction`.

* Foxx now excludes files starting with . (dot) when bundling assets

  This mitigates problems with editor swap files etc.

* made the web interface a Foxx application

  This change caused the files for the web interface to be moved from `html/admin` to
  `js/apps/aardvark` in the file system.

  The base URL for the admin interface changed from `_admin/html/index.html` to
  `_admin/aardvark/index.html`.

  The "old" redirection to `_admin/html/index.html` will now produce a 404 error.

  When starting ArangoDB with the `--upgrade` option, this will automatically be remedied
  by putting in a redirection from `/` to `/_admin/aardvark/index.html`, and from
  `/_admin/html/index.html` to `/_admin/aardvark/index.html`.

  This also obsoletes the following configuration (command-line) options:
  - `--server.admin-directory`
  - `--server.disable-admin-interface`

  when using these now obsolete options when the server is started, no error is produced
  for downwards-compatibility.

* changed User-Agent value sent by arangoimp, arangosh, and arangod from "VOC-Agent" to
  "ArangoDB"

* changed journal file creation behavior as follows:

  Previously, a journal file for a collection was always created when a collection was
  created. When a journal filled up and became full, the current journal was made a
  datafile, and a new (empty) journal was created automatically. There weren't many
  intended situations when a collection did not have at least one journal.

  This is changed now as follows:
  - when a collection is created, no journal file will be created automatically
  - when there is a write into a collection without a journal, the journal will be
    created lazily
  - when there is a write into a collection with a full journal, a new journal will
    be created automatically

  From the end user perspective, nothing should have changed, except that there is now
  less disk usage for empty collections. Disk usage of infrequently updated collections
  might also be reduced significantly by running the `rotate()` method of a collection,
  and not writing into a collection subsequently.

* added method `collection.rotate()`

  This allows premature rotation of a collection's current journal file into a (read-only)
  datafile. The purpose of using `rotate()` is to prematurely allow compaction (which is
  performed on datafiles only) on data, even if the journal was not filled up completely.

  Using `rotate()` may make sense in the following scenario:

      c = db._create("test");
      for (i = 0; i < 1000; ++i) {
        c.save(...); // insert lots of data here
      }

      ...
      c.truncate(); // collection is now empty
      // only data in datafiles will be compacted by following compaction runs
      // all data in the current journal would not be compacted

      // calling rotate will make the current journal a datafile, and thus make it
      // eligible for compaction
      c.rotate();

  Using `rotate()` may also be useful when data in a collection is known to not change
  in the immediate future. After having completed all write operations on a collection,
  performing a `rotate()` will reduce the size of the current journal to the actually
  required size (remember that journals are pre-allocated with a specific size) before
  making the journal a datafile. Thus `rotate()` may cause disk space savings, even if
  the datafiles does not qualify for compaction after rotation.

  Note: rotating the journal is asynchronous, so that the actual rotation may be executed
  after `rotate()` returns to the caller.

* changed compaction to merge small datafiles together (up to 3 datafiles are merged in
  a compaction run)

  In the regular case, this should leave less small datafiles stay around on disk and allow
  using less file descriptors in total.

* added AQL MINUS function

* added AQL UNION_DISTINCT function (more efficient than combination of `UNIQUE(UNION())`)

* updated mruby to 2013-08-22

* issue #587: Add db._create() in help for startup arangosh

* issue #586: Share a link on installation instructions in the User Manual

* issue #585: Bison 2.4 missing on Mac for custom build

* issue #584: Web interface images broken in devel

* issue #583: Small documentation update

* issue #581: Parameter binding for attributes

* issue #580: Small improvements (by @guidoreina)

* issue #577: Missing documentation for collection figures in implementor manual

* issue #576: Get disk usage for collections and graphs

  This extends the result of the REST API for /_api/collection/figures with
  the attributes `compactors.count`, `compactors.fileSize`, `shapefiles.count`,
  and `shapefiles.fileSize`.

* issue #575: installing devel version on mac (low prio)

* issue #574: Documentation (POST /_admin/routing/reload)

* issue #558: HTTP cursors, allow count to ignore LIMIT


v1.4.0-alpha1 (2013-08-02)
--------------------------

* added replication. check online manual for details.

* added server startup options `--server.disable-replication-logger` and
  `--server.disable-replication-applier`

* removed action deployment tool, this now handled with Foxx and its manager or
  by kaerus node utility

* fixed a server crash when using byExample / firstExample inside a transaction
  and the collection contained a usable hash/skiplist index for the example

* defineHttp now only expects a single context

* added collection detail dialog (web interface)

  Shows collection properties, figures (datafiles, journals, attributes, etc.)
  and indexes.

* added documents filter (web interface)

  Allows searching for documents based on attribute values. One or many filter
  conditions can be defined, using comparison operators such as '==', '<=', etc.

* improved AQL editor (web interface)

  Editor supports keyboard shortcuts (Submit, Undo, Redo, Select).
  Editor allows saving and reusing of user-defined queries.
  Added example queries to AQL editor.
  Added comment button.

* added document import (web interface)

  Allows upload of JSON-data from files. Files must have an extension of .json.

* added dashboard (web interface)

  Shows the status of replication and multiple system charts, e.g.
  Virtual Memory Size, Request Time, HTTP Connections etc.

* added API method `/_api/graph` to query all graphs with all properties.

* added example queries in web interface AQL editor

* added arango.reconnect(<host>) method for arangosh to dynamically switch server or
  user name

* added AQL range operator `..`

  The `..` operator can be used to easily iterate over a sequence of numeric
  values. It will produce a list of values in the defined range, with both bounding
  values included.

  Example:

      2010..2013

  will produce the following result:

      [ 2010, 2011, 2012, 2013 ]

* added AQL RANGE function

* added collection.first(count) and collection.last(count) document access functions

  These functions allow accessing the first or last n documents in a collection. The order
  is determined by document insertion/update time.

* added AQL INTERSECTION function

* INCOMPATIBLE CHANGE: changed AQL user function namespace resolution operator from `:` to `::`

  AQL user-defined functions were introduced in ArangoDB 1.3, and the namespace resolution
  operator for them was the single colon (`:`). A function call looked like this:

      RETURN mygroup:myfunc()

  The single colon caused an ambiguity in the AQL grammar, making it indistinguishable from
  named attributes or the ternary operator in some cases, e.g.

      { mygroup:myfunc ? mygroup:myfunc }

  The change of the namespace resolution operator from `:` to `::` fixes this ambiguity.

  Existing user functions in the database will be automatically fixed when starting ArangoDB
  1.4 with the `--upgrade` option. However, queries using user-defined functions need to be
  adjusted on the client side to use the new operator.

* allow multiple AQL LET declarations separated by comma, e.g.
  LET a = 1, b = 2, c = 3

* more useful AQL error messages

  The error position (line/column) is more clearly indicated for parse errors.
  Additionally, if a query references a collection that cannot be found, the error
  message will give a hint on the collection name

* changed return value for AQL `DOCUMENT` function in case document is not found

  Previously, when the AQL `DOCUMENT` function was called with the id of a document and
  the document could not be found, it returned `undefined`. This value is not part of the
  JSON type system and this has caused some problems.
  Starting with ArangoDB 1.4, the `DOCUMENT` function will return `null` if the document
  looked for cannot be found.

  In case the function is called with a list of documents, it will continue to return all
  found documents, and will not return `null` for non-found documents. This has not changed.

* added single line comments for AQL

  Single line comments can be started with a double forward slash: `//`.
  They end at the end of the line, or the end of the query string, whichever is first.

* fixed documentation issues #567, #568, #571.

* added collection.checksum(<withData>) method to calculate CRC checksums for
  collections

  This can be used to
  - check if data in a collection has changed
  - compare the contents of two collections on different ArangoDB instances

* issue #565: add description line to aal.listAvailable()

* fixed several out-of-memory situations when double freeing or invalid memory
  accesses could happen

* less msyncing during the creation of collections

  This is achieved by not syncing the initial (standard) markers in shapes collections.
  After all standard markers are written, the shapes collection will get synced.

* renamed command-line option `--log.filter` to `--log.source-filter` to avoid
  misunderstandings

* introduced new command-line option `--log.content-filter` to optionally restrict
  logging to just specific log messages (containing the filter string, case-sensitive).

  For example, to filter on just log entries which contain `ArangoDB`, use:

      --log.content-filter "ArangoDB"

* added optional command-line option `--log.requests-file` to log incoming HTTP
  requests to a file.

  When used, all HTTP requests will be logged to the specified file, containing the
  client IP address, HTTP method, requests URL, HTTP response code, and size of the
  response body.

* added a signal handler for SIGUSR1 signal:

  when ArangoDB receives this signal, it will respond all further incoming requests
  with an HTTP 503 (Service Unavailable) error. This will be the case until another
  SIGUSR1 signal is caught. This will make ArangoDB start serving requests regularly
  again. Note: this is not implemented on Windows.

* limited maximum request URI length to 16384 bytes:

  Incoming requests with longer request URIs will be responded to with an HTTP
  414 (Request-URI Too Long) error.

* require version 1.0 or 1.1 in HTTP version signature of requests sent by clients:

  Clients sending requests with a non-HTTP 1.0 or non-HTTP 1.1 version number will
  be served with an HTTP 505 (HTTP Version Not Supported) error.

* updated manual on indexes:

  using system attributes such as `_id`, `_key`, `_from`, `_to`, `_rev` in indexes is
  disallowed and will be rejected by the server. This was the case since ArangoDB 1.3,
  but was not properly documented.

* issue #563: can aal become a default object?

  aal is now a prefab object in arangosh

* prevent certain system collections from being renamed, dropped, or even unloaded.

  Which restrictions there are for which system collections may vary from release to
  release, but users should in general not try to modify system collections directly
  anyway.

  Note: there are no such restrictions for user-created collections.

* issue #559: added Foxx documentation to user manual

* added server startup option `--server.authenticate-system-only`. This option can be
  used to restrict the need for HTTP authentication to internal functionality and APIs,
  such as `/_api/*` and `/_admin/*`.
  Setting this option to `true` will thus force authentication for the ArangoDB APIs
  and the web interface, but allow unauthenticated requests for other URLs (including
  user defined actions and Foxx applications).
  The default value of this option is `false`, meaning that if authentication is turned
  on, authentication is still required for *all* incoming requests. Only by setting the
  option to `true` this restriction is lifted and authentication becomes required for
  URLs starting with `/_` only.

  Please note that authentication still needs to be enabled regularly by setting the
  `--server.disable-authentication` parameter to `false`. Otherwise no authentication
  will be required for any URLs as before.

* protect collections against unloading when there are still document barriers around.

* extended cap constraints to optionally limit the active data size in a collection to
  a specific number of bytes.

  The arguments for creating a cap constraint are now:
  `collection.ensureCapConstraint(<count>, <byteSize>);`

  It is supported to specify just a count as in ArangoDB 1.3 and before, to specify
  just a fileSize, or both. The first met constraint will trigger the automated
  document removal.

* added `db._exists(doc)` and `collection.exists(doc)` for easy document existence checks

* added API `/_api/current-database` to retrieve information about the database the
  client is currently connected to (note: the API `/_api/current-database` has been
  removed in the meantime. The functionality is accessible via `/_api/database/current`
  now).

* ensure a proper order of tick values in datafiles/journals/compactors.
  any new files written will have the _tick values of their markers in order. for
  older files, there are edge cases at the beginning and end of the datafiles when
  _tick values are not properly in order.

* prevent caching of static pages in PathHandler.
  whenever a static page is requested that is served by the general PathHandler, the
  server will respond to HTTP GET requests with a "Cache-Control: max-age=86400" header.

* added "doCompact" attribute when creating collections and to collection.properties().
  The attribute controls whether collection datafiles are compacted.

* changed the HTTP return code from 400 to 404 for some cases when there is a referral
  to a non-existing collection or document.

* introduced error code 1909 `too many iterations` that is thrown when graph traversals
  hit the `maxIterations` threshold.

* optionally limit traversals to a certain number of iterations
  the limitation can be achieved via the traversal API by setting the `maxIterations`
  attribute, and also via the AQL `TRAVERSAL` and `TRAVERSAL_TREE` functions by setting
  the same attribute. If traversals are not limited by the end user, a server-defined
  limit for `maxIterations` may be used to prevent server-side traversals from running
  endlessly.

* added graph traversal API at `/_api/traversal`

* added "API" link in web interface, pointing to REST API generated with Swagger

* moved "About" link in web interface into "links" menu

* allow incremental access to the documents in a collection from out of AQL
  this allows reading documents from a collection chunks when a full collection scan
  is required. memory usage might be must lower in this case and queries might finish
  earlier if there is an additional LIMIT statement

* changed AQL COLLECT to use a stable sort, so any previous SORT order is preserved

* issue #547: Javascript error in the web interface

* issue #550: Make AQL graph functions support key in addition to id

* issue #526: Unable to escape when an errorneous command is entered into the js shell

* issue #523: Graph and vertex methods for the javascript api

* issue #517: Foxx: Route parameters with capital letters fail

* issue #512: Binded Parameters for LIMIT


v1.3.3 (2013-08-01)
-------------------

* issue #570: updateFishbowl() fails once

* updated and fixed generated examples

* issue #559: added Foxx documentation to user manual

* added missing error reporting for errors that happened during import of edges


v1.3.2 (2013-06-21)
-------------------

* fixed memleak in internal.download()

* made the shape-collection journal size adaptive:
  if too big shapes come in, a shape journal will be created with a big-enough size
  automatically. the maximum size of a shape journal is still restricted, but to a
  very big value that should never be reached in practice.

* fixed a segfault that occurred when inserting documents with a shape size bigger
  than the default shape journal size (2MB)

* fixed a locking issue in collection.truncate()

* fixed value overflow in accumulated filesizes reported by collection.figures()

* issue #545: AQL FILTER unnecessary (?) loop

* issue #549: wrong return code with --daemon


v1.3.1 (2013-05-24)
-------------------

* removed currently unused _ids collection

* fixed usage of --temp-path in aranogd and arangosh

* issue #540: suppress return of temporary internal variables in AQL

* issue #530: ReferenceError: ArangoError is not a constructor

* issue #535: Problem with AQL user functions javascript API

* set --javascript.app-path for test execution to prevent startup error

* issue #532: Graph _edgesCache returns invalid data?

* issue #531: Arangod errors

* issue #529: Really weird transaction issue

* fixed usage of --temp-path in aranogd and arangosh


v1.3.0 (2013-05-10)
-------------------

* fixed problem on restart ("datafile-xxx is not sealed") when server was killed
  during a compaction run

* fixed leak when using cursors with very small batchSize

* issue #508: `unregistergroup` function not mentioned in http interface docs

* issue #507: GET /_api/aqlfunction returns code inside parentheses

* fixed issue #489: Bug in aal.install

* fixed issue 505: statistics not populated on MacOS


v1.3.0-rc1 (2013-04-24)
-----------------------

* updated documentation for 1.3.0

* added node modules and npm packages

* changed compaction to only compact datafiles with more at least 10% of dead
  documents (byte size-wise)

* issue #498: fixed reload of authentication info when using
  `require("org/arangodb/users").reload()`

* issue #495: Passing an empty array to create a document results in a
  "phantom" document

* added more precision for requests statistics figures

* added "sum" attribute for individual statistics results in statistics API
  at /_admin/statistics

* made "limit" an optional parameter in AQL function NEAR().
  limit can now be either omitted completely, or set to 0. If so, an internal
  default value (currently 100) will be applied for the limit.

* issue #481

* added "attributes.count" to output of `collection.figures()`
  this also affects the REST API /_api/collection/<name>/figures

* added IndexedPropertyGetter for ShapedJson objects

* added API for user-defined AQL functions

* issue #475: A better error message for deleting a non-existent graph

* issue #474: Web interface problems with the JS Shell

* added missing documentation for AQL UNION function

* added transaction support.
  This provides ACID transactions for ArangoDB. Transactions can be invoked
  using the `db._executeTransaction()` function, or the `/_api/transaction`
  REST API.

* switched to semantic versioning (at least for alpha & alpha naming)

* added saveOrReplace() for server-side JS

v1.3.alpha1 (2013-04-05)
------------------------

* cleanup of Module, Package, ArangoApp and modules "internal", "fs", "console"

* use Error instead of string in throw to allow stack-trace

* issue #454: error while creation of Collection

* make `collection.count()` not recalculate the number of documents on the fly, but
  use some internal document counters.

* issue #457: invalid string value in web interface

* make datafile id (datafile->_fid) identical to the numeric part of the filename.
  E.g. the datafile `journal-123456.db` will now have a datafile marker with the same
  fid (i.e. `123456`) instead of a different value. This change will only affect
  datafiles that are created with 1.3 and not any older files.
  The intention behind this change is to make datafile debugging easier.

* consistently discard document attributes with reserved names (system attributes)
  but without any known meaning, for example `_test`, `_foo`, ...

  Previously, these attributes were saved with the document regularly in some cases,
  but were discarded in other cases.
  Now these attributes are discarded consistently. "Real" system attributes such as
  `_key`, `_from`, `_to` are not affected and will work as before.

  Additionally, attributes with an empty name (``) are discarded when documents are
  saved.

  Though using reserved or empty attribute names in documents was not really and
  consistently supported in previous versions of ArangoDB, this change might cause
  an incompatibility for clients that rely on this feature.

* added server startup flag `--database.force-sync-properties` to force syncing of
  collection properties on collection creation, deletion and on property update.
  The default value is true to mimic the behavior of previous versions of ArangoDB.
  If set to false, collection properties are written to disk but no call to sync()
  is made.

* added detailed output of server version and components for REST APIs
  `/_admin/version` and `/_api/version`. To retrieve this extended information,
  call the REST APIs with URL parameter `details=true`.

* issue #443: For git-based builds include commit hash in version

* adjust startup log output to be more compact, less verbose

* set the required minimum number of file descriptors to 256.
  On server start, this number is enforced on systems that have rlimit. If the limit
  cannot be enforced, starting the server will fail.
  Note: 256 is considered to be the absolute minimum value. Depending on the use case
  for ArangoDB, a much higher number of file descriptors should be used.

  To avoid checking & potentially changing the number of maximum open files, use the
  startup option `--server.descriptors-minimum 0`

* fixed shapedjson to json conversion for special numeric values (NaN, +inf, -inf).
  Before, "NaN", "inf", or "-inf" were written into the JSONified output, but these
  values are not allowed in JSON. Now, "null" is written to the JSONified output as
  required.

* added AQL functions VARIANCE_POPULATION(), VARIANCE_SAMPLE(), STDDEV_POPULATION(),
  STDDEV_SAMPLE(), AVERAGE(), MEDIAN() to calculate statistical values for lists

* added AQL SQRT() function

* added AQL TRIM(), LEFT() and RIGHT() string functions

* fixed issue #436: GET /_api/document on edge

* make AQL REVERSE() and LENGTH() functions work on strings, too

* disabled DOT generation in `make doxygen`. this speeds up docs generation

* renamed startup option `--dispatcher.report-intervall` to `--dispatcher.report-interval`

* renamed startup option `--scheduler.report-intervall` to `--scheduler.report-interval`

* slightly changed output of REST API method /_admin/log.
  Previously, the log messages returned also contained the date and log level, now
  they will only contain the log message, and no date and log level information.
  This information can be re-created by API users from the `timestamp` and `level`
  attributes of the result.

* removed configure option `--enable-zone-debug`
  memory zone debugging is now automatically turned on when compiling with ArangoDB
  `--enable-maintainer-mode`

* removed configure option `--enable-arangob`
  arangob is now always included in the build


v1.2.3 (XXXX-XX-XX)
-------------------

* added optional parameter `edgexamples` for AQL function EDGES() and NEIGHBORS()

* added AQL function NEIGHBORS()

* added freebsd support

* fixed firstExample() query with `_id` and `_key` attributes

* issue triAGENS/ArangoDB-PHP#55: AQL optimizer may have mis-optimized duplicate
  filter statements with limit


v1.2.2 (2013-03-26)
-------------------

* fixed save of objects with common sub-objects

* issue #459: fulltext internal memory allocation didn't scale well
  This fix improves loading times for collections with fulltext indexes that have
  lots of equal words indexed.

* issue #212: auto-increment support

  The feature can be used by creating a collection with the extra `keyOptions`
  attribute as follows:

      db._create("mycollection", { keyOptions: { type: "autoincrement", offset: 1, increment: 10, allowUserKeys: true } });

  The `type` attribute will make sure the keys will be auto-generated if no
  `_key` attribute is specified for a document.

  The `allowUserKeys` attribute determines whether users might still supply own
  `_key` values with documents or if this is considered an error.

  The `increment` value determines the actual increment value, whereas the `offset`
  value can be used to seed to value sequence with a specific starting value.
  This will be useful later in a multi-master setup, when multiple servers can use
  different auto-increment seed values and thus generate non-conflicting auto-increment values.

  The default values currently are:

  - `allowUserKeys`: `true`
  - `offset`: `0`
  - `increment`: `1`

  The only other available key generator type currently is `traditional`.
  The `traditional` key generator will auto-generate keys in a fashion as ArangoDB
  always did (some increasing integer value, with a more or less unpredictable
  increment value).

  Note that for the `traditional` key generator there is only the option to disallow
  user-supplied keys and give the server the sole responsibility for key generation.
  This can be achieved by setting the `allowUserKeys` property to `false`.

  This change also introduces the following errors that API implementors may want to check
  the return values for:

  - 1222: `document key unexpected`: will be raised when a document is created with
    a `_key` attribute, but the underlying collection was set up with the `keyOptions`
    attribute `allowUserKeys: false`.

  - 1225: `out of keys`: will be raised when the auto-increment key generator runs
    out of keys. This may happen when the next key to be generated is 2^64 or higher.
    In practice, this will only happen if the values for `increment` or `offset` are
    not set appropriately, or if users are allowed to supply own keys, those keys
    are near the 2^64 threshold, and later the auto-increment feature kicks in and
    generates keys that cross that threshold.

    In practice it should not occur with proper configuration and proper usage of the
    collections.

  This change may also affect the following REST APIs:
  - POST `/_api/collection`: the server does now accept the optional `keyOptions`
    attribute in the second parameter
  - GET `/_api/collection/properties`: will return the `keyOptions` attribute as part
    of the collection's properties. The previous optional attribute `createOptions`
    is now gone.

* fixed `ArangoStatement.explain()` method with bind variables

* fixed misleading "cursor not found" error message in arangosh that occurred when
  `count()` was called for client-side cursors

* fixed handling of empty attribute names, which may have crashed the server under
  certain circumstances before

* fixed usage of invalid pointer in error message output when index description could
  not be opened


v1.2.1 (2013-03-14)
-------------------

* issue #444: please darken light color in arangosh

* issue #442: pls update post install info on osx

* fixed conversion of special double values (NaN, -inf, +inf) when converting from
  shapedjson to JSON

* fixed compaction of markers (location of _key was not updated correctly in memory,
  leading to _keys pointing to undefined memory after datafile rotation)

* fixed edge index key pointers to use document master pointer plus offset instead
  of direct _key address

* fixed case when server could not create any more journal or compactor files.
  Previously a wrong status code may have been returned, and not being able to create
  a new compactor file may have led to an infinite loop with error message
  "could not create compactor".

* fixed value truncation for numeric filename parts when renaming datafiles/journals


v1.2.0 (2013-03-01)
-------------------

* by default statistics are now switch off; in order to enable comment out
  the "disable-statistics = yes" line in "arangod.conf"

* fixed issue #435: csv parser skips data at buffer border

* added server startup option `--server.disable-statistics` to turn off statistics
  gathering without recompilation of ArangoDB.
  This partly addresses issue #432.

* fixed dropping of indexes without collection name, e.g.
  `db.xxx.dropIndex("123456");`
  Dropping an index like this failed with an assertion error.

* fixed issue #426: arangoimp should be able to import edges into edge collections

* fixed issue #425: In case of conflict ArangoDB returns HTTP 400 Bad request
  (with 1207 Error) instead of HTTP 409 Conflict

* fixed too greedy token consumption in AQL for negative values:
  e.g. in the statement `RETURN { a: 1 -2 }` the minus token was consumed as part
  of the value `-2`, and not interpreted as the binary arithmetic operator


v1.2.beta3 (2013-02-22)
-----------------------

* issue #427: ArangoDB Importer Manual has no navigation links (previous|home|next)

* issue #319: Documentation missing for Emergency console and incomplete for datafile debugger.

* issue #370: add documentation for reloadRouting and flushServerModules

* issue #393: added REST API for user management at /_api/user

* issue #393, #128: added simple cryptographic functions for user actions in module "crypto":
  * require("org/arangodb/crypto").md5()
  * require("org/arangodb/crypto").sha256()
  * require("org/arangodb/crypto").rand()

* added replaceByExample() Javascript and REST API method

* added updateByExample() Javascript and REST API method

* added optional "limit" parameter for removeByExample() Javascript and REST API method

* fixed issue #413

* updated bundled V8 version from 3.9.4 to 3.16.14.1
  Note: the Windows version used a more recent version (3.14.0.1) and was not updated.

* fixed issue #404: keep original request url in request object


v1.2.beta2 (2013-02-15)
-----------------------

* fixed issue #405: 1.2 compile warnings

* fixed issue #333: [debian] Group "arangodb" is not used when starting vie init.d script

* added optional parameter 'excludeSystem' to GET /_api/collection
  This parameter can be used to disable returning system collections in the list
  of all collections.

* added AQL functions KEEP() and UNSET()

* fixed issue #348: "HTTP Interface for Administration and Monitoring"
  documentation errors.

* fix stringification of specific positive int64 values. Stringification of int64
  values with the upper 32 bits cleared and the 33rd bit set were broken.

* issue #395:  Collection properties() function should return 'isSystem' for
  Javascript and REST API

* make server stop after upgrade procedure when invoked with `--upgrade option`.
  When started with the `--upgrade` option, the server will perfom
  the upgrade, and then exit with a status code indicating the result of the
  upgrade (0 = success, 1 = failure). To start the server regularly in either
  daemon or console mode, the `--upgrade` option must not be specified.
  This change was introduced to allow init.d scripts check the result of
  the upgrade procedure, even in case an upgrade was successful.
  this was introduced as part of issue #391.

* added AQL function EDGES()

* added more crash-protection when reading corrupted collections at startup

* added documentation for AQL function CONTAINS()

* added AQL function LIKE()

* replaced redundant error return code 1520 (Unable to open collection) with error code
  1203 (Collection not found). These error codes have the same meanings, but one of
  them was returned from AQL queries only, the other got thrown by other parts of
  ArangoDB. Now, error 1203 (Collection not found) is used in AQL too in case a
  non-existing collection is used.

v1.2.beta1 (2013-02-01)
-----------------------

* fixed issue #382: [Documentation error] Maschine... should be Machine...

* unified history file locations for arangod, arangosh, and arangoirb.
  - The readline history for arangod (emergency console) is now stored in file
    $HOME/.arangod. It was stored in $HOME/.arango before.
  - The readline history for arangosh is still stored in $HOME/.arangosh.
  - The readline history for arangoirb is now stored in $HOME/.arangoirb. It was
    stored in $HOME/.arango-mrb before.

* fixed issue #381: _users user should have a unique constraint

* allow negative list indexes in AQL to access elements from the end of a list,
  e.g. ```RETURN values[-1]``` will return the last element of the `values` list.

* collection ids, index ids, cursor ids, and document revision ids created and
  returned by ArangoDB are now returned as strings with numeric content inside.
  This is done to prevent some value overrun/truncation in any part of the
  complete client/server workflow.
  In ArangoDB 1.1 and before, these values were previously returned as
  (potentially very big) integer values. This may cause problems (clipping, overrun,
  precision loss) for clients that do not support big integers natively and store
  such values in IEEE754 doubles internally. This type loses precision after about
  52 bits and is thus not safe to hold an id.
  Javascript and 32 bit-PHP are examples for clients that may cause such problems.
  Therefore, ids are now returned by ArangoDB as strings, with the string
  content being the integer value as before.

  Example for documents ("_rev" attribute):
  - Document returned by ArangoDB 1.1: { "_rev": 1234, ... }
  - Document returned by ArangoDB 1.2: { "_rev": "1234", ... }

  Example for collections ("id" attribute / "_id" property):
  - Collection returned by ArangoDB 1.1: { "id": 9327643, "name": "test", ... }
  - Collection returned by ArangoDB 1.2: { "id": "9327643", "name": "test", ... }

  Example for cursors ("id" attribute):
  - Collection returned by ArangoDB 1.1: { "id": 11734292, "hasMore": true, ... }
  - Collection returned by ArangoDB 1.2: { "id": "11734292", "hasMore": true, ... }

* global variables are not automatically available anymore when starting the
  arangod Javascript emergency console (i.e. ```arangod --console```).

  Especially, the variables `db`, `edges`, and `internal` are not available
  anymore. `db` and `internal` can be made available in 1.2 by
  ```var db = require("org/arangodb").db;``` and
  ```var internal = require("internal");```, respectively.
  The reason for this change is to get rid of global variables in the server
  because this will allow more specific inclusion of functionality.

  For convenience, the global variable `db` is still available by default in
  arangosh. The global variable `edges`, which since ArangoDB 1.1 was kind of
  a redundant wrapper of `db`, has been removed in 1.2 completely.
  Please use `db` instead, and if creating an edge collection, use the explicit
  ```db._createEdgeCollection()``` command.

* issue #374: prevent endless redirects when calling admin interface with
  unexpected URLs

* issue #373: TRAVERSAL() `trackPaths` option does not work. Instead `paths` does work

* issue #358: added support for CORS

* honor optional waitForSync property for document removal, replace, update, and
  save operations in arangosh. The waitForSync parameter for these operations
  was previously honored by the REST API and on the server-side, but not when
  the waitForSync parameter was specified for a document operation in arangosh.

* calls to db.collection.figures() and /_api/collection/<collection>/figures now
  additionally return the number of shapes used in the collection in the
  extra attribute "shapes.count"

* added AQL TRAVERSAL_TREE() function to return a hierarchical result from a traversal

* added AQL TRAVERSAL() function to return the results from a traversal

* added AQL function ATTRIBUTES() to return the attribute names of a document

* removed internal server-side AQL functions from global scope.

  Now the AQL internal functions can only be accessed via the exports of the
  ahuacatl module, which can be included via ```require("org/arangodb/ahuacatl")```.
  It shouldn't be necessary for clients to access this module at all, but
  internal code may use this module.

  The previously global AQL-related server-side functions were moved to the
  internal namespace. This produced the following function name changes on
  the server:

     old name              new name
     ------------------------------------------------------
     AHUACATL_RUN       => require("internal").AQL_QUERY
     AHUACATL_EXPLAIN   => require("internal").AQL_EXPLAIN
     AHUACATL_PARSE     => require("internal").AQL_PARSE

  Again, clients shouldn't have used these functions at all as there is the
  ArangoStatement object to execute AQL queries.

* fixed issue #366: Edges index returns strange description

* added AQL function MATCHES() to check a document against a list of examples

* added documentation and tests for db.collection.removeByExample

* added --progress option for arangoimp. This will show the percentage of the input
  file that has been processed by arangoimp while the import is still running. It can
  be used as a rough indicator of progress for the entire import.

* make the server log documents that cannot be imported via /_api/import into the
  logfile using the warning log level. This may help finding illegal documents in big
  import runs.

* check on server startup whether the database directory and all collection directories
  are writable. if not, the server startup will be aborted. this prevents serious
  problems with collections being non-writable and this being detected at some pointer
  after the server has been started

* allow the following AQL constructs: FUNC(...)[...], FUNC(...).attribute

* fixed issue #361: Bug in Admin Interface. Header disappears when clicking new collection

* Added in-memory only collections

  Added collection creation parameter "isVolatile":
  if set to true, the collection is created as an in-memory only collection,
  meaning that all document data of that collection will reside in memory only,
  and will not be stored permanently to disk.
  This means that all collection data will be lost when the collection is unloaded
  or the server is shut down.
  As this collection type does not have datafile disk overhead for the regular
  document operations, it may be faster than normal disk-backed collections. The
  actual performance gains strongly depend on the underlying OS, filesystem, and
  settings though.
  This collection type should be used for caches only and not for any sensible data
  that cannot be re-created otherwise.
  Some platforms, namely Windows, currently do not support this collection type.
  When creating an in-memory collection on such platform, an error message will be
  returned by ArangoDB telling the user the platform does not support it.

  Note: in-memory collections are an experimental feature. The feature might
  change drastically or even be removed altogether in a future version of ArangoDB.

* fixed issue #353: Please include "pretty print" in Emergency Console

* fixed issue #352: "pretty print" console.log
  This was achieved by adding the dump() function for the "internal" object

* reduced insertion time for edges index
  Inserting into the edges index now avoids costly comparisons in case of a hash
  collision, reducing the prefilling/loading timer for bigger edge collections

* added fulltext queries to AQL via FULLTEXT() function. This allows search
  fulltext indexes from an AQL query to find matching documents

* added fulltext index type. This index type allows indexing words and prefixes of
  words from a specific document attribute. The index can be queries using a
  SimpleQueryFull object, the HTTP REST API at /_api/simple/fulltext, or via AQL

* added collection.revision() method to determine whether a collection has changed.
  The revision method returns a revision string that can be used by client programs
  for equality/inequality comparisons. The value returned by the revision method
  should be treated by clients as an opaque string and clients should not try to
  figure out the sense of the revision id. This is still useful enough to check
  whether data in a collection has changed.

* issue #346: adaptively determine NUMBER_HEADERS_PER_BLOCK

* issue #338: arangosh cursor positioning problems

* issue #326: use limit optimization with filters

* issue #325: use index to avoid sorting

* issue #324: add limit optimization to AQL

* removed arango-password script and added Javascript functionality to add/delete
  users instead. The functionality is contained in module `users` and can be invoked
  as follows from arangosh and arangod:
  * require("users").save("name", "passwd");
  * require("users").replace("name", "newPasswd");
  * require("users").remove("name");
  * require("users").reload();
  These functions are intentionally not offered via the web interface.
  This also addresses issue #313

* changed print output in arangosh and the web interface for JSON objects.
  Previously, printing a JSON object in arangosh resulted in the attribute values
  being printed as proper JSON, but attribute names were printed unquoted and
  unescaped. This was fine for the purpose of arangosh, but lead to invalid
  JSON being produced. Now, arangosh will produce valid JSON that can be used
  to send it back to ArangoDB or use it with arangoimp etc.

* fixed issue #300: allow importing documents via the REST /_api/import API
  from a JSON list, too.
  So far, the API only supported importing from a format that had one JSON object
  on each line. This is sometimes inconvenient, e.g. when the result of an AQL
  query or any other list is to be imported. This list is a JSON list and does not
  necessary have a document per line if pretty-printed.
  arangoimp now supports the JSON list format, too. However, the format requires
  arangoimp and the server to read the entire dataset at once. If the dataset is
  too big (bigger than --max-upload-size) then the import will be rejected. Even if
  increased, the entire list must fit in memory on both the client and the server,
  and this may be more resource-intensive than importing individual lines in chunks.

* removed unused parameter --reuse-ids for arangoimp. This parameter did not have
  any effect in 1.2, was never publicly announced and did evil (TM) things.

* fixed issue #297 (partly): added whitespace between command line and
  command result in arangosh, added shell colors for better usability

* fixed issue #296: system collections not usable from AQL

* fixed issue #295: deadlock on shutdown

* fixed issue #293: AQL queries should exploit edges index

* fixed issue #292: use index when filtering on _key in AQL

* allow user-definable document keys
  users can now define their own document keys by using the _key attribute
  when creating new documents or edges. Once specified, the value of _key is
  immutable.
  The restrictions for user-defined key values are:
  * the key must be at most 254 bytes long
  * it must consist of the letters a-z (lower or upper case), the digits 0-9,
    the underscore (_) or dash (-) characters only
  * any other characters, especially multi-byte sequences, whitespace or
    punctuation characters cannot be used inside key values

  Specifying a document key is optional when creating new documents. If no
  document key is specified, ArangoDB will create a document key itself.
  There are no guarantees about the format and pattern of auto-generated document
  keys other than the above restrictions.
  Clients should therefore treat auto-generated document keys as opaque values.
  Keys can be used to look up and reference documents, e.g.:
  * saving a document: `db.users.save({ "_key": "fred", ... })`
  * looking up a document: `db.users.document("fred")`
  * referencing other documents: `edges.relations.save("users/fred", "users/john", ...)`

  This change is downwards-compatible to ArangoDB 1.1 because in ArangoDB 1.1
  users were not able to define their own keys. If the user does not supply a _key
  attribute when creating a document, ArangoDB 1.2 will still generate a key of
  its own as ArangoDB 1.1 did. However, all documents returned by ArangoDB 1.2 will
  include a _key attribute and clients should be able to handle that (e.g. by
  ignoring it if not needed). Documents returned will still include the _id attribute
  as in ArangoDB 1.1.

* require collection names everywhere where a collection id was allowed in
  ArangoDB 1.1 & 1.0
  This change requires clients to use a collection name in place of a collection id
  at all places the client deals with collections.
  Examples:
  * creating edges: the _from and _to attributes must now contain collection names instead
    of collection ids: `edges.relations.save("test/my-key1", "test/my-key2", ...)`
  * retrieving edges: the returned _from and _to attributes now will contain collection
    names instead of ids, too: _from: `test/fred` instead of `1234/3455`
  * looking up documents: db.users.document("fred") or db._document("users/fred")

  Collection names must be used in REST API calls instead of collection ids, too.
  This change is thus not completely downwards-compatible to ArangoDB 1.1. ArangoDB 1.1
  required users to use collection ids in many places instead of collection names.
  This was unintuitive and caused overhead in cases when just the collection name was
  known on client-side but not its id. This overhead can now be avoided so clients can
  work with the collection names directly. There is no need to work with collection ids
  on the client side anymore.
  This change will likely require adjustments to API calls issued by clients, and also
  requires a change in how clients handle the _id value of returned documents. Previously,
  the _id value of returned documents contained the collection id, a slash separator and
  the document number. Since 1.2, _id will contain the collection name, a slash separator
  and the document key. The same applies to the _from and _to attribute values of edges
  that are returned by ArangoDB.

  Also removed (now unnecessary) location header in responses of the collections REST API.
  The location header was previously returned because it was necessary for clients.
  When clients created a collection, they specified the collection name. The collection
  id was generated on the server, but the client needed to use the server-generated
  collection id for further API calls, e.g. when creating edges etc. Therefore, the
  full collection URL, also containing the collection id, was returned by the server in
  responses to the collection API, in the HTTP location header.
  Returning the location header has become unnecessary in ArangoDB 1.2 because users
  can access collections by name and do not need to care about collection ids.


v1.1.3 (2013-XX-XX)
-------------------

* fix case when an error message was looked up for an error code but no error
  message was found. In this case a NULL ptr was returned and not checked everywhere.
  The place this error popped up was when inserting into a non-unique hash index
  failed with a specific, invalid error code.

* fixed issue #381:  db._collection("_users").getIndexes();

* fixed issue #379: arango-password fatal issue javscript.startup-directory

* fixed issue #372: Command-Line Options for the Authentication and Authorization


v1.1.2 (2013-01-20)
-------------------

* upgraded to mruby 2013-01-20 583983385b81c21f82704b116eab52d606a609f4

* fixed issue #357: Some spelling and grammar errors

* fixed issue #355: fix quotes in pdf manual

* fixed issue #351: Strange arangosh error message for long running query

* fixed randomly hanging connections in arangosh on MacOS

* added "any" query method: this returns a random document from a collection. It
  is also available via REST HTTP at /_api/simple/any.

* added deployment tool

* added getPeerVertex

* small fix for logging of long messages: the last character of log messages longer
  than 256 bytes was not logged.

* fixed truncation of human-readable log messages for web interface: the trailing \0
  byte was not appended for messages longer than 256 bytes

* fixed issue #341: ArangoDB crashes when stressed with Batch jobs
  Contrary to the issue title, this did not have anything to do with batch jobs but
  with too high memory usage. The memory usage of ArangoDB is now reduced for cases
   when there are lots of small collections with few documents each

* started with issue #317: Feature Request (from Google Groups): DATE handling

* backported issue #300: Extend arangoImp to Allow importing result set-like
  (list of documents) formatted files

* fixed issue #337: "WaitForSync" on new collection does not work on Win/X64

* fixed issue #336: Collections REST API docs

* fixed issue #335: mmap errors due to wrong memory address calculation

* fixed issue #332: arangoimp --use-ids parameter seems to have no impact

* added option '--server.disable-authentication' for arangosh as well. No more passwd
  prompts if not needed

* fixed issue #330: session logging for arangosh

* fixed issue #329: Allow passing script file(s) as parameters for arangosh to run

* fixed issue #328: 1.1 compile warnings

* fixed issue #327: Javascript parse errors in front end


v1.1.1 (2012-12-18)
-------------------

* fixed issue #339: DELETE /_api/cursor/cursor-identifier return incollect errorNum

  The fix for this has led to a signature change of the function actions.resultNotFound().
  The meaning of parameter #3 for This function has changed from the error message string
  to the error code. The error message string is now parameter #4.
  Any client code that uses this function in custom actions must be adjusted.

* fixed issue #321: Problem upgrading arangodb 1.0.4 to 1.1.0 with Homebrew (OSX 10.8.2)

* fixed issue #230: add navigation and search for online documentation

* fixed issue #315: Strange result in PATH

* fixed issue #323: Wrong function returned in error message of AQL CHAR_LENGTH()

* fixed some log errors on startup / shutdown due to pid file handling and changing
  of directories


v1.1.0 (2012-12-05)
-------------------

* WARNING:
  arangod now performs a database version check at startup. It will look for a file
  named "VERSION" in its database directory. If the file is not present, arangod will
  perform an automatic upgrade of the database directory. This should be the normal
  case when upgrading from ArangoDB 1.0 to ArangoDB 1.1.

  If the VERSION file is present but is from an older version of ArangoDB, arangod
  will refuse to start and ask the user to run a manual upgrade first. A manual upgrade
  can be performed by starting arangod with the option `--upgrade`.

  This upgrade procedure shall ensure that users have full control over when they
  perform any updates/upgrades of their data, and can plan backups accordingly. The
  procedure also guarantees that the server is not run without any required system
  collections or with in incompatible data state.

* added AQL function DOCUMENT() to retrieve a document by its _id value

* fixed issue #311: fixed segfault on unload

* fixed issue #309: renamed stub "import" button from web interface

* fixed issue #307: added WaitForSync column in collections list in in web interface

* fixed issue #306: naming in web interface

* fixed issue #304: do not clear AQL query text input when switching tabs in
  web interface

* fixed issue #303: added documentation about usage of var keyword in web interface

* fixed issue #301: PATCH does not work in web interface

# fixed issue #269: fix make distclean & clean

* fixed issue #296: system collections not usable from AQL

* fixed issue #295: deadlock on shutdown

* added collection type label to web interface

* fixed issue #290: the web interface now disallows creating non-edges in edge collections
  when creating collections via the web interface, the collection type must also be
  specified (default is document collection)

* fixed issue #289: tab-completion does not insert any spaces

* fixed issue #282: fix escaping in web interface

* made AQL function NOT_NULL take any number of arguments. Will now return its
  first argument that is not null, or null if all arguments are null. This is downwards
  compatible.

* changed misleading AQL function name NOT_LIST() to FIRST_LIST() and slightly changed
  the behavior. The function will now return its first argument that is a list, or null
  if none of the arguments are lists.
  This is mostly downwards-compatible. The only change to the previous implementation in
  1.1-beta will happen if two arguments were passed and the 1st and 2nd arguments were
  both no lists. In previous 1.1, the 2nd argument was returned as is, but now null
  will be returned.

* add AQL function FIRST_DOCUMENT(), with same behavior as FIRST_LIST(), but working
  with documents instead of lists.

* added UPGRADING help text

* fixed issue #284: fixed Javascript errors when adding edges/vertices without own
  attributes

* fixed issue #283: AQL LENGTH() now works on documents, too

* fixed issue #281: documentation for skip lists shows wrong example

* fixed AQL optimizer bug, related to OR-combined conditions that filtered on the
  same attribute but with different conditions

* fixed issue #277: allow usage of collection names when creating edges
  the fix of this issue also implies validation of collection names / ids passed to
  the REST edge create method. edges with invalid collection ids or names in the
  "from" or "to" values will be rejected and not saved


v1.1.beta2 (2012-11-13)
-----------------------

* fixed arangoirb compilation

* fixed doxygen


v1.1.beta1 (2012-10-24)
-----------------------

* fixed AQL optimizer bug

* WARNING:
  - the user has changed from "arango" to "arangodb", the start script has changed from
    "arangod" to "arangodb", the database directory has changed from "/var/arangodb" to
    "/var/lib/arangodb" to be compliant with various Linux policies

  - In 1.1, we have introduced types for collections: regular documents go into document
    collections, and edges go into edge collections. The prefixing (db.xxx vs. edges.xxx)
    works slightly different in 1.1: edges.xxx can still be used to access collections,
    however, it will not determine the type of existing collections anymore. To create an
    edge collection 1.1, you can use db._createEdgeCollection() or edges._create().
    And there's of course also db._createDocumentCollection().
    db._create() is also still there and will create a document collection by default,
    whereas edges._create() will create an edge collection.

  - the admin web interface that was previously available via the simple URL suffix /
    is now available via a dedicated URL suffix only: /_admin/html
    The reason for this is that routing and URLs are now subject to changes by the end user,
    and only URLs parts prefixed with underscores (e.g. /_admin or /_api) are reserved
    for ArangoDB's internal usage.

* the server now handles requests with invalid Content-Length header values as follows:
  - if Content-Length is negative, the server will respond instantly with HTTP 411
    (length required)

  - if Content-Length is positive but shorter than the supplied body, the server will
    respond with HTTP 400 (bad request)

  - if Content-Length is positive but longer than the supplied body, the server will
    wait for the client to send the missing bytes. The server allows 90 seconds for this
    and will close the connection if the client does not send the remaining data

  - if Content-Length is bigger than the maximum allowed size (512 MB), the server will
    fail with HTTP 413 (request entity too large).

  - if the length of the HTTP headers is greater than the maximum allowed size (1 MB),
    the server will fail with HTTP 431 (request header fields too large)

* issue #265: allow optional base64 encoding/decoding of action response data

* issue #252: create _modules collection using arango-upgrade (note: arango-upgrade was
  finally replaced by the `--upgrade` option for arangod)

* issue #251: allow passing arbitrary options to V8 engine using new command line option:
  --javascript.v8-options. Using this option, the Harmony features or other settings in
  v8 can be enabled if the end user requires them

* issue #248: allow AQL optimizer to pull out completely uncorrelated subqueries to the
  top level, resulting in less repeated evaluation of the subquery

* upgraded to Doxygen 1.8.0

* issue #247: added AQL function MERGE_RECURSIVE

* issue #246: added clear() function in arangosh

* issue #245: Documentation: Central place for naming rules/limits inside ArangoDB

* reduced size of hash index elements by 50 %, allowing more index elements to fit in
  memory

* issue #235: GUI Shell throws Error:ReferenceError: db is not defined

* issue #229: methods marked as "under construction"

* issue #228: remove unfinished APIs (/_admin/config/*)

* having the OpenSSL library installed is now a prerequisite to compiling ArangoDB
  Also removed the --enable-ssl configure option because ssl is always required.

* added AQL functions TO_LIST, NOT_LIST

* issue #224: add optional Content-Id for batch requests

* issue #221: more documentation on AQL explain functionality. Also added
  ArangoStatement.explain() client method

* added db._createStatement() method on server as well (was previously available
  on the client only)

* issue #219: continue in case of "document not found" error in PATHS() function

* issue #213: make waitForSync overridable on specific actions

* changed AQL optimizer to use indexes in more cases. Previously, indexes might
  not have been used when in a reference expression the inner collection was
  specified last. Example: FOR u1 IN users FOR u2 IN users FILTER u1._id == u2._id
  Previously, this only checked whether an index could be used for u2._id (not
  possible). It was not checked whether an index on u1._id could be used (possible).
  Now, for expressions that have references/attribute names on both sides of the
  above as above, indexes are checked for both sides.

* issue #204: extend the CSV import by TSV and by user configurable
  separator character(s)

* issue #180: added support for batch operations

* added startup option --server.backlog-size
  this allows setting the value of the backlog for the listen() system call.
  the default value is 10, the maximum value is platform-dependent

* introduced new configure option "--enable-maintainer-mode" for
  ArangoDB maintainers. this option replaces the previous compile switches
  --with-boost-test, --enable-bison, --enable-flex and --enable-errors-dependency
  the individual configure options have been removed. --enable-maintainer-mode
  turns them all on.

* removed potentially unused configure option --enable-memfail

* fixed issue #197: HTML web interface calls /_admin/user-manager/session

* fixed issue #195: VERSION file in database directory

* fixed issue #193: REST API HEAD request returns a message body on 404

* fixed issue #188: intermittent issues with 1.0.0
  (server-side cursors not cleaned up in all cases, pthreads deadlock issue)

* issue #189: key store should use ISO datetime format bug

* issue #187: run arango-upgrade on server start (note: arango-upgrade was finally
  replaced by the `--upgrade` option for arangod)n

* fixed issue #183: strange unittest error

* fixed issue #182: manual pages

* fixed issue #181: use getaddrinfo

* moved default database directory to "/var/lib/arangodb" in accordance with
  http://www.pathname.com/fhs/pub/fhs-2.3.html

* fixed issue #179: strange text in import manual

* fixed issue #178: test for aragoimp is missing

* fixed issue #177: a misleading error message was returned if unknown variables
  were used in certain positions in an AQL query.

* fixed issue #176: explain how to use AQL from the arangosh

* issue #175: re-added hidden (and deprecated) option --server.http-port. This
  option is only there to be downwards-compatible to Arango 1.0.

* fixed issue #174: missing Documentation for `within`

* fixed issue #170: add db.<coll_name>.all().toArray() to arangosh help screen

* fixed issue #169: missing argument in Simple Queries

* added program arango-upgrade. This program must be run after installing ArangoDB
  and after upgrading from a previous version of ArangoDB. The arango-upgrade script
  will ensure all system collections are created and present in the correct state.
  It will also perform any necessary data updates.
  Note: arango-upgrade was finally replaced by the `--upgrade` option for arangod.

* issue #153: edge collection should be a flag for a collection
  collections now have a type so that the distinction between document and edge
  collections can now be done at runtime using a collection's type value.
  A collection's type can be queried in Javascript using the <collection>.type() method.

  When new collections are created using db._create(), they will be document
  collections by default. When edge._create() is called, an edge collection will be created.
  To explicitly create a collection of a specific/different type, use the methods
  _createDocumentCollection() or _createEdgeCollection(), which are available for
  both the db and the edges object.
  The Javascript objects ArangoEdges and ArangoEdgesCollection have been removed
  completely.
  All internal and test code has been adjusted for this, and client code
  that uses edges.* should also still work because edges is still there and creates
  edge collections when _create() is called.

  INCOMPATIBLE CHANGE: Client code might still need to be changed in the following aspect:
  Previously, collections did not have a type so documents and edges could be inserted
  in the same collection. This is now disallowed. Edges can only be inserted into
  edge collections now. As there were no collection types in 1.0, ArangoDB will perform
  an automatic upgrade when migrating from 1.0 to 1.1.
  The automatic upgrade will check every collection and determine its type as follows:
  - if among the first 50 documents in the collection there are documents with
    attributes "_from" and "_to", the collection is typed as an edge collection
  - if among the first 50 documents in the collection there are no documents with
    attributes "_from" and "_to", the collection is made as a document collection

* issue #150: call V8 garbage collection on server periodically

* issue #110: added support for partial updates

  The REST API for documents now offers an HTTP PATCH method to partially update
  documents. Overwriting/replacing documents is still available via the HTTP PUT method
  as before. The Javascript API in the shell also offers a new update() method in extension to
  the previously existing replace() method.


v1.0.4 (2012-11-12)
-------------------

* issue #275: strange error message in arangosh 1.0.3 at startup


v1.0.3 (2012-11-08)
-------------------

* fixed AQL optimizer bug

* issue #273: fixed segfault in arangosh on HTTP 40x

* issue #265: allow optional base64 encoding/decoding of action response data

* issue #252: _modules collection not created automatically


v1.0.2 (2012-10-22)
-------------------

* repository CentOS-X.Y moved to CentOS-X, same for Debian

* bugfix for rollback from edges

* bugfix for hash indexes

* bugfix for StringBuffer::erase_front

* added autoload for modules

* added AQL function TO_LIST


v1.0.1 (2012-09-30)
-------------------

* draft for issue #165: front-end application howto

* updated mruby to cf8fdea4a6598aa470e698e8cbc9b9b492319d

* fix for issue #190: install doesn't create log directory

* fix for issue #194: potential race condition between creating and dropping collections

* fix for issue #193: REST API HEAD request returns a message body on 404

* fix for issue #188: intermittent issues with 1.0.0

* fix for issue #163: server cannot create collection because of abandoned files

* fix for issue #150: call V8 garbage collection on server periodically


v1.0.0 (2012-08-17)
-------------------

* fix for issue #157: check for readline and ncurses headers, not only libraries


v1.0.beta4 (2012-08-15)
-----------------------

* fix for issue #152: fix memleak for barriers


v1.0.beta3 (2012-08-10)
-----------------------

* fix for issue #151: Memleak, collection data not removed

* fix for issue #149: Inconsistent port for admin interface

* fix for issue #163: server cannot create collection because of abandoned files

* fix for issue #157: check for readline and ncurses headers, not only libraries

* fix for issue #108: db.<collection>.truncate() inefficient

* fix for issue #109: added startup note about cached collection names and how to
  refresh them

* fix for issue #156: fixed memleaks in /_api/import

* fix for issue #59: added tests for /_api/import

* modified return value for calls to /_api/import: now, the attribute "empty" is
  returned as well, stating the number of empty lines in the input. Also changed the
  return value of the error code attribute ("errorNum") from 1100 ("corrupted datafile")
  to 400 ("bad request") in case invalid/unexpected JSON data was sent to the server.
  This error code is more appropriate as no datafile is broken but just input data is
  incorrect.

* fix for issue #152: Memleak for barriers

* fix for issue #151: Memleak, collection data not removed

* value of --database.maximal-journal-size parameter is now validated on startup. If
  value is smaller than the minimum value (currently 1048576), an error is thrown and
  the server will not start. Before this change, the global value of maximal journal
  size was not validated at server start, but only on collection level

* increased sleep value in statistics creation loop from 10 to 500 microseconds. This
  reduces accuracy of statistics values somewhere after the decimal points but saves
  CPU time.

* avoid additional sync() calls when writing partial shape data (attribute name data)
  to disk. sync() will still be called when the shape marker (will be written after
  the attributes) is written to disk

* issue #147: added flag --database.force-sync-shapes to force synching of shape data
  to disk. The default value is true so it is the same behavior as in version 1.0.
  if set to false, shape data is synched to disk if waitForSync for the collection is
  set to true, otherwise, shape data is not synched.

* fix for issue #145: strange issue on Travis: added epsilon for numeric comparison in
  geo index

* fix for issue #136: adjusted message during indexing

* issue #131: added timeout for HTTP keep-alive connections. The default value is 300
  seconds. There is a startup parameter server.keep-alive-timeout to configure the value.
  Setting it to 0 will disable keep-alive entirely on the server.

* fix for issue #137: AQL optimizer should use indexes for ref accesses with
  2 named attributes


v1.0.beta2 (2012-08-03)
-----------------------

* fix for issue #134: improvements for centos RPM

* fixed problem with disable-admin-interface in config file


v1.0.beta1 (2012-07-29)
-----------------------

* fixed issue #118: We need a collection "debugger"

* fixed issue #126: Access-Shaper must be cached

* INCOMPATIBLE CHANGE: renamed parameters "connect-timeout" and "request-timeout"
  for arangosh and arangoimp to "--server.connect-timeout" and "--server.request-timeout"

* INCOMPATIBLE CHANGE: authorization is now required on the server side
  Clients sending requests without HTTP authorization will be rejected with HTTP 401
  To allow backwards compatibility, the server can be started with the option
  "--server.disable-authentication"

* added options "--server.username" and "--server.password" for arangosh and arangoimp
  These parameters must be used to specify the user and password to be used when
  connecting to the server. If no password is given on the command line, arangosh/
  arangoimp will interactively prompt for a password.
  If no user name is specified on the command line, the default user "root" will be
  used.

* added startup option "--server.ssl-cipher-list" to determine which ciphers to
  use in SSL context. also added SSL_OP_CIPHER_SERVER_PREFERENCE to SSL default
  options so ciphers are tried in server and not in client order

* changed default SSL protocol to TLSv1 instead of SSLv2

* changed log-level of SSL-related messages

* added SSL connections if server is compiled with OpenSSL support. Use --help-ssl

* INCOMPATIBLE CHANGE: removed startup option "--server.admin-port".
  The new endpoints feature (see --server.endpoint) allows opening multiple endpoints
  anyway, and the distinction between admin and "other" endpoints can be emulated
  later using privileges.

* INCOMPATIBLE CHANGE: removed startup options "--port", "--server.port", and
  "--server.http-port" for arangod.
  These options have been replaced by the new "--server.endpoint" parameter

* INCOMPATIBLE CHANGE: removed startup option "--server" for arangosh and arangoimp.
  These options have been replaced by the new "--server.endpoint" parameter

* Added "--server.endpoint" option to arangod, arangosh, and arangoimp.
  For arangod, this option allows specifying the bind endpoints for the server
  The server can be bound to one or multiple endpoints at once. For arangosh
  and arangoimp, the option specifies the server endpoint to connect to.
  The following endpoint syntax is currently supported:
  - tcp://host:port or http@tcp://host:port (HTTP over IPv4)
  - tcp://[host]:port or http@tcp://[host]:port (HTTP over IPv6)
  - ssl://host:port or http@tcp://host:port (HTTP over SSL-encrypted IPv4)
  - ssl://[host]:port or http@tcp://[host]:port (HTTP over SSL-encrypted IPv6)
  - unix:///path/to/socket or http@unix:///path/to/socket (HTTP over UNIX socket)

  If no port is specified, the default port of 8529 will be used.

* INCOMPATIBLE CHANGE: removed startup options "--server.require-keep-alive" and
  "--server.secure-require-keep-alive".
  The server will now behave as follows which should be more conforming to the
  HTTP standard:
  * if a client sends a "Connection: close" header, the server will close the
    connection
  * if a client sends a "Connection: keep-alive" header, the server will not
    close the connection
  * if a client does not send any "Connection" header, the server will assume
    "keep-alive" if the request was an HTTP/1.1 request, and "close" if the
    request was an HTTP/1.0 request

* (minimal) internal optimizations for HTTP request parsing and response header
  handling

* fixed Unicode unescaping bugs for \f and surrogate pairs in BasicsC/strings.c

* changed implementation of TRI_BlockCrc32 algorithm to use 8 bytes at a time

* fixed issue #122: arangod doesn't start if <log.file> cannot be created

* fixed issue #121: wrong collection size reported

* fixed issue #98: Unable to change journalSize

* fixed issue #88: fds not closed

* fixed escaping of document data in HTML admin front end

* added HTTP basic authentication, this is always turned on

* added server startup option --server.disable-admin-interface to turn off the
  HTML admin interface

* honor server startup option --database.maximal-journal-size when creating new
  collections without specific journalsize setting. Previously, these
  collections were always created with journal file sizes of 32 MB and the
  --database.maximal-journal-size setting was ignored

* added server startup option --database.wait-for-sync to control the default
  behavior

* renamed "--unit-tests" to "--javascript.unit-tests"


v1.0.alpha3 (2012-06-30)
------------------------

* fixed issue #116: createCollection=create option doesn't work

* fixed issue #115: Compilation issue under OSX 10.7 Lion & 10.8 Mountain Lion
  (homebrew)

* fixed issue #114: image not found

* fixed issue #111: crash during "make unittests"

* fixed issue #104: client.js -> ARANGO_QUIET is not defined


v1.0.alpha2 (2012-06-24)
------------------------

* fixed issue #112: do not accept document with duplicate attribute names

* fixed issue #103: Should we cleanup the directory structure

* fixed issue #100: "count" attribute exists in cursor response with "count:
  false"

* fixed issue #84 explain command

* added new MRuby version (2012-06-02)

* added --log.filter

* cleanup of command line options:
** --startup.directory => --javascript.startup-directory
** --quite => --quiet
** --gc.interval => --javascript.gc-interval
** --startup.modules-path => --javascript.modules-path
** --action.system-directory => --javascript.action-directory
** --javascript.action-threads => removed (is now the same pool as --server.threads)

* various bug-fixes

* support for import

* added option SKIP_RANGES=1 for make unittests

* fixed several range-related assertion failures in the AQL query optimizer

* fixed AQL query optimizations for some edge cases (e.g. nested subqueries with
  invalid constant filter expressions)


v1.0.alpha1 (2012-05-28)
------------------------

Alpha Release of ArangoDB 1.0<|MERGE_RESOLUTION|>--- conflicted
+++ resolved
@@ -1,7 +1,6 @@
 devel
 -----
 
-<<<<<<< HEAD
 * do not create `_modules` collection for new databases/installations
 
   `_modules` is only needed for custom modules, and in case a custom
@@ -10,9 +9,8 @@
 
   Existing modules in existing `_modules` collections will remain
   functional even after this change
-=======
+
 * fixed Foxx queues not retrying jobs with infinite `maxFailures`
->>>>>>> fe7eae33
 
 * force connection timeout to be 7 seconds to allow libcurl time to retry lost DNS
   queries.
