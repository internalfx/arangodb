v2.7.0 (XXXX-XX-XX)
-------------------

<<<<<<< HEAD
* added startup option `--database.throw-collection-not-loaded-error`

  Accessing a not-yet loaded collection will automatically load a collection
  on first access. This flag controls what happens in case an operation
  would need to wait for another thread to finalize loading a collection. If
  set to *true*, then the first operation that accesses an unloaded collection
  will load it. Further threads that try to access the same collection while
  it is still loading will get an error (1238, *collection not loaded*). When
  the initial operation has completed loading the collection, all operations
  on the collection can be carried out normally, and error 1238 will not be
  thrown.

  If set to *false*, the first thread that accesses a not-yet loaded collection
  will still load it. Other threads that try to access the collection while
  loading will not fail with error 1238 but instead block until the collection
  is fully loaded. This configuration might lead to all server threads being
  blocked because they are all waiting for the same collection to complete
  loading. Setting the option to *true* will prevent this from happening, but
  requires clients to catch error 1238 and react on it (maybe by scheduling 
  a retry for later).

  The default value is *false*.
=======
* added better control-C support in arangosh
>>>>>>> 30298914

* increased default value collection-specific `indexBuckets` value from 1 to 16

  Collections created from 2.7 on will use the new default if not overriden on
  collection creation or later using `collection.properties({ indexBuckets: ... })`.

  The `indexBuckets` value determines the number of buckets to use when creating
  an edges index in the collection, and it may be used in future versions of ArangoDB
  for other index types, too.

* allow parallel processing of multiple buckets when loading edge indexes

  Buckets will be built in parallel if the collection has an `indexBuckets` value
  greater than 1 and the collection contains a significant amount of documents/edges.

* changed HTTP client to use poll instead of select on Linux and MacOS

  This affects the ArangoShell and user-defined JavaScript code running inside 
  arangod that initiates its own HTTP calls.

  Using poll instead of select allows using arbitrary high file descriptors
  (bigger than the compiled in FD_SETSIZE). Server connections are still handled using 
  epoll, which has never been affected by FD_SETSIZE.

* implemented AQL `LIKE` function using ICU regexes

* add `RETURN DISTINCT` for AQL queries to return unique results:

      FOR doc IN collection
        RETURN DISTINCT doc.status 

* removed `createNamedQueue()` and `addJob()` functions from org/arangodb/tasks

* moved dispatcher to atomic implementation

* added shorthand notation for attribute names in AQL object literals:

      LET name = "Peter"
      LET age = 42
      RETURN { name, age }

  The above is the shorthand equivalent of the generic form
      
      LET name = "Peter"
      LET age = 42
      RETURN { name : name, age : age }

* removed configure option `--enable-timings`

  This option did not have any effect.

* removed configure option `--enable-figures`

  This option was removed to simplify some statistics code.

* removed run-time manipulation methods for server endpoints:

  * `db._removeEndpoint()` 
  * `db._configureEndpoint()`
  * HTTP POST `/_api/endpoint`
  * HTTP DELETE `/_api/endpoint`

* AQL query result cache

  The query result cache can optionally cache the complete results of all or selected AQL queries.
  It can be operated in the following modes:

  * `off`: the cache is disabled. No query results will be stored
  * `on`: the cache will store the results of all AQL queries unless their `cache`
    attribute flag is set to `false`
  * `demand`: the cache will store the results of AQL queries that have their
    `cache` attribute set to `true`, but will ignore all others

  The mode can be set at server startup using the `--database.query-cache-mode` configuration
  option and later changed at runtime.

  The following HTTP REST APIs have been added for controlling the query cache:

  * HTTP GET `/_api/query-cache/properties`: returns the global query cache configuration
  * HTTP PUT `/_api/query-cache/properties`: modifies the global query cache configuration
  * HTTP DELETE `/_api/query-cache`: invalidates all results in the query cache
  
  The following JavaScript functions have been added for controlling the query cache:

  * `require("org/arangodb/aql/cache").properties()`: returns the global query cache configuration
  * `require("org/arangodb/aql/cache").properties(properties)`: modifies the global query cache configuration
  * `require("org/arangodb/aql/cache").clear()`: invalidates all results in the query cache

* do not link arangoimp against V8

* AQL functon call arguments optimization

  This will lead to arguments in function calls inside AQL queries will not be copied but passed
  by reference. This may speed up calls to functions with bigger argument values or queries that
  calls functions a lot of times.

* upgraded V8 version to 4.3.61

* removed deprecated AQL `SKIPLIST` function.

  This function was introduced in older versions of ArangoDB with a less powerful query optimizer to
  retrieve data from a skiplist index using a `LIMIT` clause. It was marked as deprecated in ArangoDB
  2.6.

  Since ArangoDB 2.3 the behavior of the `SKIPLIST` function can be emulated using regular AQL 
  constructs, e.g. 

      FOR doc IN @@collection 
        FILTER doc.value >= @value 
        SORT doc.value DESC 
        LIMIT 1 
        RETURN doc

* the `skip()` function for simple queries does not accept negative input any longer. 
  This feature was deprecated in 2.6.0.
 
* based REST API method PUT `/_api/simple/all` on the cursor API and make its use AQL internally.

  The change speeds up this REST API method and will lead to additional query information being
  returned by the REST API. Clients can use this extra information or ignore it.

* Foxx Queue job success/failure handlers arguments have changed from `(jobId, jobData, result, jobFailures)` to `(result, jobData, job)`.

* added Foxx Queue job options `repeatTimes`, `repeatUntil` and `repeatDelay`.

* added Foxx manifest configuration type `password`.

* fixed handling of default values in Foxx manifest configurations

* fixed handling of optional parameters in Foxx manifest configurations

* updated chai to 3.0.


v2.6.4 (2015-08-01)
-------------------

* V8: Upgrade to version 4.1.0.27 - this is intended to be the stable V8 version.

* fixed issue #1424: Arango shell should not processing arrows pushing on keyboard


v2.6.3 (2015-07-21)
-------------------

* issue #1409: Document values with null character truncated


v2.6.2 (2015-07-04)
-------------------

* fixed issue #1383: bindVars for HTTP API doesn't work with empty string

* fixed handling of default values in Foxx manifest configurations

* fixed handling of optional parameters in Foxx manifest configurations

* fixed a reference error being thrown in Foxx queues when a function-based job type is used that is not available and no options object is passed to queue.push


v2.6.1 (2015-06-24)
-------------------

* Add missing swagger files to cmake build. fixes #1368

* fixed documentation errors


v2.6.0 (2015-06-20)
-------------------

* using negative values for `SimpleQuery.skip()` is deprecated. 
  This functionality will be removed in future versions of ArangoDB.

* The following simple query functions are now deprecated:

  * collection.near
  * collection.within 
  * collection.geo 
  * collection.fulltext
  * collection.range 
  * collection.closedRange 

  This also lead to the following REST API methods being deprecated from now on:

  * PUT /_api/simple/near
  * PUT /_api/simple/within
  * PUT /_api/simple/fulltext
  * PUT /_api/simple/range

  It is recommended to replace calls to these functions or APIs with equivalent AQL queries, 
  which are more flexible because they can be combined with other operations:

      FOR doc IN NEAR(@@collection, @latitude, @longitude, @limit) 
        RETURN doc

      FOR doc IN WITHIN(@@collection, @latitude, @longitude, @radius, @distanceAttributeName)
        RETURN doc

      FOR doc IN FULLTEXT(@@collection, @attributeName, @queryString, @limit) 
        RETURN doc
  
      FOR doc IN @@collection 
        FILTER doc.value >= @left && doc.value < @right 
        LIMIT @skip, @limit 
        RETURN doc`
  
  The above simple query functions and REST API methods may be removed in future versions 
  of ArangoDB.

* deprecated now-obsolete AQL `SKIPLIST` function

  The function was introduced in older versions of ArangoDB with a less powerful query optimizer to
  retrieve data from a skiplist index using a `LIMIT` clause.

  Since 2.3 the same goal can be achieved by using regular AQL constructs, e.g. 

      FOR doc IN collection FILTER doc.value >= @value SORT doc.value DESC LIMIT 1 RETURN doc

* fixed issues when switching the database inside tasks and during shutdown of database cursors 

  These features were added during 2.6 alpha stage so the fixes affect devel/2.6-alpha builds only

* issue #1360: improved foxx-manager help

* added `--enable-tcmalloc` configure option.

  When this option is set, arangod and the client tools will be linked against tcmalloc, which replaces
  the system allocator. When the option is set, a tcmalloc library must be present on the system under
  one of the names `libtcmalloc`, `libtcmalloc_minimal` or `libtcmalloc_debug`. 

  As this is a configure option, it is supported for manual builds on Linux-like systems only. tcmalloc
  support is currently experimental.

* issue #1353: Windows: HTTP API - incorrect path in errorMessage

* issue #1347: added option `--create-database` for arangorestore. 
  
  Setting this option to `true` will now create the target database if it does not exist. When creating
  the target database, the username and passwords passed to arangorestore will be used to create an 
  initial user for the new database.

* issue #1345: advanced debug information for User Functions

* issue #1341: Can't use bindvars in UPSERT 

* fixed vulnerability in JWT implementation.

* changed default value of option `--database.ignore-datafile-errors` from `true` to `false`

  If the new default value of `false` is used, then arangod will refuse loading collections that contain
  datafiles with CRC mismatches or other errors. A collection with datafile errors will then become 
  unavailable. This prevents follow up errors from happening.
  
  The only way to access such collection is to use the datafile debugger (arango-dfdb) and try to repair 
  or truncate the datafile with it.

  If `--database.ignore-datafile-errors` is set to `true`, then collections will become available
  even if parts of their data cannot be loaded. This helps availability, but may cause (partial) data
  loss and follow up errors.

* added server startup option `--server.session-timeout` for controlling the timeout of user sessions
  in the web interface

* add sessions and cookie authentication for ArangoDB's web interface

  ArangoDB's built-in web interface now uses sessions. Session information ids are stored in cookies,
  so clients using the web interface must accept cookies in order to use it

* web interface: display query execution time in AQL editor

* web interface: renamed AQL query *submit* button to *execute*

* web interface: added query explain feature in AQL editor

* web interface: demo page added. only working if demo data is available, hidden otherwise

* web interface: added support for custom app scripts with optional arguments and results

* web interface: mounted apps that need to be configured are now indicated in the app overview

* web interface: added button for running tests to app details

* web interface: added button for configuring app dependencies to app details

* web interface: upgraded API documentation to use Swagger 2

* INCOMPATIBLE CHANGE

  removed startup option `--log.severity`

  The docs for `--log.severity` mentioned lots of severities (e.g. `exception`, `technical`, `functional`, `development`) 
  but only a few severities (e.g. `all`, `human`) were actually used, with `human` being the default and `all` enabling the 
  additional logging of requests. So the option pretended to control a lot of things which it actually didn't. Additionally,
  the option `--log.requests-file` was around for a long time already, also controlling request logging. 

  Because the `--log.severity` option effectively did not control that much, it was removed. A side effect of removing the
  option is that 2.5 installations which used `--log.severity all` will not log requests after the upgrade to 2.6. This can
  be adjusted by setting the `--log.requests-file` option.

* add backtrace to fatal log events

* added optional `limit` parameter for AQL function `FULLTEXT`

* make fulltext index also index text values contained in direct sub-objects of the indexed 
  attribute.

  Previous versions of ArangoDB only indexed the attribute value if it was a string. Sub-attributes
  of the index attribute were ignored when fulltext indexing.

  Now, if the index attribute value is an object, the object's values will each be included in the
  fulltext index if they are strings. If the index attribute value is an array, the array's values
  will each be included in the fulltext index if they are strings.

  For example, with a fulltext index present on the `translations` attribute, the following text
  values will now be indexed:

      var c = db._create("example");
      c.ensureFulltextIndex("translations");
      c.insert({ translations: { en: "fox", de: "Fuchs", fr: "renard", ru: "лиса" } });
      c.insert({ translations: "Fox is the English translation of the German word Fuchs" });
      c.insert({ translations: [ "ArangoDB", "document", "database", "Foxx" ] });

      c.fulltext("translations", "лиса").toArray();       // returns only first document
      c.fulltext("translations", "Fox").toArray();        // returns first and second documents
      c.fulltext("translations", "prefix:Fox").toArray(); // returns all three documents

* added batch document removal and lookup commands:

      collection.lookupByKeys(keys)
      collection.removeByKeys(keys)

  These commands can be used to perform multi-document lookup and removal operations efficiently
  from the ArangoShell. The argument to these operations is an array of document keys.

  Also added HTTP APIs for batch document commands:

  * PUT /_api/simple/lookup-by-keys
  * PUT /_api/simple/remove-by-keys

* properly prefix document address URLs with the current database name for calls to the REST
  API method GET `/_api/document?collection=...` (that method will return partial URLs to all 
  documents in the collection). 

  Previous versions of ArangoDB returned the URLs starting with `/_api/` but without the current 
  database name, e.g. `/_api/document/mycollection/mykey`. Starting with 2.6, the response URLs
  will include the database name as well, e.g. `/_db/_system/_api/document/mycollection/mykey`.

* added dedicated collection export HTTP REST API

  ArangoDB now provides a dedicated collection export API, which can take snapshots of entire
  collections more efficiently than the general-purpose cursor API. The export API is useful
  to transfer the contents of an entire collection to a client application. It provides optional
  filtering on specific attributes.
  
  The export API is available at endpoint `POST /_api/export?collection=...`. The API has the
  same return value structure as the already established cursor API (`POST /_api/cursor`). 

  An introduction to the export API is given in this blog post:
  http://jsteemann.github.io/blog/2015/04/04/more-efficient-data-exports/

* subquery optimizations for AQL queries

  This optimization avoids copying intermediate results into subqueries that are not required
  by the subquery.

  A brief description can be found here:
  http://jsteemann.github.io/blog/2015/05/04/subquery-optimizations/

* return value optimization for AQL queries
  
  This optimization avoids copying the final query result inside the query's main `ReturnNode`.

  A brief description can be found here:
  http://jsteemann.github.io/blog/2015/05/04/return-value-optimization-for-aql/

* speed up AQL queries containing big `IN` lists for index lookups

  `IN` lists used for index lookups had performance issues in previous versions of ArangoDB.
  These issues have been addressed in 2.6 so using bigger `IN` lists for filtering is much
  faster.

  A brief description can be found here:
  http://jsteemann.github.io/blog/2015/05/07/in-list-improvements/

* allow `@` and `.` characters in document keys, too

  This change also leads to document keys being URL-encoded when returned in HTTP `location` 
  response headers.

* added alternative implementation for AQL COLLECT

  The alternative method uses a hash table for grouping and does not require its input elements
  to be sorted. It will be taken into account by the optimizer for `COLLECT` statements that do
  not use an `INTO` clause. 
  
  In case a `COLLECT` statement can use the hash table variant, the optimizer will create an extra 
  plan for it at the beginning of the planning phase. In this plan, no extra `SORT` node will be
  added in front of the `COLLECT` because the hash table variant of `COLLECT` does not require
  sorted input. Instead, a `SORT` node will be added after it to sort its output. This `SORT` node
  may be optimized away again in later stages. If the sort order of the result is irrelevant to
  the user, adding an extra `SORT null` after a hash `COLLECT` operation will allow the optimizer to
  remove the sorts altogether.
  
  In addition to the hash table variant of `COLLECT`, the optimizer will modify the original plan
  to use the regular `COLLECT` implementation. As this implementation requires sorted input, the
  optimizer will insert a `SORT` node in front of the `COLLECT`. This `SORT` node may be optimized
  away in later stages.
  
  The created plans will then be shipped through the regular optimization pipeline. In the end,
  the optimizer will pick the plan with the lowest estimated total cost as usual. The hash table
  variant does not require an up-front sort of the input, and will thus be preferred over the
  regular `COLLECT` if the optimizer estimates many input elements for the `COLLECT` node and 
  cannot use an index to sort them.

  The optimizer can be explicitly told to use the regular *sorted* variant of `COLLECT` by
  suffixing a `COLLECT` statement with `OPTIONS { "method" : "sorted" }`. This will override the
  optimizer guesswork and only produce the *sorted* variant of `COLLECT`.

  A blog post on the new `COLLECT` implementation can be found here:
  http://jsteemann.github.io/blog/2015/04/22/collecting-with-a-hash-table/

* refactored HTTP REST API for cursors 

  The HTTP REST API for cursors (`/_api/cursor`) has been refactored to improve its performance
  and use less memory.

  A post showing some of the performance improvements can be found here:
  http://jsteemann.github.io/blog/2015/04/01/improvements-for-the-cursor-api/

* simplified return value syntax for data-modification AQL queries

  ArangoDB 2.4 since version allows to return results from data-modification AQL queries. The
  syntax for this was quite limited and verbose:
  
      FOR i IN 1..10
        INSERT { value: i } IN test
        LET inserted = NEW
        RETURN inserted

  The `LET inserted = NEW RETURN inserted` was required literally to return the inserted 
  documents. No calculations could be made using the inserted documents. 

  This is now more flexible. After a data-modification clause (e.g. `INSERT`, `UPDATE`, `REPLACE`,
  `REMOVE`, `UPSERT`) there can follow any number of `LET` calculations. These calculations can 
  refer to the pseudo-values `OLD` and `NEW` that are created by the data-modification statements.
  
  This allows returning projections of inserted or updated documents, e.g.:

      FOR i IN 1..10
        INSERT { value: i } IN test
        RETURN { _key: NEW._key, value: i }

  Still not every construct is allowed after a data-modification clause. For example, no functions
  can be called that may access documents.

  More information can be found here:
  http://jsteemann.github.io/blog/2015/03/27/improvements-for-data-modification-queries/

* added AQL `UPSERT` statement

  This adds an `UPSERT` statement to AQL that is a combination of both `INSERT` and `UPDATE` /
  `REPLACE`. The `UPSERT` will search for a matching document using a user-provided example.
  If no document matches the example, the *insert* part of the `UPSERT` statement will be
  executed. If there is a match, the *update* / *replace* part will be carried out:

      UPSERT { page: 'index.html' }                 /* search example */
        INSERT { page: 'index.html', pageViews: 1 } /* insert part */
        UPDATE { pageViews: OLD.pageViews + 1 }     /* update part */
        IN pageViews

  `UPSERT` can be used with an `UPDATE` or `REPLACE` clause. The `UPDATE` clause will perform
  a partial update of the found document, whereas the `REPLACE` clause will replace the found
  document entirely. The `UPDATE` or `REPLACE` parts can refer to the pseudo-value `OLD`, which
  contains all attributes of the found document.

  `UPSERT` statements can optionally return values. In the following query, the return
  attribute `found` will return the found document before the `UPDATE` was applied. If no
  document was found, `found` will contain a value of `null`. The `updated` result attribute will
  contain the inserted / updated document:
      
      UPSERT { page: 'index.html' }                 /* search example */
        INSERT { page: 'index.html', pageViews: 1 } /* insert part */
        UPDATE { pageViews: OLD.pageViews + 1 }     /* update part */
        IN pageViews
        RETURN { found: OLD, updated: NEW }

  A more detailed description of `UPSERT` can be found here:
  http://jsteemann.github.io/blog/2015/03/27/preview-of-the-upsert-command/

* adjusted default configuration value for `--server.backlog-size` from 10 to 64.

* issue #1231: bug xor feature in AQL: LENGTH(null) == 4 

  This changes the behavior of the AQL `LENGTH` function as follows:

  - if the single argument to `LENGTH()` is `null`, then the result will now be `0`. In previous
    versions of ArangoDB, the result of `LENGTH(null)` was `4`.

  - if the single argument to `LENGTH()` is `true`, then the result will now be `1`. In previous
    versions of ArangoDB, the result of `LENGTH(true)` was `4`.

  - if the single argument to `LENGTH()` is `false`, then the result will now be `0`. In previous
    versions of ArangoDB, the result of `LENGTH(false)` was `5`.

  The results of `LENGTH()` with string, numeric, array object argument values do not change.

* issue #1298: Bulk import if data already exists (#1298)

  This change extends the HTTP REST API for bulk imports as follows:

  When documents are imported and the `_key` attribute is specified for them, the import can be
  used for inserting and updating/replacing documents. Previously, the import could be used for
  inserting new documents only, and re-inserting a document with an existing key would have failed
  with a *unique key constraint violated* error.

  The above behavior is still the default. However, the API now allows controlling the behavior
  in case of a unique key constraint error via the optional URL parameter `onDuplicate`. 
  
  This parameter can have one of the following values:
    
  - `error`: when a unique key constraint error occurs, do not import or update the document but
    report an error. This is the default.
    
  - `update`: when a unique key constraint error occurs, try to (partially) update the existing
    document with the data specified in the import. This may still fail if the document would
    violate secondary unique indexes. Only the attributes present in the import data will be
    updated and other attributes already present will be preserved. The number of updated documents
    will be reported in the `updated` attribute of the HTTP API result.

  - `replace`: when a unique key constraint error occurs, try to fully replace the existing
    document with the data specified in the import. This may still fail if the document would
    violate secondary unique indexes. The number of replaced documents will be reported in the 
    `updated` attribute of the HTTP API result.

  - `ignore`: when a unique key constraint error occurs, ignore this error. There will be no
    insert, update or replace for the particular document. Ignored documents will be reported
    separately in the `ignored` attribute of the HTTP API result.

  The result of the HTTP import API will now contain the attributes `ignored` and `updated`, which
  contain the number of ignored and updated documents respectively. These attributes will contain a
  value of zero unless the `onDuplicate` URL parameter is set to either `update` or `replace`
  (in this case the `updated` attribute may contain non-zero values) or `ignore` (in this case the
  `ignored` attribute may contain a non-zero value).

  To support the feature, arangoimp also has a new command line option `--on-duplicate` which can
  have one of the values `error`, `update`, `replace`, `ignore`. The default value is `error`.

  A few examples for using arangoimp with the `--on-duplicate` option can be found here:
  http://jsteemann.github.io/blog/2015/04/14/updating-documents-with-arangoimp/

* changed behavior of `db._query()` in the ArangoShell:

  if the command's result is printed in the shell, the first 10 results will be printed. Previously
  only a basic description of the underlying query result cursor was printed. Additionally, if the
  cursor result contains more than 10 results, the cursor is assigned to a global variable `more`,
  which can be used to iterate over the cursor result. 

  Example:

      arangosh [_system]> db._query("FOR i IN 1..15 RETURN i")
      [object ArangoQueryCursor, count: 15, hasMore: true]

      [ 
        1, 
        2, 
        3, 
        4, 
        5, 
        6, 
        7, 
        8, 
        9, 
        10 
      ]

      type 'more' to show more documents


      arangosh [_system]> more
      [object ArangoQueryCursor, count: 15, hasMore: false]

      [ 
        11, 
        12, 
        13, 
        14, 
        15 
      ]

* Disallow batchSize value 0 in HTTP `POST /_api/cursor`:

  The HTTP REST API `POST /_api/cursor` does not accept a `batchSize` parameter value of 
  `0` any longer. A batch size of 0 never made much sense, but previous versions of ArangoDB
  did not check for this value. Now creating a cursor using a `batchSize` value 0 will
  result in an HTTP 400 error response

* REST Server: fix memory leaks when failing to add jobs

* 'EDGES' AQL Function

  The AQL function `EDGES` got a new fifth option parameter.
  Right now only one option is available: 'includeVertices'. This is a boolean parameter
  that allows to modify the result of the `EDGES` function.
  Default is 'includeVertices: false' which does not have any effect.
  'includeVertices: true' modifies the result, such that
  {vertex: <vertexDocument>, edge: <edgeDocument>} is returned.

* INCOMPATIBLE CHANGE:

  The result format of the AQL function `NEIGHBORS` has been changed.
  Before it has returned an array of objects containing 'vertex' and 'edge'.
  Now it will only contain the vertex directly.
  Also an additional option 'includeData' has been added.
  This is used to define if only the 'vertex._id' value should be returned (false, default),
  or if the vertex should be looked up in the collection and the complete JSON should be returned
  (true).
  Using only the id values can lead to significantly improved performance if this is the only information
  required.

  In order to get the old result format prior to ArangoDB 2.6, please use the function EDGES instead.
  Edges allows for a new option 'includeVertices' which, set to true, returns exactly the format of NEIGHBORS.
  Example:
  
      NEIGHBORS(<vertexCollection>, <edgeCollection>, <vertex>, <direction>, <example>)

  This can now be achieved by:
      
      EDGES(<edgeCollection>, <vertex>, <direction>, <example>, {includeVertices: true})

  If you are nesting several NEIGHBORS steps you can speed up their performance in the following way:

  Old Example:

  FOR va IN NEIGHBORS(Users, relations, 'Users/123', 'outbound') FOR vc IN NEIGHBORS(Products, relations, va.vertex._id, 'outbound') RETURN vc

  This can now be achieved by:

  FOR va IN NEIGHBORS(Users, relations, 'Users/123', 'outbound') FOR vc IN NEIGHBORS(Products, relations, va, 'outbound', null, {includeData: true}) RETURN vc
                                                                                                          ^^^^                  ^^^^^^^^^^^^^^^^^^^
                                                                                                  Use intermediate directly     include Data for final

* INCOMPATIBLE CHANGE:

  The AQL function `GRAPH_NEIGHBORS` now provides an additional option `includeData`.
  This option allows controlling whether the function should return the complete vertices
  or just their IDs. Returning only the IDs instead of the full vertices can lead to
  improved performance .

  If provided, `includeData` is set to `true`, all vertices in the result will be returned
  with all their attributes. The default value of `includeData` is `false`.
  This makes the default function results incompatible with previous versions of ArangoDB. 

  To get the old result style in ArangoDB 2.6, please set the options as follows in calls
  to `GRAPH_NEIGHBORS`:
  
      GRAPH_NEIGHBORS(<graph>, <vertex>, { includeData: true })

* INCOMPATIBLE CHANGE:
  
  The AQL function `GRAPH_COMMON_NEIGHBORS` now provides an additional option `includeData`.
  This option allows controlling whether the function should return the complete vertices
  or just their IDs. Returning only the IDs instead of the full vertices can lead to
  improved performance .

  If provided, `includeData` is set to `true`, all vertices in the result will be returned
  with all their attributes. The default value of `includeData` is `false`.
  This makes the default function results incompatible with previous versions of ArangoDB. 

  To get the old result style in ArangoDB 2.6, please set the options as follows in calls
  to `GRAPH_COMMON_NEIGHBORS`:
  
      GRAPH_COMMON_NEIGHBORS(<graph>, <vertexExamples1>, <vertexExamples2>, { includeData: true }, { includeData: true })

* INCOMPATIBLE CHANGE:

  The AQL function `GRAPH_SHORTEST_PATH` now provides an additional option `includeData`.
  This option allows controlling whether the function should return the complete vertices
  and edges or just their IDs. Returning only the IDs instead of full vertices and edges
  can lead to improved performance .

  If provided, `includeData` is set to `true`, all vertices and edges in the result will 
  be returned with all their attributes. There is also an optional parameter `includePath` of 
  type object.
  It has two optional sub-attributes `vertices` and `edges`, both of type boolean.
  Both can be set individually and the result will include all vertices on the path if
  `includePath.vertices == true` and all edges if `includePath.edges == true` respectively.
  
  The default value of `includeData` is `false`, and paths are now excluded by default.
  This makes the default function results incompatible with previous versions of ArangoDB. 

  To get the old result style in ArangoDB 2.6, please set the options as follows in calls
  to `GRAPH_SHORTEST_PATH`:
  
      GRAPH_SHORTEST_PATH(<graph>, <source>, <target>, { includeData: true, includePath: { edges: true, vertices: true } })

  The attributes `startVertex` and `vertex` that were present in the results of `GRAPH_SHORTEST_PATH`
  in previous versions of ArangoDB will not be produced in 2.6. To calculate these attributes in 2.6,
  please extract the first and last elements from the `vertices` result attribute.

* INCOMPATIBLE CHANGE:

  The AQL function `GRAPH_DISTANCE_TO` will now return only the id the destination vertex 
  in the `vertex` attribute, and not the full vertex data with all vertex attributes.

* INCOMPATIBLE CHANGE:

  All graph measurements functions in JavaScript module `general-graph` that calculated a 
  single figure previously returned an array containing just the figure. Now these functions 
  will return the figure directly and not put it inside an array.

  The affected functions are:

  * `graph._absoluteEccentricity`
  * `graph._eccentricity`
  * `graph._absoluteCloseness`
  * `graph._closeness`
  * `graph._absoluteBetweenness`
  * `graph._betweenness`
  * `graph._radius`
  * `graph._diameter`

* Create the `_graphs` collection in new databases with `waitForSync` attribute set to `false`

  The previous `waitForSync` value was `true`, so default the behavior when creating and dropping
  graphs via the HTTP REST API changes as follows if the new settings are in effect:

  * `POST /_api/graph` by default returns `HTTP 202` instead of `HTTP 201`
  * `DELETE /_api/graph/graph-name` by default returns `HTTP 202` instead of `HTTP 201`

  If the `_graphs` collection still has its `waitForSync` value set to `true`, then the HTTP status
  code will not change.

* Upgraded ICU to version 54; this increases performance in many places.
  based on https://code.google.com/p/chromium/issues/detail?id=428145

* added support for HTTP push aka chunked encoding

* issue #1051: add info whether server is running in service or user mode?

  This will add a "mode" attribute to the result of the result of HTTP GET `/_api/version?details=true`
  
  "mode" can have the following values:

  - `standalone`: server was started manually (e.g. on command-line)
  - `service`: service is running as Windows service, in daemon mode or under the supervisor

* improve system error messages in Windows port

* increased default value of `--server.request-timeout` from 300 to 1200 seconds for client tools
  (arangosh, arangoimp, arangodump, arangorestore)

* increased default value of `--server.connect-timeout` from 3 to 5 seconds for client tools
  (arangosh, arangoimp, arangodump, arangorestore)

* added startup option `--server.foxx-queues-poll-interval`

  This startup option controls the frequency with which the Foxx queues manager is checking
  the queue (or queues) for jobs to be executed.

  The default value is `1` second. Lowering this value will result in the queue manager waking
  up and checking the queues more frequently, which may increase CPU usage of the server. 
  When not using Foxx queues, this value can be raised to save some CPU time.

* added startup option `--server.foxx-queues`

  This startup option controls whether the Foxx queue manager will check queue and job entries.
  Disabling this option can reduce server load but will prevent jobs added to Foxx queues from
  being processed at all.

  The default value is `true`, enabling the Foxx queues feature.

* make Foxx queues really database-specific.

  Foxx queues were and are stored in a database-specific collection `_queues`. However, a global
  cache variable for the queues led to the queue names being treated database-independently, which
  was wrong.

  Since 2.6, Foxx queues names are truly database-specific, so the same queue name can be used in
  two different databases for two different queues. Until then, it is advisable to think of queues
  as already being database-specific, and using the database name as a queue name prefix to be
  avoid name conflicts, e.g.:

      var queueName = "myQueue";
      var Foxx = require("org/arangodb/foxx");
      Foxx.queues.create(db._name() + ":" + queueName);

* added support for Foxx queue job types defined as app scripts.

  The old job types introduced in 2.4 are still supported but are known to cause issues in 2.5
  and later when the server is restarted or the job types are not defined in every thread.

  The new job types avoid this issue by storing an explicit mount path and script name rather
  than an assuming the job type is defined globally. It is strongly recommended to convert your
  job types to the new script-based system.

* renamed Foxx sessions option "sessionStorageApp" to "sessionStorage". The option now also accepts session storages directly.

* Added the following JavaScript methods for file access:
  * fs.copyFile() to copy single files
  * fs.copyRecursive() to copy diretory trees
  * fs.chmod() to set the file permissions (non-Windows onnly)

* Added process.env for accessing the process environment from JavaScript code

* Cluster: kickstarter shutdown routines will more precisely follow the shutdown of its nodes.

* Cluster: don't delete agency connection objects that are currently in use.

* Cluster: improve passing along of HTTP errors

* fixed issue #1247: debian init script problems

* multi-threaded index creation on collection load

  When a collection contains more than one secondary index, they can be built in memory in
  parallel when the collection is loaded. How many threads are used for parallel index creation
  is determined by the new configuration parameter `--database.index-threads`. If this is set
  to 0, indexes are built by the opening thread only and sequentially. This is equivalent to 
  the behavior in 2.5 and before.

* speed up building up primary index when loading collections

* added `count` attribute to `parameters.json` files of collections. This attribute indicates 
  the number of live documents in the collection on unload. It is read when the collection is 
  (re)loaded to determine the initial size for the collection's primary index

* removed remainders of MRuby integration, removed arangoirb

* simplified `controllers` property in Foxx manifests. You can now specify a filename directly
  if you only want to use a single file mounted at the base URL of your Foxx app.

* simplified `exports` property in Foxx manifests. You can now specify a filename directly if
  you only want to export variables from a single file in your Foxx app.

* added support for node.js-style exports in Foxx exports. Your Foxx exports file can now export
  arbitrary values using the `module.exports` property instead of adding properties to the
  `exports` object.

* added `scripts` property to Foxx manifests. You should now specify the `setup` and `teardown`
  files as properties of the `scripts` object in your manifests and can define custom,
  app-specific scripts that can be executed from the web interface or the CLI.

* added `tests` property to Foxx manifests. You can now define test cases using the `mocha`
  framework which can then be executed inside ArangoDB.

* updated `joi` package to 6.0.8.

* added `extendible` package.

* added Foxx model lifecycle events to repositories. See #1257.

* speed up resizing of edge index.

* allow to split an edge index into buckets which are resized individually.
  This is controlled by the `indexBuckets` attribute in the `properties`
  of the collection.

* fix a cluster deadlock bug in larger clusters by marking a thread waiting
  for a lock on a DBserver as blocked


v2.5.6 (XXXX-XX-XX)
-------------------

* potentially fixed issue #1313: Wrong metric calculation at dashboard

  Escape whitespace in process name when scanning /proc/pid/stats
    
  This fixes statistics values read from that file

* Fixed variable naming in AQL `COLLECT INTO` results in case the COLLECT is placed 
  in a subquery which itself is followed by other constructs that require variables


v2.5.5 (2015-05-29)
-------------------

* fixed vulnerability in JWT implementation.

* fixed format string for reading /proc/pid/stat

* take into account barriers used in different V8 contexts


v2.5.4 (2015-05-14)
-------------------

* added startup option `--log.performance`: specifying this option at startup will log
  performance-related info messages, mainly timings via the regular logging mechanisms

* cluster fixes

* fix for recursive copy under Windows


v2.5.3 (2015-04-29)
-------------------

* Fix fs.move to work across filesystem borders; Fixes Foxx app installation problems;
  issue #1292. 

* Fix Foxx app install when installed on a different drive on Windows

* issue #1322: strange AQL result

* issue #1318: Inconsistent db._create() syntax

* issue #1315: queries to a collection fail with an empty response if the 
  collection contains specific JSON data

* issue #1300: Make arangodump not fail if target directory exists but is empty

* allow specifying higher values than SOMAXCONN for `--server.backlog-size`

  Previously, arangod would not start when a `--server.backlog-size` value was 
  specified that was higher than the platform's SOMAXCONN header value.

  Now, arangod will use the user-provided value for `--server.backlog-size` and
  pass it to the listen system call even if the value is higher than SOMAXCONN. 
  If the user-provided value is higher than SOMAXCONN, arangod will log a warning 
  on startup.

* Fixed a cluster deadlock bug. Mark a thread that is in a RemoteBlock as
  blocked to allow for additional dispatcher threads to be started.

* Fix locking in cluster by using another ReadWriteLock class for collections.

* Add a second DispatcherQueue for AQL in the cluster. This fixes a
  cluster-AQL thread explosion bug.


v2.5.2 (2015-04-11)
-------------------

* modules stored in _modules are automatically flushed when changed

* added missing query-id parameter in documentation of HTTP DELETE `/_api/query` endpoint

* added iterator for edge index in AQL queries

  this change may lead to less edges being read when used together with a LIMIT clause

* make graph viewer in web interface issue less expensive queries for determining
  a random vertex from the graph, and for determining vertex attributes

* issue #1285: syntax error, unexpected $undefined near '@_to RETURN obj

  this allows AQL bind parameter names to also start with underscores

* moved /_api/query to C++

* issue #1289: Foxx models created from database documents expose an internal method

* added `Foxx.Repository#exists`

* parallelise initialization of V8 context in multiple threads

* fixed a possible crash when the debug-level was TRACE

* cluster: do not initialize statistics collection on each
  coordinator, this fixes a race condition at startup

* cluster: fix a startup race w.r.t. the _configuration collection

* search for db:// JavaScript modules only after all local files have been
  considered, this speeds up the require command in a cluster considerably

* general cluster speedup in certain areas


v2.5.1 (2015-03-19)
-------------------

* fixed bug that caused undefined behavior when an AQL query was killed inside
  a calculation block 

* fixed memleaks in AQL query cleanup in case out-of-memory errors are thrown

* by default, Debian and RedHat packages are built with debug symbols

* added option `--database.ignore-logfile-errors`

  This option controls how collection datafiles with a CRC mismatch are treated.

  If set to `false`, CRC mismatch errors in collection datafiles will lead
  to a collection not being loaded at all. If a collection needs to be loaded
  during WAL recovery, the WAL recovery will also abort (if not forced with
  `--wal.ignore-recovery-errors true`). Setting this flag to `false` protects
  users from unintentionally using a collection with corrupted datafiles, from
  which only a subset of the original data can be recovered.

  If set to `true`, CRC mismatch errors in collection datafiles will lead to
  the datafile being partially loaded. All data up to until the mismatch will
  be loaded. This will enable users to continue with collection datafiles
  that are corrupted, but will result in only a partial load of the data.
  The WAL recovery will still abort when encountering a collection with a 
  corrupted datafile, at least if `--wal.ignore-recovery-errors` is not set to
  `true`.

  The default value is *true*, so for collections with corrupted datafiles
  there might be partial data loads once the WAL recovery has finished. If
  the WAL recovery will need to load a collection with a corrupted datafile,
  it will still stop when using the default values.

* INCOMPATIBLE CHANGE:

  make the arangod server refuse to start if during startup it finds a non-readable
  `parameter.json` file for a database or a collection.

  Stopping the startup process in this case requires manual intervention (fixing
  the unreadable files), but prevents follow-up errors due to ignored databases or
  collections from happening.

* datafiles and `parameter.json` files written by arangod are now created with read and write
  privileges for the arangod process user, and with read and write prileges for the arangod
  process group. 
  
  Previously, these files were created with user read and write permissions only.

* INCOMPATIBLE CHANGE:

  abort WAL recovery if one of the collection's datafiles cannot be opened

* INCOMPATIBLE CHANGE:

  never try to raise the privileges after dropping them, this can lead to a race condition while
  running the recovery

  If you require to run ArangoDB on a port lower than 1024, you must run ArangoDB as root.

* fixed inefficiencies in `remove` methods of general-graph module

* added option `--database.slow-query-threshold` for controlling the default AQL slow query
  threshold value on server start

* add system error strings for Windows on many places

* rework service startup so we anounce 'RUNNING' only when we're finished starting.

* use the Windows eventlog for FATAL and ERROR - log messages

* fix service handling in NSIS Windows installer, specify human readable name

* add the ICU_DATA environment variable to the fatal error messages

* fixed issue #1265: arangod crashed with SIGSEGV

* fixed issue #1241: Wildcards in examples


v2.5.0 (2015-03-09)
-------------------

* installer fixes for Windows

* fix for downloading Foxx

* fixed issue #1258: http pipelining not working? 


v2.5.0-beta4 (2015-03-05)
-------------------------

* fixed issue #1247: debian init script problems


v2.5.0-beta3 (2015-02-27)
-------------------------

* fix Windows install path calculation in arango

* fix Windows logging of long strings

* fix possible undefinedness of const strings in Windows


v2.5.0-beta2 (2015-02-23)
-------------------------

* fixed issue #1256: agency binary not found #1256 

* fixed issue #1230: API: document/col-name/_key and cursor return different floats

* front-end: dashboard tries not to (re)load statistics if user has no access

* V8: Upgrade to version 3.31.74.1

* etcd: Upgrade to version 2.0 - This requires go 1.3 to compile at least.

* refuse to startup if ICU wasn't initialized, this will i.e. prevent errors from being printed, 
  and libraries from being loaded.

* front-end: unwanted removal of index table header after creating new index

* fixed issue #1248: chrome: applications filtering not working

* fixed issue #1198: queries remain in aql editor (front-end) if you navigate through different tabs

* Simplify usage of Foxx

  Thanks to our user feedback we learned that Foxx is a powerful, yet rather complicated concept.
  With this release we tried to make it less complicated while keeping all its strength.
  That includes a rewrite of the documentation as well as some code changes as listed below:

  * Moved Foxx applications to a different folder.

    The naming convention now is: <app-path>/_db/<dbname>/<mountpoint>/APP
    Before it was: <app-path>/databases/<dbname>/<appname>:<appversion>
    This caused some trouble as apps where cached based on name and version and updates did not apply.
    Hence the path on filesystem and the app's access URL had no relation to one another.
    Now the path on filesystem is identical to the URL (except for slashes and the appended APP)

  * Rewrite of Foxx routing

    The routing of Foxx has been exposed to major internal changes we adjusted because of user feedback.
    This allows us to set the development mode per mountpoint without having to change pathes and hold
    apps at seperate locations.

  * Foxx Development mode

    The development mode used until 2.4 is gone. It has been replaced by a much more mature version.
    This includes the deprecation of the javascript.dev-app-path parameter, which is useless since 2.5.
    Instead of having two separate app directories for production and development, apps now reside in 
    one place, which is used for production as well as for development.
    Apps can still be put into development mode, changing their behavior compared to production mode.
    Development mode apps are still reread from disk at every request, and still they ship more debug 
    output.

    This change has also made the startup options `--javascript.frontend-development-mode` and 
    `--javascript.dev-app-path` obsolete. The former option will not have any effect when set, and the
    latter option is only read and used during the upgrade to 2.5 and does not have any effects later.

  * Foxx install process

    Installing Foxx apps has been a two step process: import them into ArangoDB and mount them at a
    specific mountpoint. These operations have been joined together. You can install an app at one
    mountpoint, that's it. No fetch, mount, unmount, purge cycle anymore. The commands have been 
    simplified to just:

    * install: get your Foxx app up and running
    * uninstall: shut it down and erase it from disk

  * Foxx error output

    Until 2.4 the errors produced by Foxx were not optimal. Often, the error message was just
    `unable to parse manifest` and contained only an internal stack trace.
    In 2.5 we made major improvements there, including a much more finegrained error output that
    helps you debug your Foxx apps. The error message printed is now much closer to its source and 
    should help you track it down.

    Also we added the default handlers for unhandled errors in Foxx apps:

    * You will get a nice internal error page whenever your Foxx app is called but was not installed
      due to any error
    * You will get a proper error message when having an uncaught error appears in any app route

    In production mode the messages above will NOT contain any information about your Foxx internals
    and are safe to be exposed to third party users.
    In development mode the messages above will contain the stacktrace (if available), making it easier for
    your in-house devs to track down errors in the application.

* added `console` object to Foxx apps. All Foxx apps now have a console object implementing
  the familiar Console API in their global scope, which can be used to log diagnostic
  messages to the database.

* added `org/arangodb/request` module, which provides a simple API for making HTTP requests
  to external services.

* added optimizer rule `propagate-constant-attributes`

  This rule will look inside `FILTER` conditions for constant value equality comparisons, 
  and insert the constant values in other places in `FILTER`s. For example, the rule will
  insert `42` instead of `i.value` in the second `FILTER` of the following query:

      FOR i IN c1 FOR j IN c2 FILTER i.value == 42 FILTER j.value == i.value RETURN 1

* added `filtered` value to AQL query execution statistics

  This value indicates how many documents were filtered by `FilterNode`s in the AQL query.
  Note that `IndexRangeNode`s can also filter documents by selecting only the required ranges
  from the index. The `filtered` value will not include the work done by `IndexRangeNode`s, 
  but only the work performed by `FilterNode`s.

* added support for sparse hash and skiplist indexes

  Hash and skiplist indexes can optionally be made sparse. Sparse indexes exclude documents
  in which at least one of the index attributes is either not set or has a value of `null`.
 
  As such documents are excluded from sparse indexes, they may contain fewer documents than
  their non-sparse counterparts. This enables faster indexing and can lead to reduced memory
  usage in case the indexed attribute does occur only in some, but not all documents of the 
  collection. Sparse indexes will also reduce the number of collisions in non-unique hash
  indexes in case non-existing or optional attributes are indexed.

  In order to create a sparse index, an object with the attribute `sparse` can be added to
  the index creation commands:

      db.collection.ensureHashIndex(attributeName, { sparse: true }); 
      db.collection.ensureHashIndex(attributeName1, attributeName2, { sparse: true }); 
      db.collection.ensureUniqueConstraint(attributeName, { sparse: true }); 
      db.collection.ensureUniqueConstraint(attributeName1, attributeName2, { sparse: true }); 

      db.collection.ensureSkiplist(attributeName, { sparse: true }); 
      db.collection.ensureSkiplist(attributeName1, attributeName2, { sparse: true }); 
      db.collection.ensureUniqueSkiplist(attributeName, { sparse: true }); 
      db.collection.ensureUniqueSkiplist(attributeName1, attributeName2, { sparse: true }); 

  Note that in place of the above specialized index creation commands, it is recommended to use
  the more general index creation command `ensureIndex`:

  ```js
  db.collection.ensureIndex({ type: "hash", sparse: true, unique: true, fields: [ attributeName ] });
  db.collection.ensureIndex({ type: "skiplist", sparse: false, unique: false, fields: [ "a", "b" ] });
  ```

  When not explicitly set, the `sparse` attribute defaults to `false` for new indexes. 
  
  This causes a change in behavior when creating a unique hash index without specifying the 
  sparse flag: in 2.4, unique hash indexes were implicitly sparse, always excluding `null` values. 
  There was no option to control this behavior, and sparsity was neither supported for non-unique
  hash indexes nor skiplists in 2.4. This implicit sparsity of unique hash indexes was considered
  an inconsistency, and therefore the behavior was cleaned up in 2.5. As of 2.5, indexes will
  only be created sparse if sparsity is explicitly requested. Existing unique hash indexes from 2.4 
  or before will automatically be migrated so they are still sparse after the upgrade to 2.5.
   
  Geo indexes are implicitly sparse, meaning documents without the indexed location attribute or
  containing invalid location coordinate values will be excluded from the index automatically. This
  is also a change when compared to pre-2.5 behavior, when documents with missing or invalid
  coordinate values may have caused errors on insertion when the geo index' `unique` flag was set
  and its `ignoreNull` flag was not. 
  
  This was confusing and has been rectified in 2.5. The method `ensureGeoConstaint()` now does the 
  same as `ensureGeoIndex()`. Furthermore, the attributes `constraint`, `unique`, `ignoreNull` and 
  `sparse` flags are now completely ignored when creating geo indexes.

  The same is true for fulltext indexes. There is no need to specify non-uniqueness or sparsity for 
  geo or fulltext indexes. They will always be non-unique and sparse.

  As sparse indexes may exclude some documents, they cannot be used for every type of query. 
  Sparse hash indexes cannot be used to find documents for which at least one of the indexed 
  attributes has a value of `null`. For example, the following AQL query cannot use a sparse 
  index, even if one was created on attribute `attr`:

      FOR doc In collection 
        FILTER doc.attr == null 
        RETURN doc

  If the lookup value is non-constant, a sparse index may or may not be used, depending on
  the other types of conditions in the query. If the optimizer can safely determine that
  the lookup value cannot be `null`, a sparse index may be used. When uncertain, the optimizer
  will not make use of a sparse index in a query in order to produce correct results.
 
  For example, the following queries cannot use a sparse index on `attr` because the optimizer
  will not know beforehand whether the comparsion values for `doc.attr` will include `null`:

      FOR doc In collection 
        FILTER doc.attr == SOME_FUNCTION(...) 
        RETURN doc

      FOR other IN otherCollection 
        FOR doc In collection 
          FILTER doc.attr == other.attr 
          RETURN doc

  Sparse skiplist indexes can be used for sorting if the optimizer can safely detect that the 
  index range does not include `null` for any of the index attributes. 

* inspection of AQL data-modification queries will now detect if the data-modification part
  of the query can run in lockstep with the data retrieval part of the query, or if the data
  retrieval part must be executed before the data modification can start.

  Executing the two in lockstep allows using much smaller buffers for intermediate results 
  and starts the actual data-modification operations much earlier than if the two phases
  were executed seperately.

* Allow dynamic attribute names in AQL object literals
  
  This allows using arbitrary expressions to construct attribute names in object
  literals specified in AQL queries. To disambiguate expressions and other unquoted 
  attribute names, dynamic attribute names need to be enclosed in brackets (`[` and `]`).
  Example:

      FOR i IN 1..100
        RETURN { [ CONCAT('value-of-', i) ] : i }

* make AQL optimizer rule "use-index-for-sort" remove sort also in case a non-sorted
  index (e.g. a hash index) is used for only equality lookups and all sort attributes
  are covered by the index.

  Example that does not require an extra sort (needs hash index on `value`):

      FOR doc IN collection FILTER doc.value == 1 SORT doc.value RETURN doc

  Another example that does not require an extra sort (with hash index on `value1`, `value2`):

      FOR doc IN collection FILTER doc.value1 == 1 && doc.value2 == 2 SORT doc.value1, doc.value2 RETURN doc

* make AQL optimizer rule "use-index-for-sort" remove sort also in case the sort critieria
  excludes the left-most index attributes, but the left-most index attributes are used
  by the index for equality-only lookups.

  Example that can use the index for sorting (needs skiplist index on `value1`, `value2`):

      FOR doc IN collection FILTER doc.value1 == 1 SORT doc.value2 RETURN doc

* added selectivity estimates for primary index, edge index, and hash index

  The selectivity estimates are returned by the `GET /_api/index` REST API method
  in a sub-attribute `selectivityEstimate` for each index that supports it. This
  attribute will be omitted for indexes that do not provide selectivity estimates.
  If provided, the selectivity estimate will be a numeric value between 0 and 1.

  Selectivity estimates will also be reported in the result of `collection.getIndexes()`
  for all indexes that support this. If no selectivity estimate can be determined for 
  an index, the attribute `selectivityEstimate` will be omitted here, too.

  The web interface also shows selectivity estimates for each index that supports this.

  Currently the following index types can provide selectivity estimates:
  - primary index
  - edge index
  - hash index (unique and non-unique)

  No selectivity estimates will be provided when running in cluster mode.

* fixed issue #1226: arangod log issues

* added additional logger if arangod is started in foreground mode on a tty

* added AQL optimizer rule "move-calculations-down"

* use exclusive native SRWLocks on Windows instead of native mutexes

* added AQL functions `MD5`, `SHA1`, and `RANDOM_TOKEN`.

* reduced number of string allocations when parsing certain AQL queries

  parsing numbers (integers or doubles) does not require a string allocation
  per number anymore

* RequestContext#bodyParam now accepts arbitrary joi schemas and rejects invalid (but well-formed) request bodies.

* enforce that AQL user functions are wrapped inside JavaScript function () declarations

  AQL user functions were always expected to be wrapped inside a JavaScript function, but previously 
  this was not enforced when registering a user function. Enforcing the AQL user functions to be contained
  inside functions prevents functions from doing some unexpected things that may have led to undefined
  behavior.

* Windows service uninstalling: only remove service if it points to the currently running binary,
  or --force was specified.

* Windows (debug only): print stacktraces on crash and run minidump

* Windows (cygwin): if you run arangosh in a cygwin shell or via ssh we will detect this and use
  the appropriate output functions.

* Windows: improve process management

* fix IPv6 reverse ip lookups - so far we only did IPv4 addresses.

* improve join documentation, add outer join example

* run jslint for unit tests too, to prevent "memory leaks" by global js objects with native code.

* fix error logging for exceptions - we wouldn't log the exception message itself so far.

* improve error reporting in the http client (Windows & *nix)

* improve error reports in cluster

* Standard errors can now contain custom messages.


v2.4.7 (XXXX-XX-XX)
-------------------

* fixed issue #1282: Geo WITHIN_RECTANGLE for nested lat/lng 


v2.4.6 (2015-03-18)
-------------------

* added option `--database.ignore-logfile-errors`

  This option controls how collection datafiles with a CRC mismatch are treated.

  If set to `false`, CRC mismatch errors in collection datafiles will lead
  to a collection not being loaded at all. If a collection needs to be loaded
  during WAL recovery, the WAL recovery will also abort (if not forced with
  `--wal.ignore-recovery-errors true`). Setting this flag to `false` protects
  users from unintentionally using a collection with corrupted datafiles, from
  which only a subset of the original data can be recovered.

  If set to `true`, CRC mismatch errors in collection datafiles will lead to
  the datafile being partially loaded. All data up to until the mismatch will
  be loaded. This will enable users to continue with a collection datafiles
  that are corrupted, but will result in only a partial load of the data.
  The WAL recovery will still abort when encountering a collection with a 
  corrupted datafile, at least if `--wal.ignore-recovery-errors` is not set to
  `true`.

  The default value is *true*, so for collections with corrupted datafiles
  there might be partial data loads once the WAL recovery has finished. If
  the WAL recovery will need to load a collection with a corrupted datafile,
  it will still stop when using the default values.

* INCOMPATIBLE CHANGE:

  make the arangod server refuse to start if during startup it finds a non-readable
  `parameter.json` file for a database or a collection.

  Stopping the startup process in this case requires manual intervention (fixing
  the unreadable files), but prevents follow-up errors due to ignored databases or
  collections from happening.

* datafiles and `parameter.json` files written by arangod are now created with read and write
  privileges for the arangod process user, and with read and write prileges for the arangod
  process group. 
  
  Previously, these files were created with user read and write permissions only.

* INCOMPATIBLE CHANGE:

  abort WAL recovery if one of the collection's datafiles cannot be opened

* INCOMPATIBLE CHANGE:

  never try to raise the privileges after dropping them, this can lead to a race condition while
  running the recovery

  If you require to run ArangoDB on a port lower than 1024, you must run ArangoDB as root.

* fixed inefficiencies in `remove` methods of general-graph module

* added option `--database.slow-query-threshold` for controlling the default AQL slow query
  threshold value on server start


v2.4.5 (2015-03-16)
-------------------

* added elapsed time to HTTP request logging output (`--log.requests-file`)

* added AQL current and slow query tracking, killing of AQL queries

  This change enables retrieving the list of currently running AQL queries inside the selected database.
  AQL queries with an execution time beyond a certain threshold can be moved to a "slow query" facility
  and retrieved from there. Queries can also be killed by specifying the query id.

  This change adds the following HTTP REST APIs:

  - `GET /_api/query/current`: for retrieving the list of currently running queries
  - `GET /_api/query/slow`: for retrieving the list of slow queries
  - `DELETE /_api/query/slow`: for clearing the list of slow queries
  - `GET /_api/query/properties`: for retrieving the properties for query tracking
  - `PUT /_api/query/properties`: for adjusting the properties for query tracking
  - `DELETE /_api/query/<id>`: for killing an AQL query

  The following JavaScript APIs have been added:

  - require("org/arangodb/aql/queries").current();
  - require("org/arangodb/aql/queries").slow();
  - require("org/arangodb/aql/queries").clearSlow();
  - require("org/arangodb/aql/queries").properties();
  - require("org/arangodb/aql/queries").kill();

* fixed issue #1265: arangod crashed with SIGSEGV

* fixed issue #1241: Wildcards in examples

* fixed comment parsing in Foxx controllers


v2.4.4 (2015-02-24)
-------------------

* fixed the generation template for foxx apps. It now does not create deprecated functions anymore

* add custom visitor functionality for `GRAPH_NEIGHBORS` function, too

* increased default value of traversal option *maxIterations* to 100 times of its previous
  default value


v2.4.3 (2015-02-06)
-------------------

* fix multi-threading with openssl when running under Windows

* fix timeout on socket operations when running under Windows

* Fixed an error in Foxx routing which caused some apps that worked in 2.4.1 to fail with status 500: `undefined is not a function` errors in 2.4.2
  This error was occurring due to seldom internal rerouting introduced by the malformed application handler. 


v2.4.2 (2015-01-30)
-------------------

* added custom visitor functionality for AQL traversals
  
  This allows more complex result processing in traversals triggered by AQL. A few examples
  are shown in [this article](http://jsteemann.github.io/blog/2015/01/28/using-custom-visitors-in-aql-graph-traversals/).

* improved number of results estimated for nodes of type EnumerateListNode and SubqueryNode
  in AQL explain output

* added AQL explain helper to explain arbitrary AQL queries

  The helper function prints the query execution plan and the indexes to be used in the
  query. It can be invoked from the ArangoShell or the web interface as follows:

      require("org/arangodb/aql/explainer").explain(query);

* enable use of indexes for certain AQL conditions with non-equality predicates, in 
  case the condition(s) also refer to indexed attributes

  The following queries will now be able to use indexes:

      FILTER a.indexed == ... && a.indexed != ...
      FILTER a.indexed == ... && a.nonIndexed != ...
      FILTER a.indexed == ... && ! (a.indexed == ...)
      FILTER a.indexed == ... && ! (a.nonIndexed == ...)
      FILTER a.indexed == ... && ! (a.indexed != ...)
      FILTER a.indexed == ... && ! (a.nonIndexed != ...)
      FILTER (a.indexed == ... && a.nonIndexed == ...) || (a.indexed == ... && a.nonIndexed == ...)
      FILTER (a.indexed == ... && a.nonIndexed != ...) || (a.indexed == ... && a.nonIndexed != ...)

* Fixed spuriously occurring "collection not found" errors when running queries on local
  collections on a cluster DB server

* Fixed upload of Foxx applications to the server for apps exceeding approx. 1 MB zipped.

* Malformed Foxx applications will now return a more useful error when any route is requested.

  In Production a Foxx app mounted on /app will display an html page on /app/* stating a 503 Service temporarily not available.
  It will not state any information about your Application.
  Before it was a 404 Not Found without any information and not distinguishable from a correct not found on your route.

  In Development Mode the html page also contains information about the error occured.

* Unhandled errors thrown in Foxx routes are now handled by the Foxx framework itself.
  
  In Production the route will return a status 500 with a body {error: "Error statement"}.
  In Development the route will return a status 500 with a body {error: "Error statement", stack: "..."}

  Before, it was status 500 with a plain text stack including ArangoDB internal routing information.
  
* The Applications tab in web interface will now request development apps more often. 
  So if you have a fixed a syntax error in your app it should always be visible after reload.


v2.4.1 (2015-01-19)
-------------------

* improved WAL recovery output

* fixed certain OR optimizations in AQL optimizer

* better diagnostics for arangoimp

* fixed invalid result of HTTP REST API method `/_admin/foxx/rescan`

* fixed possible segmentation fault when passing a Buffer object into a V8 function 
  as a parameter

* updated AQB module to 1.8.0.


v2.4.0 (2015-01-13)
-------------------

* updated AQB module to 1.7.0.

* fixed V8 integration-related crashes

* make `fs.move(src, dest)` also fail when both `src` and `dest` are
  existing directories. This ensures the same behavior of the move operation 
  on different platforms.

* fixed AQL insert operation for multi-shard collections in cluster

* added optional return value for AQL data-modification queries.
  This allows returning the documents inserted, removed or updated with the query, e.g.

      FOR doc IN docs REMOVE doc._key IN docs LET removed = OLD RETURN removed
      FOR doc IN docs INSERT { } IN docs LET inserted = NEW RETURN inserted
      FOR doc IN docs UPDATE doc._key WITH { } IN docs LET previous = OLD RETURN previous
      FOR doc IN docs UPDATE doc._key WITH { } IN docs LET updated = NEW RETURN updated

  The variables `OLD` and `NEW` are automatically available when a `REMOVE`, `INSERT`,
  `UPDATE` or `REPLACE` statement is immediately followed by a `LET` statement.
  Note that the `LET` and `RETURN` statements in data-modification queries are not as
  flexible as the general versions of `LET` and `RETURN`. When returning documents from
  data-modification operations, only a single variable can be assigned using `LET`, and
  the assignment can only be either `OLD` or `NEW`, but not an arbitrary expression. The
  `RETURN` statement also allows using the just-created variable only, and no arbitrary
  expressions.


v2.4.0-beta1 (2014-12-26)
--------------------------

* fixed superstates in FoxxGenerator

* fixed issue #1065: Aardvark: added creation of documents and edges with _key property

* fixed issue #1198: Aardvark: current AQL editor query is now cached

* Upgraded V8 version from 3.16.14 to 3.29.59

  The built-in version of V8 has been upgraded from 3.16.14 to 3.29.59.
  This activates several ES6 (also dubbed *Harmony* or *ES.next*) features in
  ArangoDB, both in the ArangoShell and the ArangoDB server. They can be
  used for scripting and in server-side actions such as Foxx routes, traversals
  etc.

  The following ES6 features are available in ArangoDB 2.4 by default:

  * iterators
  * the `of` operator
  * symbols
  * predefined collections types (Map, Set etc.)
  * typed arrays

  Many other ES6 features are disabled by default, but can be made available by
  starting arangod or arangosh with the appropriate options:

  * arrow functions
  * proxies
  * generators
  * String, Array, and Number enhancements
  * constants
  * enhanced object and numeric literals

  To activate all these ES6 features in arangod or arangosh, start it with 
  the following options:

      arangosh --javascript.v8-options="--harmony --harmony_generators"

  More details on the available ES6 features can be found in 
  [this blog](https://jsteemann.github.io/blog/2014/12/19/using-es6-features-in-arangodb/).

* Added Foxx generator for building Hypermedia APIs

  A more detailed description is [here](https://www.arangodb.com/2014/12/08/building-hypermedia-apis-foxxgenerator)

* New `Applications` tab in web interface:

  The `applications` tab got a complete redesign. 
  It will now only show applications that are currently running on ArangoDB. 
  For a selected application, a new detailed view has been created.
  This view provides a better overview of the app: 
  * author
  * license
  * version
  * contributors
  * download links
  * API documentation

  To install a new application, a new dialogue is now available. 
  It provides the features already available in the console application `foxx-manager` plus some more: 
  * install an application from Github
  * install an application from a zip file
  * install an application from ArangoDB's application store
  * create a new application from scratch: this feature uses a generator to
    create a Foxx application with pre-defined CRUD methods for a given list
    of collections. The generated Foxx app can either be downloaded as a zip file or 
    be installed on the server. Starting with a new Foxx app has never been easier.

* fixed issue #1102: Aardvark: Layout bug in documents overview 

  The documents overview was entirely destroyed in some situations on Firefox. 
  We replaced the plugin we used there.

* fixed issue #1168: Aardvark: pagination buttons jumping

* fixed issue #1161: Aardvark: Click on Import JSON imports previously uploaded file

* removed configure options `--enable-all-in-one-v8`, `--enable-all-in-one-icu`,
  and `--enable-all-in-one-libev`.

* global internal rename to fix naming incompatibilities with JSON:
 
  Internal functions with names containing `array` have been renamed to `object`, 
  internal functions with names containing `list` have been renamed to `array`.
  The renaming was mainly done in the C++ parts. The documentation has also been
  adjusted so that the correct JSON type names are used in most places.
  
  The change also led to the addition of a few function aliases in AQL:

  * `TO_LIST` now is an alias of the new `TO_ARRAY`
  * `IS_LIST` now is an alias of the new `IS_ARRAY`
  * `IS_DOCUMENT` now is an alias of the new `IS_OBJECT`

  The changed also renamed the option `mergeArrays` to `mergeObjects` for AQL 
  data-modification query options and HTTP document modification API

* AQL: added optimizer rule "remove-filter-covered-by-index"
  
  This rule removes FilterNodes and CalculationNodes from an execution plan if the
  filter is already covered by a previous IndexRangeNode. Removing the CalculationNode
  and the FilterNode will speed up query execution because the query requires less
  computation.

* AQL: added optimizer rule "remove-sort-rand"
  
  This rule removes a `SORT RAND()` expression from a query and moves the random
  iteration into the appropriate `EnumerateCollectionNode`. This is more efficient
  than individually enumerating and then sorting randomly.

* AQL: range optimizations for IN and OR

  This change enables usage of indexes for several additional cases. Filters containing
  the `IN` operator can now make use of indexes, and multiple OR- or AND-combined filter
  conditions can now also use indexes if the filters are accessing the same indexed
  attribute.

  Here are a few examples of queries that can now use indexes but couldn't before:

    FOR doc IN collection
      FILTER doc.indexedAttribute == 1 || doc.indexedAttribute > 99
      RETURN doc
    
    FOR doc IN collection
      FILTER doc.indexedAttribute IN [ 3, 42 ] || doc.indexedAttribute > 99
      RETURN doc

    FOR doc IN collection
      FILTER (doc.indexedAttribute > 2 && doc.indexedAttribute < 10) ||
             (doc.indexedAttribute > 23 && doc.indexedAttribute < 42)
      RETURN doc

* fixed issue #500: AQL parentheses issue

  This change allows passing subqueries as AQL function parameters without using
  duplicate brackets (e.g. `FUNC(query)` instead of `FUNC((query))`

* added optional `COUNT` clause to AQL `COLLECT`

  This allows more efficient group count calculation queries, e.g.

      FOR doc IN collection
        COLLECT age = doc.age WITH COUNT INTO length 
        RETURN { age: age, count: length }

  A count-only query is also possible:
      
      FOR doc IN collection
        COLLECT WITH COUNT INTO length 
        RETURN length

* fixed missing makeDirectory when fetching a Foxx application from a zip file

* fixed issue #1134: Change the default endpoint to localhost

  This change will modify the IP address ArangoDB listens on to 127.0.0.1 by default.
  This will make new ArangoDB installations unaccessible from clients other than
  localhost unless changed. This is a security feature. 

  To make ArangoDB accessible from any client, change the server's configuration 
  (`--server.endpoint`) to either `tcp://0.0.0.0:8529` or the server's publicly
  visible IP address.

* deprecated `Repository#modelPrototype`. Use `Repository#model` instead.

* IMPORTANT CHANGE: by default, system collections are included in replication and all
  replication API return values. This will lead to user accounts and credentials
  data being replicated from master to slave servers. This may overwrite 
  slave-specific database users.

  If this is undesired, the `_users` collection can be excluded from replication
  easily by setting the `includeSystem` attribute to `false` in the following commands:

  * replication.sync({ includeSystem: false });
  * replication.applier.properties({ includeSystem: false });

  This will exclude all system collections (including `_aqlfunctions`, `_graphs` etc.)
  from the initial synchronisation and the continuous replication.

  If this is also undesired, it is also possible to specify a list of collections to
  exclude from the initial synchronisation and the continuous replication using the
  `restrictCollections` attribute, e.g.:
  
      replication.applier.properties({ 
        includeSystem: true,
        restrictType: "exclude",
        restrictCollections: [ "_users", "_graphs", "foo" ] 
      });

  The HTTP API methods for fetching the replication inventory and for dumping collections
  also support the `includeSystem` control flag via a URL parameter.

* removed DEPRECATED replication methods:
  * `replication.logger.start()`
  * `replication.logger.stop()`
  * `replication.logger.properties()`
  * HTTP PUT `/_api/replication/logger-start` 
  * HTTP PUT `/_api/replication/logger-stop` 
  * HTTP GET `/_api/replication/logger-config` 
  * HTTP PUT `/_api/replication/logger-config` 

* fixed issue #1174, which was due to locking problems in distributed
  AQL execution

* improved cluster locking for AQL avoiding deadlocks

* use DistributeNode for modifying queries with REPLACE and UPDATE, if
  possible


v2.3.6 (2015-XX-XX)
-------------------

* fixed AQL subquery optimization that produced wrong result when multiple subqueries 
  directly followed each other and and a directly following `LET` statement did refer
  to any but the first subquery.


v2.3.5 (2015-01-16)
-------------------

* fixed intermittent 404 errors in Foxx apps after mounting or unmounting apps

* fixed issue #1200: Expansion operator results in "Cannot call method 'forEach' of null"

* fixed issue #1199: Cannot unlink root node of plan


v2.3.4 (2014-12-23)
-------------------

* fixed cerberus path for MyArangoDB


v2.3.3 (2014-12-17)
-------------------

* fixed error handling in instanciation of distributed AQL queries, this 
  also fixes a bug in cluster startup with many servers

* issue #1185: parse non-fractional JSON numbers with exponent (e.g. `4e-261`)

* issue #1159: allow --server.request-timeout and --server.connect-timeout of 0


v2.3.2 (2014-12-09)
-------------------

* fixed issue #1177: Fix bug in the user app's storage

* fixed issue #1173: AQL Editor "Save current query" resets user password

* fixed missing makeDirectory when fetching a Foxx application from a zip file

* put in warning about default changed: fixed issue #1134: Change the default endpoint to localhost

* fixed issue #1163: invalid fullCount value returned from AQL

* fixed range operator precedence 

* limit default maximum number of plans created by AQL optimizer to 256 (from 1024)

* make AQL optimizer not generate an extra plan if an index can be used, but modify
  existing plans in place

* fixed AQL cursor ttl (time-to-live) issue

  Any user-specified cursor ttl value was not honored since 2.3.0.

* fixed segfault in AQL query hash index setup with unknown shapes

* fixed memleaks

* added AQL optimizer rule for removing `INTO` from a `COLLECT` statement if not needed

* fixed issue #1131

  This change provides the `KEEP` clause for `COLLECT ... INTO`. The `KEEP` clause
  allows controlling which variables will be kept in the variable created by `INTO`.
  
* fixed issue #1147, must protect dispatcher ID for etcd

v2.3.1 (2014-11-28)
-------------------

* recreate password if missing during upgrade

* fixed issue #1126

* fixed non-working subquery index optimizations

* do not restrict summary of Foxx applications to 60 characters

* fixed display of "required" path parameters in Foxx application documentation

* added more optimizations of constants values in AQL FILTER conditions

* fixed invalid or-to-in optimization for FILTERs containing comparisons
  with boolean values

* fixed replication of `_graphs` collection

* added AQL list functions `PUSH`, `POP`, `UNSHIFT`, `SHIFT`, `REMOVE_VALUES`,
  `REMOVE_VALUE`, `REMOVE_NTH` and `APPEND`

* added AQL functions `CALL` and `APPLY` to dynamically call other functions

* fixed AQL optimizer cost estimation for LIMIT node

* prevent Foxx queues from permanently writing to the journal even when
  server is idle

* fixed AQL COLLECT statement with INTO clause, which copied more variables
  than v2.2 and thus lead to too much memory consumption. 
  This deals with #1107.

* fixed AQL COLLECT statement, this concerned every COLLECT statement, 
  only the first group had access to the values of the variables before 
  the COLLECT statement. This deals with #1127.

* fixed some AQL internals, where sometimes too many items were
  fetched from upstream in the presence of a LIMIT clause. This should
  generally improve performance.


v2.3.0 (2014-11-18)
-------------------

* fixed syslog flags. `--log.syslog` is deprecated and setting it has no effect, 
  `--log.facility` now works as described. Application name has been changed from
  `triagens` to `arangod`. It can be changed using `--log.application`. The syslog
  will only contain the actual log message. The datetime prefix is omiited.

* fixed deflate in SimpleHttpClient

* fixed issue #1104: edgeExamples broken or changed 

* fixed issue #1103: Error while importing user queries

* fixed issue #1100: AQL: HAS() fails on doc[attribute_name] 

* fixed issue #1098: runtime error when creating graph vertex

* hide system applications in **Applications** tab by default

  Display of system applications can be toggled by using the *system applications* 
  toggle in the UI.

* added HTTP REST API for managing tasks (`/_api/tasks`)

* allow passing character lists as optional parameter to AQL functions `TRIM`,
  `LTRIM` and `RTRIM`

  These functions now support trimming using custom character lists. If no character
  lists are specified, all whitespace characters will be removed as previously:

      TRIM("  foobar\t \r\n ")         // "foobar"
      TRIM(";foo;bar;baz, ", "; ")     // "foo;bar;baz"

* added AQL string functions `LTRIM`, `RTRIM`, `FIND_FIRST`, `FIND_LAST`, `SPLIT`, 
  `SUBSTITUTE`

* added AQL functions `ZIP`, `VALUES` and `PERCENTILE`

* made AQL functions `CONCAT` and `CONCAT_SEPARATOR` work with list arguments

* dynamically create extra dispatcher threads if required

* fixed issue #1097: schemas in the API docs no longer show required properties as optional


v2.3.0-beta2 (2014-11-08)
-------------------------

* front-end: new icons for uploading and downloading JSON documents into a collection

* front-end: fixed documents pagination css display error

* front-end: fixed flickering of the progress view

* front-end: fixed missing event for documents filter function

* front-end: jsoneditor: added CMD+Return (Mac) CTRL+Return (Linux/Win) shortkey for 
  saving a document

* front-end: added information tooltip for uploading json documents.

* front-end: added database management view to the collapsed navigation menu

* front-end: added collection truncation feature

* fixed issue #1086: arangoimp: Odd errors if arguments are not given properly

* performance improvements for AQL queries that use JavaScript-based expressions
  internally

* added AQL geo functions `WITHIN_RECTANGLE` and `IS_IN_POLYGON`

* fixed non-working query results download in AQL editor of web interface

* removed debug print message in AQL editor query export routine

* fixed issue #1075: Aardvark: user name required even if auth is off #1075 

  The fix for this prefills the username input field with the current user's
  accout name if any and `root` (the default username) otherwise. Additionally,
  the tooltip text has been slightly adjusted.

* fixed issue #1069: Add 'raw' link to swagger ui so that the raw swagger 
  json can easily be retrieved

  This adds a link to the Swagger API docs to an application's detail view in
  the **Applications** tab of the web interface. The link produces the Swagger
  JSON directly. If authentication is turned on, the link requires authentication,
  too.

* documentation updates


v2.3.0-beta1 (2014-11-01)
-------------------------

* added dedicated `NOT IN` operator for AQL

  Previously, a `NOT IN` was only achievable by writing a negated `IN` condition:
   
      FOR i IN ... FILTER ! (i IN [ 23, 42 ]) ...

  This can now alternatively be expressed more intuitively as follows:

      FOR i IN ... FILTER i NOT IN [ 23, 42 ] ...

* added alternative logical operator syntax for AQL

  Previously, the logical operators in AQL could only be written as:
  - `&&`: logical and
  - `||`: logical or
  - `!`: negation

  ArangoDB 2.3 introduces the alternative variants for these operators:
  - `AND`: logical and
  - `OR`: logical or
  - `NOT`: negation

  The new syntax is just an alternative to the old syntax, allowing easier 
  migration from SQL. The old syntax is still fully supported and will be.

* improved output of `ArangoStatement.parse()` and POST `/_api/query`

  If an AQL query can be parsed without problems, The return value of 
  `ArangoStatement.parse()` now contains an attribute `ast` with the abstract
  syntax tree of the query (before optimizations). Though this is an internal
  representation of the query and is subject to change, it can be used to inspect
  how ArangoDB interprets a given query.

* improved `ArangoStatement.explain()` and POST `/_api/explain`

  The commands for explaining AQL queries have been improved.

* added command-line option `--javascript.v8-contexts` to control the number of 
  V8 contexts created in arangod.
  
  Previously, the number of V8 contexts was equal to the number of server threads
  (as specified by option `--server.threads`). 

  However, it may be sensible to create different amounts of threads and V8
  contexts. If the option is not specified, the number of V8 contexts created
  will be equal to the number of server threads. Thus no change in configuration
  is required to keep the old behavior.
  
  If you are using the default config files or merge them with your local config
  files, please review if the default number of server threads is okay in your
  environment. Additionally you should verify that the number of V8 contexts
  created (as specified in option `--javascript.v8-contexts`) is okay.

* the number of server.threads specified is now the minimum of threads
  started. There are situation in which threads are waiting for results of
  distributed database servers. In this case the number of threads is
  dynamically increased.

* removed index type "bitarray"

  Bitarray indexes were only half-way documented and integrated in previous versions 
  of ArangoDB so their benefit was limited. The support for bitarray indexes has
  thus been removed in ArangoDB 2.3. It is not possible to create indexes of type
  "bitarray" with ArangoDB 2.3.

  When a collection is openend that contains a bitarray index definition created 
  with a previous version of ArangoDB, ArangoDB will ignore it and log the following
  warning:

      index type 'bitarray' is not supported in this version of ArangoDB and is ignored 

  Future versions of ArangoDB may automatically remove such index definitions so the
  warnings will eventually disappear.

* removed internal "_admin/modules/flush" in order to fix requireApp

* added basic support for handling binary data in Foxx

  Requests with binary payload can be processed in Foxx applications by
  using the new method `res.rawBodyBuffer()`. This will return the unparsed request
  body as a Buffer object.

  There is now also the method `req.requestParts()` available in Foxx to retrieve
  the individual components of a multipart HTTP request.

  Buffer objects can now be used when setting the response body of any Foxx action.
  Additionally, `res.send()` has been added as a convenience method for returning 
  strings, JSON objects or buffers from a Foxx action:

      res.send("<p>some HTML</p>");
      res.send({ success: true });
      res.send(new Buffer("some binary data"));

  The convenience method `res.sendFile()` can now be used to easily return the
  contents of a file from a Foxx action:

      res.sendFile(applicationContext.foxxFilename("image.png"));

  `fs.write` now accepts not only strings but also Buffer objects as second parameter:

      fs.write(filename, "some data");
      fs.write(filename, new Buffer("some binary data"));

  `fs.readBuffer` can be used to return the contents of a file in a Buffer object.

* improved performance of insertion into non-unique hash indexes significantly in case
  many duplicate keys are used in the index

* issue #1042: set time zone in log output

  the command-line option `--log.use-local-time` was added to print dates and times in
  the server-local timezone instead of UTC

* command-line options that require a boolean value now validate the
  value given on the command-line

  This prevents issues if no value is specified for an option that 
  requires a boolean value. For example, the following command-line would 
  have caused trouble in 2.2, because `--server.endpoint` would have been 
  used as the value for the `--server.disable-authentication` options
  (which requires a boolean value):
  
      arangod --server.disable-authentication --server.endpoint tcp://127.0.0.1:8529 data

  In 2.3, running this command will fail with an error and requires to
  be modified to:

      arangod --server.disable-authentication true --server.endpoint tcp://127.0.0.1:8529 data

* improved performance of CSV import in arangoimp

* fixed issue #1027: Stack traces are off-by-one

* fixed issue #1026: Modules loaded in different files within the same app 
  should refer to the same module

* fixed issue #1025: Traversal not as expected in undirected graph

* added a _relation function in the general-graph module.
 
  This deprecated _directedRelation and _undirectedRelation.
  ArangoDB does not offer any constraints for undirected edges
  which caused some confusion of users how undirected relations
  have to be handled. Relation now only supports directed relations
  and the user can actively simulate undirected relations.

* changed return value of Foxx.applicationContext#collectionName:

  Previously, the function could return invalid collection names because
  invalid characters were not replaced in the application name prefix, only
  in the collection name passed.

  Now, the function replaces invalid characters also in the application name
  prefix, which might to slightly different results for application names that
  contained any characters outside the ranges [a-z], [A-Z] and [0-9].

* prevent XSS in AQL editor and logs view

* integrated tutorial into ArangoShell and web interface

* added option `--backslash-escape` for arangoimp when running CSV file imports

* front-end: added download feature for (filtered) documents

* front-end: added download feature for the results of a user query

* front-end: added function to move documents to another collection

* front-end: added sort-by attribute to the documents filter

* front-end: added sorting feature to database, graph management and user management view.

* issue #989: front-end: Databases view not refreshing after deleting a database

* issue #991: front-end: Database search broken

* front-end: added infobox which shows more information about a document (_id, _rev, _key) or
  an edge (_id, _rev, _key, _from, _to). The from and to attributes are clickable and redirect
  to their document location.

* front-end: added edit-mode for deleting multiple documents at the same time.

* front-end: added delete button to the detailed document/edge view.

* front-end: added visual feedback for saving documents/edges inside the editor (error/success).

* front-end: added auto-focusing for the first input field in a modal.

* front-end: added validation for user input in a modal.

* front-end: user defined queries are now stored inside the database and are bound to the current
  user, instead of using the local storage functionality of the browsers. The outcome of this is
  that user defined queries are now independently usable from any device. Also queries can now be
  edited through the standard document editor of the front-end through the _users collection.

* front-end: added import and export functionality for user defined queries.

* front-end: added new keywords and functions to the aql-editor theme

* front-end: applied tile-style to the graph view

* front-end: now using the new graph api including multi-collection support

* front-end: foxx apps are now deleteable

* front-end: foxx apps are now installable and updateable through github, if github is their
  origin.

* front-end: added foxx app version control. Multiple versions of a single foxx app are now
  installable and easy to manage and are also arranged in groups.

* front-end: the user-set filter of a collection is now stored until the user navigates to
  another collection.

* front-end: fetching and filtering of documents, statistics, and query operations are now
  handled with asynchronous ajax calls.

* front-end: added progress indicator if the front-end is waiting for a server operation.

* front-end: fixed wrong count of documents in the documents view of a collection.

* front-end: fixed unexpected styling of the manage db view and navigation.

* front-end: fixed wrong handling of select fields in a modal view.

* front-end: fixed wrong positioning of some tooltips.

* automatically call `toJSON` function of JavaScript objects (if present)
  when serializing them into database documents. This change allows
  storing JavaScript date objects in the database in a sensible manner.


v2.2.7 (2014-11-19)
-------------------

* fixed issue #998: Incorrect application URL for non-system Foxx apps

* fixed issue #1079: AQL editor: keyword WITH in UPDATE query is not highlighted

* fix memory leak in cluster nodes

* fixed registration of AQL user-defined functions in Web UI (JS shell)

* fixed error display in Web UI for certain errors
  (now error message is printed instead of 'undefined')

* fixed issue #1059: bug in js module console

* fixed issue #1056: "fs": zip functions fail with passwords

* fixed issue #1063: Docs: measuring unit of --wal.logfile-size?

* fixed issue #1062: Docs: typo in 14.2 Example data 


v2.2.6 (2014-10-20)
-------------------

* fixed issue #972: Compilation Issue

* fixed issue #743: temporary directories are now unique and one can read
  off the tool that created them, if empty, they are removed atexit

* Highly improved performance of all AQL GRAPH_* functions.

* Orphan collections in general graphs can now be found via GRAPH_VERTICES
  if either "any" or no direction is defined

* Fixed documentation for AQL function GRAPH_NEIGHBORS.
  The option "vertexCollectionRestriction" is meant to filter the target
  vertices only, and should not filter the path.

* Fixed a bug in GRAPH_NEIGHBORS which enforced only empty results
  under certain conditions


v2.2.5 (2014-10-09)
-------------------

* fixed issue #961: allow non-JSON values in undocument request bodies

* fixed issue 1028: libicu is now statically linked

* fixed cached lookups of collections on the server, which may have caused spurious
  problems after collection rename operations


v2.2.4 (2014-10-01)
-------------------

* fixed accessing `_from` and `_to` attributes in `collection.byExample` and 
  `collection.firstExample`

  These internal attributes were not handled properly in the mentioned functions, so 
  searching for them did not always produce documents

* fixed issue #1030: arangoimp 2.2.3 crashing, not logging on large Windows CSV file 

* fixed issue #1025: Traversal not as expected in undirected graph

* fixed issue #1020

  This requires re-introducing the startup option `--database.force-sync-properties`.

  This option can again be used to force fsyncs of collection, index and database properties 
  stored as JSON strings on disk in files named `parameter.json`. Syncing these files after
  a write may be necessary if the underlying storage does not sync file contents by itself
  in a "sensible" amount of time after a file has been written and closed.

  The default value is `true` so collection, index and database properties will always be
  synced to disk immediately. This affects creating, renaming and dropping collections as 
  well as creating and dropping databases and indexes. Each of these operations will perform
  an additional fsync on the `parameter.json` file if the option is set to `true`. 

  It might be sensible to set this option to `false` for workloads that create and drop a 
  lot of collections (e.g. test runs).

  Document operations such as creating, updating and dropping documents are not affected
  by this option.

* fixed issue #1016: AQL editor bug

* fixed issue #1014: WITHIN function returns wrong distance

* fixed AQL shortest path calculation in function `GRAPH_SHORTEST_PATH` to return
  complete vertex objects instead of just vertex ids

* allow changing of attributes of documents stored in server-side JavaScript variables 

  Previously, the following did not work:

      var doc = db.collection.document(key);
      doc._key = "abc"; // overwriting internal attributes not supported
      doc.value = 123;  // overwriting existing attributes not supported 

  Now, modifying documents stored in server-side variables (e.g. `doc` in the above case)
  is supported. Modifying the variables will not update the documents in the database,
  but will modify the JavaScript object (which can be written back to the database using
  `db.collection.update` or `db.collection.replace`)

* fixed issue #997: arangoimp apparently doesn't support files >2gig on Windows

  large file support (requires using `_stat64` instead of `stat`) is now supported on 
  Windows


v2.2.3 (2014-09-02)
-------------------

* added `around` for Foxx controller

* added `type` option for HTTP API `GET /_api/document?collection=...`

  This allows controlling the type of results to be returned. By default, paths to
  documents will be returned, e.g. 

      [
        `/_api/document/test/mykey1`,
        `/_api/document/test/mykey2`,
        ...
      ]

  To return a list of document ids instead of paths, the `type` URL parameter can be 
  set to `id`:

      [
        `test/mykey1`,
        `test/mykey2`,
        ...
      ]

  To return a list of document keys only, the `type` URL parameter can be set to `key`:

      [
        `mykey1`,
        `mykey2`,
        ...
      ]


* properly capitalize HTTP response header field names in case the `x-arango-async`
  HTTP header was used in a request.

* fixed several documentation issues

* speedup for several general-graph functions, AQL functions starting with `GRAPH_`
  and traversals


v2.2.2 (2014-08-08)
-------------------

* allow storing non-reserved attribute names starting with an underscore

  Previous versions of ArangoDB parsed away all attribute names that started with an 
  underscore (e.g. `_test', '_foo', `_bar`) on all levels of a document (root level
  and sub-attribute levels). While this behavior was documented, it was unintuitive and
  prevented storing documents inside other documents, e.g.:

      {
        "_key" : "foo",
        "_type" : "mydoc",
        "references" : [
          {
            "_key" : "something",
            "_rev" : "...",
            "value" : 1
          },
          { 
            "_key" : "something else",
            "_rev" : "...",
            "value" : 2
          }
        ]
      }

  In the above example, previous versions of ArangoDB removed all attributes and
  sub-attributes that started with underscores, meaning the embedded documents would lose
  some of their attributes. 2.2.2 should preserve such attributes, and will also allow
  storing user-defined attribute names on the top-level even if they start with underscores
  (such as `_type` in the above example).

* fix conversion of JavaScript String, Number and Boolean objects to JSON.

  Objects created in JavaScript using `new Number(...)`, `new String(...)`, or
  `new Boolean(...)` were not converted to JSON correctly.

* fixed a race condition on task registration (i.e. `require("org/arangodb/tasks").register()`)

  this race condition led to undefined behavior when a just-created task with no offset and
  no period was instantly executed and deleted by the task scheduler, before the `register`
  function returned to the caller.

* changed run-tests.sh to execute all suitable tests.

* switch to new version of gyp

* fixed upgrade button


v2.2.1 (2014-07-24)
-------------------

* fixed hanging write-ahead log recovery for certain cases that involved dropping
  databases

* fixed issue with --check-version: when creating a new database the check failed

* issue #947 Foxx applicationContext missing some properties

* fixed issue with --check-version: when creating a new database the check failed

* added startup option `--wal.suppress-shape-information`

  Setting this option to `true` will reduce memory and disk space usage and require
  less CPU time when modifying documents or edges. It should therefore be turned on
  for standalone ArangoDB servers. However, for servers that are used as replication
  masters, setting this option to `true` will effectively disable the usage of the
  write-ahead log for replication, so it should be set to `false` for any replication
  master servers.

  The default value for this option is `false`. 

* added optional `ttl` attribute to specify result cursor expiration for HTTP API method 
  `POST /_api/cursor` 

  The `ttl` attribute can be used to prevent cursor results from timing out too early.

* issue #947: Foxx applicationContext missing some properties

* (reported by Christian Neubauer): 

  The problem was that in Google's V8, signed and unsigned chars are not always declared cleanly.
  so we need to force v8 to compile with forced signed chars which is done by the Flag:
    -fsigned-char
  at least it is enough to follow the instructions of compiling arango on rasperry 
  and add "CFLAGS='-fsigned-char'" to the make command of V8 and remove the armv7=0

* Fixed a bug with the replication client. In the case of single document
  transactions the collection was not write locked.


v2.2.0 (2014-07-10)
-------------------

* The replication methods `logger.start`, `logger.stop` and `logger.properties` are
  no-ops in ArangoDB 2.2 as there is no separate replication logger anymore. Data changes
  are logged into the write-ahead log in ArangoDB 2.2, and not separately by the 
  replication logger. The replication logger object is still there in ArangoDB 2.2 to
  ensure backwards-compatibility, however, logging cannot be started, stopped or 
  configured anymore. Using any of these methods will do nothing.

  This also affects the following HTTP API methods:
  - `PUT /_api/replication/logger-start`
  - `PUT /_api/replication/logger-stop`
  - `GET /_api/replication/logger-config` 
  - `PUT /_api/replication/logger-config`

  Using any of these methods is discouraged from now on as they will be removed in 
  future versions of ArangoDB.

* INCOMPATIBLE CHANGE: replication of transactions has changed. Previously, transactions
  were logged on a master in one big block and shipped to a slave in one block, too.
  Now transactions will be logged and replicated as separate entries, allowing transactions
  to be bigger and also ensure replication progress.
  
  This change also affects the behavior of the `stop` method of the replication applier.
  If the replication applier is now stopped manually using the `stop` method and later 
  restarted using the `start` method, any transactions that were unfinished at the
  point of stopping will be aborted on a slave, even if they later commit on the master.

  In ArangoDB 2.2, stopping the replication applier manually should be avoided unless the
  goal is to stop replication permanently or to do a full resync with the master anyway.
  If the replication applier still must be stopped, it should be made sure that the
  slave has fetched and applied all pending operations from a master, and that no 
  extra transactions are started on the master before the `stop` command on the slave
  is executed.

  Replication of transactions in ArangoDB 2.2 might also lock the involved collections on
  the slave while a transaction is either committed or aborted on the master and the
  change has been replicated to the slave. This change in behavior may be important for
  slave servers that are used for read-scaling. In order to avoid long lasting collection
  locks on the slave, transactions should be kept small.

  The `_replication` system collection is not used anymore in ArangoDB 2.2 and its usage is
  discouraged.

* INCOMPATIBLE CHANGE: the figures reported by the `collection.figures` method
  now only reflect documents and data contained in the journals and datafiles of
  collections. Documents or deletions contained only in the write-ahead log will
  not influence collection figures until the write-ahead log garbage collection
  kicks in. The figures for a collection might therefore underreport the total
  resource usage of a collection.

  Additionally, the attributes `lastTick` and `uncollectedLogfileEntries` have been
  added to the result of the `figures` operation and the HTTP API method 
  `PUT /_api/collection/figures`

* added `insert` method as an alias for `save`. Documents can now be inserted into
  a collection using either method:
  
      db.test.save({ foo: "bar" }); 
      db.test.insert({ foo: "bar" }); 

* added support for data-modification AQL queries

* added AQL keywords `INSERT`, `UPDATE`, `REPLACE` and `REMOVE` (and `WITH`) to
  support data-modification AQL queries.
  
  Unquoted usage of these keywords for attribute names in AQL queries will likely
  fail in ArangoDB 2.2. If any such attribute name needs to be used in a query, it
  should be enclosed in backticks to indicate the usage of a literal attribute
  name. 

  For example, the following query will fail in ArangoDB 2.2 with a parse error:

      FOR i IN foo RETURN i.remove

  and needs to be rewritten like this:

      FOR i IN foo RETURN i.`remove`

* disallow storing of JavaScript objects that contain JavaScript native objects
  of type `Date`, `Function`, `RegExp` or `External`, e.g.

      db.test.save({ foo: /bar/ });
      db.test.save({ foo: new Date() });

  will now print

      Error: <data> cannot be converted into JSON shape: could not shape document

  Previously, objects of these types were silently converted into an empty object
  (i.e. `{ }`).

  To store such objects in a collection, explicitly convert them into strings 
  like this:

      db.test.save({ foo: String(/bar/) });
      db.test.save({ foo: String(new Date()) });

* The replication methods `logger.start`, `logger.stop` and `logger.properties` are
  no-ops in ArangoDB 2.2 as there is no separate replication logger anymore. Data changes
  are logged into the write-ahead log in ArangoDB 2.2, and not separately by the 
  replication logger. The replication logger object is still there in ArangoDB 2.2 to
  ensure backwards-compatibility, however, logging cannot be started, stopped or 
  configured anymore. Using any of these methods will do nothing.

  This also affects the following HTTP API methods:
  - `PUT /_api/replication/logger-start`
  - `PUT /_api/replication/logger-stop`
  - `GET /_api/replication/logger-config` 
  - `PUT /_api/replication/logger-config`

  Using any of these methods is discouraged from now on as they will be removed in 
  future versions of ArangoDB.

* INCOMPATIBLE CHANGE: replication of transactions has changed. Previously, transactions
  were logged on a master in one big block and shipped to a slave in one block, too.
  Now transactions will be logged and replicated as separate entries, allowing transactions
  to be bigger and also ensure replication progress.
  
  This change also affects the behavior of the `stop` method of the replication applier.
  If the replication applier is now stopped manually using the `stop` method and later 
  restarted using the `start` method, any transactions that were unfinished at the
  point of stopping will be aborted on a slave, even if they later commit on the master.

  In ArangoDB 2.2, stopping the replication applier manually should be avoided unless the
  goal is to stop replication permanently or to do a full resync with the master anyway.
  If the replication applier still must be stopped, it should be made sure that the
  slave has fetched and applied all pending operations from a master, and that no 
  extra transactions are started on the master before the `stop` command on the slave
  is executed.

  Replication of transactions in ArangoDB 2.2 might also lock the involved collections on
  the slave while a transaction is either committed or aborted on the master and the
  change has been replicated to the slave. This change in behavior may be important for
  slave servers that are used for read-scaling. In order to avoid long lasting collection
  locks on the slave, transactions should be kept small.

  The `_replication` system collection is not used anymore in ArangoDB 2.2 and its usage is
  discouraged.

* INCOMPATIBLE CHANGE: the figures reported by the `collection.figures` method
  now only reflect documents and data contained in the journals and datafiles of
  collections. Documents or deletions contained only in the write-ahead log will
  not influence collection figures until the write-ahead log garbage collection
  kicks in. The figures for a collection might therefore underreport the total
  resource usage of a collection.

  Additionally, the attributes `lastTick` and `uncollectedLogfileEntries` have been
  added to the result of the `figures` operation and the HTTP API method 
  `PUT /_api/collection/figures`

* added `insert` method as an alias for `save`. Documents can now be inserted into
  a collection using either method:
  
      db.test.save({ foo: "bar" }); 
      db.test.insert({ foo: "bar" }); 

* added support for data-modification AQL queries

* added AQL keywords `INSERT`, `UPDATE`, `REPLACE` and `REMOVE` (and `WITH`) to
  support data-modification AQL queries.
  
  Unquoted usage of these keywords for attribute names in AQL queries will likely
  fail in ArangoDB 2.2. If any such attribute name needs to be used in a query, it
  should be enclosed in backticks to indicate the usage of a literal attribute
  name. 

  For example, the following query will fail in ArangoDB 2.2 with a parse error:

      FOR i IN foo RETURN i.remove

  and needs to be rewritten like this:

      FOR i IN foo RETURN i.`remove`

* disallow storing of JavaScript objects that contain JavaScript native objects
  of type `Date`, `Function`, `RegExp` or `External`, e.g.

      db.test.save({ foo: /bar/ });
      db.test.save({ foo: new Date() });

  will now print

      Error: <data> cannot be converted into JSON shape: could not shape document

  Previously, objects of these types were silently converted into an empty object
  (i.e. `{ }`).

  To store such objects in a collection, explicitly convert them into strings 
  like this:

      db.test.save({ foo: String(/bar/) });
      db.test.save({ foo: String(new Date()) });

* honor startup option `--server.disable-statistics` when deciding whether or not
  to start periodic statistics collection jobs

  Previously, the statistics collection jobs were started even if the server was
  started with the `--server.disable-statistics` flag being set to `true`

* removed startup option `--random.no-seed`

  This option had no effect in previous versions of ArangoDB and was thus removed.

* removed startup option `--database.remove-on-drop`

  This option was used for debugging only.

* removed startup option `--database.force-sync-properties`

  This option is now superfluous as collection properties are now stored in the 
  write-ahead log.

* introduced write-ahead log

  All write operations in an ArangoDB server instance are automatically logged
  to the server's write-ahead log. The write-ahead log is a set of append-only 
  logfiles, and it is used in case of a crash recovery and for replication.
  Data from the write-ahead log will eventually be moved into the journals or
  datafiles of collections, allowing the server to remove older write-ahead log 
  logfiles. Figures of collections will be updated when data are moved from the
  write-ahead log into the journals or datafiles of collections.

  Cross-collection transactions in ArangoDB should benefit considerably by this
  change, as less writes than in previous versions are required to ensure the data 
  of multiple collections are atomcially and durably committed. All data-modifying 
  operations inside transactions (insert, update, remove) will write their 
  operations into the write-ahead log directly, making transactions with multiple 
  operations also require less physical memory than in previous versions of ArangoDB,
  that required all transaction data to fit into RAM.
  
  The `_trx` system collection is not used anymore in ArangoDB 2.2 and its usage is
  discouraged.

  The data in the write-ahead log can also be used in the replication context.
  The `_replication` collection that was used in previous versions of ArangoDB to 
  store all changes on the server is not used anymore in ArangoDB 2.2. Instead, 
  slaves can read from a master's write-ahead log to get informed about most
  recent changes. This removes the need to store data-modifying operations in 
  both the actual place and the `_replication` collection. 

* removed startup option `--server.disable-replication-logger`

  This option is superfluous in ArangoDB 2.2. There is no dedicated replication
  logger in ArangoDB 2.2. There is now always the write-ahead log, and it is also
  used as the server's replication log. Specifying the startup option
  `--server.disable-replication-logger` will do nothing in ArangoDB 2.2, but the
  option should not be used anymore as it might be removed in a future version.

* changed behavior of replication logger

  There is no dedicated replication logger in ArangoDB 2.2 as there is the 
  write-ahead log now. The existing APIs for starting and stopping the replication
  logger still exist in ArangoDB 2.2 for downwards-compatibility, but calling
  the start or stop operations are no-ops in ArangoDB 2.2. When querying the
  replication logger status via the API, the server will always report that the
  replication logger is running. Configuring the replication logger is a no-op 
  in ArangoDB 2.2, too. Changing the replication logger configuration has no
  effect. Instead, the write-ahead log configuration can be changed.

* removed MRuby integration for arangod

  ArangoDB had an experimental MRuby integration in some of the publish builds.
  This wasn't continuously developed, and so it has been removed in ArangoDB 2.2.

  This change has led to the following startup options being superfluous:

  - `--ruby.gc-interval`
  - `--ruby.action-directory`
  - `--ruby.modules-path`
  - `--ruby.startup-directory`

  Specifying these startup options will do nothing in ArangoDB 2.2, but the 
  options should be avoided from now on as they might be removed in future versions.

* reclaim index memory when last document in collection is deleted

  Previously, deleting documents from a collection did not lead to index sizes being
  reduced. Instead, the already allocated index memory was re-used when a collection
  was refilled.

  Now, index memory for primary indexes and hash indexes is reclaimed instantly when
  the last document from a collection is removed.
  
* inlined and optimized functions in hash indexes

* added AQL TRANSLATE function

  This function can be used to perform lookups from static lists, e.g.

      LET countryNames = { US: "United States", UK: "United Kingdom", FR: "France" }
      RETURN TRANSLATE("FR", countryNames) 

* fixed datafile debugger

* fixed check-version for empty directory

* moved try/catch block to the top of routing chain

* added mountedApp function for foxx-manager

* fixed issue #883: arango 2.1 - when starting multi-machine cluster, UI web 
  does not change to cluster overview

* fixed dfdb: should not start any other V8 threads

* cleanup of version-check, added module org/arangodb/database-version,
  added --check-version option

* fixed issue #881: [2.1.0] Bombarded (every 10 sec or so) with 
  "WARNING format string is corrupt" when in non-system DB Dashboard

* specialized primary index implementation to allow faster hash table 
  rebuilding and reduce lookups in datafiles for the actual value of `_key`.

* issue #862: added `--overwrite` option to arangoimp

* removed number of property lookups for documents during AQL queries that
  access documents

* prevent buffering of long print results in arangosh's and arangod's print
  command

  this change will emit buffered intermediate print results and discard the
  output buffer to quickly deliver print results to the user, and to prevent
  constructing very large buffers for large results

* removed sorting of attribute names for use in a collection's shaper

  sorting attribute names was done on document insert to keep attributes 
  of a collection in sorted order for faster comparisons. The sort order
  of attributes was only used in one particular and unlikely case, so it
  was removed. Collections with many different attribute names should 
  benefit from this change by faster inserts and slightly less memory usage.

* fixed a bug in arangodump which got the collection name in _from and _to
  attributes of edges wrong (all were "_unknown")

* fixed a bug in arangorestore which did not recognise wrong _from and _to
  attributes of edges

* improved error detection and reporting in arangorestore


v2.1.1 (2014-06-06)
-------------------

* fixed dfdb: should not start any other V8 threads

* signature for collection functions was modified

  The basic change was the substitution of the input parameter of the
  function by an generic options object which can contain multiple
  option parameter of the function.
  Following functions were modified
  remove
  removeBySample
  replace
  replaceBySample
  update
  updateBySample
  
  Old signature is yet supported but it will be removed in future versions 

v2.1.0 (2014-05-29)
-------------------

* implemented upgrade procedure for clusters

* fixed communication issue with agency which prevented reconnect
  after an agent failure

* fixed cluster dashboard in the case that one but not all servers
  in the cluster are down

* fixed a bug with coordinators creating local database objects
  in the wrong order (_system needs to be done first)

* improved cluster dashboard


v2.1.0-rc2 (2014-05-25)
-----------------------

* fixed issue #864: Inconsistent behavior of AQL REVERSE(list) function


v2.1.0-rc1 (XXXX-XX-XX)
-----------------------

* added server-side periodic task management functions:

  - require("org/arangodb/tasks").register(): registers a periodic task
  - require("org/arangodb/tasks").unregister(): unregisters and removes a 
    periodic task
  - require("org/arangodb/tasks").get(): retrieves a specific tasks or all
    existing tasks

  the previous undocumented function `internal.definePeriodic` is now
  deprecated and will be removed in a future release.

* decrease the size of some seldomly used system collections on creation. 

  This will make these collections use less disk space and mapped memory.

* added AQL date functions

* added AQL FLATTEN() list function

* added index memory statistics to `db.<collection>.figures()` function

  The `figures` function will now return a sub-document `indexes`, which lists
  the number of indexes in the `count` sub-attribute, and the total memory
  usage of the indexes in bytes in the `size` sub-attribute.

* added AQL CURRENT_DATABASE() function

  This function returns the current database's name.

* added AQL CURRENT_USER() function

  This function returns the current user from an AQL query. The current user is the
  username that was specified in the `Authorization` HTTP header of the request. If
  authentication is turned off or the query was executed outside a request context,
  the function will return `null`.

* fixed issue #796: Searching with newline chars broken?

  fixed slightly different handling of backslash escape characters in a few
  AQL functions. Now handling of escape sequences should be consistent, and 
  searching for newline characters should work the same everywhere

* added OpenSSL version check for configure

  It will report all OpenSSL versions < 1.0.1g as being too old.
  `configure` will only complain about an outdated OpenSSL version but not stop.

* require C++ compiler support (requires g++ 4.8, clang++ 3.4 or Visual Studio 13)

* less string copying returning JSONified documents from ArangoDB, e.g. via
  HTTP GET `/_api/document/<collection>/<document>`

* issue #798: Lower case http headers from arango
        
  This change allows returning capitalized HTTP headers, e.g.
  `Content-Length` instead of `content-length`.
  The HTTP spec says that headers are case-insensitive, but
  in fact several clients rely on a specific case in response
  headers.
  This change will capitalize HTTP headers if the `X-Arango-Version`
  request header is sent by the client and contains a value of at
  least `20100` (for version 2.1). The default value for the
  compatibility can also be set at server start, using the
  `--server.default-api-compatibility` option.

* simplified usage of `db._createStatement()`

  Previously, the function could not be called with a query string parameter as 
  follows:

      db._createStatement(queryString);

  Calling it as above resulted in an error because the function expected an
  object as its parameter. From now on, it's possible to call the function with 
  just the query string.

* make ArangoDB not send back a `WWW-Authenticate` header to a client in case the
  client sends the `X-Omit-WWW-Authenticate` HTTP header.

  This is done to prevent browsers from showing their built-in HTTP authentication 
  dialog for AJAX requests that require authentication.
  ArangoDB will still return an HTTP 401 (Unauthorized) if the request doesn't
  contain valid credentials, but it will omit the `WWW-Authenticate` header, 
  allowing clients to bypass the browser's authentication dialog.

* added REST API method HTTP GET `/_api/job/job-id` to query the status of an
  async job without potentially fetching it from the list of done jobs

* fixed non-intuitive behaviour in jobs API: previously, querying the status
  of an async job via the API HTTP PUT `/_api/job/job-id` removed a currently 
  executing async job from the list of queryable jobs on the server.
  Now, when querying the result of an async job that is still executing, 
  the job is kept in the list of queryable jobs so its result can be fetched
  by a subsequent request.

* use a new data structure for the edge index of an edge collection. This
  improves the performance for the creation of the edge index and in 
  particular speeds up removal of edges in graphs. Note however that
  this change might change the order in which edges starting at 
  or ending in a vertex are returned. However, this order was never
  guaranteed anyway and it is not sensible to guarantee any particular 
  order.

* provide a size hint to edge and hash indexes when initially filling them
  this will lead to less re-allocations when populating these indexes
    
  this may speed up building indexes when opening an existing collection

* don't requeue identical context methods in V8 threads in case a method is 
  already registered

* removed arangod command line option `--database.remove-on-compacted`

* export the sort attribute for graph traversals to the HTTP interface

* add support for arangodump/arangorestore for clusters


v2.0.8 (XXXX-XX-XX)
-------------------

* fixed too-busy iteration over skiplists

  Even when a skiplist query was restricted by a limit clause, the skiplist
  index was queried without the limit. this led to slower-than-necessary
  execution times.

* fixed timeout overflows on 32 bit systems

  this bug has led to problems when select was called with a high timeout
  value (2000+ seconds) on 32bit systems that don't have a forgiving select
  implementation. when the call was made on these systems, select failed
  so no data would be read or sent over the connection

  this might have affected some cluster-internal operations.

* fixed ETCD issues on 32 bit systems

  ETCD was non-functional on 32 bit systems at all. The first call to the
  watch API crashed it. This was because atomic operations worked on data
  structures that were not properly aligned on 32 bit systems. 

* fixed issue #848: db.someEdgeCollection.inEdge does not return correct 
  value when called the 2nd time after a .save to the edge collection


v2.0.7 (2014-05-05)
-------------------

* issue #839: Foxx Manager missing "unfetch"

* fixed a race condition at startup

  this fixes undefined behavior in case the logger was involved directly at 
  startup, before the logger initialization code was called. This should have
  occurred only for code that was executed before the invocation of main(), 
  e.g. during ctor calls of statically defined objects.


v2.0.6 (2014-04-22)
-------------------

* fixed issue #835: arangosh doesn't show correct database name



v2.0.5 (2014-04-21)
-------------------

* Fixed a caching problem in IE JS Shell

* added cancelation for async jobs

* upgraded to new gyp for V8

* new Windows installer


v2.0.4 (2014-04-14)
-------------------

* fixed cluster authentication front-end issues for Firefox and IE, there are
  still problems with Chrome


v2.0.3 (2014-04-14)
-------------------

* fixed AQL optimizer bug

* fixed front-end issues

* added password change dialog


v2.0.2 (2014-04-06)
-------------------

* during cluster startup, do not log (somewhat expected) connection errors with
  log level error, but with log level info

* fixed dashboard modals

* fixed connection check for cluster planning front end: firefox does 
  not support async:false

* document how to persist a cluster plan in order to relaunch an existing
  cluster later


v2.0.1 (2014-03-31)
-------------------

* make ArangoDB not send back a `WWW-Authenticate` header to a client in case the
  client sends the `X-Omit-WWW-Authenticate` HTTP header.

  This is done to prevent browsers from showing their built-in HTTP authentication 
  dialog for AJAX requests that require authentication.
  ArangoDB will still return an HTTP 401 (Unauthorized) if the request doesn't
  contain valid credentials, but it will omit the `WWW-Authenticate` header, 
  allowing clients to bypass the browser's authentication dialog.

* fixed isses in arango-dfdb:

  the dfdb was not able to unload certain system collections, so these couldn't be
  inspected with the dfdb sometimes. Additionally, it did not truncate corrupt
  markers from datafiles under some circumstances

* added `changePassword` attribute for users

* fixed non-working "save" button in collection edit view of web interface
  clicking the save button did nothing. one had to press enter in one of the input
  fields to send modified form data

* fixed V8 compile error on MacOS X

* prevent `body length: -9223372036854775808` being logged in development mode for
  some Foxx HTTP responses

* fixed several bugs in web interface dashboard

* fixed issue #783: coffee script not working in manifest file

* fixed issue #783: coffee script not working in manifest file

* fixed issue #781: Cant save current query from AQL editor ui

* bumped version in `X-Arango-Version` compatibility header sent by arangosh and other
  client tools from `1.5` to `2.0`.

* fixed startup options for arango-dfdb, added details option for arango-dfdb

* fixed display of missing error messages and codes in arangosh

* when creating a collection via the web interface, the collection type was always 
  "document", regardless of the user's choice


v2.0.0 (2014-03-10)
-------------------

* first 2.0 release


v2.0.0-rc2 (2014-03-07)
-----------------------

* fixed cluster authorization


v2.0.0-rc1 (2014-02-28)
-----------------------

* added sharding :-)

* added collection._dbName attribute to query the name of the database from a collection

  more detailed documentation on the sharding and cluster features can be found in the user 
  manual, section **Sharding**

* INCOMPATIBLE CHANGE: using complex values in AQL filter conditions with operators other
  than equality (e.g. >=, >, <=, <) will disable usage of skiplist indexes for filter 
  evaluation.
  
  For example, the following queries will be affected by change:

      FOR doc IN docs FILTER doc.value < { foo: "bar" } RETURN doc
      FOR doc IN docs FILTER doc.value >= [ 1, 2, 3 ] RETURN doc

  The following queries will not be affected by the change:
      
      FOR doc IN docs FILTER doc.value == 1 RETURN doc
      FOR doc IN docs FILTER doc.value == "foo" RETURN doc
      FOR doc IN docs FILTER doc.value == [ 1, 2, 3 ] RETURN doc
      FOR doc IN docs FILTER doc.value == { foo: "bar" } RETURN doc

* INCOMPATIBLE CHANGE: removed undocumented method `collection.saveOrReplace`
  
  this feature was never advertised nor documented nor tested.

* INCOMPATIBLE CHANGE: removed undocumented REST API method `/_api/simple/BY-EXAMPLE-HASH`

  this feature was never advertised nor documented nor tested.

* added explicit startup parameter `--server.reuse-address`

  This flag can be used to control whether sockets should be acquired with the SO_REUSEADDR 
  flag.
  
  Regardless of this setting, sockets on Windows are always acquired using the
  SO_EXCLUSIVEADDRUSE flag.

* removed undocumented REST API method GET `/_admin/database-name`

* added user validation API at POST `/_api/user/<username>`

* slightly improved users management API in `/_api/user`:

  Previously, when creating a new user via HTTP POST, the username needed to be 
  passed in an attribute `username`. When users were returned via this API,
  the usernames were returned in an attribute named `user`. This was slightly
  confusing and was changed in 2.0 as follows:

  - when adding a user via HTTP POST, the username can be specified in an attribute 
  `user`. If this attribute is not used, the API will look into the attribute `username`
  as before and use that value.
  - when users are returned via HTTP GET, the usernames are still returned in an
    attribute `user`.

  This change should be fully downwards-compatible with the previous version of the API.

* added AQL SLICE function to extract slices from lists

* made module loader more node compatible

* the startup option `--javascript.package-path` for arangosh is now deprecated and does
  nothing. Using it will not cause an error, but the option is ignored.

* added coffee script support

* Several UI improvements.

* Exchanged icons in the graphviewer toolbar

* always start networking and HTTP listeners when starting the server (even in 
  console mode)

* allow vertex and edge filtering with user-defined functions in TRAVERSAL,
  TRAVERSAL_TREE and SHORTEST_PATH AQL functions:

      // using user-defined AQL functions for edge and vertex filtering
      RETURN TRAVERSAL(friends, friendrelations, "friends/john", "outbound", {
        followEdges: "myfunctions::checkedge",
        filterVertices: "myfunctions::checkvertex"
      })

      // using the following custom filter functions
      var aqlfunctions = require("org/arangodb/aql/functions");
      aqlfunctions.register("myfunctions::checkedge", function (config, vertex, edge, path) { 
        return (edge.type !== 'dislikes'); // don't follow these edges
      }, false);

      aqlfunctions.register("myfunctions::checkvertex", function (config, vertex, path) { 
        if (vertex.isDeleted || ! vertex.isActive) {
          return [ "prune", "exclude" ]; // exclude these and don't follow them
        }
        return [ ]; // include everything else
      }, false);

* fail if invalid `strategy`, `order` or `itemOrder` attribute values
  are passed to the AQL TRAVERSAL function. Omitting these attributes 
  is not considered an error, but specifying an invalid value for any
  of these attributes will make an AQL query fail.

* issue #751: Create database through API should return HTTP status code 201

  By default, the server now returns HTTP 201 (created) when creating a new
  database successfully. To keep compatibility with older ArangoDB versions, the
  startup parameter `--server.default-api-compatibility` can be set to a value
  of `10400` to indicate API compatibility with ArangoDB 1.4. The compatibility
  can also be enforced by setting the `X-Arango-Version` HTTP header in a 
  client request to this API on a per-request basis.

* allow direct access from the `db` object to collections whose names start 
  with an underscore (e.g. db._users).

  Previously, access to such collections via the `db` object was possible from
  arangosh, but not from arangod (and thus Foxx and actions). The only way
  to access such collections from these places was via the `db._collection(<name>)`
  workaround.

* allow `\n` (as well as `\r\n`) as line terminator in batch requests sent to 
  `/_api/batch` HTTP API.

* use `--data-binary` instead of `--data` parameter in generated cURL examples

* issue #703: Also show path of logfile for fm.config()

* issue #675: Dropping a collection used in "graph" module breaks the graph

* added "static" Graph.drop() method for graphs API

* fixed issue #695: arangosh server.password error

* use pretty-printing in `--console` mode by default

* simplified ArangoDB startup options

  Some startup options are now superfluous or their usage is simplified. The
  following options have been changed:

  * `--javascript.modules-path`: this option has been removed. The modules paths
    are determined by arangod and arangosh automatically based on the value of 
    `--javascript.startup-directory`.

    If the option is set on startup, it is ignored so startup will not abort with
    an error `unrecognized option`.

  * `--javascript.action-directory`: this option has been removed. The actions
    directory is determined by arangod automatically based on the value of
    `--javascript.startup-directory`.

    If the option is set on startup, it is ignored so startup will not abort with
    an error `unrecognized option`.

  * `--javascript.package-path`: this option is still available but it is not
    required anymore to set the standard package paths (e.g. `js/npm`). arangod
    will automatically use this standard package path regardless of whether it
    was specified via the options.

    It is possible to use this option to add additional package paths to the
    standard value.

  Configuration files included with arangod are adjusted accordingly.

* layout of the graphs tab adapted to better fit with the other tabs

* database selection is moved to the bottom right corner of the web interface

* removed priority queue index type

  this feature was never advertised nor documented nor tested.

* display internal attributes in document source view of web interface

* removed separate shape collections

  When upgrading to ArangoDB 2.0, existing collections will be converted to include
  shapes and attribute markers in the datafiles instead of using separate files for
  shapes.

  When a collection is converted, existing shapes from the SHAPES directory will
  be written to a new datafile in the collection directory, and the SHAPES directory
  will be removed afterwards.

  This saves up to 2 MB of memory and disk space for each collection 
  (savings are higher, the less different shapes there are in a collection). 
  Additionally, one less file descriptor per opened collection will be used.

  When creating a new collection, the amount of sync calls may be reduced. The same
  may be true for documents with yet-unknown shapes. This may help performance
  in these cases.

* added AQL functions `NTH` and `POSITION`

* added signal handler for arangosh to save last command in more cases

* added extra prompt placeholders for arangosh:
  - `%e`: current endpoint
  - `%u`: current user

* added arangosh option `--javascript.gc-interval` to control amount of 
  garbage collection performed by arangosh

* fixed issue #651: Allow addEdge() to take vertex ids in the JS library

* removed command-line option `--log.format`

  In previous versions, this option did not have an effect for most log messages, so
  it got removed.

* removed C++ logger implementation

  Logging inside ArangoDB is now done using the LOG_XXX() macros. The LOGGER_XXX()
  macros are gone.

* added collection status "loading"


v1.4.16 (XXXX-XX-XX)
--------------------

* fixed too eager datafile deletion

  this issue could have caused a crash when the compaction had marked datafiles as obsolete
  and they were removed while "old" temporary query results still pointed to the old datafile
  positions

* fixed issue #826: Replication fails when a collection's configuration changes


v1.4.15 (2014-04-19)
--------------------

* bugfix for AQL query optimiser
       
  the following type of query was too eagerly optimised, leading to errors in code-generation:
              
      LET a = (FOR i IN [] RETURN i) LET b = (FOR i IN [] RETURN i) RETURN 1
                           
  the problem occurred when both lists in the subqueries were empty. In this case invalid code
  was generated and the query couldn't be executed.


v1.4.14 (2014-04-05)
--------------------

* fixed race conditions during shape / attribute insertion

  A race condition could have led to spurios `cannot find attribute #xx` or
  `cannot find shape #xx` (where xx is a number) warning messages being logged 
  by the server. This happened when a new attribute was inserted and at the same 
  time was queried by another thread.

  Also fixed a race condition that may have occurred when a thread tried to
  access the shapes / attributes hash tables while they were resized. In this
  cases, the shape / attribute may have been hashed to a wrong slot.

* fixed a memory barrier / cpu synchronisation problem with libev, affecting
  Windows with Visual Studio 2013 (probably earlier versions are affected, too)
  
  The issue is described in detail here:
  http://lists.schmorp.de/pipermail/libev/2014q1/002318.html


v1.4.13 (2014-03-14)
--------------------

* added diagnostic output for Foxx application upload

* allow dump & restore from ArangoDB 1.4 with an ArangoDB 2.0 server

* allow startup options `temp-path` and `default-language` to be specified from the arangod
  configuration file and not only from the command line

* fixed too eager compaction
  
  The compaction will now wait for several seconds before trying to re-compact the same
  collection. Additionally, some other limits have been introduced for the compaction.
 

v1.4.12 (2014-03-05)
--------------------

* fixed display bug in web interface which caused the following problems:
  - documents were displayed in web interface as being empty
  - document attributes view displayed many attributes with content "undefined"
  - document source view displayed many attributes with name "TYPEOF" and value "undefined"
  - an alert popping up in the browser with message "Datatables warning..."
  
* re-introduced old-style read-write locks to supports Windows versions older than
  Windows 2008R2 and Windows 7. This should re-enable support for Windows Vista and
  Windows 2008.


v1.4.11 (2014-02-27)
--------------------

* added SHORTEST_PATH AQL function 

  this calculates the shortest paths between two vertices, using the Dijkstra
  algorithm, employing a min-heap

  By default, ArangoDB does not know the distance between any two vertices and
  will use a default distance of 1. A custom distance function can be registered
  as an AQL user function to make the distance calculation use any document 
  attributes or custom logic:
    
      RETURN SHORTEST_PATH(cities, motorways, "cities/CGN", "cities/MUC", "outbound", {
        paths: true,
        distance: "myfunctions::citydistance"
      }) 

      // using the following custom distance function
      var aqlfunctions = require("org/arangodb/aql/functions");
      aqlfunctions.register("myfunctions::distance", function (config, vertex1, vertex2, edge) { 
        return Math.sqrt(Math.pow(vertex1.x - vertex2.x) + Math.pow(vertex1.y - vertex2.y));
      }, false);

* fixed bug in Graph.pathTo function

* fixed small memleak in AQL optimiser

* fixed access to potentially uninitialised variable when collection had a cap constraint


v1.4.10 (2014-02-21)
--------------------

* fixed graph constructor to allow graph with some parameter to be used

* added node.js "events" and "stream"

* updated npm packages

* added loading of .json file

* Fixed http return code in graph api with waitForSync parameter.

* Fixed documentation in graph, simple and index api.

* removed 2 tests due to change in ruby library.

* issue #756: set access-control-expose-headers on CORS response

  the following headers are now whitelisted by ArangoDB in CORS responses:
  - etag
  - content-encoding
  - content-length
  - location
  - server
  - x-arango-errors
  - x-arango-async-id


v1.4.9 (2014-02-07)
-------------------

* return a document's current etag in response header for HTTP HEAD requests on
  documents that return an HTTP 412 (precondition failed) error. This allows
  retrieving the document's current revision easily.

* added AQL function `SKIPLIST` to directly access skiplist indexes from AQL
  
  This is a shortcut method to use a skiplist index for retrieving specific documents in 
  indexed order. The function capability is rather limited, but it may be used
  for several cases to speed up queries. The documents are returned in index order if
  only one condition is used.

      /* return all documents with mycollection.created > 12345678 */
      FOR doc IN SKIPLIST(mycollection, { created: [[ '>', 12345678 ]] })
        RETURN doc

      /* return first document with mycollection.created > 12345678 */
      FOR doc IN SKIPLIST(mycollection, { created: [[ '>', 12345678 ]] }, 0, 1)
        RETURN doc

      /* return all documents with mycollection.created between 12345678 and 123456790 */
      FOR doc IN SKIPLIST(mycollection, { created: [[ '>', 12345678 ], [ '<=', 123456790 ]] })
        RETURN doc

      /* return all documents with mycollection.a equal 1 and .b equal 2 */
      FOR doc IN SKIPLIST(mycollection, { a: [[ '==', 1 ]], b: [[ '==', 2 ]] })
        RETURN doc

  The function requires a skiplist index with the exact same attributes to 
  be present on the specified colelction. All attributes present in the skiplist
  index must be specified in the conditions specified for the `SKIPLIST` function.
  Attribute declaration order is important, too: attributes must be specified in the 
  same order in the condition as they have been declared in the skiplist index.

* added command-line option `--server.disable-authentication-unix-sockets`
  
  with this option, authentication can be disabled for all requests coming
  in via UNIX domain sockets, enabling clients located on the same host as
  the ArangoDB server to connect without authentication.
  Other connections (e.g. TCP/IP) are not affected by this option.
 
  The default value for this option is `false`.
  Note: this option is only supported on platforms that support Unix domain
  sockets.

* call global arangod instance destructor on shutdown

* issue #755: TRAVERSAL does not use strategy, order and itemOrder options

  these options were not honored when configuring a traversal via the AQL
  TRAVERSAL function. Now, these options are used if specified.

* allow vertex and edge filtering with user-defined functions in TRAVERSAL,
  TRAVERSAL_TREE and SHORTEST_PATH AQL functions:

      // using user-defined AQL functions for edge and vertex filtering
      RETURN TRAVERSAL(friends, friendrelations, "friends/john", "outbound", {
        followEdges: "myfunctions::checkedge",
        filterVertices: "myfunctions::checkvertex"
      })

      // using the following custom filter functions
      var aqlfunctions = require("org/arangodb/aql/functions");
      aqlfunctions.register("myfunctions::checkedge", function (config, vertex, edge, path) { 
        return (edge.type !== 'dislikes'); // don't follow these edges
      }, false);

      aqlfunctions.register("myfunctions::checkvertex", function (config, vertex, path) { 
        if (vertex.isDeleted || ! vertex.isActive) {
          return [ "prune", "exclude" ]; // exclude these and don't follow them
        }
        return [ ]; // include everything else
      }, false);

* issue #748: add vertex filtering to AQL's TRAVERSAL[_TREE]() function


v1.4.8 (2014-01-31)
-------------------

* install foxx apps in the web interface

* fixed a segfault in the import API


v1.4.7 (2014-01-23)
-------------------

* issue #744: Add usage example arangoimp from Command line

* issue #738: added __dirname, __filename pseudo-globals. Fixes #733. (@by pluma)

* mount all Foxx applications in system apps directory on startup


v1.4.6 (2014-01-20)
-------------------

* issue #736: AQL function to parse collection and key from document handle

* added fm.rescan() method for Foxx-Manager

* fixed issue #734: foxx cookie and route problem

* added method `fm.configJson` for arangosh

* include `startupPath` in result of API `/_api/foxx/config`


v1.4.5 (2014-01-15)
-------------------

* fixed issue #726: Alternate Windows Install Method

* fixed issue #716: dpkg -P doesn't remove everything

* fixed bugs in description of HTTP API `_api/index`

* fixed issue #732: Rest API GET revision number
 
* added missing documentation for several methods in HTTP API `/_api/edge/...`

* fixed typos in description of HTTP API `_api/document`

* defer evaluation of AQL subqueries and logical operators (lazy evaluation)

* Updated font in WebFrontend, it now contains a version that renders properly on Windows

* generally allow function return values as call parameters to AQL functions

* fixed potential deadlock in global context method execution

* added override file "arangod.conf.local" (and co)


v1.4.4 (2013-12-24)
-------------------

* uid and gid are now set in the scripts, there is no longer a separate config file for 
  arangod when started from a script

* foxx-manager is now an alias for arangosh

* arango-dfdb is now an alias for arangod, moved from bin to sbin

* changed from readline to linenoise for Windows

* added --install-service and --uninstall-service for Windows

* removed --daemon and --supervisor for Windows

* arangosh and arangod now uses the config-file which maps the binary name, i. e. if you
  rename arangosh to foxx-manager it will use the config file foxx-manager.conf

* fixed lock file for Windows

* fixed issue #711, #687: foxx-manager throws internal errors

* added `--server.ssl-protocol` option for client tools
  this allows connecting from arangosh, arangoimp, arangoimp etc. to an ArangoDB
  server that uses a non-default value for `--server.ssl-protocol`. The default
  value for the SSL protocol is 4 (TLSv1). If the server is configured to use a
  different protocol, it was not possible to connect to it with the client tools.

* added more detailed request statistics 

  This adds the number of async-executed HTTP requests plus the number of HTTP
  requests per individual HTTP method type.

* added `--force` option for arangorestore
  this option allows continuing a restore operation even if the server reports errors
  in the middle of the restore operation

* better error reporting for arangorestore
  in case the server returned an HTTP error, arangorestore previously reported this
  error as `internal error` without any details only. Now server-side errors are
  reported by arangorestore with the server's error message

* include more system collections in dumps produced by arangodump
  previously some system collections were intentionally excluded from dumps, even if the
  dump was run with `--include-system-collections`. for example, the collections `_aal`,
  `_modules`, `_routing`, and `_users` were excluded. This makes sense in a replication
  context but not always in a dump context.
  When specifying `--include-system-collections`, arangodump will now include the above-
  mentioned collections in the dump, too. Some other system collections are still excluded
  even when the dump is run with `--include-system-collections`, for example `_replication`
  and `_trx`.

* fixed issue #701: ArangoStatement undefined in arangosh

* fixed typos in configuration files


v1.4.3 (2013-11-25)
-------------------

* fixed a segfault in the AQL optimiser, occurring when a constant non-list value was
  used on the right-hand side of an IN operator that had a collection attribute on the
  left-hand side

* issue #662:
 
  Fixed access violation errors (crashes) in the Windows version, occurring under some
  circumstances when accessing databases with multiple clients in parallel

* fixed issue #681: Problem with ArchLinux PKGBUILD configuration


v1.4.2 (2013-11-20)
-------------------

* fixed issue #669: Tiny documentation update

* ported Windows version to use native Windows API SRWLocks (slim read-write locks) 
  and condition variables instead of homemade versions

  MSDN states the following about the compatibility of SRWLocks and Condition Variables:

      Minimum supported client:
      Windows Server 2008 [desktop apps | Windows Store apps]

      Minimum supported server:
      Windows Vista [desktop apps | Windows Store apps]
  
* fixed issue #662: ArangoDB on Windows hanging

  This fixes a deadlock issue that occurred on Windows when documents were written to
  a collection at the same time when some other thread tried to drop the collection.

* fixed file-based logging in Windows
 
  the logger complained on startup if the specified log file already existed

* fixed startup of server in daemon mode (`--daemon` startup option)

* fixed a segfault in the AQL optimiser

* issue #671: Method graph.measurement does not exist

* changed Windows condition variable implementation to use Windows native
  condition variables
  
  This is an attempt to fix spurious Windows hangs as described in issue #662.

* added documentation for JavaScript traversals 

* added --code-page command-line option for Windows version of arangosh

* fixed a problem when creating edges via the web interface.

  The problem only occurred if a collection was created with type "document
  collection" via the web interface, and afterwards was dropped and re-created
  with type "edge collection". If the web interface page was not reloaded,
  the old collection type (document) was cached, making the subsequent creation
  of edges into the (seeming-to-be-document) collection fail.

  The fix is to not cache the collection type in the web interface. Users of
  an older version of the web interface can reload the collections page if they
  are affected.

* fixed a caching problem in arangosh: if a collection was created using the web
  interface, and then removed via arangosh, arangosh did not actually drop the
  collection due to caching.

  Because the `drop` operation was not carried out, this caused misleading error
  messages when trying to re-create the collection (e.g. `cannot create collection:
  duplicate name`).

* fixed ALT-introduced characters for arangosh console input on Windows

  The Windows readline port was not able to handle characters that are built
  using CTRL or ALT keys. Regular characters entered using the CTRL or ALT keys
  were silently swallowed and not passed to the terminal input handler.
  
  This did not seem to cause problems for the US keyboard layout, but was a
  severe issue for keyboard layouts that require the ALT (or ALT-GR) key to 
  construct characters. For example, entering the character `{` with a German
  keyboard layout requires pressing ALT-GR + 9. 

* fixed issue #665: Hash/skiplist combo madness bit my ass

  this fixes a problem with missing/non-deterministic rollbacks of inserts in
  case of a unique constraint violation into a collection with multiple secondary
  indexes (with at least one of them unique)

* fixed issue #664: ArangoDB installer on Windows requires drive c:

* partly fixed issue #662: ArangoDB on Windows hanging

  This fixes dropping databases on Windows. In previous 1.4 versions on Windows,
  one shape collection file was not unloaded and removed when dropping a database,
  leaving one directory and one shape collection file in the otherwise-dropped
  database directory.

* fixed issue #660: updated documentation on indexes


v1.4.1 (2013-11-08)
-------------------

* performance improvements for skip-list deletes


v1.4.1-rc1 (2013-11-07)
-----------------------

* fixed issue #635: Web-Interface should have a "Databases" Menu for Management

* fixed issue #624: Web-Interface is missing a Database selector

* fixed segfault in bitarray query

* fixed issue #656: Cannot create unique index through web interface

* fixed issue #654: bitarray index makes server down

* fixed issue #653: Slow query

* fixed issue #650: Randonmess of any() should be improved

* made AQL `DOCUMENT()` function polymorphic and work with just one parameter.

  This allows using the `DOCUMENT` function like this:

      DOCUMENT('users/john') 
      DOCUMENT([ 'users/john', 'users/amy' ]) 

  in addition to the existing use cases:

      DOCUMENT(users, 'users/john')
      DOCUMENT(users, 'john')
      DOCUMENT(users, [ 'users/john' ])
      DOCUMENT(users, [ 'users/john', 'users/amy' ])
      DOCUMENT(users, [ 'john', 'amy' ])

* simplified usage of ArangoDB batch API

  It is not necessary anymore to send the batch boundary in the HTTP `Content-Type`
  header. Previously, the batch API expected the client to send a Content-Type header
  of`multipart/form-data; boundary=<some boundary value>`. This is still supported in
  ArangoDB 2.0, but clients can now also omit this header. If the header is not 
  present in a client request, ArangoDB will ignore the request content type and
  read the MIME boundary from the beginning of the request body.

  This also allows using the batch API with the Swagger "Try it out" feature (which is
  not too good at sending a different or even dynamic content-type request header).

* added API method GET `/_api/database/user` 

  This returns the list of databases a specific user can see without changing the
  username/passwd.

* issue #424: Documentation about IDs needs to be upgraded


v1.4.0 (2013-10-29)
-------------------

* fixed issue #648: /batch API is missing from Web Interface API Docummentation (Swagger)

* fixed issue #647: Icon tooltips missing

* fixed issue #646: index creation in web interface

* fixed issue #645: Allow jumping from edge to linked vertices

* merged PR for issue #643: Some minor corrections and a link to "Downloads"

* fixed issue #642: Completion of error handling

* fixed issue #639: compiling v1.4 on maverick produces warnings on -Wstrict-null-sentinel

* fixed issue #634: Web interface bug: Escape does not always propagate

* fixed issue #620: added startup option `--server.default-api-compatibility`

  This adds the following changes to the ArangoDB server and clients:
  - the server provides a new startup option `--server.default-api-compatibility`.
    This option can be used to determine the compatibility of (some) server API
    return values. The value for this parameter is a server version number,
    calculated as follows: `10000 * major + 100 * minor` (e.g. `10400` for ArangoDB
    1.3). The default value is `10400` (1.4), the minimum allowed value is `10300`
    (1.3).

    When setting this option to a value lower than the current server version,
    the server might respond with old-style results to "old" clients, increasing
    compatibility with "old" (non-up-to-date) clients.

  - the server will on each incoming request check for an HTTP header 
    `x-arango-version`. Clients can optionally set this header to the API
    version number they support. For example, if a client sends the HTTP header
    `x-arango-version: 10300`, the server will pick this up and might send ArangoDB
    1.3-style responses in some situations.

    Setting either the startup parameter or using the HTTP header (or both) allows
    running "old" clients with newer versions of ArangoDB, without having to adjust
    the clients too much.

  - the `location` headers returned by the server for the APIs `/_api/document/...` 
    and `/_api/collection/...` will have different values depending on the used API
    version. If the API compatibility is `10300`, the `location` headers returned
    will look like this:

        location: /_api/document/....

    whereas when an API compatibility of `10400` or higher is used, the `location`
    headers will look like this:

        location: /_db/<database name>/_api/document/...

  Please note that even in the presence of this, old API versions still may not 
  be supported forever by the server. 
  
* fixed issue #643: Some minor corrections and a link to "Downloads" by @frankmayer

* started issue #642: Completion of error handling

* fixed issue #639: compiling v1.4 on maverick produces warnings on 
  -Wstrict-null-sentinel 

* fixed issue #621: Standard Config needs to be fixed

* added function to manage indexes (web interface)

* improved server shutdown time by signalling shutdown to applicationserver,
  logging, cleanup and compactor threads

* added foxx-manager `replace` command

* added foxx-manager `installed` command (a more intuitive alias for `list`) 

* fixed issue #617: Swagger API is missing '/_api/version'

* fixed issue #615: Swagger API: Some commands have no parameter entry forms

* fixed issue #614: API : Typo in : Request URL /_api/database/current

* fixed issue #609: Graph viz tool - different background color 

* fixed issue #608: arangosh config files - eventually missing in the manual

* fixed issue #607: Admin interface: no core documentation

* fixed issue #603: Aardvark Foxx App Manager 

* fixed a bug in type-mapping between AQL user functions and the AQL layer

  The bug caused errors like the following when working with collection documents
  in an AQL user function:

      TypeError: Cannot assign to read only property '_id' of #<ShapedJson>

* create less system collections when creating a new database

  This is achieved by deferring collection creation until the collections are actually
  needed by ArangoDB. The following collections are affected by the change:
  - `_fishbowl`
  - `_structures`


v1.4.0-beta2 (2013-10-14)
-------------------------

* fixed compaction on Windows 

  The compaction on Windows did not ftruncate the cleaned datafiles to a smaller size.
  This has been fixed so not only the content of the files is cleaned but also files
  are re-created with potentially smaller sizes.

* only the following system collections will be excluded from replication from now on:
  - `_replication`
  - `_trx`
  - `_users`
  - `_aal`
  - `_fishbowl`
  - `_modules`
  - `_routing`

  Especially the following system collections will now be included in replication:
  - `_aqlfunctions`
  - `_graphs`
  
  In previous versions of ArangoDB, all system collections were excluded from the 
  replication.

  The change also caused a change in the replication logger and applier:
  in previous versions of ArangoDB, only a collection's id was logged for an operation.
  This has not caused problems for non-system collections but for system collections 
  there ids might differ. In addition to a collection id ArangoDB will now also log the
  name of a collection for each replication event.

  The replication applier will now look for the collection name attribute in logged
  events preferrably.

* added database selection to arango-dfdb

* provide foxx-manager, arangodump, and arangorestore in Windows build

* ArangoDB 1.4 will refuse to start if option `--javascript.app-path` is not set.

* added startup option `--server.allow-method-override`

  This option can be set to allow overriding the HTTP request method in a request using
  one of the following custom headers:

  - x-http-method-override
  - x-http-method
  - x-method-override

  This allows bypassing proxies and tools that would otherwise just let certain types of
  requests pass. Enabling this option may impose a security risk, so it should only be
  used in very controlled environments.

  The default value for this option is `false` (no method overriding allowed).

* added "details" URL parameter for bulk import API
  
  Setting the `details` URL parameter to `true` in a call to POST `/_api/import` will make
  the import return details about non-imported documents in the `details` attribute. If
  `details` is `false` or omitted, no `details` attribute will be present in the response.
  This is the same behavior that previous ArangoDB versions exposed.

* added "complete" option for bulk import API
 
  Setting the `complete` URL parameter to `true` in a call to POST `/_api/import` will make
  the import completely fail if at least one of documents cannot be imported successfully.

  It defaults to `false`, which will make ArangoDB continue importing the other documents
  from the import even if some documents cannot be imported. This is the same behaviour that
  previous ArangoDB versions exposed.

* added missing swagger documentation for `/_api/log`

* calling `/_api/logs` (or `/_admin/logs`) is only permitted from the `_system` database now.
  
  Calling this API method for/from other database will result in an HTTP 400.

' ported fix from https://github.com/novus/nvd3/commit/0894152def263b8dee60192f75f66700cea532cc
  
  This prevents JavaScript errors from occurring in Chrome when in the admin interface, 
  section "Dashboard".

* show current database name in web interface (bottom right corner)

* added missing documentation for /_api/import in swagger API docs 

* allow specification of database name for replication sync command replication applier

  This allows syncing from a master database with a different name than the slave database.

* issue #601: Show DB in prompt

  arangosh now displays the database name as part of the prompt by default.
  
  Can change the prompt by using the `--prompt` option, e.g.

      > arangosh --prompt "my db is named \"%d\"> "


v1.4.0-beta1 (2013-10-01)
-------------------------

* make the Foxx manager use per-database app directories

  Each database now has its own subdirectory for Foxx applications. Each database
  can thus use different Foxx applications if required. A Foxx app for a specific
  database resides in `<app-path>/databases/<database-name>/<app-name>`.

  System apps are shared between all databases. They reside in `<app-path>/system/<app-name>`.

* only trigger an engine reset in development mode for URLs starting with `/dev/`

  This prevents ArangoDB from reloading all Foxx applications when it is not
  actually necessary.

* changed error code from 10 (bad parameter) to 1232 (invalid key generator) for 
  errors that are due to an invalid key generator specification when creating a new
  collection

* automatic detection of content-type / mime-type for Foxx assets based on filenames,
  added possibility to override auto detection

* added endpoint management API at `/_api/endpoint`

* changed HTTP return code of PUT `/_api/cursor` from 400 to 404 in case a
  non-existing cursor is referred to

* issue #360: added support for asynchronous requests

  Incoming HTTP requests with the headers `x-arango-async: true` or 
  `x-arango-async: store` will be answered by the server instantly with a generic 
  HTTP 202 (Accepted) response. 
  
  The actual requests will be queued and processed by the server asynchronously, 
  allowing the client to continue sending other requests without waiting for the
  server to process the actually requested operation.

  The exact point in time when a queued request is executed is undefined. If an
  error occurs during execution of an asynchronous request, the client will not
  be notified by the server.

  The maximum size of the asynchronous task queue can be controlled using the new
  option `--scheduler.maximal-queue-size`. If the queue contains this many number of
  tasks and a new asynchronous request comes in, the server will reject it with an
  HTTP 500 (internal server error) response.
  
  Results of incoming requests marked with header `x-arango-async: true` will be
  discarded by the server immediately. Clients have no way of accessing the result
  of such asynchronously executed request. This is just _fire and forget_.

  To later retrieve the result of an asynchronously executed request, clients can
  mark a request with the header `x-arango-async: keep`. This makes the server
  store the result of the request in memory until explicitly fetched by a client
  via the `/_api/job` API. The `/_api/job` API also provides methods for basic
  inspection of which pending or already finished requests there are on the server,
  plus ways for garbage collecting unneeded results.

* Added new option `--scheduler.maximal-queue-size`.

* issue #590: Manifest Lint

* added data dump and restore tools, arangodump and arangorestore.

  arangodump can be used to create a logical dump of an ArangoDB database, or
  just dedicated collections. It can be used to dump both a collection's structure
  (properties and indexes) and data (documents).

  arangorestore can be used to restore data from a dump created with arangodump.
  arangorestore currently does not re-create any indexes, and doesn't yet handle
  referenced documents in edges propertly when doing just partial restores.
  This will be fixed until 1.4 stable.
  
* introduced `--server.database` option for arangosh, arangoimp, and arangob.

  The option allows these client tools to use a certain database for their actions.
  In arangosh, the current database can be switched at any time using the command

      db._useDatabase(<name>);

  When no database is specified, all client tools will assume they should use the
  default database `_system`. This is done for downwards-compatibility reasons.

* added basic multi database support (alpha)

  New databases can be created using the REST API POST `/_api/database` and the
  shell command `db._createDatabase(<name>)`.

  The default database in ArangoDB is called `_system`. This database is always
  present and cannot be deleted by the user. When an older version of ArangoDB is
  upgraded to 1.4, the previously only database will automatically become the
  `_system` database.

  New databases can be created with the above commands, and can be deleted with the
  REST API DELETE `/_api/database/<name>` or the shell command `db._dropDatabase(<name>);`.

  Deleting databases is still unstable in ArangoDB 1.4 alpha and might crash the
  server. This will be fixed until 1.4 stable.

  To access a specific database via the HTTP REST API, the `/_db/<name>/` prefix 
  can be used in all URLs. ArangoDB will check if an incoming request starts with
  this prefix, and will automatically pick the database name from it. If the prefix
  is not there, ArangoDB will assume the request is made for the default database 
  (`_system`). This is done for downwards-compatibility reasons.

  That means, the following URL pathnames are logically identical:

      /_api/document/mycollection/1234
      /_db/_system/document/mycollection/1234

  To access a different database (e.g. `test`), the URL pathname would look like this:

      /_db/test/document/mycollection/1234

  New databases can also be created and existing databases can only be dropped from
  within the default database (`_system`). It is not possible to drop the `_system`
  database itself.

  Cross-database operations are unintended and unsupported. The intention of the
  multi-database feature is to have the possibility to have a few databases managed
  by ArangoDB in parallel, but to only access one database at a time from a connection 
  or a request.

  When accessing the web interface via the URL pathname `/_admin/html/` or `/_admin/aardvark`,
  the web interface for the default database (`_system`) will be displayed.
  To access the web interface for a different database, the database name can be
  put into the URLs as a prefix, e.g. `/_db/test/_admin/html` or 
  `/_db/test/_admin/aardvark`.

  All internal request handlers and also all user-defined request handlers and actions
  (including Foxx) will only get to see the unprefixed URL pathnames (i.e. excluding
  any database name prefix). This is to ensure downwards-compatibility.

  To access the name of the requested database from any action (including Foxx), use
  use `req.database`.

  For example, when calling the URL `/myapp/myaction`, the content of `req.database`
  will be `_system` (the default database because no database got specified) and the
  content of `req.url` will be `/myapp/myaction`.
  
  When calling the URL `/_db/test/myapp/myaction`, the content of `req.database` will be 
  `test`, and the content of `req.url` will still be `/myapp/myaction`.
   
* Foxx now excludes files starting with . (dot) when bundling assets

  This mitigates problems with editor swap files etc.

* made the web interface a Foxx application

  This change caused the files for the web interface to be moved from `html/admin` to
  `js/apps/aardvark` in the file system.

  The base URL for the admin interface changed from `_admin/html/index.html` to
  `_admin/aardvark/index.html`.

  The "old" redirection to `_admin/html/index.html` will now produce a 404 error. 
  
  When starting ArangoDB with the `--upgrade` option, this will automatically be remedied 
  by putting in a redirection from `/` to `/_admin/aardvark/index.html`, and from 
  `/_admin/html/index.html` to `/_admin/aardvark/index.html`.

  This also obsoletes the following configuration (command-line) options:
  - `--server.admin-directory`
  - `--server.disable-admin-interface`

  when using these now obsolete options when the server is started, no error is produced
  for downwards-compatibility.

* changed User-Agent value sent by arangoimp, arangosh, and arangod from "VOC-Agent" to 
  "ArangoDB"

* changed journal file creation behavior as follows:

  Previously, a journal file for a collection was always created when a collection was
  created. When a journal filled up and became full, the current journal was made a
  datafile, and a new (empty) journal was created automatically. There weren't many
  intended situations when a collection did not have at least one journal.

  This is changed now as follows:
  - when a collection is created, no journal file will be created automatically
  - when there is a write into a collection without a journal, the journal will be
    created lazily
  - when there is a write into a collection with a full journal, a new journal will
    be created automatically

  From the end user perspective, nothing should have changed, except that there is now
  less disk usage for empty collections. Disk usage of infrequently updated collections 
  might also be reduced significantly by running the `rotate()` method of a collection, 
  and not writing into a collection subsequently.

* added method `collection.rotate()`

  This allows premature rotation of a collection's current journal file into a (read-only)
  datafile. The purpose of using `rotate()` is to prematurely allow compaction (which is 
  performed on datafiles only) on data, even if the journal was not filled up completely.

  Using `rotate()` may make sense in the following scenario:

      c = db._create("test");
      for (i = 0; i < 1000; ++i) {
        c.save(...); // insert lots of data here
      }

      ...
      c.truncate(); // collection is now empty
      // only data in datafiles will be compacted by following compaction runs
      // all data in the current journal would not be compacted

      // calling rotate will make the current journal a datafile, and thus make it
      // eligible for compaction
      c.rotate(); 

  Using `rotate()` may also be useful when data in a collection is known to not change
  in the immediate future. After having completed all write operations on a collection,
  performing a `rotate()` will reduce the size of the current journal to the actually
  required size (remember that journals are pre-allocated with a specific size) before
  making the journal a datafile. Thus `rotate()` may cause disk space savings, even if
  the datafiles does not qualify for compaction after rotation.

  Note: rotating the journal is asynchronous, so that the actual rotation may be executed
  after `rotate()` returns to the caller.

* changed compaction to merge small datafiles together (up to 3 datafiles are merged in 
  a compaction run)

  In the regular case, this should leave less small datafiles stay around on disk and allow
  using less file descriptors in total.

* added AQL MINUS function

* added AQL UNION_DISTINCT function (more efficient than combination of `UNIQUE(UNION())`)

* updated mruby to 2013-08-22

* issue #587: Add db._create() in help for startup arangosh

* issue #586: Share a link on installation instructions in the User Manual 

* issue #585: Bison 2.4 missing on Mac for custom build

* issue #584: Web interface images broken in devel

* issue #583: Small documentation update

* issue #581: Parameter binding for attributes

* issue #580: Small improvements (by @guidoreina) 

* issue #577: Missing documentation for collection figures in implementor manual

* issue #576: Get disk usage for collections and graphs

  This extends the result of the REST API for /_api/collection/figures with
  the attributes `compactors.count`, `compactors.fileSize`, `shapefiles.count`,
  and `shapefiles.fileSize`.

* issue #575: installing devel version on mac (low prio)

* issue #574: Documentation (POST /_admin/routing/reload)

* issue #558: HTTP cursors, allow count to ignore LIMIT


v1.4.0-alpha1 (2013-08-02)
--------------------------

* added replication. check online manual for details.

* added server startup options `--server.disable-replication-logger` and 
  `--server.disable-replication-applier`

* removed action deployment tool, this now handled with Foxx and its manager or
  by kaerus node utility

* fixed a server crash when using byExample / firstExample inside a transaction
  and the collection contained a usable hash/skiplist index for the example

* defineHttp now only expects a single context

* added collection detail dialog (web interface)

  Shows collection properties, figures (datafiles, journals, attributes, etc.)
  and indexes.

* added documents filter (web interface)

  Allows searching for documents based on attribute values. One or many filter
  conditions can be defined, using comparison operators such as '==', '<=', etc.

* improved AQL editor (web interface)

  Editor supports keyboard shortcuts (Submit, Undo, Redo, Select).
  Editor allows saving and reusing of user-defined queries.
  Added example queries to AQL editor.
  Added comment button.

* added document import (web interface)

  Allows upload of JSON-data from files. Files must have an extension of .json.

* added dashboard (web interface)

  Shows the status of replication and multiple system charts, e.g.
  Virtual Memory Size, Request Time, HTTP Connections etc.

* added API method `/_api/graph` to query all graphs with all properties.

* added example queries in web interface AQL editor

* added arango.reconnect(<host>) method for arangosh to dynamically switch server or
  user name

* added AQL range operator `..`

  The `..` operator can be used to easily iterate over a sequence of numeric
  values. It will produce a list of values in the defined range, with both bounding 
  values included.

  Example:

      2010..2013

  will produce the following result:

      [ 2010, 2011, 2012, 2013 ]

* added AQL RANGE function

* added collection.first(count) and collection.last(count) document access functions
  
  These functions allow accessing the first or last n documents in a collection. The order
  is determined by document insertion/update time.

* added AQL INTERSECTION function

* INCOMPATIBLE CHANGE: changed AQL user function namespace resolution operator from `:` to `::`

  AQL user-defined functions were introduced in ArangoDB 1.3, and the namespace resolution
  operator for them was the single colon (`:`). A function call looked like this:

      RETURN mygroup:myfunc()

  The single colon caused an ambiguity in the AQL grammar, making it indistinguishable from
  named attributes or the ternary operator in some cases, e.g.

      { mygroup:myfunc ? mygroup:myfunc }

  The change of the namespace resolution operator from `:` to `::` fixes this ambiguity.

  Existing user functions in the database will be automatically fixed when starting ArangoDB
  1.4 with the `--upgrade` option. However, queries using user-defined functions need to be
  adjusted on the client side to use the new operator.

* allow multiple AQL LET declarations separated by comma, e.g.
  LET a = 1, b = 2, c = 3

* more useful AQL error messages

  The error position (line/column) is more clearly indicated for parse errors.
  Additionally, if a query references a collection that cannot be found, the error
  message will give a hint on the collection name

* changed return value for AQL `DOCUMENT` function in case document is not found
  
  Previously, when the AQL `DOCUMENT` function was called with the id of a document and
  the document could not be found, it returned `undefined`. This value is not part of the
  JSON type system and this has caused some problems.
  Starting with ArangoDB 1.4, the `DOCUMENT` function will return `null` if the document
  looked for cannot be found.

  In case the function is called with a list of documents, it will continue to return all
  found documents, and will not return `null` for non-found documents. This has not changed.

* added single line comments for AQL

  Single line comments can be started with a double forward slash: `//`.
  They end at the end of the line, or the end of the query string, whichever is first.

* fixed documentation issues #567, #568, #571.

* added collection.checksum(<withData>) method to calculate CRC checksums for
  collections

  This can be used to 
  - check if data in a collection has changed
  - compare the contents of two collections on different ArangoDB instances

* issue #565: add description line to aal.listAvailable()

* fixed several out-of-memory situations when double freeing or invalid memory
  accesses could happen

* less msyncing during the creation of collections

  This is achieved by not syncing the initial (standard) markers in shapes collections.
  After all standard markers are written, the shapes collection will get synced.

* renamed command-line option `--log.filter` to `--log.source-filter` to avoid
  misunderstandings

* introduced new command-line option `--log.content-filter` to optionally restrict 
  logging to just specific log messages (containing the filter string, case-sensitive).
  
  For example, to filter on just log entries which contain `ArangoDB`, use:
  
      --log.content-filter "ArangoDB"

* added optional command-line option `--log.requests-file` to log incoming HTTP
  requests to a file.

  When used, all HTTP requests will be logged to the specified file, containing the
  client IP address, HTTP method, requests URL, HTTP response code, and size of the
  response body.

* added a signal handler for SIGUSR1 signal: 

  when ArangoDB receives this signal, it will respond all further incoming requests
  with an HTTP 503 (Service Unavailable) error. This will be the case until another
  SIGUSR1 signal is caught. This will make ArangoDB start serving requests regularly
  again. Note: this is not implemented on Windows.

* limited maximum request URI length to 16384 bytes:

  Incoming requests with longer request URIs will be responded to with an HTTP
  414 (Request-URI Too Long) error.

* require version 1.0 or 1.1 in HTTP version signature of requests sent by clients:
  
  Clients sending requests with a non-HTTP 1.0 or non-HTTP 1.1 version number will
  be served with an HTTP 505 (HTTP Version Not Supported) error.

* updated manual on indexes:  

  using system attributes such as `_id`, `_key`, `_from`, `_to`, `_rev` in indexes is
  disallowed and will be rejected by the server. This was the case since ArangoDB 1.3,
  but was not properly documented.

* issue #563: can aal become a default object?

  aal is now a prefab object in arangosh

* prevent certain system collections from being renamed, dropped, or even unloaded.

  Which restrictions there are for which system collections may vary from release to
  release, but users should in general not try to modify system collections directly
  anyway. 
  
  Note: there are no such restrictions for user-created collections.

* issue #559: added Foxx documentation to user manual

* added server startup option `--server.authenticate-system-only`. This option can be
  used to restrict the need for HTTP authentication to internal functionality and APIs,
  such as `/_api/*` and `/_admin/*`. 
  Setting this option to `true` will thus force authentication for the ArangoDB APIs 
  and the web interface, but allow unauthenticated requests for other URLs (including
  user defined actions and Foxx applications).
  The default value of this option is `false`, meaning that if authentication is turned
  on, authentication is still required for *all* incoming requests. Only by setting the
  option to `true` this restriction is lifted and authentication becomes required for
  URLs starting with `/_` only.

  Please note that authentication still needs to be enabled regularly by setting the
  `--server.disable-authentication` parameter to `false`. Otherwise no authentication 
  will be required for any URLs as before.

* protect collections against unloading when there are still document barriers around.

* extended cap constraints to optionally limit the active data size in a collection to
  a specific number of bytes.

  The arguments for creating a cap constraint are now:
  `collection.ensureCapConstraint(<count>, <byteSize>);`

  It is supported to specify just a count as in ArangoDB 1.3 and before, to specify 
  just a fileSize, or both. The first met constraint will trigger the automated
  document removal.

* added `db._exists(doc)` and `collection.exists(doc)` for easy document existence checks

* added API `/_api/current-database` to retrieve information about the database the
  client is currently connected to (note: the API `/_api/current-database` has been
  removed in the meantime. The functionality is accessible via `/_api/database/current` 
  now).

* ensure a proper order of tick values in datafiles/journals/compactors.
  any new files written will have the _tick values of their markers in order. for
  older files, there are edge cases at the beginning and end of the datafiles when
  _tick values are not properly in order.

* prevent caching of static pages in PathHandler. 
  whenever a static page is requested that is served by the general PathHandler, the
  server will respond to HTTP GET requests with a "Cache-Control: max-age=86400" header.

* added "doCompact" attribute when creating collections and to collection.properties().
  The attribute controls whether collection datafiles are compacted.

* changed the HTTP return code from 400 to 404 for some cases when there is a referral 
  to a non-existing collection or document.

* introduced error code 1909 `too many iterations` that is thrown when graph traversals
  hit the `maxIterations` threshold.

* optionally limit traversals to a certain number of iterations
  the limitation can be achieved via the traversal API by setting the `maxIterations` 
  attribute, and also via the AQL `TRAVERSAL` and `TRAVERSAL_TREE` functions by setting
  the same attribute. If traversals are not limited by the end user, a server-defined
  limit for `maxIterations` may be used to prevent server-side traversals from running
  endlessly.

* added graph traversal API at `/_api/traversal`

* added "API" link in web interface, pointing to REST API generated with Swagger

* moved "About" link in web interface into "links" menu

* allow incremental access to the documents in a collection from out of AQL
  this allows reading documents from a collection chunks when a full collection scan
  is required. memory usage might be must lower in this case and queries might finish
  earlier if there is an additional LIMIT statement

* changed AQL COLLECT to use a stable sort, so any previous SORT order is preserved

* issue #547: Javascript error in the web interface

* issue #550: Make AQL graph functions support key in addition to id

* issue #526: Unable to escape when an errorneous command is entered into the js shell

* issue #523: Graph and vertex methods for the javascript api
 
* issue #517: Foxx: Route parameters with captial letters fail

* issue #512: Binded Parameters for LIMIT


v1.3.3 (2013-08-01)
-------------------

* issue #570: updateFishbowl() fails once

* updated and fixed generated examples

* issue #559: added Foxx documentation to user manual

* added missing error reporting for errors that happened during import of edges


v1.3.2 (2013-06-21)
-------------------

* fixed memleak in internal.download()

* made the shape-collection journal size adaptive:
  if too big shapes come in, a shape journal will be created with a big-enough size
  automatically. the maximum size of a shape journal is still restricted, but to a 
  very big value that should never be reached in practice.

* fixed a segfault that occurred when inserting documents with a shape size bigger
  than the default shape journal size (2MB)

* fixed a locking issue in collection.truncate()

* fixed value overflow in accumulated filesizes reported by collection.figures()

* issue #545: AQL FILTER unnecessary (?) loop

* issue #549: wrong return code with --daemon


v1.3.1 (2013-05-24)
-------------------

* removed currently unused _ids collection

* fixed usage of --temp-path in aranogd and arangosh

* issue #540: suppress return of temporary internal variables in AQL

* issue #530: ReferenceError: ArangoError is not a constructor

* issue #535: Problem with AQL user functions javascript API

* set --javascript.app-path for test execution to prevent startup error

* issue #532: Graph _edgesCache returns invalid data?

* issue #531: Arangod errors

* issue #529: Really weird transaction issue

* fixed usage of --temp-path in aranogd and arangosh


v1.3.0 (2013-05-10)
-------------------

* fixed problem on restart ("datafile-xxx is not sealed") when server was killed
  during a compaction run

* fixed leak when using cursors with very small batchSize

* issue #508: `unregistergroup` function not mentioned in http interface docs

* issue #507: GET /_api/aqlfunction returns code inside parentheses

* fixed issue #489: Bug in aal.install

* fixed issue 505: statistics not populated on MacOS


v1.3.0-rc1 (2013-04-24)
-----------------------

* updated documentation for 1.3.0

* added node modules and npm packages

* changed compaction to only compact datafiles with more at least 10% of dead
  documents (byte size-wise)

* issue #498: fixed reload of authentication info when using 
  `require("org/arangodb/users").reload()`

* issue #495: Passing an empty array to create a document results in a 
  "phantom" document

* added more precision for requests statistics figures

* added "sum" attribute for individual statistics results in statistics API
  at /_admin/statistics

* made "limit" an optional parameter in AQL function NEAR().
  limit can now be either omitted completely, or set to 0. If so, an internal
  default value (currently 100) will be applied for the limit.

* issue #481

* added "attributes.count" to output of `collection.figures()`
  this also affects the REST API /_api/collection/<name>/figures

* added IndexedPropertyGetter for ShapedJson objects

* added API for user-defined AQL functions

* issue #475: A better error message for deleting a non-existent graph

* issue #474: Web interface problems with the JS Shell
 
* added missing documentation for AQL UNION function

* added transaction support. 
  This provides ACID transactions for ArangoDB. Transactions can be invoked
  using the `db._executeTransaction()` function, or the `/_api/transaction`
  REST API.

* switched to semantic versioning (at least for alpha & alpha naming)

* added saveOrReplace() for server-side JS

v1.3.alpha1 (2013-04-05)
------------------------

* cleanup of Module, Package, ArangoApp and modules "internal", "fs", "console"

* use Error instead of string in throw to allow stack-trace

* issue #454: error while creation of Collection

* make `collection.count()` not recalculate the number of documents on the fly, but
  use some internal document counters.

* issue #457: invalid string value in web interface

* make datafile id (datafile->_fid) identical to the numeric part of the filename.
  E.g. the datafile `journal-123456.db` will now have a datafile marker with the same
  fid (i.e. `123456`) instead of a different value. This change will only affect
  datafiles that are created with 1.3 and not any older files.
  The intention behind this change is to make datafile debugging easier.

* consistently discard document attributes with reserved names (system attributes)
  but without any known meaning, for example `_test`, `_foo`, ...

  Previously, these attributes were saved with the document regularly in some cases,
  but were discarded in other cases. 
  Now these attributes are discarded consistently. "Real" system attributes such as
  `_key`, `_from`, `_to` are not affected and will work as before.
  
  Additionally, attributes with an empty name (``) are discarded when documents are
  saved.

  Though using reserved or empty attribute names in documents was not really and 
  consistently supported in previous versions of ArangoDB, this change might cause 
  an incompatibility for clients that rely on this feature.

* added server startup flag `--database.force-sync-properties` to force syncing of
  collection properties on collection creation, deletion and on property update.
  The default value is true to mimic the behavior of previous versions of ArangoDB.
  If set to false, collection properties are written to disk but no call to sync()
  is made.

* added detailed output of server version and components for REST APIs
  `/_admin/version` and `/_api/version`. To retrieve this extended information,
  call the REST APIs with URL parameter `details=true`.

* issue #443: For git-based builds include commit hash in version

* adjust startup log output to be more compact, less verbose

* set the required minimum number of file descriptors to 256.
  On server start, this number is enforced on systems that have rlimit. If the limit
  cannot be enforced, starting the server will fail.
  Note: 256 is considered to be the absolute minimum value. Depending on the use case
  for ArangoDB, a much higher number of file descriptors should be used.

  To avoid checking & potentially changing the number of maximum open files, use the
  startup option `--server.descriptors-minimum 0`

* fixed shapedjson to json conversion for special numeric values (NaN, +inf, -inf).
  Before, "NaN", "inf", or "-inf" were written into the JSONified output, but these 
  values are not allowed in JSON. Now, "null" is written to the JSONified output as
  required.

* added AQL functions VARIANCE_POPULATION(), VARIANCE_SAMPLE(), STDDEV_POPULATION(),
  STDDEV_SAMPLE(), AVERAGE(), MEDIAN() to calculate stastical values for lists

* added AQL SQRT() function

* added AQL TRIM(), LEFT() and RIGHT() string functions

* fixed issue #436: GET /_api/document on edge
 
* make AQL REVERSE() and LENGTH() functions work on strings, too

* disabled DOT generation in `make doxygen`. this speeds up docs generation

* renamed startup option `--dispatcher.report-intervall` to `--dispatcher.report-interval`

* renamed startup option `--scheduler.report-intervall` to `--scheduler.report-interval`

* slightly changed output of REST API method /_admin/log.
  Previously, the log messages returned also contained the date and log level, now
  they will only contain the log message, and no date and log level information.
  This information can be re-created by API users from the `timestamp` and `level`
  attributes of the result.

* removed configure option `--enable-zone-debug`
  memory zone debugging is now automatically turned on when compiling with ArangoDB
  `--enable-maintainer-mode`

* removed configure option `--enable-arangob`
  arangob is now always included in the build


v1.2.3 (XXXX-XX-XX)
-------------------

* added optional parameter `edgexamples` for AQL function EDGES() and NEIGHBORS()

* added AQL function NEIGHBORS()
 
* added freebsd support

* fixed firstExample() query with `_id` and `_key` attributes

* issue triAGENS/ArangoDB-PHP#55: AQL optimiser may have mis-optimised duplicate 
  filter statements with limit


v1.2.2 (2013-03-26)
-------------------

* fixed save of objects with common sub-objects

* issue #459: fulltext internal memory allocation didn't scale well
  This fix improves loading times for collections with fulltext indexes that have
  lots of equal words indexed.

* issue #212: auto-increment support

  The feature can be used by creating a collection with the extra `keyOptions`
  attribute as follows:

      db._create("mycollection", { keyOptions: { type: "autoincrement", offset: 1, increment: 10, allowUserKeys: true } });

  The `type` attribute will make sure the keys will be auto-generated if no 
  `_key` attribute is specified for a document.

  The `allowUserKeys` attribute determines whether users might still supply own 
  `_key` values with documents or if this is considered an error.

  The `increment` value determines the actual increment value, whereas the `offset` 
  value can be used to seed to value sequence with a specific starting value. 
  This will be useful later in a multi-master setup, when multiple servers can use
  different auto-increment seed values and thus generate non-conflicting auto-increment values.

  The default values currently are:

  - `allowUserKeys`: `true`
  - `offset`: `0`
  - `increment`: `1`

  The only other available key generator type currently is `traditional`. 
  The `traditional` key generator will auto-generate keys in a fashion as ArangoDB 
  always did (some increasing integer value, with a more or less unpredictable
  increment value).

  Note that for the `traditional` key generator there is only the option to disallow 
  user-supplied keys and give the server the sole responsibility for key generation.
  This can be achieved by setting the `allowUserKeys` property to `false`.

  This change also introduces the following errors that API implementors may want to check
  the return values for:

  - 1222: `document key unexpected`: will be raised when a document is created with
    a `_key` attribute, but the underlying collection was set up with the `keyOptions`
    attribute `allowUserKeys: false`.

  - 1225: `out of keys`: will be raised when the auto-increment key generator runs
    out of keys. This may happen when the next key to be generated is 2^64 or higher.
    In practice, this will only happen if the values for `increment` or `offset` are
    not set appropriately, or if users are allowed to supply own keys, those keys
    are near the 2^64 threshold, and later the auto-increment feature kicks in and
    generates keys that cross that threshold.

    In practice it should not occur with proper configuration and proper usage of the
    collections.

  This change may also affect the following REST APIs:
  - POST `/_api/collection`: the server does now accept the optional `keyOptions` 
    attribute in the second parameter
  - GET `/_api/collection/properties`: will return the `keyOptions` attribute as part
    of the collection's properties. The previous optional attribute `createOptions` 
    is now gone.

* fixed `ArangoStatement.explain()` method with bind variables

* fixed misleading "cursor not found" error message in arangosh that occurred when
  `count()` was called for client-side cursors

* fixed handling of empty attribute names, which may have crashed the server under
  certain circumstances before

* fixed usage of invalid pointer in error message output when index description could
  not be opened


v1.2.1 (2013-03-14)
-------------------

* issue #444: please darken light color in arangosh

* issue #442: pls update post install info on osx

* fixed conversion of special double values (NaN, -inf, +inf) when converting from 
  shapedjson to JSON

* fixed compaction of markers (location of _key was not updated correctly in memory,
  leading to _keys pointing to undefined memory after datafile rotation)

* fixed edge index key pointers to use document master pointer plus offset instead
  of direct _key address

* fixed case when server could not create any more journal or compactor files. 
  Previously a wrong status code may have been returned, and not being able to create
  a new compactor file may have led to an infinite loop with error message
  "could not create compactor".
 
* fixed value truncation for numeric filename parts when renaming datafiles/journals


v1.2.0 (2013-03-01)
-------------------

* by default statistics are now switch off; in order to enable comment out
  the "disable-statistics = yes" line in "arangod.conf"

* fixed issue #435: csv parser skips data at buffer border

* added server startup option `--server.disable-statistics` to turn off statistics
  gathering without recompilation of ArangoDB.
  This partly addresses issue #432.

* fixed dropping of indexes without collection name, e.g.
  `db.xxx.dropIndex("123456");`
  Dropping an index like this failed with an assertion error.
 
* fixed issue #426: arangoimp should be able to import edges into edge collections

* fixed issue #425: In case of conflict ArangoDB returns HTTP 400 Bad request 
  (with 1207 Error) instead of HTTP 409 Conflict

* fixed too greedy token consumption in AQL for negative values:
  e.g. in the statement `RETURN { a: 1 -2 }` the minus token was consumed as part 
  of the value `-2`, and not interpreted as the binary arithmetic operator


v1.2.beta3 (2013-02-22)
-----------------------

* issue #427: ArangoDB Importer Manual has no navigation links (previous|home|next)

* issue #319: Documentation missing for Emergency console and incomplete for datafile debugger.

* issue #370: add documentation for reloadRouting and flushServerModules

* issue #393: added REST API for user management at /_api/user

* issue #393, #128: added simple cryptographic functions for user actions in module "crypto":
  * require("org/arangodb/crypto").md5()
  * require("org/arangodb/crypto").sha256()
  * require("org/arangodb/crypto").rand()

* added replaceByExample() Javascript and REST API method

* added updateByExample() Javascript and REST API method

* added optional "limit" parameter for removeByExample() Javascript and REST API method

* fixed issue #413

* updated bundled V8 version from 3.9.4 to 3.16.14.1
  Note: the Windows version used a more recent version (3.14.0.1) and was not updated.

* fixed issue #404: keep original request url in request object


v1.2.beta2 (2013-02-15)
-----------------------

* fixed issue #405: 1.2 compile warnings

* fixed issue #333: [debian] Group "arangodb" is not used when starting vie init.d script

* added optional parameter 'excludeSystem' to GET /_api/collection
  This parameter can be used to disable returning system collections in the list
  of all collections.

* added AQL functions KEEP() and UNSET()

* fixed issue #348: "HTTP Interface for Administration and Monitoring" 
  documentation errors.

* fix stringification of specific positive int64 values. Stringification of int64
  values with the upper 32 bits cleared and the 33rd bit set were broken.

* issue #395:  Collection properties() function should return 'isSystem' for 
  Javascript and REST API

* make server stop after upgrade procedure when invoked with `--upgrade option`.
  When started with the `--upgrade` option, the server will perfom
  the upgrade, and then exit with a status code indicating the result of the
  upgrade (0 = success, 1 = failure). To start the server regularly in either 
  daemon or console mode, the `--upgrade` option must not be specified.
  This change was introduced to allow init.d scripts check the result of
  the upgrade procedure, even in case an upgrade was successful.
  this was introduced as part of issue #391.

* added AQL function EDGES()

* added more crash-protection when reading corrupted collections at startup

* added documentation for AQL function CONTAINS()

* added AQL function LIKE()

* replaced redundant error return code 1520 (Unable to open collection) with error code
  1203 (Collection not found). These error codes have the same meanings, but one of
  them was returned from AQL queries only, the other got thrown by other parts of
  ArangoDB. Now, error 1203 (Collection not found) is used in AQL too in case a 
  non-existing collection is used.

v1.2.beta1 (2013-02-01)
-----------------------

* fixed issue #382: [Documentation error] Maschine... should be Machine...
 
* unified history file locations for arangod, arangosh, and arangoirb.
  - The readline history for arangod (emergency console) is now stored in file
    $HOME/.arangod. It was stored in $HOME/.arango before.
  - The readline history for arangosh is still stored in $HOME/.arangosh.
  - The readline history for arangoirb is now stored in $HOME/.arangoirb. It was
    stored in $HOME/.arango-mrb before.

* fixed issue #381: _users user should have a unique constraint

* allow negative list indexes in AQL to access elements from the end of a list,
  e.g. ```RETURN values[-1]``` will return the last element of the `values` list.

* collection ids, index ids, cursor ids, and document revision ids created and 
  returned by ArangoDB are now returned as strings with numeric content inside. 
  This is done to prevent some value overrun/truncation in any part of the
  complete client/server workflow. 
  In ArangoDB 1.1 and before, these values were previously returned as 
  (potentially very big) integer values. This may cause problems (clipping, overrun,
  precision loss) for clients that do not support big integers natively and store 
  such values in IEEE754 doubles internally. This type loses precision after about
  52 bits and is thus not safe to hold an id.
  Javascript and 32 bit-PHP are examples for clients that may cause such problems. 
  Therefore, ids are now returned by ArangoDB as strings, with the string
  content being the integer value as before. 

  Example for documents ("_rev" attribute):
  - Document returned by ArangoDB 1.1: { "_rev": 1234, ... } 
  - Document returned by ArangoDB 1.2: { "_rev": "1234", ... } 
  
  Example for collections ("id" attribute / "_id" property):
  - Collection returned by ArangoDB 1.1: { "id": 9327643, "name": "test", ... } 
  - Collection returned by ArangoDB 1.2: { "id": "9327643", "name": "test", ... }

  Example for cursors ("id" attribute):
  - Collection returned by ArangoDB 1.1: { "id": 11734292, "hasMore": true, ... } 
  - Collection returned by ArangoDB 1.2: { "id": "11734292", "hasMore": true, ... }

* global variables are not automatically available anymore when starting the 
  arangod Javascript emergency console (i.e. ```arangod --console```). 
  
  Especially, the variables `db`, `edges`, and `internal` are not available 
  anymore. `db` and `internal` can be made available in 1.2 by
  ```var db = require("org/arangodb").db;``` and
  ```var internal = require("internal");```, respectively.
  The reason for this change is to get rid of global variables in the server
  because this will allow more specific inclusion of functionality.

  For convenience, the global variable `db` is still available by default in 
  arangosh. The global variable `edges`, which since ArangoDB 1.1 was kind of
  a redundant wrapper of `db`, has been removed in 1.2 completely.
  Please use `db` instead, and if creating an edge collection, use the explicit
  ```db._createEdgeCollection()``` command.

* issue #374: prevent endless redirects when calling admin interface with 
  unexpected URLs

* issue #373: TRAVERSAL() `trackPaths` option does not work. Instead `paths` does work

* issue #358: added support for CORS

* honor optional waitForSync property for document removal, replace, update, and
  save operations in arangosh. The waitForSync parameter for these operations
  was previously honored by the REST API and on the server-side, but not when
  the waitForSync parameter was specified for a document operation in arangosh.

* calls to db.collection.figures() and /_api/collection/<collection>/figures now 
  additionally return the number of shapes used in the collection in the
  extra attribute "shapes.count"

* added AQL TRAVERSAL_TREE() function to return a hierchical result from a traversal

* added AQL TRAVERSAL() function to return the results from a traversal

* added AQL function ATTRIBUTES() to return the attribute names of a document

* removed internal server-side AQL functions from global scope. 

  Now the AQL internal functions can only be accessed via the exports of the 
  ahuacatl module, which can be included via ```require("org/arangodb/ahuacatl")```.
  It shouldn't be necessary for clients to access this module at all, but 
  internal code may use this module.

  The previously global AQL-related server-side functions were moved to the 
  internal namespace. This produced the following function name changes on 
  the server:

     old name              new name
     ------------------------------------------------------
     AHUACATL_RUN       => require("internal").AQL_QUERY
     AHUACATL_EXPLAIN   => require("internal").AQL_EXPLAIN
     AHUACATL_PARSE     => require("internal").AQL_PARSE

  Again, clients shouldn't have used these functions at all as there is the
  ArangoStatement object to execute AQL queries.

* fixed issue #366: Edges index returns strange description

* added AQL function MATCHES() to check a document against a list of examples

* added documentation and tests for db.collection.removeByExample

* added --progress option for arangoimp. This will show the percentage of the input
  file that has been processed by arangoimp while the import is still running. It can
  be used as a rough indicator of progress for the entire import.

* make the server log documents that cannot be imported via /_api/import into the
  logfile using the warning log level. This may help finding illegal documents in big
  import runs.

* check on server startup whether the database directory and all collection directories
  are writable. if not, the server startup will be aborted. this prevents serious
  problems with collections being non-writable and this being detected at some pointer
  after the server has been started

* allow the following AQL constructs: FUNC(...)[...], FUNC(...).attribute

* fixed issue #361: Bug in Admin Interface. Header disappears when clicking new collection

* Added in-memory only collections

  Added collection creation parameter "isVolatile": 
  if set to true, the collection is created as an in-memory only collection, 
  meaning that all document data of that collection will reside in memory only, 
  and will not be stored permanently to disk. 
  This means that all collection data will be lost when the collection is unloaded 
  or the server is shut down.
  As this collection type does not have datafile disk overhead for the regular 
  document operations, it may be faster than normal disk-backed collections. The
  actual performance gains strongly depend on the underlying OS, filesystem, and 
  settings though.
  This collection type should be used for caches only and not for any sensible data
  that cannot be re-created otherwise.
  Some platforms, namely Windows, currently do not support this collection type.
  When creating an in-memory collection on such platform, an error message will be
  returned by ArangoDB telling the user the platform does not support it.

  Note: in-memory collections are an experimental feature. The feature might
  change drastically or even be removed altogether in a future version of ArangoDB.

* fixed issue #353: Please include "pretty print" in Emergency Console

* fixed issue #352: "pretty print" console.log
  This was achieved by adding the dump() function for the "internal" object

* reduced insertion time for edges index
  Inserting into the edges index now avoids costly comparisons in case of a hash 
  collision, reducing the prefilling/loading timer for bigger edge collections

* added fulltext queries to AQL via FULLTEXT() function. This allows search 
  fulltext indexes from an AQL query to find matching documents

* added fulltext index type. This index type allows indexing words and prefixes of
  words from a specific document attribute. The index can be queries using a
  SimpleQueryFull object, the HTTP REST API at /_api/simple/fulltext, or via AQL

* added collection.revision() method to determine whether a collection has changed. 
  The revision method returns a revision string that can be used by client programs
  for equality/inequality comparisons. The value returned by the revision method
  should be treated by clients as an opaque string and clients should not try to
  figure out the sense of the revision id. This is still useful enough to check
  whether data in a collection has changed.

* issue #346: adaptively determine NUMBER_HEADERS_PER_BLOCK

* issue #338: arangosh cursor positioning problems

* issue #326: use limit optimisation with filters

* issue #325: use index to avoid sorting

* issue #324: add limit optimisation to AQL

* removed arango-password script and added Javascript functionality to add/delete
  users instead. The functionality is contained in module `users` and can be invoked
  as follows from arangosh and arangod:
  * require("users").save("name", "passwd");
  * require("users").replace("name", "newPasswd");
  * require("users").remove("name");
  * require("users").reload();
  These functions are intentionally not offered via the web interface.
  This also addresses issue #313

* changed print output in arangosh and the web interface for JSON objects.
  Previously, printing a JSON object in arangosh resulted in the attribute values
  being printed as proper JSON, but attribute names were printed unquoted and
  unescaped. This was fine for the purpose of arangosh, but lead to invalid
  JSON being produced. Now, arangosh will produce valid JSON that can be used
  to send it back to ArangoDB or use it with arangoimp etc.

* fixed issue #300: allow importing documents via the REST /_api/import API 
  from a JSON list, too.
  So far, the API only supported importing from a format that had one JSON object
  on each line. This is sometimes inconvenient, e.g. when the result of an AQL
  query or any other list is to be imported. This list is a JSON list and does not
  necessary have a document per line if pretty-printed.
  arangoimp now supports the JSON list format, too. However, the format requires
  arangoimp and the server to read the entire dataset at once. If the dataset is
  too big (bigger than --max-upload-size) then the import will be rejected. Even if
  increased, the entire list must fit in memory on both the client and the server,
  and this may be more resource-intensive than importing individual lines in chunks.

* removed unused parameter --reuse-ids for arangoimp. This parameter did not have
  any effect in 1.2, was never publicly announced and did evil (TM) things.

* fixed issue #297 (partly): added whitespace between command line and
  command result in arangosh, added shell colors for better usability

* fixed issue #296: system collections not usable from AQL

* fixed issue #295: deadlock on shutdown

* fixed issue #293: AQL queries should exploit edges index

* fixed issue #292: use index when filtering on _key in AQL

* allow user-definable document keys
  users can now define their own document keys by using the _key attribute
  when creating new documents or edges. Once specified, the value of _key is
  immutable.
  The restrictions for user-defined key values are:
  * the key must be at most 254 bytes long
  * it must consist of the letters a-z (lower or upper case), the digits 0-9,
    the underscore (_) or dash (-) characters only
  * any other characters, especially multi-byte sequences, whitespace or
    punctuation characters cannot be used inside key values

  Specifiying a document key is optional when creating new documents. If no
  document key is specified, ArangoDB will create a document key itself.
  There are no guarantees about the format and pattern of auto-generated document
  keys other than the above restrictions.
  Clients should therefore treat auto-generated document keys as opaque values.
  Keys can be used to look up and reference documents, e.g.:
  * saving a document: `db.users.save({ "_key": "fred", ... })`
  * looking up a document: `db.users.document("fred")`
  * referencing other documents: `edges.relations.save("users/fred", "users/john", ...)`

  This change is downwards-compatible to ArangoDB 1.1 because in ArangoDB 1.1 
  users were not able to define their own keys. If the user does not supply a _key
  attribute when creating a document, ArangoDB 1.2 will still generate a key of
  its own as ArangoDB 1.1 did. However, all documents returned by ArangoDB 1.2 will 
  include a _key attribute and clients should be able to handle that (e.g. by
  ignoring it if not needed). Documents returned will still include the _id attribute
  as in ArangoDB 1.1.

* require collection names everywhere where a collection id was allowed in 
  ArangoDB 1.1 & 1.0
  This change requires clients to use a collection name in place of a collection id 
  at all places the client deals with collections.
  Examples:
  * creating edges: the _from and _to attributes must now contain collection names instead
    of collection ids: `edges.relations.save("test/my-key1", "test/my-key2", ...)`
  * retrieving edges: the returned _from and _to attributes now will contain collection
    names instead of ids, too: _from: `test/fred` instead of `1234/3455`
  * looking up documents: db.users.document("fred") or db._document("users/fred")
  
  Collection names must be used in REST API calls instead of collection ids, too.
  This change is thus not completely downwards-compatible to ArangoDB 1.1. ArangoDB 1.1
  required users to use collection ids in many places instead of collection names.
  This was unintuitive and caused overhead in cases when just the collection name was
  known on client-side but not its id. This overhead can now be avoided so clients can
  work with the collection names directly. There is no need to work with collection ids
  on the client side anymore. 
  This change will likely require adjustments to API calls issued by clients, and also
  requires a change in how clients handle the _id value of returned documents. Previously,
  the _id value of returned documents contained the collection id, a slash separator and
  the document number. Since 1.2, _id will contain the collection name, a slash separator
  and the document key. The same applies to the _from and _to attribute values of edges
  that are returned by ArangoDB.

  Also removed (now unnecessary) location header in responses of the collections REST API.
  The location header was previously returned because it was necessary for clients.
  When clients created a collection, they specified the collection name. The collection
  id was generated on the server, but the client needed to use the server-generated
  collection id for further API calls, e.g. when creating edges etc. Therefore, the
  full collection URL, also containing the collection id, was returned by the server in
  responses to the collection API, in the HTTP location header.
  Returning the location header has become unnecessary in ArangoDB 1.2 because users
  can access collections by name and do not need to care about collection ids.


v1.1.3 (2013-XX-XX)
-------------------

* fix case when an error message was looked up for an error code but no error
  message was found. In this case a NULL ptr was returned and not checked everywhere.
  The place this error popped up was when inserting into a non-unique hash index
  failed with a specific, invalid error code.

* fixed issue #381:  db._collection("_users").getIndexes();

* fixed issue #379: arango-password fatal issue javscript.startup-directory 

* fixed issue #372: Command-Line Options for the Authentication and Authorisation


v1.1.2 (2013-01-20)
-------------------

* upgraded to mruby 2013-01-20 583983385b81c21f82704b116eab52d606a609f4

* fixed issue #357: Some spelling and grammar errors

* fixed issue #355: fix quotes in pdf manual
 
* fixed issue #351: Strange arangosh error message for long running query 

* fixed randomly hanging connections in arangosh on MacOS

* added "any" query method: this returns a random document from a collection. It
  is also available via REST HTTP at /_api/simple/any.

* added deployment tool

* added getPeerVertex

* small fix for logging of long messages: the last character of log messages longer
  than 256 bytes was not logged.

* fixed truncation of human-readable log messages for web interface: the trailing \0
  byte was not appended for messages longer than 256 bytes

* fixed issue #341: ArangoDB crashes when stressed with Batch jobs
  Contrary to the issue title, this did not have anything to do with batch jobs but
  with too high memory usage. The memory usage of ArangoDB is now reduced for cases
   when there are lots of small collections with few documents each

* started with issue #317: Feature Request (from Google Groups): DATE handling

* backported issue #300: Extend arangoImp to Allow importing resultset-like 
  (list of documents) formatted files

* fixed issue #337: "WaitForSync" on new collection does not work on Win/X64

* fixed issue #336: Collections REST API docs

* fixed issue #335: mmap errors due to wrong memory address calculation 

* fixed issue #332: arangoimp --use-ids parameter seems to have no impact

* added option '--server.disable-authentication' for arangosh as well. No more passwd
  prompts if not needed

* fixed issue #330: session logging for arangosh

* fixed issue #329: Allow passing script file(s) as parameters for arangosh to run

* fixed issue #328: 1.1 compile warnings

* fixed issue #327: Javascript parse errors in front end


v1.1.1 (2012-12-18)
-------------------

* fixed issue #339: DELETE /_api/cursor/cursor-identifier return incollect errorNum

  The fix for this has led to a signature change of the function actions.resultNotFound().
  The meaning of parameter #3 for This function has changed from the error message string
  to the error code. The error message string is now parameter #4.
  Any client code that uses this function in custom actions must be adjusted.

* fixed issue #321: Problem upgrading arangodb 1.0.4 to 1.1.0 with Homebrew (OSX 10.8.2)

* fixed issue #230: add navigation and search for online documentation

* fixed issue #315: Strange result in PATH

* fixed issue #323: Wrong function returned in error message of AQL CHAR_LENGTH()

* fixed some log errors on startup / shutdown due to pid file handling and changing
  of directories


v1.1.0 (2012-12-05)
-------------------

* WARNING:
  arangod now performs a database version check at startup. It will look for a file
  named "VERSION" in its database directory. If the file is not present, arangod will
  perform an automatic upgrade of the database directory. This should be the normal
  case when upgrading from ArangoDB 1.0 to ArangoDB 1.1.

  If the VERSION file is present but is from an older version of ArangoDB, arangod 
  will refuse to start and ask the user to run a manual upgrade first. A manual upgrade
  can be performed by starting arangod with the option `--upgrade`. 

  This upgrade procedure shall ensure that users have full control over when they 
  perform any updates/upgrades of their data, and can plan backups accordingly. The
  procedure also guarantees that the server is not run without any required system
  collections or with in incompatible data state.

* added AQL function DOCUMENT() to retrieve a document by its _id value

* fixed issue #311: fixed segfault on unload 

* fixed issue #309: renamed stub "import" button from web interface

* fixed issue #307: added WaitForSync column in collections list in in web interface 

* fixed issue #306: naming in web interface 

* fixed issue #304: do not clear AQL query text input when switching tabs in
  web interface

* fixed issue #303: added documentation about usage of var keyword in web interface

* fixed issue #301: PATCH does not work in web interface

# fixed issue #269: fix make distclean & clean

* fixed issue #296: system collections not usable from AQL

* fixed issue #295: deadlock on shutdown

* added collection type label to web interface

* fixed issue #290: the web interface now disallows creating non-edges in edge collections
  when creating collections via the web interface, the collection type must also be
  specified (default is document collection)

* fixed issue #289: tab-completion does not insert any spaces

* fixed issue #282: fix escaping in web interface

* made AQL function NOT_NULL take any number of arguments. Will now return its
  first argument that is not null, or null if all arguments are null. This is downwards
  compatible.

* changed misleading AQL function name NOT_LIST() to FIRST_LIST() and slightly changed
  the behavior. The function will now return its first argument that is a list, or null 
  if none of the arguments are lists.
  This is mostly downwards-compatible. The only change to the previous implementation in
  1.1-beta will happen if two arguments were passed and the 1st and 2nd arguments were 
  both no lists. In previous 1.1, the 2nd argument was returned as is, but now null 
  will be returned.

* add AQL function FIRST_DOCUMENT(), with same behavior as FIRST_LIST(), but working
  with documents instead of lists.

* added UPGRADING help text

* fixed issue #284: fixed Javascript errors when adding edges/vertices without own
  attributes

* fixed issue #283: AQL LENGTH() now works on documents, too

* fixed issue #281: documentation for skip lists shows wrong example

* fixed AQL optimiser bug, related to OR-combined conditions that filtered on the
  same attribute but with different conditions

* fixed issue #277: allow usage of collection names when creating edges
  the fix of this issue also implies validation of collection names / ids passed to
  the REST edge create method. edges with invalid collection ids or names in the
  "from" or "to" values will be rejected and not saved


v1.1.beta2 (2012-11-13)
-----------------------

* fixed arangoirb compilation

* fixed doxygen


v1.1.beta1 (2012-10-24)
-----------------------

* fixed AQL optimiser bug

* WARNING:
  - the user has changed from "arango" to "arangodb", the start script has changed from
    "arangod" to "arangodb", the database directory has changed from "/var/arangodb" to
    "/var/lib/arangodb" to be compliant with various Linux policies

  - In 1.1, we have introduced types for collections: regular documents go into document
    collections, and edges go into edge collections. The prefixing (db.xxx vs. edges.xxx) 
    works slightly different in 1.1: edges.xxx can still be used to access collections, 
    however, it will not determine the type of existing collections anymore. To create an 
    edge collection 1.1, you can use db._createEdgeCollection() or edges._create(). 
    And there's of course also db._createDocumentCollection(). 
    db._create() is also still there and will create a document collection by default, 
    whereas edges._create() will create an edge collection.

  - the admin web interface that was previously available via the simple URL suffix / 
    is now available via a dedicated URL suffix only: /_admin/html
    The reason for this is that routing and URLs are now subject to changes by the end user,
    and only URLs parts prefixed with underscores (e.g. /_admin or /_api) are reserved
    for ArangoDB's internal usage.

* the server now handles requests with invalid Content-Length header values as follows:
  - if Content-Length is negative, the server will respond instantly with HTTP 411
    (length required)

  - if Content-Length is positive but shorter than the supplied body, the server will
    respond with HTTP 400 (bad request)

  - if Content-Length is positive but longer than the supplied body, the server will
    wait for the client to send the missing bytes. The server allows 90 seconds for this
    and will close the connection if the client does not send the remaining data

  - if Content-Length is bigger than the maximum allowed size (512 MB), the server will 
    fail with HTTP 413 (request entitiy too large).

  - if the length of the HTTP headers is greated than the maximum allowed size (1 MB),
    the server will fail with HTTP 431 (request header fields too large)

* issue #265: allow optional base64 encoding/decoding of action response data

* issue #252: create _modules collection using arango-upgrade (note: arango-upgrade was
  finally replaced by the `--upgrade` option for arangod)

* issue #251: allow passing arbitrary options to V8 engine using new command line option:
  --javascript.v8-options. Using this option, the Harmony features or other settings in
  v8 can be enabled if the end user requires them

* issue #248: allow AQL optimiser to pull out completely uncorrelated subqueries to the
  top level, resulting in less repeated evaluation of the subquery

* upgraded to Doxygen 1.8.0

* issue #247: added AQL function MERGE_RECURSIVE

* issue #246: added clear() function in arangosh

* issue #245: Documentation: Central place for naming rules/limits inside ArangoDB

* reduced size of hash index elements by 50 %, allowing more index elements to fit in 
  memory

* issue #235: GUI Shell throws Error:ReferenceError: db is not defined

* issue #229: methods marked as "under construction" 

* issue #228: remove unfinished APIs (/_admin/config/*) 

* having the OpenSSL library installed is now a prerequisite to compiling ArangoDB
  Also removed the --enable-ssl configure option because ssl is always required.

* added AQL functions TO_LIST, NOT_LIST

* issue #224: add optional Content-Id for batch requests

* issue #221: more documentation on AQL explain functionality. Also added
  ArangoStatement.explain() client method

* added db._createStatement() method on server as well (was previously available
  on the client only)

* issue #219: continue in case of "document not found" error in PATHS() function

* issue #213: make waitForSync overridable on specifc actions

* changed AQL optimiser to use indexes in more cases. Previously, indexes might
  not have been used when in a reference expression the inner collection was 
  specified last. Example: FOR u1 IN users FOR u2 IN users FILTER u1._id == u2._id
  Previously, this only checked whether an index could be used for u2._id (not
  possible). It was not checked whether an index on u1._id could be used (possible).
  Now, for expressions that have references/attribute names on both sides of the
  above as above, indexes are checked for both sides.
  
* issue #204: extend the CSV import by TSV and by user configurable 
  seperator character(s)

* issue #180: added support for batch operations

* added startup option --server.backlog-size
  this allows setting the value of the backlog for the listen() system call.
  the default value is 10, the maximum value is platform-dependent

* introduced new configure option "--enable-maintainer-mode" for
  ArangoDB maintainers. this option replaces the previous compile switches
  --with-boost-test, --enable-bison, --enable-flex and --enable-errors-dependency
  the individual configure options have been removed. --enable-maintainer-mode
  turns them all on.

* removed potentially unused configure option --enable-memfail

* fixed issue #197: HTML web interface calls /_admin/user-manager/session

* fixed issue #195: VERSION file in database directory

* fixed issue #193: REST API HEAD request returns a message body on 404

* fixed issue #188: intermittent issues with 1.0.0
  (server-side cursors not cleaned up in all cases, pthreads deadlock issue)

* issue #189: key store should use ISO datetime format bug 

* issue #187: run arango-upgrade on server start (note: arango-upgrade was finally
  replaced by the `--upgrade` option for arangod)n

* fixed issue #183: strange unittest error

* fixed issue #182: manual pages

* fixed issue #181: use getaddrinfo

* moved default database directory to "/var/lib/arangodb" in accordance with 
  http://www.pathname.com/fhs/pub/fhs-2.3.html

* fixed issue #179: strange text in import manual

* fixed issue #178: test for aragoimp is missing

* fixed issue #177: a misleading error message was returned if unknown variables
  were used in certain positions in an AQL query.

* fixed issue #176: explain how to use AQL from the arangosh

* issue #175: re-added hidden (and deprecated) option --server.http-port. This 
  option is only there to be downwards-compatible to Arango 1.0.

* fixed issue #174: missing Documentation for `within`

* fixed issue #170: add db.<coll_name>.all().toArray() to arangosh help screen

* fixed issue #169: missing argument in Simple Queries

* added program arango-upgrade. This program must be run after installing ArangoDB
  and after upgrading from a previous version of ArangoDB. The arango-upgrade script
  will ensure all system collections are created and present in the correct state.
  It will also perform any necessary data updates.
  Note: arango-upgrade was finally replaced by the `--upgrade` option for arangod.

* issue #153: edge collection should be a flag for a collection
  collections now have a type so that the distinction between document and edge 
  collections can now be done at runtime using a collection's type value.
  A collection's type can be queried in Javascript using the <collection>.type() method. 
  
  When new collections are created using db._create(), they will be document 
  collections by default. When edge._create() is called, an edge collection will be created.
  To explicitly create a collection of a specific/different type, use the methods 
  _createDocumentCollection() or _createEdgeCollection(), which are available for
  both the db and the edges object.
  The Javascript objects ArangoEdges and ArangoEdgesCollection have been removed
  completely.
  All internal and test code has been adjusted for this, and client code
  that uses edges.* should also still work because edges is still there and creates
  edge collections when _create() is called.
  
  INCOMPATIBLE CHANGE: Client code might still need to be changed in the following aspect:
  Previously, collections did not have a type so documents and edges could be inserted
  in the same collection. This is now disallowed. Edges can only be inserted into
  edge collections now. As there were no collection types in 1.0, ArangoDB will perform
  an automatic upgrade when migrating from 1.0 to 1.1.
  The automatic upgrade will check every collection and determine its type as follows:
  - if among the first 50 documents in the collection there are documents with
    attributes "_from" and "_to", the collection is typed as an edge collection
  - if among the first 50 documents in the collection there are no documents with
    attributes "_from" and "_to", the collection is made as a document collection

* issue #150: call V8 garbage collection on server periodically

* issue #110: added support for partial updates

  The REST API for documents now offers an HTTP PATCH method to partially update
  documents. Overwriting/replacing documents is still available via the HTTP PUT method
  as before. The Javascript API in the shell also offers a new update() method in extension to
  the previously existing replace() method.


v1.0.4 (2012-11-12)
-------------------

* issue #275: strange error message in arangosh 1.0.3 at startup


v1.0.3 (2012-11-08)
-------------------

* fixed AQL optimiser bug

* issue #273: fixed segfault in arangosh on HTTP 40x 

* issue #265: allow optional base64 encoding/decoding of action response data

* issue #252: _modules collection not created automatically


v1.0.2 (2012-10-22)
-------------------

* repository CentOS-X.Y moved to CentOS-X, same for Debian

* bugfix for rollback from edges

* bugfix for hash indexes

* bugfix for StringBuffer::erase_front

* added autoload for modules

* added AQL function TO_LIST


v1.0.1 (2012-09-30)
-------------------

* draft for issue #165: front-end application howto

* updated mruby to cf8fdea4a6598aa470e698e8cbc9b9b492319d

* fix for issue #190: install doesn't create log directory

* fix for issue #194: potential race condition between creating and dropping collections

* fix for issue #193: REST API HEAD request returns a message body on 404

* fix for issue #188: intermittent issues with 1.0.0 

* fix for issue #163: server cannot create collection because of abandoned files
  
* fix for issue #150: call V8 garbage collection on server periodically 


v1.0.0 (2012-08-17)
-------------------

* fix for issue #157: check for readline and ncurses headers, not only libraries


v1.0.beta4 (2012-08-15)
-----------------------

* fix for issue #152: fix memleak for barriers


v1.0.beta3 (2012-08-10)
-----------------------

* fix for issue #151: Memleak, collection data not removed

* fix for issue #149: Inconsistent port for admin interface

* fix for issue #163: server cannot create collection because of abandoned files

* fix for issue #157: check for readline and ncurses headers, not only libraries

* fix for issue #108: db.<collection>.truncate() inefficient

* fix for issue #109: added startup note about cached collection names and how to
  refresh them

* fix for issue #156: fixed memleaks in /_api/import

* fix for issue #59: added tests for /_api/import

* modified return value for calls to /_api/import: now, the attribute "empty" is 
  returned as well, stating the number of empty lines in the input. Also changed the
  return value of the error code attribute ("errorNum") from 1100 ("corrupted datafile")
  to 400 ("bad request") in case invalid/unexpected JSON data was sent to the server. 
  This error code is more appropriate as no datafile is broken but just input data is
  incorrect.

* fix for issue #152: Memleak for barriers

* fix for issue #151: Memleak, collection data not removed

* value of --database.maximal-journal-size parameter is now validated on startup. If
  value is smaller than the minimum value (currently 1048576), an error is thrown and
  the server will not start. Before this change, the global value of maximal journal 
  size was not validated at server start, but only on collection level

* increased sleep value in statistics creation loop from 10 to 500 microseconds. This
  reduces accuracy of statistics values somewhere after the decimal points but saves
  CPU time.

* avoid additional sync() calls when writing partial shape data (attribute name data) 
  to disk. sync() will still be called when the shape marker (will be written after
  the attributes) is written to disk 

* issue #147: added flag --database.force-sync-shapes to force synching of shape data
  to disk. The default value is true so it is the same behavior as in version 1.0.
  if set to false, shape data is synched to disk if waitForSync for the collection is
  set to true, otherwise, shape data is not synched.
  
* fix for issue #145: strange issue on Travis: added epsilon for numeric comparion in
  geo index

* fix for issue #136: adjusted message during indexing

* issue #131: added timeout for HTTP keep-alive connections. The default value is 300 
  seconds. There is a startup parameter server.keep-alive-timeout to configure the value. 
  Setting it to 0 will disable keep-alive entirely on the server.

* fix for issue #137: AQL optimizer should use indexes for ref accesses with 
  2 named attributes


v1.0.beta2 (2012-08-03)
-----------------------

* fix for issue #134: improvements for centos RPM

* fixed problem with disable-admin-interface in config file


v1.0.beta1 (2012-07-29)
-----------------------

* fixed issue #118: We need a collection "debugger"

* fixed issue #126: Access-Shaper must be cached

* INCOMPATIBLE CHANGE: renamed parameters "connect-timeout" and "request-timeout" 
  for arangosh and arangoimp to "--server.connect-timeout" and "--server.request-timeout"

* INCOMPATIBLE CHANGE: authorization is now required on the server side
  Clients sending requests without HTTP autorization will be rejected with HTTP 401
  To allow backwards compatibility, the server can be started with the option
  "--server.disable-authentication"

* added options "--server.username" and "--server.password" for arangosh and arangoimp
  These parameters must be used to specify the user and password to be used when
  connecting to the server. If no password is given on the command line, arangosh/
  arangoimp will interactively prompt for a password.
  If no user name is specified on the command line, the default user "root" will be
  used.

* added startup option "--server.ssl-cipher-list" to determine which ciphers to
  use in SSL context. also added SSL_OP_CIPHER_SERVER_PREFERENCE to SSL default 
  options so ciphers are tried in server and not in client order

* changed default SSL protocol to TLSv1 instead of SSLv2

* changed log-level of SSL-related messages

* added SSL connections if server is compiled with OpenSSL support. Use --help-ssl

* INCOMPATIBLE CHANGE: removed startup option "--server.admin-port". 
  The new endpoints feature (see --server.endpoint) allows opening multiple endpoints 
  anyway, and the distinction between admin and "other" endpoints can be emulated 
  later using privileges.

* INCOMPATIBLE CHANGE: removed startup options "--port", "--server.port", and 
  "--server.http-port" for arangod. 
  These options have been replaced by the new "--server.endpoint" parameter
  
* INCOMPATIBLE CHANGE: removed startup option "--server" for arangosh and arangoimp.
  These options have been replaced by the new "--server.endpoint" parameter

* Added "--server.endpoint" option to arangod, arangosh, and arangoimp.
  For arangod, this option allows specifying the bind endpoints for the server
  The server can be bound to one or multiple endpoints at once. For arangosh
  and arangoimp, the option specifies the server endpoint to connect to.
  The following endpoint syntax is currently supported:
  - tcp://host:port or http@tcp://host:port (HTTP over IPv4)
  - tcp://[host]:port or http@tcp://[host]:port (HTTP over IPv6)
  - ssl://host:port or http@tcp://host:port (HTTP over SSL-encrypted IPv4)
  - ssl://[host]:port or http@tcp://[host]:port (HTTP over SSL-encrypted IPv6)
  - unix:///path/to/socket or http@unix:///path/to/socket (HTTP over UNIX socket)

  If no port is specified, the default port of 8529 will be used.

* INCOMPATIBLE CHANGE: removed startup options "--server.require-keep-alive" and 
  "--server.secure-require-keep-alive". 
  The server will now behave as follows which should be more conforming to the 
  HTTP standard:
  * if a client sends a "Connection: close" header, the server will close the
    connection
  * if a client sends a "Connection: keep-alive" header, the server will not
    close the connection
  * if a client does not send any "Connection" header, the server will assume
    "keep-alive" if the request was an HTTP/1.1 request, and "close" if the
    request was an HTTP/1.0 request

* (minimal) internal optimisations for HTTP request parsing and response header 
  handling

* fixed Unicode unescaping bugs for \f and surrogate pairs in BasicsC/strings.c

* changed implementation of TRI_BlockCrc32 algorithm to use 8 bytes at a time

* fixed issue #122: arangod doesn't start if <log.file> cannot be created

* fixed issue #121: wrong collection size reported

* fixed issue #98: Unable to change journalSize

* fixed issue #88: fds not closed

* fixed escaping of document data in HTML admin front end

* added HTTP basic authentication, this is always turned on

* added server startup option --server.disable-admin-interface to turn off the
  HTML admin interface

* honor server startup option --database.maximal-journal-size when creating new
  collections without specific journalsize setting. Previously, these
  collections were always created with journal file sizes of 32 MB and the
  --database.maximal-journal-size setting was ignored

* added server startup option --database.wait-for-sync to control the default
  behavior

* renamed "--unit-tests" to "--javascript.unit-tests"


v1.0.alpha3 (2012-06-30)
------------------------

* fixed issue #116: createCollection=create option doesn't work

* fixed issue #115: Compilation issue under OSX 10.7 Lion & 10.8 Mountain Lion
  (homebrew)

* fixed issue #114: image not found

* fixed issue #111: crash during "make unittests"

* fixed issue #104: client.js -> ARANGO_QUIET is not defined


v1.0.alpha2 (2012-06-24)
------------------------

* fixed issue #112: do not accept document with duplicate attribute names

* fixed issue #103: Should we cleanup the directory structure

* fixed issue #100: "count" attribute exists in cursor response with "count:
  false"

* fixed issue #84 explain command 

* added new MRuby version (2012-06-02)

* added --log.filter

* cleanup of command line options:
** --startup.directory => --javascript.startup-directory
** --quite => --quiet
** --gc.interval => --javascript.gc-interval
** --startup.modules-path => --javascript.modules-path
** --action.system-directory => --javascript.action-directory
** --javascript.action-threads => removed (is now the same pool as --server.threads)

* various bug-fixes

* support for import

* added option SKIP_RANGES=1 for make unittests

* fixed several range-related assertion failures in the AQL query optimiser

* fixed AQL query optimisations for some edge cases (e.g. nested subqueries with
  invalid constant filter expressions)


v1.0.alpha1 (2012-05-28)
------------------------

Alpha Release of ArangoDB 1.0<|MERGE_RESOLUTION|>--- conflicted
+++ resolved
@@ -1,7 +1,6 @@
 v2.7.0 (XXXX-XX-XX)
 -------------------
 
-<<<<<<< HEAD
 * added startup option `--database.throw-collection-not-loaded-error`
 
   Accessing a not-yet loaded collection will automatically load a collection
@@ -24,9 +23,14 @@
   a retry for later).
 
   The default value is *false*.
-=======
+
 * added better control-C support in arangosh
->>>>>>> 30298914
+
+  When CTRL-C is pressed in arangosh, it will now print a `^C` first. Pressing
+  CTRL-C again will reset the prompt if something was entered before, or quit
+  arangosh if no command was entered directly before.
+  
+  This affects the arangosh version build with Readline-support only.
 
 * increased default value collection-specific `indexBuckets` value from 1 to 16
 
