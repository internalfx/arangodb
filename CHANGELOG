<<<<<<< HEAD

v3.4.1 (XXXX-XX-XX)
------------------------

* fixed TypeError being thrown instead of validation errors when Foxx manifest
  validation fails
=======
v3.4.1 (XXXX-XX-XX)
-------------------

* make AQL REMOVE operations use less memory with the RocksDB storage engine

  the previous implementation of batch removals read everything to remove into
  memory first before carrying out the first remove operation. The new version
  will only read in about 1000 documents each time and then remove these. Queries
  such as

      FOR doc IN collection FILTER ... REMOVE doc IN collection

  will benefit from this change in terms of memory usage.

* make `--help-all` now also show all hidden program options

  Previously hidden program options were only returned when invoking arangod or
  a client tool with the cryptic `--help-.` option. Now `--help-all` simply 
  retuns them as well.

  The program options JSON description returned by `--dump-options` was also 
  improved as follows:

  - the new boolean attribute "dynamic" indicates whether the option has a dynamic
    default value, i.e. a value that depends on the target host capabilities or
    configuration

  - the new boolean attribute "requiresValue" indicates whether a boolean option
    requires a value of "true" or "false" when specified. If "requiresValue" is
    false, then the option can be specified without a boolean value following it,
    and the option will still be set to true, e.g. `--server.authentication` is
    identical to `--server.authentication true`.

  - the new "category" attribute will contain a value of "command" for command-like
    options, such as `--version`, `--dump-options`, `--dump-dependencies` etc.,
    and "option" for all others.


v3.4.0 (2018-12-06)
-------------------

* Add license key checking to enterprise version in Docker containers.
>>>>>>> 8557fdaf


v3.4.0-rc.5 (2018-11-29)
------------------------

* Persist and check default language (locale) selection.
  Previously we would not check if the language (`--default-language`) had changed 
  when the server was restarted. This could cause issues with indexes over text fields, 
  as it will resulted in undefined behavior within RocksDB (potentially missing entries, 
  corruption, etc.). Now if the language is changed, ArangoDB will print out an error
  message on startup and abort.

* fixed issue #7522: FILTER logic totally broke for my query in 3.4-rc4

* export version and storage engine in `_admin/cluster/health` for Coordinators 
  and DBServers. 

* restrict the total amount of data to build up in all in-memory RocksDB write buffers
  by default to a certain fraction of the available physical RAM. This helps restricting 
  memory usage for the arangod process, but may have an effect on the RocksDB storage 
  engine's write performance. 

  In ArangoDB 3.3 the governing configuration option `--rocksdb.total-write-buffer-size`
  had a default value of `0`, which meant that the memory usage was not limited. ArangoDB
  3.4 now changes the default value to about 50% of available physical RAM, and 512MiB
  for setups with less than 4GiB of RAM.

* lower default value for `--cache.size` startup option from about 30% of physical RAM to
  about 25% percent of physical RAM.

* fix internal issue #2786: improved confirmation dialog when clicking the truncate 
  button in the web UI

* Updated joi library (web UI), improved Foxx mount path validation

* disable startup warning for Linux kernel variable `vm.overcommit_memory` settings
  values of 0 or 1.
  Effectively `overcommit_memory` settings value of 0 or 1 fix two memory-allocation
  related issues with the default memory allocator used in ArangoDB release builds on 
  64bit Linux. 
  The issues will remain when running with an `overcommit_memory` settings value of 2,
  so this is now discouraged.
  Setting `overcommit_memory` to 0 or 1 (0 is the Linux kernel's default) fixes issues
  with increasing numbers of memory mappings for the arangod process (which may lead
  to an out-of-memory situation if the kernel's maximum number of mappings threshold
  is hit) and an increasing amount of memory that the kernel counts as "committed".
  With an `overcommit_memory` setting of 0 or 1, an arangod process may either be 
  killed by the kernel's OOM killer or will die with a segfault when accessing memory
  it has allocated before but the kernel could not provide later on. This is still 
  more acceptable than the kernel not providing any more memory to the process when
  there is still physical memory left, which may have occurred with an `overcommit_memory`
  setting of 2 after the arangod process had done lots of allocations.

  In summary, the recommendation for the `overcommit_memory` setting is now to set it
  to 0 or 1 (0 is kernel default) and not use 2.

* fixed Foxx complaining about valid `$schema` value in manifest.json

* fix for supervision, which started failing servers using old transient store

* fixed a bug where indexes are used in the cluster while still being
  built on the db servers

* fix move leader shard: wait until all but the old leader are in sync.
  This fixes some unstable tests.

* cluster health features more elaborate agent records

* agency's supervision edited for advertised endpoints

v3.4.0-rc.4 (2018-11-04)
------------------------

* fixed Foxx queues not retrying jobs with infinite `maxFailures`

* increase AQL query string parsing performance for queries with many (100K+) string
  values contained in the query string

* increase timeouts for inter-node communication in the cluster

* fixed undefined behavior in `/_api/import` when importing a single document went
  wrong

* replication bugfixes

* stop printing `connection class corrupted` in arangosh

 when just starting the arangosh without a connection to a server and running 
 code such as `require("internal")`, the shell always printed "connection class 
 corrupted", which was somewhat misleading.

* add separate option `--query.slow-streaming-threshold` for tracking slow
  streaming queries with a different timeout value

* increase maximum number of collections/shards in an AQL query from 256 to 2048

* don't rely on `_modules` collection being present and usable for arangod startup

* force connection timeout to be 7 seconds to allow libcurl time to retry lost DNS
  queries.

* fixes a routing issue within the web ui after the use of views

* fixes some graph data parsing issues in the ui, e.g. cleaning up duplicate
  edges inside the graph viewer.

* in a cluster environment, the arangod process now exits if wrong credentials
  are used during the startup process.

* added option `--rocksdb.total-write-buffer-size` to limit total memory usage
  across all RocksDB in-memory write buffers

* suppress warnings from statistics background threads such as
  `WARNING caught exception during statistics processing: Expecting Object`
  during version upgrade


v3.4.0-rc.3 (2018-10-23)
------------------------

* fixed handling of broken Foxx services

  Installation now also fails when the service encounters an error when
  executed. Upgrading or replacing with a broken service will still result
  in the broken services being installed.

* restored error pages for broken Foxx services

  Services that could not be executed will now show an error page (with helpful
  information if development mode is enabled) instead of a generic 404 response.
  Requests to the service that do not prefer HTML (i.e. not a browser window)
  will receive a JSON formatted 503 error response instead.

* added support for `force` flag when upgrading Foxx services

  Using the `force` flag when upgrading or replacing a service falls back to
  installing the service if it does not already exist.

* The order of JSON object attribute keys in JSON return values will now be
  "random" in more cases. In JSON, there is no defined order for object attribute
  keys anyway, so ArangoDB is taking the freedom to return the attribute keys in
  a non-deterministic, seemingly unordered way.

* Fixed an AQL bug where the `optimize-traversals` rule was falsely applied to
  extensions with inline expressions and thereby ignoring them

* fix side-effects of sorting larger arrays (>= 16 members) of constant literal
  values in AQL, when the array was used not only for IN-value filtering but also
  later in the query.
  The array values were sorted so the IN-value lookup could use a binary search
  instead of a linear search, but this did not take into account that the array
  could have been used elsewhere in the query, e.g. as a return value. The fix
  will create a copy of the array and sort the copy, leaving the original array
  untouched.

* disallow empty LDAP password

* fixes validation of allowed or not allowed foxx service mount paths within
  the Web UI

* The single database or single coordinator statistics in a cluster
  environment within the Web UI sometimes got called way too often.
  This caused artifacts in the graphs, which is now fixed.

* An aardvark statistics route could not collect and sum up the statistics of
  all coordinators if one of them was ahead and had more results than the others

* Web UI now checks if server statistics are enabled before it sends its first
  request to the statistics API

* fix internal issue #486: immediate deletion (right after creation) of
  a view with a link to one collection and indexed data reports failure
  but removes the link

* fix internal issue #480: link to a collection is not added to a view
  if it was already added to other view

* fix internal issues #407, #445: limit ArangoSearch memory consumption
  so that it won't cause OOM while indexing large collections

* upgraded arangodb starter version to 0.13.5

* removed undocumented `db.<view>.toArray()` function from ArangoShell

* prevent creation of collections and views with the same in cluster setups

* fixed issue #6770: document update: ignoreRevs parameter ignored

* added AQL query optimizer rules `simplify-conditions` and `fuse-filters`

* improve inter-server communication performance:
  - move all response processing off Communicator's socket management thread
  - create multiple Communicator objects with ClusterComm, route via round robin
  - adjust Scheduler threads to always be active, and have designated priorities.

* fix internal issue #2770: the Query Profiling modal dialog in the Web UI
  was slightly malformed.

* fix internal issue #2035: the Web UI now updates its indices view to check
  whether new indices exist or not.

* fix internal issue #6808: newly created databases within the Web UI did not
  appear when used Internet Explorer 11 as a browser.

* fix internal issue #2957: the Web UI was not able to display more than 1000
  documents, even when it was set to a higher amount.

* fix internal issue #2688: the Web UI's graph viewer created malformed node
  labels if a node was expanded multiple times.

* fix internal issue #2785: web ui's sort dialog sometimes got rendered, even
  if it should not.

* fix internal issue #2764: the waitForSync property of a satellite collection
  could not be changed via the Web UI

* dynamically manage libcurl's number of open connections to increase performance
  by reducing the number of socket close and then reopen cycles

* recover short server id from agency after a restart of a cluster node

  this fixes problems with short server ids being set to 0 after a node restart,
  which then prevented cursor result load-forwarding between multiple coordinators
  to work properly

  this should fix arangojs#573

* increased default timeouts in replication

  this decreases the chances of followers not getting in sync with leaders because
  of replication operations timing out

* include forward-ported diagnostic options for debugging LDAP connections

* fixed internal issue #3065: fix variable replacements by the AQL query
  optimizer in arangosearch view search conditions

  The consequence of the missing replacements was that some queries using view
  search conditions could have failed with error messages such as

  "missing variable #3 (a) for node #7 (EnumerateViewNode) while planning registers"

* fixed internal issue #1983: the Web UI was showing a deletion confirmation
  multiple times.

* Restricted usage of views in AQL, they will throw an error now
  (e.g. "FOR v, e, p IN 1 OUTBOUND @start edgeCollection, view")
  instead of failing the server.

* Allow VIEWs within the AQL "WITH" statement in cluster environment.
  This will now prepare the query for all collections linked within a view.
  (e.g. "WITH view FOR v, e, p IN OUTBOUND 'collectionInView/123' edgeCollection"
  will now be executed properly and not fail with unregistered collection any more)

* Properly check permissions for all collections linked to a view when
  instantiating an AQL query in cluster environment

* support installation of ArangoDB on Windows into directories with multibyte
  character filenames on Windows platforms that used a non-UTF8-codepage

  This was supported on other platforms before, but never worked for ArangoDB's
  Windows version

* display shard synchronization progress for collections outside of the
  `_system` database

* change memory protection settings for memory given back to by the bundled
  JEMalloc memory allocator. This avoids splitting of existing memory mappings
  due to changes of the protection settings

* added missing implementation for `DeleteRangeCF` in RocksDB WAL tailing handler

* fixed agents busy looping gossip

* handle missing `_frontend` collections gracefully

  the `_frontend` system collection is not required for normal ArangoDB operations,
  so if it is missing for whatever reason, ensure that normal operations can go
  on.


v3.4.0-rc.2 (2018-09-30)
------------------------

* upgraded arangosync version to 0.6.0

* upgraded arangodb starter version to 0.13.3

* fixed issue #6611: Properly display JSON properties of user defined foxx services
  configuration within the web UI

* improved shards display in web UI: included arrows to better visualize that
  collection name sections can be expanded and collapsed

* added nesting support for `aql` template strings

* added support for `undefined` and AQL literals to `aql.literal`

* added `aql.join` function

* fixed issue #6583: Agency node segfaults if sent an authenticated HTTP
  request is sent to its port

* fixed issue #6601: Context cancelled (never ending query)

* added more AQL query results cache inspection and control functionality

* fixed undefined behavior in AQL query result cache

* the query editor within the web UI is now catching HTTP 501 responses
  properly

* added AQL VERSION function to return the server version as a string

* added startup parameter `--cluster.advertised-endpoints`

* AQL query optimizer now makes better choices regarding indexes to use in a
  query when there are multiple competing indexes and some of them are prefixes
  of others

  In this case, the optimizer could have preferred indexes that covered less
  attributes, but it should rather pick the indexes that covered more attributes.

  For example, if there was an index on ["a"] and another index on ["a", "b"], then
  previously the optimizer may have picked the index on just ["a"] instead the
  index on ["a", "b"] for queries that used all index attributes but did range
  queries on them (e.g. `FILTER doc.a == @val1 && doc.b >= @val2`).

* Added compression for the AQL intermediate results transfer in the cluster,
  leading to less data being transferred between coordinator and database servers
  in many cases

* forward-ported a bugfix from RocksDB (https://github.com/facebook/rocksdb/pull/4386)
  that fixes range deletions (used internally in ArangoDB when dropping or truncating
  collections)

  The non-working range deletes could have triggered errors such as
  `deletion check in index drop failed - not all documents in the index have been deleted.`
  when dropping or truncating collections

* improve error messages in Windows installer

* allow retrying installation in Windows installer in case an existing database is still
  running and needs to be manually shut down before continuing with the installation

* fix database backup functionality in Windows installer

* fixed memory leak in `/_api/batch` REST handler

* `db._profileQuery()` now also tracks operations triggered when using `LIMIT`
  clauses in a query

* added proper error messages when using views as an argument to AQL functions
  (doing so triggered an `internal error` before)

* fixed return value encoding for collection ids ("cid" attribute") in REST API
  `/_api/replication/logger-follow`

* fixed dumping and restoring of views with arangodump and arangorestore

* fix replication from 3.3 to 3.4

* fixed some TLS errors that occurred when combining HTTPS/TLS transport with the
  VelocyStream protocol (VST)

  That combination could have led to spurious errors such as "TLS padding error"
  or "Tag mismatch" and connections being closed

* make synchronous replication detect more error cases when followers cannot
  apply the changes from the leader

* fixed issue #6379: RocksDB arangorestore time degeneration on dead documents

* fixed issue #6495: Document not found when removing records

* fixed undefined behavior in cluster plan-loading procedure that may have
  unintentionally modified a shared structure

* reduce overhead of function initialization in AQL COLLECT aggregate functions,
  for functions COUNT/LENGTH, SUM and AVG

  this optimization will only be noticable when the COLLECT produces many groups
  and the "hash" COLLECT variant is used

* fixed potential out-of-bounds access in admin log REST handler `/_admin/log`,
  which could have led to the server returning an HTTP 500 error

* catch more exceptions in replication and handle them appropriately

* agency endpoint updates now go through RAFT

* fixed a cleanup issue in Current when a follower was removed from Plan

* catch exceptions in MaintenanceWorker thread

* fixed a bug in cleanOutServer which could lead to a cleaned out server
  still being a follower for some shard

v3.4.0-rc.1 (2018-09-06)
------------------------

* Release Candidate for 3.4.0, please check the `ReleaseNotes/KnownIssues34.md`
  file for a list of known issues.

* upgraded bundled RocksDB version to 5.16.0

* upgraded bundled Snappy compression library to 1.1.7

* fixed issue #5941: if using breadth first search in traversals uniqueness checks
  on path (vertices and edges) have not been applied. In SmartGraphs the checks
  have been executed properly.

* added more detailed progress output to arangorestore, showing the percentage of
  how much data is restored for bigger collections plus a set of overview statistics
  after each processed collection

* added option `--rocksdb.use-file-logging` to enable writing of RocksDB's own
  informational LOG files into RocksDB's database directory.

  This option is turned off by default, but can be enabled for debugging RocksDB
  internals and performance.

* improved error messages when managing Foxx services

  Install/replace/upgrade will now provide additional information when an error
  is encountered during setup. Errors encountered during a `require` call will
  also include information about the underlying cause in the error message.

* fixed some Foxx script names being displayed incorrectly in web UI and Foxx CLI

* major revision of the maintenance feature

* added `uuidv4` and `genRandomBytes` methods to crypto module

* added `hexSlice` methods `hexWrite` to JS Buffer type

* added `Buffer.from`, `Buffer.of`, `Buffer.alloc` and `Buffer.allocUnsafe`
  for improved compatibility with Node.js

* Foxx HTTP API errors now log stacktraces

* fixed issue #5831: custom queries in the ui could not be loaded if the user
  only has read access to the _system database.

* fixed issue #6128: ArangoDb Cluster: Task moved from DBS to Coordinator

* fixed some web ui action events related to Running Queries view and Slow
  Queries History view

* fixed internal issue #2566: corrected web UI alignment of the nodes table

* fixed issue #5736: Foxx HTTP API responds with 500 error when request body
  is too short

* fixed issue #6106: Arithmetic operator type casting documentation incorrect

* The arangosh now supports the velocystream transport protocol via the schemas
  "vst+tcp://", "vst+ssl://", "vst+unix://" schemes.

* The server will no longer lowercase the input in --server.endpoint. This means
  Unix domain socket paths will now  be treated as specified, previously they were lowercased

* fixed logging of requests. A wrong log level was used

* fixed issue #5943: misplaced database ui icon and wrong cursor type were used

* fixed issue #5354: updated the web UI JSON editor, improved usability

* fixed issue #5648: fixed error message when saving unsupported document types

* fixed internal issue #2812: Cluster fails to create many indexes in parallel

* Added C++ implementation, load balancer support, and user restriction to Pregel API.

  If an execution is accessed on a different coordinator than where it was
  created, the request(s) will be forwarded to the correct coordinator. If an
  execution is accessed by a different user than the one who created it, the
  request will be denied.

* the AQL editor in the web UI now supports detailed AQL query profiling

* fixed issue #5884: Subquery nodes are no longer created on DBServers

* intermediate commits in the RocksDB engine are now only enabled in standalone AQL queries

  (not within a JS transaction), standalone truncate as well as for the "import" API

* the AQL editor in the web UI now supports GeoJSON types and is able to render them.

* fixed issue #5035: fixed a vulnerability issue within the web ui's index view

* PR #5552: add "--latency true" option to arangoimport.  Lists microsecond latency

* added `"pbkdf2"` method to `@arangodb/foxx/auth` module

* the `@arangodb/foxx/auth` module now uses a different method to generate salts,
  so salts are no longer guaranteed to be alphanumeric

* fixed internal issue #2567: the Web UI was showing the possibility to move a shard
  from a follower to the current leader

* Renamed RocksDB engine-specific statistics figure `rocksdb.block-cache-used`
  to `rocksdb.block-cache-usage` in output of `db._engineStats()`

  The new figure name is in line with the statistics that the RocksDB library
  provides in its new versions.

* Added RocksDB engine-specific statistics figures `rocksdb.block-cache-capacity`,
  `rocksdb.block-cache-pinned-usage` as well as level-specific figures
  `rocksdb.num-files-at-level` and `rocksdb.compression-ratio-at-level` in
  output of `db._engineStats()`

* Added RocksDB-engine configuration option `--rocksdb.block-align-data-blocks`

  If set to true, data blocks are aligned on lesser of page size and block size,
  which may waste some memory but may reduce the number of cross-page I/Os operations.

* Usage RocksDB format version 3 for new block-based tables

* Bugfix: The AQL syntax variants `UPDATE/REPLACE k WITH d` now correctly take
  _rev from k instead of d (when ignoreRevs is false) and ignore d._rev.

* Added C++ implementation, load balancer support, and user restriction to tasks API

  If a task is accessed on a different coordinator than where it was created,
  the request(s) will be forwarded to the correct coordinator. If a
  task is accessed by a different user than the one who created it, the request
  will be denied.

* Added load balancer support and user-restriction to async jobs API.

  If an async job is accessed on a different coordinator than where it was
  created, the request(s) will be forwarded to the correct coordinator. If a
  job is accessed by a different user than the one who created it, the request
  will be denied.

* switch default storage engine from MMFiles to RocksDB

  In ArangoDB 3.4, the default storage engine for new installations is the RocksDB
  engine. This differs to previous versions (3.2 and 3.3), in which the default
  storage engine was the MMFiles engine.

  The MMFiles engine can still be explicitly selected as the storage engine for
  all new installations. It's only that the "auto" setting for selecting the storage
  engine will now use the RocksDB engine instead of MMFiles engine.

  In the following scenarios, the effectively selected storage engine for new
  installations will be RocksDB:

  * `--server.storage-engine rocksdb`
  * `--server.storage-engine auto`
  * `--server.storage-engine` option not specified

  The MMFiles storage engine will be selected for new installations only when
  explicitly selected:

  * `--server.storage-engine mmfiles`

  On upgrade, any existing ArangoDB installation will keep its previously selected
  storage engine. The change of the default storage engine is thus only relevant
  for new ArangoDB installations and/or existing cluster setups for which new server
  nodes get added later. All server nodes in a cluster setup should use the same
  storage engine to work reliably. Using different storage engines in a cluster is
  unsupported.

* added collection.indexes() as an alias for collection.getIndexes()

* disable V8 engine and JavaScript APIs for agency nodes

* renamed MMFiles engine compactor thread from "Compactor" to "MMFilesCompactor".

  This change will be visible only on systems which allow assigning names to
  threads.

* added configuration option `--rocksdb.sync-interval`

  This option specifies interval (in milliseconds) that ArangoDB will use to
  automatically synchronize data in RocksDB's write-ahead log (WAL) files to
  disk. Automatic syncs will only be performed for not-yet synchronized data,
  and only for operations that have been executed without the *waitForSync*
  attribute.

  Automatic synchronization is performed by a background thread. The default
  sync interval is 100 milliseconds.

  Note: this option is not supported on Windows platforms. Setting the sync
  interval to a value greater 0 will produce a startup warning.

* added AQL functions `TO_BASE64`, `TO_HEX`, `ENCODE_URI_COMPONENT` and `SOUNDEX`

* PR #5857: RocksDB engine would frequently request a new DelayToken.  This caused
  excessive write delay on the next Put() call.  Alternate approach taken.

* changed the thread handling in the scheduler. `--server.maximal-threads` will be
  the maximum number of threads for the scheduler.

* The option `--server.threads` is now obsolete.

* use sparse indexes in more cases now, when it is clear that the index attribute
  value cannot be null

* introduce SingleRemoteOperationNode via "optimize-cluster-single-document-operations"
  optimizer rule, which triggers single document operations directly from the coordinator
  instead of using a full-featured AQL setup. This saves cluster roundtrips.

  Queries directly referencing the document key benefit from this:

      UPDATE {_key: '1'} WITH {foo: 'bar'} IN collection RETURN OLD

* Added load balancer support and user-restriction to cursor API.

  If a cursor is accessed on a different coordinator than where it was created,
  the requests will be forwarded to the correct coordinator. If a cursor is
  accessed by a different user than the one who created it, the request will
  be denied.

* if authentication is turned on requests to databases by users with insufficient rights
 will be answered with the HTTP forbidden (401) response.

* upgraded bundled RocksDB library version to 5.15

* added key generators `uuid` and `padded`

  The `uuid` key generator generates universally unique 128 bit keys, which are
  stored in hexadecimal human-readable format.
  The `padded` key generator generates keys of a fixed length (16 bytes) in
  ascending lexicographical sort order.

* The REST API of `/_admin/status` added: "operationMode" filed with same meaning as
  the "mode" field and field "readOnly" that has the inverted meaning of the field
  "writeOpsEnabled". The old field names will be deprecated in upcoming versions.

* added `COUNT_DISTINCT` AQL function

* make AQL optimizer rule `collect-in-cluster` optimize aggregation functions
  `AVERAGE`, `VARIANCE`, `STDDEV`, `UNIQUE`, `SORTED_UNIQUE` and `COUNT_DISTINCT`
  in a cluster by pushing parts of the aggregation onto the DB servers and only
  doing the total aggregation on the coordinator

* replace JavaScript functions FULLTEXT, NEAR, WITHIN and WITHIN_RECTANGLE with
  regular AQL subqueries via a new optimizer rule "replace-function-with-index".

* the existing "fulltext-index-optimizer" optimizer rule has been removed because its
  duty is now handled by the "replace-function-with-index" rule.

* added option "--latency true" option to arangoimport. Lists microsecond latency
  statistics on 10 second intervals.

* fixed internal issue #2256: ui, document id not showing up when deleting a document

* fixed internal issue #2163: wrong labels within foxx validation of service
  input parameters

* fixed internal issue #2160: fixed misplaced tooltips in indices view

* Added exclusive option for rocksdb collections. Modifying AQL queries can
  now set the exclusive option as well as it can be set on JavaScript transactions.

* added optimizer rule "optimize-subqueries", which makes qualifying subqueries
  return less data

  The rule fires in the following situations:
  * in case only a few results are used from a non-modifying subquery, the rule
    will add a LIMIT statement into the subquery. For example

        LET docs = (
          FOR doc IN collection
            FILTER ...
            RETURN doc
        )
        RETURN docs[0]

    will be turned into

        LET docs = (
          FOR doc IN collection
            FILTER ...
            LIMIT 1
            RETURN doc
        )
        RETURN docs[0]

    Another optimization performed by this rule is to modify the result value
    of subqueries in case only the number of results is checked later. For example

        RETURN LENGTH(
          FOR doc IN collection
            FILTER ...
            RETURN doc
        )

    will be turned into

        RETURN LENGTH(
          FOR doc IN collection
            FILTER ...
            RETURN true
        )

  This saves copying the document data from the subquery to the outer scope and may
  enable follow-up optimizations.

* fixed Foxx queues bug when queues are created in a request handler with an
  ArangoDB authentication header

* abort startup when using SSLv2 for a server endpoint, or when connecting with
  a client tool via an SSLv2 connection.

  SSLv2 has been disabled in the OpenSSL library by default in recent versions
  because of security vulnerabilities inherent in this protocol.

  As it is not safe at all to use this protocol, the support for it has also
  been stopped in ArangoDB. End users that use SSLv2 for connecting to ArangoDB
  should change the protocol from SSLv2 to TLSv12 if possible, by adjusting
  the value of the `--ssl.protocol` startup option.

* added `overwrite` option to document insert operations to allow for easier syncing.

  This implements almost the much inquired UPSERT. In reality it is a REPSERT
  (replace/insert) because only replacement and not modification of documents
  is possible. The option does not work in cluster collections with custom
  sharding.

* added startup option `--log.escape`

  This option toggles the escaping of log output.

  If set to `true` (which is the default value), then the logging will work
  as before, and the following characters in the log output are escaped:

  * the carriage return character (hex 0d)
  * the newline character (hex 0a)
  * the tabstop character (hex 09)
  * any other characters with an ordinal value less than hex 20

  If the option is set to `false`, no characters are escaped. Characters with
  an ordinal value less than hex 20 will not be printed in this mode but will
  be replaced with a space character (hex 20).

  A side effect of turning off the escaping is that it will reduce the CPU
  overhead for the logging. However, this will only be noticable when logging
  is set to a very verbose level (e.g. debug or trace).

* increased the default values for the startup options `--javascript.gc-interval`
  from every 1000 to every 2000 requests, and for `--javascript.gc-frequency` from
  30 to 60 seconds

  This will make the V8 garbage collection run less often by default than in previous
  versions, reducing CPU load a bit and leaving more contexts available on average.

* added `/_admin/repair/distributeShardsLike` that repairs collections with
  distributeShardsLike where the shards aren't actually distributed like in the
  prototype collection, as could happen due to internal issue #1770

* Fixed issue #4271: Change the behavior of the `fullCount` option for AQL query
  cursors so that it will only take into account `LIMIT` statements on the top level
  of the query.

  `LIMIT` statements in subqueries will not have any effect on the `fullCount` results
  any more.

* We added a new geo-spatial index implementation. On the RocksDB storage engine all
  installations will need to be upgraded with `--database.auto-upgrade true`. New geo
  indexes will now only report with the type `geo` instead of `geo1` or `geo2`.
  The index types `geo1` and `geo2` are now deprecated.
  Additionally we removed the deprecated flags `constraint` and `ignoreNull` from geo
  index definitions, these fields were initially deprecated in ArangoDB 2.5

* Add revision id to RocksDB values in primary indexes to speed up replication (~10x).

* PR #5238: Create a default pacing algorithm for arangoimport to avoid TimeoutErrors
  on VMs with limited disk throughput

* Starting a cluster with coordinators and DB servers using different storage engines
  is unsupported. Doing it anyway will now produce a warning on startup

* fixed issue #4919: C++ implementation of LIKE function now matches the old and correct
  behaviour of the javascript implementation.

* added `--json` option to arangovpack, allowing to treat its input as plain JSON data
  make arangovpack work without any configuration file

* added experimental arangodb startup option `--javascript.enabled` to enable/disable the
  initialization of the V8 JavaScript engine. Only expected to work on single-servers and
  agency deployments

* pull request #5201: eliminate race scenario where handlePlanChange could run infinite times
  after an execution exceeded 7.4 second time span

* UI: fixed an unreasonable event bug within the modal view engine

* pull request #5114: detect shutdown more quickly on heartbeat thread of coordinator and
  DB servers

* fixed issue #3811: gharial api is now checking existence of `_from` and `_to` vertices
  during edge creation

* There is a new method `_profileQuery` on the database object to execute a query and
  print an explain with annotated runtime information.

* Query cursors can now be created with option `profile`, with a value of 0, 1 or 2.
  This will cause queries to include more statistics in their results and will allow tracing
  of queries.

* fixed internal issue #2147: fixed database filter in UI

* fixed internal issue #2149: number of documents in the UI is not adjusted after moving them

* fixed internal issue #2150: UI - loading a saved query does not update the list of bind
  parameters

* removed option `--cluster.my-local-info` in favor of persisted server UUIDs

  The option `--cluster.my-local-info` was deprecated since ArangoDB 3.3.

* added new collection property `cacheEnabled` which enables in-memory caching for
  documents and primary index entries. Available only when using RocksDB

* arangodump now supports `--threads` option to dump collections in parallel

* arangorestore now supports `--threads` option to restore collections in parallel

* Improvement: The AQL query planner in cluster is now a bit more clever and
  can prepare AQL queries with less network overhead.

  This should speed up simple queries in cluster mode, on complex queries it
  will most likely not show any performance effect.
  It will especially show effects on collections with a very high amount of Shards.

* removed remainders of dysfunctional `/_admin/cluster-test` and `/_admin/clusterCheckPort`
  API endpoints and removed them from documentation

* added new query option `stream` to enable streaming query execution via the
  `POST /_api/cursor` rest interface.

* fixed issue #4698: databases within the UI are now displayed in a sorted order.

* Behavior of permissions for databases and collections changed:
  The new fallback rule for databases for which an access level is not explicitly specified:
  Choose the higher access level of:
    * A wildcard database grant
    * A database grant on the `_system` database
  The new fallback rule for collections for which an access level is not explicitly specified:
  Choose the higher access level of:
    * Any wildcard access grant in the same database, or on "*/*"
    * The access level for the current database
    * The access level for the `_system` database

* fixed issue #4583: add AQL ASSERT and AQL WARN

* renamed startup option `--replication.automatic-failover` to
  `--replication.active-failover`
  using the old option name will still work in ArangoDB 3.4, but the old option
  will be removed afterwards

* index selectivity estimates for RocksDB engine are now eventually consistent

  This change addresses a previous issue where some index updates could be
  "lost" from the view of the internal selectivity estimate, leading to
  inaccurate estimates. The issue is solved now, but there can be up to a second
  or so delay before updates are reflected in the estimates.

* support `returnOld` and `returnNew` attributes for in the following HTTP REST
  APIs:

  * /_api/gharial/<graph>/vertex/<collection>
  * /_api/gharial/<graph>/edge/<collection>

  The exception from this is that the HTTP DELETE verb for these APIs does not
  support `returnOld` because that would make the existing API incompatible

* fixed internal issue #478: remove unused and undocumented REST API endpoints
  _admin/statistics/short and _admin/statistics/long

  These APIs were available in ArangoDB's REST API, but have not been called by
  ArangoDB itself nor have they been part of the documented API. They have been
  superseded by other REST APIs and were partially dysfunctional. Therefore
  these two endpoints have been removed entirely.

* fixed issue #1532: reload users on restore

* fixed internal issue #1475: when restoring a cluster dump to a single server
  ignore indexes of type primary and edge since we mustn't create them here.

* fixed internal issue #1439: improve performance of any-iterator for RocksDB

* issue #1190: added option `--create-database` for arangoimport

* UI: updated dygraph js library to version 2.1.0

* renamed arangoimp to arangoimport for consistency
  Release packages will still install arangoimp as a symlink so user scripts
  invoking arangoimp do not need to be changed

* UI: Shard distribution view now has an accordion view instead of displaying
  all shards of all collections at once.

* fixed issue #4393: broken handling of unix domain sockets in JS_Download

* added AQL function `IS_KEY`
  this function checks if the value passed to it can be used as a document key,
  i.e. as the value of the `_key` attribute

* added AQL functions `SORTED` and `SORTED_UNIQUE`

  `SORTED` will return a sorted version of the input array using AQL's internal
  comparison order
  `SORTED_UNIQUE` will do the same, but additionally removes duplicates.

* added C++ implementation for AQL functions `DATE_NOW`, `DATE_ISO8601`,
  `DATE_TIMESTAMP`, `IS_DATESTRING`, `DATE_DAYOFWEEK`, `DATE_YEAR`,
  `DATE_MONTH`, `DATE_DAY`, `DATE_HOUR`, `DATE_MINUTE`, `DATE_SECOND`,
  `DATE_MILLISECOND`, `DATE_DAYOFYEAR`, `DATE_ISOWEEK`, `DATE_LEAPYEAR`,
  `DATE_QUARTER`, `DATE_DAYS_IN_MONTH`, `DATE_ADD`, `DATE_SUBTRACT`,
  `DATE_DIFF`, `DATE_COMPARE`, `TRANSLATE` and `SHA512`

* fixed a bug where clusterinfo missed changes to plan after agency
  callback is registred for create collection

* Foxx manifest.json files can now contain a $schema key with the value
  of "http://json.schemastore.org/foxx-manifest" to improve tooling support.

* fixed agency restart from compaction without data

* fixed agency's log compaction for internal issue #2249

* only load Plan and Current from agency when actually needed


v3.3.18 (XXXX-XX-XX)
--------------------

* improved logging in case of replication errors

* recover short server id from agency after a restart of a cluster node

  this fixes problems with short server ids being set to 0 after a node restart,
  which then prevented cursor result load-forwarding between multiple coordinators
  to work properly

  this should fix arangojs#573

* increased default timeouts in replication

  this decreases the chances of followers not getting in sync with leaders because
  of replication operations timing out

* fixed internal issue #1983: the Web UI was showing a deletion confirmation
  multiple times.

* handle missing `_frontend` collections gracefully

  the `_frontend` system collection is not required for normal ArangoDB operations,
  so if it is missing for whatever reason, ensure that normal operations can go
  on.


v3.3.17 (2018-10-04)
--------------------

* upgraded arangosync version to 0.6.0

* added several advanced options for configuring and debugging LDAP connections.
  Please note that some of the following options are platform-specific and may not
  work on all platforms or with all LDAP servers reliably:

  - `--ldap.serialized`: whether or not calls into the underlying LDAP library
    should be serialized.
    This option can be used to work around thread-unsafe LDAP library functionality.
  - `--ldap.serialize-timeout`: sets the timeout value that is used when waiting to
    enter the LDAP library call serialization lock. This is only meaningful when
    `--ldap.serialized` has been set to `true`.
  - `--ldap.retries`: number of tries to attempt a connection. Setting this to values
    greater than one will make ArangoDB retry to contact the LDAP server in case no
    connection can be made initially.
  - `--ldap.restart`: whether or not the LDAP library should implicitly restart
    connections
  - `--ldap.referrals`: whether or not the LDAP library should implicitly chase
    referrals
  - `--ldap.debug`: turn on internal OpenLDAP library output (warning: will print
    to stdout).
  - `--ldap.timeout`: timeout value (in seconds) for synchronous LDAP API calls
    (a value of 0 means default timeout).
  - `--ldap.network-timeout`: timeout value (in seconds) after which network operations
    following the initial connection return in case of no activity (a value of 0 means
    default timeout).
  - `--ldap.async-connect`: whether or not the connection to the LDAP library will
    be done asynchronously.

* fixed a shutdown race in ArangoDB's logger, which could have led to some buffered
  log messages being discarded on shutdown

* display shard synchronization progress for collections outside of the
  `_system` database

* fixed issue #6611: Properly display JSON properties of user defined foxx services
  configuration within the web UI

* fixed issue #6583: Agency node segfaults if sent an authenticated HTTP request is sent to its port

* when cleaning out a leader it could happen that it became follower instead of
  being removed completely

* make synchronous replication detect more error cases when followers cannot
  apply the changes from the leader

* fix some TLS errors that occurred when combining HTTPS/TLS transport with the
  VelocyStream protocol (VST)

  That combination could have led to spurious errors such as "TLS padding error"
  or "Tag mismatch" and connections being closed

* agency endpoint updates now go through RAFT


v3.3.16 (2018-09-19)
--------------------

* fix undefined behavior in AQL query result cache

* the query editor within the web ui is now catching http 501 responses
  properly

* fixed issue #6495 (Document not found when removing records)

* fixed undefined behavior in cluster plan-loading procedure that may have
  unintentionally modified a shared structure

* reduce overhead of function initialization in AQL COLLECT aggregate functions,
  for functions COUNT/LENGTH, SUM and AVG

  this optimization will only be noticable when the COLLECT produces many groups
  and the "hash" COLLECT variant is used

* fixed potential out-of-bounds access in admin log REST handler /_admin/log,
  which could have led to the server returning an HTTP 500 error

* catch more exceptions in replication and handle them appropriately


v3.3.15 (2018-09-10)
--------------------

* fixed an issue in the "sorted" AQL COLLECT variant, that may have led to producing
  an incorrect number of results

* upgraded arangodb starter version to 0.13.3

* fixed issue #5941 if using breadth-first search in traversals uniqueness checks
  on path (vertices and edges) have not been applied. In SmartGraphs the checks
  have been executed properly.

* added more detailed progress output to arangorestore, showing the percentage of
  how much data is restored for bigger collections plus a set of overview statistics
  after each processed collection

* added option `--rocksdb.use-file-logging` to enable writing of RocksDB's own
  informational LOG files into RocksDB's database directory.

  This option is turned off by default, but can be enabled for debugging RocksDB
  internals and performance.

* improved error messages when managing Foxx services

  Install/replace/upgrade will now provide additional information when an error
  is encountered during setup. Errors encountered during a `require` call will
  also include information about the underlying cause in the error message.

* fixed some Foxx script names being displayed incorrectly in web UI and Foxx CLI

* added startup option `--query.optimizer-max-plans value`

  This option allows limiting the number of query execution plans created by the
  AQL optimizer for any incoming queries. The default value is `128`.

  By adjusting this value it can be controlled how many different query execution
  plans the AQL query optimizer will generate at most for any given AQL query.
  Normally the AQL query optimizer will generate a single execution plan per AQL query,
  but there are some cases in which it creates multiple competing plans. More plans
  can lead to better optimized queries, however, plan creation has its costs. The
  more plans are created and shipped through the optimization pipeline, the more time
  will be spent in the optimizer.

  Lowering this option's value will make the optimizer stop creating additional plans
  when it has already created enough plans.

  Note that this setting controls the default maximum number of plans to create. The
  value can still be adjusted on a per-query basis by setting the *maxNumberOfPlans*
  attribute when running a query.

  This change also lowers the default maximum number of query plans from 192 to 128.

* bug fix: facilitate faster shutdown of coordinators and db servers

* cluster nodes should retry registering in agency until successful

* fixed some web ui action events related to Running Queries view and Slow
  Queries History view

* Create a default pacing algorithm for arangoimport to avoid TimeoutErrors
  on VMs with limited disk throughput

* backport PR 6150: establish unique function to indicate when
  application is terminating and therefore network retries should not occur

* backport PR #5201: eliminate race scenario where handlePlanChange
  could run infinite times after an execution exceeded 7.4 second time span


v3.3.14 (2018-08-15)
--------------------

* upgraded arangodb starter version to 0.13.1

* Foxx HTTP API errors now log stacktraces

* fixed issue #5736: Foxx HTTP API responds with 500 error when request body
  is too short

* fixed issue #5831: custom queries in the ui could not be loaded if the user
  only has read access to the _system database.

* fixed internal issue #2566: corrected web UI alignment of the nodes table

* fixed internal issue #2869: when attaching a follower with global applier to an
  authenticated leader already existing users have not been replicated, all users
  created/modified later are replicated.

* fixed internal issue #2865: dumping from an authenticated arangodb the users have
  not been included

* fixed issue #5943: misplaced database ui icon and wrong cursor type were used

* fixed issue #5354: updated the web UI JSON editor, improved usability

* fixed issue #5648: fixed error message when saving unsupported document types

* fixed issue #6076: Segmentation fault after AQL query

  This also fixes issues #6131 and #6174

* fixed issue #5884: Subquery nodes are no longer created on DBServers

* fixed issue #6031: Broken LIMIT in nested list iterations

* fixed internal issue #2812: Cluster fails to create many indexes in parallel

* intermediate commits in the RocksDB engine are now only enabled in standalone AQL
  queries (not within a JS transaction), standalone truncate as well as for the
  "import" API

* Bug fix: race condition could request data from Agency registry that did not
  exist yet.  This caused a throw that would end the Supervision thread.
  All registry query APIs no longer throw exceptions.


v3.3.13 (2018-07-26)
--------------------

* fixed internal issue #2567: the Web UI was showing the possibility to move a
  shard from a follower to the current leader

* fixed issue #5977: Unexpected execution plan when subquery contains COLLECT

* Bugfix: The AQL syntax variants `UPDATE/REPLACE k WITH d` now correctly take
  _rev from k instead of d (when ignoreRevs is false) and ignore d._rev.

* put an upper bound on the number of documents to be scanned when using
  `db.<collection>.any()` in the RocksDB storage engine

  previous versions of ArangoDB did a scan of a random amount of documents in
  the collection, up to the total number of documents available. this produced
  a random selection with a good quality, but needed to scan half the number
  of documents in the collection on average.

  The new version will only scan up to 500 documents, so it produces a less
  random result, but will be a lot faster especially for large collections.

  The implementation of `any()` for the MMFiles engine remains unchanged. The
  MMFiles engine will pick a random document from the entire range of the
  in-memory primary index without performing scans.

* return an empty result set instead of an "out of memory" exception when
  querying the geo index with invalid (out of range) coordinates

* added load balancer support and user-restriction to cursor API.

  If a cursor is accessed on a different coordinator than where it was created,
  the requests will be forwarded to the correct coordinator. If a cursor is
  accessed by a different user than the one who created it, the request will
  be denied.

* keep failed follower in followers list in Plan.

  This increases the changes of a failed follower getting back into sync if the
  follower comes back after a short time. In this case the follower can try to
  get in sync again, which normally takes less time than seeding a completely
  new follower.

* fix assertion failure and undefined behavior in Unix domain socket connections,
  introduced by 3.3.12

* added configuration option `--rocksdb.sync-interval`

  This option specifies interval (in milliseconds) that ArangoDB will use to
  automatically synchronize data in RocksDB's write-ahead log (WAL) files to
  disk. Automatic syncs will only be performed for not-yet synchronized data,
  and only for operations that have been executed without the *waitForSync*
  attribute.

  Automatic synchronization is performed by a background thread. The default
  sync interval is 0, meaning the automatic background syncing is turned off.
  Background syncing in 3.3 is opt-in, whereas in ArangoDB 3.4 the default sync
  interval will be 100 milliseconds.

  Note: this option is not supported on Windows platforms. Setting the sync
  interval to a value greater 0 will produce a startup warning.

* fixed graph creation sometimes failing with 'edge collection
  already used in edge def' when the edge definition contained multiple vertex
  collections, despite the edge definitions being identical

* inception could get caught in a trap, where agent configuration
  version and timeout multiplier lead to incapacitated agency

* fixed issue #5827: Batch request handling incompatible with .NET's default
  ContentType format

* fixed agency's log compaction for internal issue #2249

* inspector collects additionally disk data size and storage engine statistics


v3.3.12 (2018-07-12)
--------------------

* issue #5854: RocksDB engine would frequently request a new DelayToken.  This caused
  excessive write delay on the next Put() call.  Alternate approach taken.

* fixed graph creation under some circumstances failing with 'edge collection
  already used in edge def' despite the edge definitions being identical

* fixed issue #5727: Edge document with user provided key is inserted as many
  times as the number of shards, violating the primary index

* fixed internal issue #2658: AQL modification queries did not allow `_rev`
  checking. There is now a new option `ignoreRevs` which can be set to `false`
  in order to force AQL modification queries to match revision ids before
  doing any modifications

* fixed issue #5679: Replication applier restrictions will crash synchronisation
  after initial sync

* fixed potential issue in RETURN DISTINCT CollectBlock implementation
  that led to the block producing an empty result

* changed communication tasks to use boost strands instead of locks,
  this fixes a race condition with parallel VST communication over
  SSL

* fixed agency restart from compaction without data

* fixed for agent coming back to agency with changed endpoint and
  total data loss

* more patient agency tests to allow for ASAN tests to successfully finish


v3.3.11 (2018-06-26)
--------------------

* upgraded arangosync version to 0.5.3

* upgraded arangodb starter version to 0.12.0

* fixed internal issue #2559: "unexpected document key" error when custom
  shard keys are used and the "allowUserKeys" key generator option is set
  to false

* fixed AQL DOCUMENT lookup function for documents for sharded collections with
  more than a single shard and using a custom shard key (i.e. some shard
  key attribute other than `_key`).
  The previous implementation of DOCUMENT restricted to lookup to a single
  shard in all cases, though this restriction was invalid. That lead to
  `DOCUMENT` not finding documents in cases the wrong shard was contacted. The
  fixed implementation in 3.3.11 will reach out to all shards to find the
  document, meaning it will produce the correct result, but will cause more
  cluster-internal traffic. This increase in traffic may be high if the number
  of shards is also high, because each invocation of `DOCUMENT` will have to
  contact all shards.
  There will be no performance difference for non-sharded collections or
  collections that are sharded by `_key` or that only have a single shard.

* reimplemented replication view in web UI

* fixed internal issue #2256: ui, document id not showing up when deleting a document

* fixed internal issue #2163: wrong labels within foxx validation of service
  input parameters

* fixed internal issue #2160: fixed misplaced tooltips in indices view

* added new arangoinspect client tool, to help users and customers easily collect
  information of any ArangoDB server setup, and facilitate troubleshooting for the
  ArangoDB Support Team


v3.3.10 (2018-06-04)
--------------------

* make optimizer rule "remove-filter-covered-by-index" not stop after removing
  a sub-condition from a FILTER statement, but pass the optimized FILTER
  statement again into the optimizer rule for further optimizations.
  This allows optimizing away some more FILTER conditions than before.

* allow accessing /_admin/status URL on followers too in active failover setup

* fix cluster COLLECT optimization for attributes that were in "sorted" variant of
  COLLECT and that were provided by a sorted index on the collected attribute

* apply fulltext index optimization rule for multiple fulltext searches in
  the same query

  this fixes https://stackoverflow.com/questions/50496274/two-fulltext-searches-on-arangodb-cluster-v8-is-involved

* validate `_from` and `_to` values of edges on updates consistently

* fixed issue #5400: Unexpected AQL Result

* fixed issue #5429: Frequent 'updated local foxx repository' messages

* fixed issue #5252: Empty result if FULLTEXT() is used together with LIMIT offset

* fixed issue #5035: fixed a vulnerability issue within the web ui's index view

* inception was ignoring leader's configuration


v3.3.9 (2018-05-17)
-------------------

* added `/_admin/repair/distributeShardsLike` that repairs collections with
  distributeShardsLike where the shards aren't actually distributed like in the
  prototype collection, as could happen due to internal issue #1770

* fixed Foxx queues bug when queues are created in a request handler with an
  ArangoDB authentication header

* upgraded arangosync version to 0.5.1

* upgraded arangodb starter version to 0.11.3

* fix cluster upgrading issue introduced in 3.3.8

  the issue made arangod crash when starting a DB server with option
  `--database.auto-upgrade true`

* fix C++ implementation of AQL ZIP function to return each distinct attribute
  name only once. The previous implementation added non-unique attribute names
  multiple times, which led to follow-up issues.
  Now if an attribute name occurs multiple times in the input list of attribute
  names, it will only be incorporated once into the result object, with the
  value that corresponds to the first occurrence.
  This fix also changes the V8 implementation of the ZIP function, which now
  will always return the first value for non-unique attribute names and not the
  last occurring value.

* self heal during a Foxx service install, upgrade or replace no longer breaks
  the respective operation

* make /_api/index, /_api/database and /_api/user REST handlers use the scheduler's
  internal queue, so they do not run in an I/O handling thread

* fixed issue #4919: C++ implementation of LIKE function now matches the old and
  correct behavior of the JavaScript implementation.

* added REST API endpoint /_admin/server/availability for monitoring purposes

* UI: fixed an unreasonable event bug within the modal view engine

* fixed issue #3811: gharial api is now checking existence of _from and _to vertices
  during edge creation

* fixed internal issue #2149: number of documents in the UI is not adjusted after
  moving them

* fixed internal issue #2150: UI - loading a saved query does not update the list
  of bind parameters

* fixed internal issue #2147 - fixed database filter in UI

* fixed issue #4934: Wrong used GeoIndex depending on FILTER order

* added `query` and `aql.literal` helpers to `@arangodb` module.

* remove post-sort from GatherNode in cluster AQL queries that do use indexes
  for filtering but that do not require a sorted result

  This optimization can speed up gathering data from multiple shards, because
  it allows to remove a merge sort of the individual shards' results.

* extend the already existing "reduce-extraction-to-projection" AQL optimizer
  rule for RocksDB to provide projections of up to 5 document attributes. The
  previous implementation only supported a projection for a single document
  attribute. The new implementation will extract up to 5 document attributes from
  a document while scanning a collection via an EnumerateCollectionNode.
  Additionally the new version of the optimizer rule can also produce projections
  when scanning an index via an IndexNode.
  The optimization is benefial especially for huge documents because it will copy
  out only the projected attributes from the document instead of copying the entire
  document data from the storage engine.

  When applied, the explainer will show the projected attributes in a `projections`
  remark for an EnumerateCollectionNode or IndexNode. The optimization is limited
  to the RocksDB storage engine.

* added index-only optimization for AQL queries that can satisfy the retrieval of
  all required document attributes directly from an index.

  This optimization will be triggered for the RocksDB engine if an index is used
  that covers all required attributes of the document used later on in the query.
  If applied, it will save retrieving the actual document data (which would require
  an extra lookup in RocksDB), but will instead build the document data solely
  from the index values found. It will only be applied when using up to 5 attributes
  from the document, and only if the rest of the document data is not used later
  on in the query.

  The optimization is currently available for the RocksDB engine for the index types
  primary, edge, hash, skiplist and persistent.

  If the optimization is applied, it will show up as "index only" in an AQL
  query's execution plan for an IndexNode.

* added scan-only optimization for AQL queries that iterate over collections or
  indexes and that do not need to return the actual document values.

  Not fetching the document values from the storage engine will provide a
  considerable speedup when using the RocksDB engine, but may also help a bit
  in case of the MMFiles engine. The optimization will only be applied when
  full-scanning or index-scanning a collection without refering to any of its
  documents later on, and, for an IndexNode, if all filter conditions for the
  documents of the collection are covered by the index.

  If the optimization is applied, it will show up as "scan only" in an AQL
  query's execution plan for an EnumerateCollectionNode or an IndexNode.

* extend existing "collect-in-cluster" optimizer rule to run grouping, counting
  and deduplication on the DB servers in several cases, so that the coordinator
  will only need to sum up the potentially smaller results from the individual shards.

  The following types of COLLECT queries are covered now:
  - RETURN DISTINCT expr
  - COLLECT WITH COUNT INTO ...
  - COLLECT var1 = expr1, ..., varn = exprn (WITH COUNT INTO ...), without INTO or KEEP
  - COLLECT var1 = expr1, ..., varn = exprn AGGREGATE ..., without INTO or KEEP, for
    aggregate functions COUNT/LENGTH, SUM, MIN and MAX.

* honor specified COLLECT method in AQL COLLECT options

  for example, when the user explicitly asks for the COLLECT method
  to be `sorted`, the optimizer will now not produce an alternative
  version of the plan using the hash method.

  additionally, if the user explcitly asks for the COLLECT method to
  be `hash`, the optimizer will now change the existing plan to use
  the hash method if possible instead of just creating an alternative
  plan.

  `COLLECT ... OPTIONS { method: 'sorted' }` => always use sorted method
  `COLLECT ... OPTIONS { method: 'hash' }`   => use hash if this is technically possible
  `COLLECT ...` (no options)                 => create a plan using sorted, and another plan using hash method

* added bulk document lookups for MMFiles engine, which will improve the performance
  of document lookups from an inside an index in case the index lookup produces many
  documents


v3.3.8 (2018-04-24)
-------------------

* included version of ArangoDB Starter (`arangodb` binary) updated to v0.10.11,
  see [Starter changelog](https://github.com/arangodb-helper/arangodb/blob/master/CHANGELOG.md)

* added arangod startup option `--dump-options` to print all configuration parameters
  as a JSON object

* fixed: (Enterprise only) If you restore a SmartGraph where the collections
  are still existing and are supposed to be dropped on restore we ended up in
  duplicate name error. This is now gone and the SmartGraph is correctly restored.

* fix lookups by `_id` in smart graph edge collections

* improve startup resilience in case there are datafile errors (MMFiles)

  also allow repairing broken VERSION files automatically on startup by
  specifying the option `--database.ignore-datafile-errors true`

* fix issue #4582: UI query editor now supports usage of empty string as bind parameter value

* fixed internal issue #2148: Number of documents found by filter is misleading in web UI

* added startup option `--database.required-directory-state`

  using this option it is possible to require the database directory to be
  in a specific state on startup. the options for this value are:

  - non-existing: database directory must not exist
  - existing: database directory must exist
  - empty: database directory must exist but be empty
  - populated: database directory must exist and contain specific files already
  - any: any state allowed

* field "$schema" in Foxx manifest.json files no longer produce warnings

* added `@arangodb/locals` module to expose the Foxx service context as an
  alternative to using `module.context` directly.

* `db._executeTransaction` now accepts collection objects as collections.

* supervision can be put into maintenance mode


v3.3.7 (2018-04-11)
-------------------

* added hidden option `--query.registry-ttl` to control the lifetime of cluster AQL
  query parts

* fixed internal issue #2237: AQL queries on collections with replicationFactor:
  "satellite" crashed arangod in single server mode

* fixed restore of satellite collections: replicationFactor was set to 1 during
  restore

* fixed dump and restore of smart graphs:
  a) The dump will not include the hidden shadow collections anymore, they were dumped
     accidentially and only contain duplicated data.
  b) Restore will now ignore hidden shadow collections as all data is contained
     in the smart-edge collection. You can manually include these collections from an
     old dump (3.3.5 or earlier) by using `--force`.
  c) Restore of a smart-graph will now create smart collections properly instead
     of getting into `TIMEOUT_IN_CLUSTER_OPERATION`

* fixed issue in AQL query optimizer rule "restrict-to-single-shard", which
  may have sent documents to a wrong shard in AQL INSERT queries that specified
  the value for `_key` using an expression (and not a constant value)
  Important: if you were affected by this bug in v3.3.5 it is required that you
  recreate your dataset in v3.3.6 (i.e. dumping and restoring) instead of doing
  a simple binary upgrade

* added /_admin/status HTTP API for debugging purposes

* added ArangoShell helper function for packaging all information about an
  AQL query so it can be run and analyzed elsewhere:

  query = "FOR doc IN mycollection FILTER doc.value > 42 RETURN doc";
  require("@arangodb/aql/explainer").debugDump("/tmp/query-debug-info", query);

  Entitled users can send the generated file to the ArangoDB support to facilitate
  reproduction and debugging.

* added hidden option `--server.ask-jwt-secret`. This is an internal option
  for debugging and should not be exposed to end-users.

* fix for internal issue #2215. supervision will now wait for agent to
  fully prepare before adding 10 second grace period after leadership change

* fixed internal issue #2215's FailedLeader timeout bug

v3.3.5 (2018-03-28)
-------------------

* fixed issue #4934: Wrong used GeoIndex depending on FILTER order

* make build id appear in startup log message alongside with other version info

* make AQL data modification operations that are sent to all shards and that are
  supposed to return values (i.e. `RETURN OLD` or `RETURN NEW`) not return fake
  empty result rows if the document to be updated/replaced/removed was not present
  on the target shard

* added AQL optimizer rule `restrict-to-single-shard`

  This rule will kick in if a collection operation (index lookup or data
  modification operation) will only affect a single shard, and the operation can be
  restricted to the single shard and is not applied for all shards. This optimization
  can be applied for queries that access a collection only once in the query, and that
  do not use traversals, shortest path queries and that do not access collection data
  dynamically using the `DOCUMENT`, `FULLTEXT`, `NEAR` or `WITHIN` AQL functions.
  Additionally, the optimizer will only pull off this optimization if can safely
  determine the values of all the collection's shard keys from the query, and when the
  shard keys are covered by a single index (this is always true if the shard key is
  the default `_key`)

* display missing attributes of GatherNodes in AQL explain output

* make AQL optimizer rule `undistribute-remove-after-enum-coll` fire in a few
  more cases in which it is possible

* slightly improve index selection for the RocksDB engine when there are multiple
  competing indexes with the same attribute prefixes, but different amount of
  attributes covered. In this case, the more specialized index will be preferred
  now

* fix issue #4924: removeFollower now prefers to remove the last follower(s)

* added "collect-in-cluster" optimizer rule to have COLLECT WITH COUNT queries
  without grouping being executed on the DB servers and the coordinator only summing
  up the counts from the individual shards

* fixed issue #4900: Nested FOR query uses index but ignores other filters

* properly exit v8::Context in one place where it was missing before

* added hidden option `--cluster.index-create-timeout` for controlling the
  default value of the index creation timeout in cluster
  under normal circumstances, this option does not need to be adjusted

* increase default timeout for index creation in cluster to 3600s

* fixed issue #4843: Query-Result has more Docs than the Collection itself

* fixed the behavior of ClusterInfo when waiting for current to catch
  up with plan in create collection.

* fixed issue #4827: COLLECT on edge _to field doesn't group distinct values as expected (MMFiles)


v3.3.4 (2018-03-01)
-------------------

* fix AQL `fullCount` result value in some cluster cases when it was off a bit

* fix issue #4651: Simple query taking forever until a request timeout error

* fix issue #4657: fixed incomplete content type header

* Vastly improved the Foxx Store UI

* fix issue #4677: AQL WITH with bind parameters results in "access after data-modification"
  for two independent UPSERTs

* remove unused startup option `--ldap.permissions-attribute-name`

* fix issue #4457: create /var/tmp/arangod with correct user in supervisor mode

* remove long disfunctional admin/long_echo handler

* fixed Foxx API:

  * PUT /_api/foxx/service: Respect force flag
  * PATCH /_api/foxx/service: Check whether a service under given mount exists

* internal issue #1726: supervision failed to remove multiple servers
  from health monitoring at once.

* more information from inception, why agent is activated

* fixed a bug where supervision tried to deal with shards of virtual collections

* fix internal issue #1770: collection creation using distributeShardsLike yields
  errors and did not distribute shards correctly in the following cases:
  1. If numberOfShards * replicationFactor % nrDBServers != 0
     (shards * replication is not divisible by DBServers).
  2. If there was failover / move shard case on the leading collection
     and creating the follower collection afterwards.

* fix timeout issues in replication client expiration

* added missing edge filter to neighbors-only traversals
  in case a filter condition was moved into the traverser and the traversal was
  executed in breadth-first mode and was returning each visited vertex exactly
  once, and there was a filter on the edges of the path and the resulting vertices
  and edges were not used later, the edge filter was not applied

* fixed issue #4160: Run arangod with "--database.auto-upgrade" option always crash silently without error log

* fix internal issue #1848: AQL optimizer was trying to resolve attribute accesses
  to attributes of constant object values at query compile time, but only did so far
  the very first attribute in each object

  this fixes https://stackoverflow.com/questions/48648737/beginner-bug-in-for-loops-from-objects

* fix inconvenience: If we want to start server with a non-existing
  --javascript.app-path it will now be created (if possible)

* fixed: REST API `POST _api/foxx` now returns HTTP code 201 on success, as documented.
         returned 200 before.

* fixed: REST API `PATCH _api/foxx/dependencies` now updates the existing dependencies
         instead of replacing them.

* fixed: Foxx upload of single javascript file. You now can upload via http-url pointing
         to a javascript file.

* fixed issue #4395: If your foxx app includes an `APP` folder it got
         accidently removed by selfhealing this is not the case anymore.

* fixed internal issue #1969 - command apt-get purge/remove arangodb3e was failing


v3.3.3 (2018-01-16)
-------------------

* fix issue #4272: VERSION file keeps disappearing

* fix internal issue #81: quotation marks disappeared when switching table/json
  editor in the query editor ui

* added option `--rocksdb.throttle` to control whether write-throttling is enabled
  Write-throttling is turned on by default, to reduce chances of compactions getting
  too far behind and blocking incoming writes.

* fixed issue #4308: Crash when getter for error.name throws an error (on Windows)

* UI: fixed a query editor caching and parsing issue

* Fixed internal issue #1683: fixes an UI issue where a collection name gets wrongly cached
  within the documents overview of a collection.

* Fixed an issue with the index estimates in RocksDB in the case a transaction is aborted.
  Former the index estimates were modified if the transaction commited or not.
  Now they will only be modified if the transaction commited successfully.

* UI: optimized login view for very small screen sizes

* Truncate in RocksDB will now do intermediate commits every 10.000 documents
  if truncate fails or the server crashes during this operation all deletes
  that have been commited so far are persisted.

* make the default value of `--rocksdb.block-cache-shard-bits` use the RocksDB
  default value. This will mostly mean the default number block cache shard
  bits is lower than before, allowing each shard to store more data and cause
  less evictions from block cache

* issue #4222: Permission error preventing AQL query import / export on webui

* UI: optimized error messages for invalid query bind parameter

* UI: upgraded swagger ui to version 3.9.0

* issue #3504: added option `--force-same-database` for arangorestore

  with this option set to true, it is possible to make any arangorestore attempt
  fail if the specified target database does not match the database name
  specified in the source dump's "dump.json" file. it can thus be used to
  prevent restoring data into the "wrong" database

  The option is set to `false` by default to ensure backwards-compatibility

* make the default value of `--rocksdb.block-cache-shard-bits` use the RocksDB
  default value. This will mostly mean the default number block cache shard
  bits is lower than before, allowing each shard to store more data and cause
  less evictions from block cache

* fixed issue #4255: AQL SORT consuming too much memory

* fixed incorrect persistence of RAFT vote and term


v3.3.2 (2018-01-04)
-------------------

* fixed issue #4199: Internal failure: JavaScript exception in file 'arangosh.js'
  at 98,7: ArangoError 4: Expecting type String

* fixed issue in agency supervision with a good server being left in
  failedServers

* distinguish isReady and allInSync in clusterInventory

* fixed issue #4197: AQL statement not working in 3.3.1 when upgraded from 3.2.10

* do not reuse collection ids when restoring collections from a dump, but assign new collection ids, this should prevent collection id conflicts


v3.3.1 (2017-12-28)
-------------------

* UI: displayed wrong wfs property for a collection when using RocksDB as
  storage engine

* added `--ignore-missing` option to arangoimp
  this option allows importing lines with less fields than specified in the CSV
  header line

* changed misleading error message from "no leader" to "not a leader"

* optimize usage of AQL FULLTEXT index function to a FOR loop with index
  usage in some cases
  When the optimization is applied, this especially speeds up fulltext index
  queries in the cluster

* UI: improved the behavior during collection creation in a cluster environment

* Agency lockup fixes for very small machines.

* Agency performance improvement by finer grained locking.

* Use steady_clock in agency whereever possible.

* Agency prevent Supervision thread crash.

* Fix agency integer overflow in timeout calculation.


v3.3.0 (2017-12-14)
-------------------

* release version

* added a missing try/catch block in the supervision thread


v3.3.rc8 (2017-12-12)
---------------------

* UI: fixed broken Foxx configuration keys. Some valid configuration values
  could not be edited via the ui.

* UI: pressing the return key inside a select2 box no longer triggers the modal's
  success function

* UI: coordinators and db servers are now in sorted order (ascending)


v3.3.rc7 (2017-12-07)
---------------------

* fixed issue #3741: fix terminal color output in Windows

* UI: fixed issue #3822: disabled name input field for system collections

* fixed issue #3640: limit in subquery

* fixed issue #3745: Invalid result when using OLD object with array attribute in UPSERT statement

* UI: edge collections were wrongly added to from and to vertices select box during graph creation

* UI: added not found views for documents and collections

* UI: using default user database api during database creation now

* UI: the graph viewer backend now picks one random start vertex of the
  first 1000 documents instead of calling any(). The implementation of
  "any" is known to scale bad on huge collections with RocksDB.

* UI: fixed disappearing of the navigation label in some case special case

* UI: the graph viewer now displays updated label values correctly.
  Additionally the included node/edge editor now closes automatically
  after a successful node/edge update.

* fixed issue #3917: traversals with high maximal depth take extremely long
  in planning phase.


v3.3.rc4 (2017-11-28)
---------------------

* minor bug-fixes


v3.3.rc3 (2017-11-24)
---------------------

* bug-fixes


v3.3.rc2 (2017-11-22)
---------------------

* UI: document/edge editor now remembering their modes (e.g. code or tree)

* UI: optimized error messages for invalid graph definitions. Also fixed a
  graph renderer cleanup error.

* UI: added a delay within the graph viewer while changing the colors of the
  graph. Necessary due different browser behaviour.

* added options `--encryption.keyfile` and `--encryption.key-generator` to arangodump
  and arangorestore

* UI: the graph viewer now displays updated label values correctly.
  Additionally the included node/edge editor now closes automatically
  after a successful node/edge update.

* removed `--recycle-ids` option for arangorestore

  using that option could have led to problems on the restore, with potential
  id conflicts between the originating server (the source dump server) and the
  target server (the restore server)


v3.3.rc1 (2017-11-17)
---------------------

* add readonly mode REST API

* allow compilation of ArangoDB source code with g++ 7

* upgrade minimum required g++ compiler version to g++ 5.4
  That means ArangoDB source code will not compile with g++ 4.x or g++ < 5.4 anymore.

* AQL: during a traversal if a vertex is not found. It will not print an ERROR to the log and continue
  with a NULL value, but will register a warning at the query and continue with a NULL value.
  The situation is not desired as an ERROR as ArangoDB can store edges pointing to non-existing
  vertex which is perfectly valid, but it may be a n issue on the data model, so users
  can directly see it on the query now and do not "by accident" have to check the LOG output.

* introduce `enforceReplicationFactor` attribute for creating collections:
  this optional parameter controls if the coordinator should bail out during collection
  creation if there are not enough DBServers available for the desired `replicationFactor`.

* fixed issue #3516: Show execution time in arangosh

  this change adds more dynamic prompt components for arangosh
  The following components are now available for dynamic prompts,
  settable via the `--console.prompt` option in arangosh:

  - '%t': current time as timestamp
  - '%a': elpased time since ArangoShell start in seconds
  - '%p': duration of last command in seconds
  - '%d': name of current database
  - '%e': current endpoint
  - '%E': current endpoint without protocol
  - '%u': current user

  The time a command takes can be displayed easily by starting arangosh with `--console.prompt "%p> "`.

* make the ArangoShell refill its collection cache when a yet-unknown collection
  is first accessed. This fixes the following problem:

      arangosh1> db._collections();  // shell1 lists all collections
      arangosh2> db._create("test"); // shell2 now creates a new collection 'test'
      arangosh1> db.test.insert({}); // shell1 is not aware of the collection created
                                     // in shell2, so the insert will fail

* make AQL `DISTINCT` not change the order of the results it is applied on

* incremental transfer of initial collection data now can handle partial
  responses for a chunk, allowing the leader/master to send smaller chunks
  (in terms of HTTP response size) and limit memory usage

  this optimization is only active if client applications send the "offset" parameter
  in their requests to PUT `/_api/replication/keys/<id>?type=docs`

* initial creation of shards for cluster collections is now faster with
  `replicationFactor` values bigger than 1. this is achieved by an optimization
  for the case when the collection on the leader is still empty

* potential fix for issue #3517: several "filesystem full" errors in logs
  while there's a lot of disk space

* added C++ implementations for AQL function `SUBSTRING()`, `LEFT()`, `RIGHT()` and `TRIM()`

* show C++ function name of call site in ArangoDB log output

  this requires option `--log.line-number` to be set to *true*

* UI: added word wrapping to query editor

* UI: fixed wrong user attribute name validation, issue #3228

* make AQL return a proper error message in case of a unique key constraint
  violation. previously it only returned the generic "unique constraint violated"
  error message but omitted the details about which index caused the problem.

  This addresses https://stackoverflow.com/questions/46427126/arangodb-3-2-unique-constraint-violation-id-or-key

* added option `--server.local-authentication`

* UI: added user roles

* added config option `--log.color` to toggle colorful logging to terminal

* added config option `--log.thread-name` to additionally log thread names

* usernames must not start with `:role:`, added new options:
    --server.authentication-timeout
    --ldap.roles-attribute-name
    --ldap.roles-transformation
    --ldap.roles-search
    --ldap.superuser-role
    --ldap.roles-include
    --ldap.roles-exclude

* performance improvements for full collection scans and a few other operations
  in MMFiles engine

* added `--rocksdb.encryption-key-generator` for enterprise

* removed `--compat28` parameter from arangodump and replication API

  older ArangoDB versions will no longer be supported by these tools.

* increase the recommended value for `/proc/sys/vm/max_map_count` to a value
  eight times as high as the previous recommended value. Increasing the
  values helps to prevent an ArangoDB server from running out of memory mappings.

  The raised minimum recommended value may lead to ArangoDB showing some startup
  warnings as follows:

      WARNING {memory} maximum number of memory mappings per process is 65530, which seems too low. it is recommended to set it to at least 512000
      WARNING {memory} execute 'sudo sysctl -w "vm.max_map_count=512000"'

* Foxx now warns about malformed configuration/dependency names and aliases in the manifest.


v3.2.17 (XXXX-XX-XX)
--------------------

* added missing virtual destructor for MMFiles transaction data context object

* make synchronous replication detect more error cases when followers cannot
  apply the changes from the leader

* fixed undefined behavior in cluster plan-loading procedure that may have
  unintentionally modified a shared structure

* cluster nodes should retry registering in agency until successful

* fixed issue #5354: updated the ui json editor, improved usability

* fixed issue #5648: fixed error message when saving unsupported document
  types

* fixed issue #5943: misplaced database ui icon and wrong cursor type were used


v3.2.16 (2018-07-12)
--------------------

* upgraded arangodb starter version to 0.12.0

* make edge cache initialization and invalidation more portable by avoiding memset
  on non-POD types

* fixed internal issue #2256: ui, document id not showing up when deleting a document

* fixed issue #5400: Unexpected AQL Result

* Fixed issue #5035: fixed a vulnerability issue within the web ui's index view

* issue one HTTP call less per cluster AQL query

* self heal during a Foxx service install, upgrade or replace no longer breaks
  the respective operation

* inception was ignoring leader's configuration

* inception could get caught in a trap, where agent configuration
  version and timeout multiplier lead to incapacitated agency

* more patient agency tests to allow for ASAN tests to successfully finish

* fixed for agent coming back to agency with changed endpoint and
  total data loss

* fixed agency restart from compaction without data


v3.2.15 (2018-05-13)
--------------------

* upgraded arangodb starter version to 0.11.2

* make /_api/index and /_api/database REST handlers use the scheduler's internal
  queue, so they do not run in an I/O handling thread

* fixed issue #3811: gharial api is now checking existence of _from and _to vertices
  during edge creation


v3.2.14 (2018-04-20)
--------------------

* field "$schema" in Foxx manifest.json files no longer produce warnings

* added `@arangodb/locals` module to expose the Foxx service context as an
  alternative to using `module.context` directly.

* the internal implementation of REST API `/_api/simple/by-example` now uses
  C++ instead of JavaScript

* supervision can be switched to maintenance mode f.e. for rolling upgrades


v3.2.13 (2018-04-13)
--------------------

* improve startup resilience in case there are datafile errors (MMFiles)

  also allow repairing broken VERSION files automatically on startup by
  specifying the option `--database.ignore-datafile-errors true`

* fix issue #4582: UI query editor now supports usage of empty string as bind parameter value

* fix issue #4924: removeFollower now prefers to remove the last follower(s)

* fixed issue #4934: Wrong used GeoIndex depending on FILTER order

* fixed the behavior of clusterinfo when waiting for current to catch
  up with plan in create collection.

* fix for internal issue #2215. supervision will now wait for agent to
  fully prepare before adding 10 second grace period after leadership change

* fixed interal issue #2215 FailedLeader timeout bug


v3.2.12 (2018-02-27)
--------------------

* remove long disfunctional admin/long_echo handler

* fixed Foxx API:

  * PUT /_api/foxx/service: Respect force flag
  * PATCH /_api/foxx/service: Check whether a service under given mount exists

* fix issue #4457: create /var/tmp/arangod with correct user in supervisor mode

* fix internal issue #1848

  AQL optimizer was trying to resolve attribute accesses
  to attributes of constant object values at query compile time, but only did so far
  the very first attribute in each object

  this fixes https://stackoverflow.com/questions/48648737/beginner-bug-in-for-loops-from-objects

* fix inconvenience: If we want to start server with a non-existing
  --javascript.app-path it will now be created (if possible)

* fixed: REST API `POST _api/foxx` now returns HTTP code 201 on success, as documented.
         returned 200 before.

* fixed: REST API `PATCH _api/foxx/dependencies` now updates the existing dependencies
         instead of replacing them.

* fixed: Foxx upload of single javascript file. You now can upload via http-url pointing
         to a javascript file.

* fixed issue #4395: If your foxx app includes an `APP` folder it got accidently removed by selfhealing
         this is not the case anymore.

* fix internal issue 1770: collection creation using distributeShardsLike yields
  errors and did not distribute shards correctly in the following cases:
  1. If numberOfShards * replicationFactor % nrDBServers != 0
     (shards * replication is not divisible by DBServers).
  2. If there was failover / move shard case on the leading collection
     and creating the follower collection afterwards.

* fix timeout issues in replication client expiration

+ fix some inconsistencies in replication for RocksDB engine that could have led
  to some operations not being shipped from master to slave servers

* fix issue #4272: VERSION file keeps disappearing

* fix internal issue #81: quotation marks disappeared when switching table/json
  editor in the query editor ui

* make the default value of `--rocksdb.block-cache-shard-bits` use the RocksDB
  default value. This will mostly mean the default number block cache shard
  bits is lower than before, allowing each shard to store more data and cause
  less evictions from block cache

* fix issue #4393: broken handling of unix domain sockets in
  JS_Download

* fix internal bug #1726: supervision failed to remove multiple
  removed servers from health UI

* fixed internal issue #1969 - command apt-get purge/remove arangodb3e was failing

* fixed a bug where supervision tried to deal with shards of virtual collections


v3.2.11 (2018-01-17)
--------------------

* Fixed an issue with the index estimates in RocksDB in the case a transaction is aborted.
  Former the index estimates were modified if the transaction commited or not.
  Now they will only be modified if the transaction commited successfully.

* Truncate in RocksDB will now do intermediate commits every 10.000 documents
  if truncate fails or the server crashes during this operation all deletes
  that have been commited so far are persisted.

* fixed issue #4308: Crash when getter for error.name throws an error (on Windows)

* UI: fixed a query editor caching and parsing issue for arrays and objects

* Fixed internal issue #1684: Web UI: saving arrays/objects as bind parameters faulty

* Fixed internal issue #1683: fixes an UI issue where a collection name gets wrongly cached
  within the documents overview of a collection.

* issue #4222: Permission error preventing AQL query import / export on webui

* UI: optimized login view for very small screen sizes

* UI: Shard distribution view now has an accordion view instead of displaying
  all shards of all collections at once.

* UI: optimized error messages for invalid query bind parameter

* fixed missing transaction events in RocksDB asynchronous replication

* fixed issue #4255: AQL SORT consuming too much memory

* fixed issue #4199: Internal failure: JavaScript exception in file 'arangosh.js'
  at 98,7: ArangoError 4: Expecting type String

* fixed issue #3818: Foxx configuration keys cannot contain spaces (will not save)

* UI: displayed wrong "waitForSync" property for a collection when
  using RocksDB as storage engine

* prevent binding to the same combination of IP and port on Windows

* fixed incorrect persistence of RAFT vote and term


v3.2.10 (2017-12-22)
--------------------

* replication: more robust initial sync

* fixed a bug in the RocksDB engine that would prevent recalculated
  collection counts to be actually stored

* fixed issue #4095: Inconsistent query execution plan

* fixed issue #4056: Executing empty query causes crash

* fixed issue #4045: Out of memory in `arangorestore` when no access
  rights to dump files

* fixed issue #3031: New Graph: Edge definitions with edges in
  fromCollections and toCollections

* fixed issue #2668: UI: when following wrong link from edge to vertex in
  nonexisting collection misleading error is printed

* UI: improved the behavior during collection creation in a cluster environment

* UI: the graph viewer backend now picks one random start vertex of the
  first 1000 documents instead of calling any(). The implementation of
  any is known to scale bad on huge collections with rocksdb.

* fixed snapshots becoming potentially invalid after intermediate commits in
  the RocksDB engine

* backport agency inquire API changes

* fixed issue #3822: Field validation error in ArangoDB UI - Minor

* UI: fixed disappearing of the navigation label in some cases

* UI: fixed broken foxx configuration keys. Some valid configuration values
  could not be edited via the ui.

* fixed issue #3640: limit in subquery

* UI: edge collections were wrongly added to from and to vertices select
  box during graph creation

* fixed issue #3741: fix terminal color output in Windows

* fixed issue #3917: traversals with high maximal depth take extremely long
  in planning phase.

* fix equality comparison for MMFiles documents in AQL functions UNIQUE
  and UNION_DISTINCT


v3.2.9 (2017-12-04)
-------------------

* under certain conditions, replication could stop. Now fixed by adding an
  equality check for requireFromPresent tick value

* fixed locking for replication context info in RocksDB engine
  this fixes undefined behavior when parallel requests are made to the
  same replication context

* UI: added not found views for documents and collections

* fixed issue #3858: Foxx queues stuck in 'progress' status

* allow compilation of ArangoDB source code with g++ 7

* fixed issue #3224: Issue in the Foxx microservices examples

* fixed a deadlock in user privilege/permission change routine

* fixed a deadlock on server shutdown

* fixed some collection locking issues in MMFiles engine

* properly report commit errors in AQL write queries to the caller for the
  RocksDB engine

* UI: optimized error messages for invalid graph definitions. Also fixed a
  graph renderer cleanrenderer cleanup error.

* UI: document/edge editor now remembering their modes (e.g. code or tree)

* UI: added a delay within the graph viewer while changing the colors of the
  graph. Necessary due different browser behaviour.

* fix removal of failed cluster nodes via web interface

* back port of ClusterComm::wait fix in devel
  among other things this fixes too eager dropping of other followers in case
  one of the followers does not respond in time

* transact interface in agency should not be inquired as of now

* inquiry tests and blocking of inquiry on AgencyGeneralTransaction

v3.2.8 (2017-11-18)
-------------------

* fixed a race condition occuring when upgrading via linux package manager

* fixed authentication issue during replication


v3.2.7 (2017-11-13)
-------------------

* Cluster customers, which have upgraded from 3.1 to 3.2 need to upgrade
  to 3.2.7. The cluster supervision is otherwise not operational.

* Fixed issue #3597: AQL with path filters returns unexpected results
  In some cases breadth first search in combination with vertex filters
  yields wrong result, the filter was not applied correctly.

* fixed some undefined behavior in some internal value caches for AQL GatherNodes
  and SortNodes, which could have led to sorted results being effectively not
  correctly sorted.

* make the replication applier for the RocksDB engine start automatically after a
  restart of the server if the applier was configured with its `autoStart` property
  set to `true`. previously the replication appliers were only automatically restarted
  at server start for the MMFiles engine.

* fixed arangodump batch size adaptivity in cluster mode and upped default batch size
  for arangodump

  these changes speed up arangodump in cluster context

* smart graphs now return a proper inventory in response to replication inventory
  requests

* fixed issue #3618: Inconsistent behavior of OR statement with object bind parameters

* only users with read/write rights on the "_system" database can now execute
  "_admin/shutdown" as well as modify properties of the write-ahead log (WAL)

* increase default maximum number of V8 contexts to at least 16 if not explicitly
  configured otherwise.
  the procedure for determining the actual maximum value of V8 contexts is unchanged
  apart from the value `16` and works as follows:
  - if explicitly set, the value of the configuration option `--javascript.v8-contexts`
    is used as the maximum number of V8 contexts
  - when the option is not set, the maximum number of V8 contexts is determined
    by the configuration option `--server.threads` if that option is set. if
    `--server.threads` is not set, then the maximum number of V8 contexts is the
    server's reported hardware concurrency (number of processors visible
    to the arangod process). if that would result in a maximum value of less than 16
    in any of these two cases, then the maximum value will be increased to 16.

* fixed issue #3447: ArangoError 1202: AQL: NotFound: (while executing) when
  updating collection

* potential fix for issue #3581: Unexpected "rocksdb unique constraint
  violated" with unique hash index

* fixed geo index optimizer rule for geo indexes with a single (array of coordinates)
  attribute.

* improved the speed of the shards overview in cluster (API endpoint /_api/cluster/shardDistribution API)
  It is now guaranteed to return after ~2 seconds even if the entire cluster is unresponsive.

* fix agency precondition check for complex objects
  this fixes issues with several CAS operations in the agency

* several fixes for agency restart and shutdown

* the cluster-internal representation of planned collection objects is now more
  lightweight than before, using less memory and not allocating any cache for indexes
  etc.

* fixed issue #3403: How to kill long running AQL queries with the browser console's
  AQL (display issue)

* fixed issue #3549: server reading ENGINE config file fails on common standard
  newline character

* UI: fixed error notifications for collection modifications

* several improvements for the truncate operation on collections:

  * the timeout for the truncate operation was increased in cluster mode in
    order to prevent too frequent "could not truncate collection" errors

  * after a truncate operation, collections in MMFiles still used disk space.
    to reclaim disk space used by truncated collection, the truncate actions
    in the web interface and from the ArangoShell now issue an extra WAL flush
    command (in cluster mode, this command is also propagated to all servers).
    the WAL flush allows all servers to write out any pending operations into the
    datafiles of the truncated collection. afterwards, a final journal rotate
    command is sent, which enables the compaction to entirely remove all datafiles
    and journals for the truncated collection, so that all disk space can be
    reclaimed

  * for MMFiles a special method will be called after a truncate operation so that
    all indexes of the collection can free most of their memory. previously some
    indexes (hash and skiplist indexes) partially kept already allocated memory
    in order to avoid future memory allocations

  * after a truncate operation in the RocksDB engine, an additional compaction
    will be triggered for the truncated collection. this compaction removes all
    deletions from the key space so that follow-up scans over the collection's key
    range do not have to filter out lots of already-removed values

  These changes make truncate operations potentially more time-consuming than before,
  but allow for memory/disk space savings afterwards.

* enable JEMalloc background threads for purging and returning unused memory
  back to the operating system (Linux only)

  JEMalloc will create its background threads on demand. The number of background
  threads is capped by the number of CPUs or active arenas. The background threads run
  periodically and purge unused memory pages, allowing memory to be returned to the
  operating system.

  This change will make the arangod process create several additional threads.
  It is accompanied by an increased `TasksMax` value in the systemd service configuration
  file for the arangodb3 service.

* upgraded bundled V8 engine to bugfix version v5.7.492.77

  this upgrade fixes a memory leak in upstream V8 described in
  https://bugs.chromium.org/p/v8/issues/detail?id=5945 that will result in memory
  chunks only getting uncommitted but not unmapped


v3.2.6 (2017-10-26)
-------------------

* UI: fixed event cleanup in cluster shards view

* UI: reduced cluster dashboard api calls

* fixed a permission problem that prevented collection contents to be displayed
  in the web interface

* removed posix_fadvise call from RocksDB's PosixSequentialFile::Read(). This is
  consistent with Facebook PR 2573 (#3505)

  this fix should improve the performance of the replication with the RocksDB
  storage engine

* allow changing of collection replication factor for existing collections

* UI: replicationFactor of a collection is now changeable in a cluster
  environment

* several fixes for the cluster agency

* fixed undefined behavior in the RocksDB-based geo index

* fixed Foxxmaster failover

* purging or removing the Debian/Ubuntu arangodb3 packages now properly stops
  the arangod instance before actuallying purging or removing


v3.2.5 (2017-10-16)
-------------------

* general-graph module and _api/gharial now accept cluster options
  for collection creation. It is now possible to set replicationFactor and
  numberOfShards for all collections created via this graph object.
  So adding a new collection will not result in a singleShard and
  no replication anymore.

* fixed issue #3408: Hard crash in query for pagination

* minimum number of V8 contexts in console mode must be 2, not 1. this is
  required to ensure the console gets one dedicated V8 context and all other
  operations have at least one extra context. This requirement was not enforced
  anymore.

* fixed issue #3395: AQL: cannot instantiate CollectBlock with undetermined
  aggregation method

* UI: fixed wrong user attribute name validation, issue #3228

* fix potential overflow in CRC marker check when a corrupted CRC marker
  is found at the very beginning of an MMFiles datafile

* UI: fixed unresponsive events in cluster shards view

* Add statistics about the V8 context counts and number of available/active/busy
  threads we expose through the server statistics interface.


v3.2.4 (2017-09-26)
-------------------

* UI: no default index selected during index creation

* UI: added replicationFactor option during SmartGraph creation

* make the MMFiles compactor perform less writes during normal compaction
  operation

  This partially fixes issue #3144

* make the MMFiles compactor configurable

  The following options have been added:

* `--compaction.db-sleep-time`: sleep interval between two compaction runs
    (in s)
  * `--compaction.min-interval"`: minimum sleep time between two compaction
     runs (in s)
  * `--compaction.min-small-data-file-size`: minimal filesize threshold
    original datafiles have to be below for a compaction
  * `--compaction.dead-documents-threshold`: minimum unused count of documents
    in a datafile
  * `--compaction.dead-size-threshold`: how many bytes of the source data file
    are allowed to be unused at most
  * `--compaction.dead-size-percent-threshold`: how many percent of the source
    datafile should be unused at least
  * `--compaction.max-files`: Maximum number of files to merge to one file
  * `--compaction.max-result-file-size`: how large may the compaction result
    file become (in bytes)
  * `--compaction.max-file-size-factor`: how large the resulting file may
    be in comparison to the collection's `--database.maximal-journal-size' setting`

* fix downwards-incompatibility in /_api/explain REST handler

* fix Windows implementation for fs.getTempPath() to also create a
  sub-directory as we do on linux

* fixed a multi-threading issue in cluster-internal communication

* performance improvements for traversals and edge lookups

* removed internal memory zone handling code. the memory zones were a leftover
  from the early ArangoDB days and did not provide any value in the current
  implementation.

* (Enterprise only) added `skipInaccessibleCollections` option for AQL queries:
  if set, AQL queries (especially graph traversals) will treat collections to
  which a user has no access rights to as if these collections were empty.

* adjusted scheduler thread handling to start and stop less threads in
  normal operations

* leader-follower replication catchup code has been rewritten in C++

* early stage AQL optimization now also uses the C++ implementations of
  AQL functions if present. Previously it always referred to the JavaScript
  implementations and ignored the C++ implementations. This change gives
  more flexibility to the AQL optimizer.

* ArangoDB tty log output is now colored for log messages with levels
  FATAL, ERR and WARN.

* changed the return values of AQL functions `REGEX_TEST` and `REGEX_REPLACE`
  to `null` when the input regex is invalid. Previous versions of ArangoDB
  partly returned `false` for invalid regexes and partly `null`.

* added `--log.role` option for arangod

  When set to `true`, this option will make the ArangoDB logger print a single
  character with the server's role into each logged message. The roles are:

  - U: undefined/unclear (used at startup)
  - S: single server
  - C: coordinator
  - P: primary
  - A: agent

  The default value for this option is `false`, so no roles will be logged.


v3.2.3 (2017-09-07)
-------------------

* fixed issue #3106: orphan collections could not be registered in general-graph module

* fixed wrong selection of the database inside the internal cluster js api

* added startup option `--server.check-max-memory-mappings` to make arangod check
  the number of memory mappings currently used by the process and compare it with
  the maximum number of allowed mappings as determined by /proc/sys/vm/max_map_count

  The default value is `true`, so the checks will be performed. When the current
  number of mappings exceeds 90% of the maximum number of mappings, the creation
  of further V8 contexts will be deferred.

  Note that this option is effective on Linux systems only.

* arangoimp now has a `--remove-attribute` option

* added V8 context lifetime control options
  `--javascript.v8-contexts-max-invocations` and `--javascript.v8-contexts-max-age`

  These options allow specifying after how many invocations a used V8 context is
  disposed, or after what time a V8 context is disposed automatically after its
  creation. If either of the two thresholds is reached, an idl V8 context will be
  disposed.

  The default value of `--javascript.v8-contexts-max-invocations` is 0, meaning that
  the maximum number of invocations per context is unlimited. The default value
  for `--javascript.v8-contexts-max-age` is 60 seconds.

* fixed wrong UI cluster health information

* fixed issue #3070: Add index in _jobs collection

* fixed issue #3125: HTTP Foxx API JSON parsing

* fixed issue #3120: Foxx queue: job isn't running when server.authentication = true

* fixed supervision failure detection and handling, which happened with simultaneous
  agency leadership change


v3.2.2 (2017-08-23)
-------------------

* make "Rebalance shards" button work in selected database only, and not make
  it rebalance the shards of all databases

* fixed issue #2847: adjust the response of the DELETE `/_api/users/database/*` calls

* fixed issue #3075: Error when upgrading arangoDB on linux ubuntu 16.04

* fixed a buffer overrun in linenoise console input library for long input strings

* increase size of the linenoise input buffer to 8 KB

* abort compilation if the detected GCC or CLANG isn't in the range of compilers
  we support

* fixed spurious cluster hangups by always sending AQL-query related requests
  to the correct servers, even after failover or when a follower drops

  The problem with the previous shard-based approach was that responsibilities
  for shards may change from one server to another at runtime, after the query
  was already instanciated. The coordinator and other parts of the query then
  sent further requests for the query to the servers now responsible for the
  shards.
  However, an AQL query must send all further requests to the same servers on
  which the query was originally instanciated, even in case of failover.
  Otherwise this would potentially send requests to servers that do not know
  about the query, and would also send query shutdown requests to the wrong
  servers, leading to abandoned queries piling up and using resources until
  they automatically time out.

* fixed issue with RocksDB engine acquiring the collection count values too
  early, leading to the collection count values potentially being slightly off
  even in exclusive transactions (for which the exclusive access should provide
  an always-correct count value)

* fixed some issues in leader-follower catch-up code, specifically for the
  RocksDB engine

* make V8 log fatal errors to syslog before it terminates the process.
  This change is effective on Linux only.

* fixed issue with MMFiles engine creating superfluous collection journals
  on shutdown

* fixed issue #3067: Upgrade from 3.2 to 3.2.1 reset autoincrement keys

* fixed issue #3044: ArangoDB server shutdown unexpectedly

* fixed issue #3039: Incorrect filter interpretation

* fixed issue #3037: Foxx, internal server error when I try to add a new service

* improved MMFiles fulltext index document removal performance
  and fulltext index query performance for bigger result sets

* ui: fixed a display bug within the slow and running queries view

* ui: fixed a bug when success event triggers twice in a modal

* ui: fixed the appearance of the documents filter

* ui: graph vertex collections not restricted to 10 anymore

* fixed issue #2835: UI detection of JWT token in case of server restart or upgrade

* upgrade jemalloc version to 5.0.1

  This fixes problems with the memory allocator returing "out of memory" when
  calling munmap to free memory in order to return it to the OS.

  It seems that calling munmap on Linux can increase the number of mappings, at least
  when a region is partially unmapped. This can lead to the process exceeding its
  maximum number of mappings, and munmap and future calls to mmap returning errors.

  jemalloc version 5.0.1 does not have the `--enable-munmap` configure option anymore,
  so the problem is avoided. To return memory to the OS eventually, jemalloc 5's
  background purge threads are used on Linux.

* fixed issue #2978: log something more obvious when you log a Buffer

* fixed issue #2982: AQL parse error?

* fixed issue #3125: HTTP Foxx API Json parsing

v3.2.1 (2017-08-09)
-------------------

* added C++ implementations for AQL functions `LEFT()`, `RIGHT()` and `TRIM()`

* fixed docs for issue #2968: Collection _key autoincrement value increases on error

* fixed issue #3011: Optimizer rule reduce-extraction-to-projection breaks queries

* Now allowing to restore users in a sharded environment as well
  It is still not possible to restore collections that are sharded
  differently than by _key.

* fixed an issue with restoring of system collections and user rights.
  It was not possible to restore users into an authenticated server.

* fixed issue #2977: Documentation for db._createDatabase is wrong

* ui: added bind parameters to slow query history view

* fixed issue #1751: Slow Query API should provide bind parameters, webui should display them

* ui: fixed a bug when moving multiple documents was not possible

* fixed docs for issue #2968: Collection _key autoincrement value increases on error

* AQL CHAR_LENGTH(null) returns now 0. Since AQL TO_STRING(null) is '' (string of length 0)

* ui: now supports single js file upload for Foxx services in addition to zip files

* fixed a multi-threading issue in the agency when callElection was called
  while the Supervision was calling updateSnapshot

* added startup option `--query.tracking-with-bindvars`

  This option controls whether the list of currently running queries
  and the list of slow queries should contain the bind variables used
  in the queries or not.

  The option can be changed at runtime using the commands

      // enables tracking of bind variables
      // set to false to turn tracking of bind variables off
      var value = true;
      require("@arangodb/aql/queries").properties({
        trackBindVars: value
      });

* index selectivity estimates are now available in the cluster as well

* fixed issue #2943: loadIndexesIntoMemory not returning the same structure
  as the rest of the collection APIs

* fixed issue #2949: ArangoError 1208: illegal name

* fixed issue #2874: Collection properties do not return `isVolatile`
  attribute

* potential fix for issue #2939: Segmentation fault when starting
  coordinator node

* fixed issue #2810: out of memory error when running UPDATE/REPLACE
  on medium-size collection

* fix potential deadlock errors in collector thread

* disallow the usage of volatile collections in the RocksDB engine
  by throwing an error when a collection is created with attribute
  `isVolatile` set to `true`.
  Volatile collections are unsupported by the RocksDB engine, so
  creating them should not succeed and silently create a non-volatile
  collection

* prevent V8 from issuing SIGILL instructions when it runs out of memory

  Now arangod will attempt to log a FATAL error into its logfile in case V8
  runs out of memory. In case V8 runs out of memory, it will still terminate the
  entire process. But at least there should be something in the ArangoDB logs
  indicating what the problem was. Apart from that, the arangod process should
  now be exited with SIGABRT rather than SIGILL as it shouldn't return into the
  V8 code that aborted the process with `__builtin_trap`.

  this potentially fixes issue #2920: DBServer crashing automatically post upgrade to 3.2

* Foxx queues and tasks now ensure that the scripts in them run with the same
  permissions as the Foxx code who started the task / queue

* fixed issue #2928: Offset problems

* fixed issue #2876: wrong skiplist index usage in edge collection

* fixed issue #2868: cname missing from logger-follow results in rocksdb

* fixed issue #2889: Traversal query using incorrect collection id

* fixed issue #2884: AQL traversal uniqueness constraints "propagating" to other traversals? Weird results

* arangoexport: added `--query` option for passing an AQL query to export the result

* fixed issue #2879: No result when querying for the last record of a query

* ui: allows now to edit default access level for collections in database
  _system for all users except the root user.

* The _users collection is no longer accessible outside the arngod process, _queues is always read-only

* added new option "--rocksdb.max-background-jobs"

* removed options "--rocksdb.max-background-compactions", "--rocksdb.base-background-compactions" and "--rocksdb.max-background-flushes"

* option "--rocksdb.compaction-read-ahead-size" now defaults to 2MB

* change Windows build so that RocksDB doesn't enforce AVX optimizations by default
  This fixes startup crashes on servers that do not have AVX CPU extensions

* speed up RocksDB secondary index creation and dropping

* removed RocksDB note in Geo index docs


v3.2.0 (2017-07-20)
-------------------

* fixed UI issues

* fixed multi-threading issues in Pregel

* fixed Foxx resilience

* added command-line option `--javascript.allow-admin-execute`

  This option can be used to control whether user-defined JavaScript code
  is allowed to be executed on server by sending via HTTP to the API endpoint
  `/_admin/execute`  with an authenticated user account.
  The default value is `false`, which disables the execution of user-defined
  code. This is also the recommended setting for production. In test environments,
  it may be convenient to turn the option on in order to send arbitrary setup
  or teardown commands for execution on the server.


v3.2.beta6 (2017-07-18)
-----------------------

* various bugfixes


v3.2.beta5 (2017-07-16)
-----------------------

* numerous bugfixes


v3.2.beta4 (2017-07-04)
-----------------------

* ui: fixed document view _from and _to linking issue for special characters

* added function `db._parse(query)` for parsing an AQL query and returning information about it

* fixed one medium priority and two low priority security user interface
  issues found by owasp zap.

* ui: added index deduplicate options

* ui: fixed renaming of collections for the rocksdb storage engine

* documentation and js fixes for secondaries

* RocksDB storage format was changed, users of the previous beta/alpha versions
  must delete the database directory and re-import their data

* enabled permissions on database and collection level

* added and changed some user related REST APIs
    * added `PUT /_api/user/{user}/database/{database}/{collection}` to change collection permission
    * added `GET /_api/user/{user}/database/{database}/{collection}`
    * added optional `full` parameter to the `GET /_api/user/{user}/database/` REST call

* added user functions in the arangoshell `@arangodb/users` module
    * added `grantCollection` and `revokeCollection` functions
    * added `permission(user, database, collection)` to retrieve collection specific rights

* added "deduplicate" attribute for array indexes, which controls whether inserting
  duplicate index values from the same document into a unique array index will lead to
  an error or not:

      // with deduplicate = true, which is the default value:
      db._create("test");
      db.test.ensureIndex({ type: "hash", fields: ["tags[*]"], deduplicate: true });
      db.test.insert({ tags: ["a", "b"] });
      db.test.insert({ tags: ["c", "d", "c"] }); // will work, because deduplicate = true
      db.test.insert({ tags: ["a"] }); // will fail

      // with deduplicate = false
      db._create("test");
      db.test.ensureIndex({ type: "hash", fields: ["tags[*]"], deduplicate: false });
      db.test.insert({ tags: ["a", "b"] });
      db.test.insert({ tags: ["c", "d", "c"] }); // will not work, because deduplicate = false
      db.test.insert({ tags: ["a"] }); // will fail

  The "deduplicate" attribute is now also accepted by the index creation HTTP
  API endpoint POST /_api/index and is returned by GET /_api/index.

* added optimizer rule "remove-filters-covered-by-traversal"

* Debian/Ubuntu installer: make messages about future package upgrades more clear

* fix a hangup in VST

  The problem happened when the two first chunks of a VST message arrived
  together on a connection that was newly switched to VST.

* fix deletion of outdated WAL files in RocksDB engine

* make use of selectivity estimates in hash, skiplist and persistent indexes
  in RocksDB engine

* changed VM overcommit recommendation for user-friendliness

* fix a shutdown bug in the cluster: a destroyed query could still be active

* do not terminate the entire server process if a temp file cannot be created
  (Windows only)

* fix log output in the front-end, it stopped in case of too many messages


v3.2.beta3 (2017-06-27)
-----------------------

* numerous bugfixes


v3.2.beta2 (2017-06-20)
-----------------------

* potentially fixed issue #2559: Duplicate _key generated on insertion

* fix invalid results (too many) when a skipping LIMIT was used for a
  traversal. `LIMIT x` or `LIMIT 0, x` were not affected, but `LIMIT s, x`
  may have returned too many results

* fix races in SSL communication code

* fix invalid locking in JWT authentication cache, which could have
  crashed the server

* fix invalid first group results for sorted AQL COLLECT when LIMIT
  was used

* fix potential race, which could make arangod hang on startup

* removed `exception` field from transaction error result; users should throw
  explicit `Error` instances to return custom exceptions (addresses issue #2561)

* fixed issue #2613: Reduce log level when Foxx manager tries to self heal missing database

* add a read only mode for users and collection level authorization

* removed `exception` field from transaction error result; users should throw
  explicit `Error` instances to return custom exceptions (addresses issue #2561)

* fixed issue #2677: Foxx disabling development mode creates non-deterministic service bundle

* fixed issue #2684: Legacy service UI not working


v3.2.beta1 (2017-06-12)
-----------------------

* provide more context for index errors (addresses issue #342)

* arangod now validates several OS/environment settings on startup and warns if
  the settings are non-ideal. Most of the checks are executed on Linux systems only.

* fixed issue #2515: The replace-or-with-in optimization rule might prevent use of indexes

* added `REGEX_REPLACE` AQL function

* the RocksDB storage format was changed, users of the previous alpha versions
  must delete the database directory and re-import their data

* added server startup option `--query.fail-on-warning`

  setting this option to `true` will abort any AQL query with an exception if
  it causes a warning at runtime. The value can be overridden per query by
  setting the `failOnWarning` attribute in a query's options.

* added --rocksdb.num-uncompressed-levels to adjust number of non-compressed levels

* added checks for memory managment and warn (i. e. if hugepages are enabled)

* set default SSL cipher suite string to "HIGH:!EXPORT:!aNULL@STRENGTH"

* fixed issue #2469: Authentication = true does not protect foxx-routes

* fixed issue #2459: compile success but can not run with rocksdb

* `--server.maximal-queue-size` is now an absolute maximum. If the queue is
  full, then 503 is returned. Setting it to 0 means "no limit".

* (Enterprise only) added authentication against an LDAP server

* fixed issue #2083: Foxx services aren't distributed to all coordinators

* fixed issue #2384: new coordinators don't pick up existing Foxx services

* fixed issue #2408: Foxx service validation causes unintended side-effects

* extended HTTP API with routes for managing Foxx services

* added distinction between hasUser and authorized within Foxx
  (cluster internal requests are authorized requests but don't have a user)

* arangoimp now has a `--threads` option to enable parallel imports of data

* PR #2514: Foxx services that can't be fixed by self-healing now serve a 503 error

* added `time` function to `@arangodb` module


v3.2.alpha4 (2017-04-25)
------------------------

* fixed issue #2450: Bad optimization plan on simple query

* fixed issue #2448: ArangoDB Web UI takes no action when Delete button is clicked

* fixed issue #2442: Frontend shows already deleted databases during login

* added 'x-content-type-options: nosniff' to avoid MSIE bug

* set default value for `--ssl.protocol` from TLSv1 to TLSv1.2.

* AQL breaking change in cluster:
  The SHORTEST_PATH statement using edge-collection names instead
  of a graph name now requires to explicitly name the vertex-collection names
  within the AQL query in the cluster. It can be done by adding `WITH <name>`
  at the beginning of the query.

  Example:
  ```
  FOR v,e IN OUTBOUND SHORTEST_PATH @start TO @target edges [...]
  ```

  Now has to be:

  ```
  WITH vertices
  FOR v,e IN OUTBOUND SHORTEST_PATH @start TO @target edges [...]
  ```

  This change is due to avoid dead-lock sitations in clustered case.
  An error stating the above is included.

* add implicit use of geo indexes when using SORT/FILTER in AQL, without
  the need to use the special-purpose geo AQL functions `NEAR` or `WITHIN`.

  the special purpose `NEAR` AQL function can now be substituted with the
  following AQL (provided there is a geo index present on the `doc.latitude`
  and `doc.longitude` attributes):

      FOR doc in geoSort
        SORT DISTANCE(doc.latitude, doc.longitude, 0, 0)
        LIMIT 5
        RETURN doc

  `WITHIN` can be substituted with the following AQL:

      FOR doc in geoFilter
        FILTER DISTANCE(doc.latitude, doc.longitude, 0, 0) < 2000
        RETURN doc

  Compared to using the special purpose AQL functions this approach has the
  advantage that it is more composable, and will also honor any `LIMIT` values
  used in the AQL query.

* potential fix for shutdown hangs on OSX

* added KB, MB, GB prefix for integer parameters, % for integer parameters
  with a base value

* added JEMALLOC 4.5.0

* added `--vm.resident-limit` and `--vm.path` for file-backed memory mapping
  after reaching a configurable maximum RAM size

* try recommended limit for file descriptors in case of unlimited
  hard limit

* issue #2413: improve logging in case of lock timeout and deadlocks

* added log topic attribute to /_admin/log api

* removed internal build option `USE_DEV_TIMERS`

  Enabling this option activated some proprietary timers for only selected
  events in arangod. Instead better use `perf` to gather timings.


v3.2.alpha3 (2017-03-22)
------------------------

* increase default collection lock timeout from 30 to 900 seconds

* added function `db._engine()` for retrieval of storage engine information at
  server runtime

  There is also an HTTP REST handler at GET /_api/engine that returns engine
  information.

* require at least cmake 3.2 for building ArangoDB

* make arangod start with less V8 JavaScript contexts

  This speeds up the server start (a little bit) and makes it use less memory.
  Whenever a V8 context is needed by a Foxx action or some other operation and
  there is no usable V8 context, a new one will be created dynamically now.

  Up to `--javascript.v8-contexts` V8 contexts will be created, so this option
  will change its meaning. Previously as many V8 contexts as specified by this
  option were created at server start, and the number of V8 contexts did not
  change at runtime. Now up to this number of V8 contexts will be in use at the
  same time, but the actual number of V8 contexts is dynamic.

  The garbage collector thread will automatically delete unused V8 contexts after
  a while. The number of spare contexts will go down to as few as configured in
  the new option `--javascript.v8-contexts-minimum`. Actually that many V8 contexts
  are also created at server start.

  The first few requests in new V8 contexts will take longer than in contexts
  that have been there already. Performance may therefore suffer a bit for the
  initial requests sent to ArangoDB or when there are only few but performance-
  critical situations in which new V8 contexts will be created. If this is a
  concern, it can easily be fixed by setting `--javascipt.v8-contexts-minimum`
  and `--javascript.v8-contexts` to a relatively high value, which will guarantee
  that many number of V8 contexts to be created at startup and kept around even
  when unused.

  Waiting for an unused V8 context will now also abort if no V8 context can be
  acquired/created after 120 seconds.

* improved diagnostic messages written to logfiles by supervisor process

* fixed issue #2367

* added "bindVars" to attributes of currently running and slow queries

* added "jsonl" as input file type for arangoimp

* upgraded version of bundled zlib library from 1.2.8 to 1.2.11

* added input file type `auto` for arangoimp so it can automatically detect the
  type of the input file from the filename extension

* fixed variables parsing in GraphQL

* added `--translate` option for arangoimp to translate attribute names from
  the input files to attriubte names expected by ArangoDB

  The `--translate` option can be specified multiple times (once per translation
  to be executed). The following example renames the "id" column from the input
  file to "_key", and the "from" column to "_from", and the "to" column to "_to":

      arangoimp --type csv --file data.csv --translate "id=_key" --translate "from=_from" --translate "to=_to"

  `--translate` works for CSV and TSV inputs only.

* changed default value for `--server.max-packet-size` from 128 MB to 256 MB

* fixed issue #2350

* fixed issue #2349

* fixed issue #2346

* fixed issue #2342

* change default string truncation length from 80 characters to 256 characters for
  `print`/`printShell` functions in ArangoShell and arangod. This will emit longer
  prefixes of string values before truncating them with `...`, which is helpful
  for debugging.

* always validate incoming JSON HTTP requests for duplicate attribute names

  Incoming JSON data with duplicate attribute names will now be rejected as
  invalid. Previous versions of ArangoDB only validated the uniqueness of
  attribute names inside incoming JSON for some API endpoints, but not
  consistently for all APIs.

* don't let read-only transactions block the WAL collector

* allow passing own `graphql-sync` module instance to Foxx GraphQL router

* arangoexport can now export to csv format

* arangoimp: fixed issue #2214

* Foxx: automatically add CORS response headers

* added "OPTIONS" to CORS `access-control-allow-methods` header

* Foxx: Fix arangoUser sometimes not being set correctly

* fixed issue #1974


v3.2.alpha2 (2017-02-20)
------------------------

* ui: fixed issue #2065

* ui: fixed a dashboard related memory issue

* Internal javascript rest actions will now hide their stack traces to the client
  unless maintainer mode is activated. Instead they will always log to the logfile

* Removed undocumented internal HTTP API:
  * PUT _api/edges

  The documented GET _api/edges and the undocumented POST _api/edges remains unmodified.

* updated V8 version to 5.7.0.0

* change undocumented behaviour in case of invalid revision ids in
  If-Match and If-None-Match headers from 400 (BAD) to 412 (PRECONDITION
  FAILED).

* change undocumented behaviour in case of invalid revision ids in
  JavaScript document operations from 1239 ("illegal document revision")
  to 1200 ("conflict").

* added data export tool, arangoexport.

  arangoexport can be used to export collections to json, jsonl or xml
  and export a graph or collections to xgmml.

* fixed a race condition when closing a connection

* raised default hard limit on threads for very small to 64

* fixed negative counting of http connection in UI


v3.2.alpha1 (2017-02-05)
------------------------

* added figure `httpRequests` to AQL query statistics

* removed revisions cache intermediate layer implementation

* obsoleted startup options `--database.revision-cache-chunk-size` and
  `--database.revision-cache-target-size`

* fix potential port number over-/underruns

* added startup option `--log.shorten-filenames` for controlling whether filenames
  in log messages should be shortened to just the filename with the absolute path

* removed IndexThreadFeature, made `--database.index-threads` option obsolete

* changed index filling to make it more parallel, dispatch tasks to boost::asio

* more detailed stacktraces in Foxx apps

* generated Foxx services now use swagger tags


v3.1.24 (XXXX-XX-XX)
--------------------

* fixed one more LIMIT issue in traversals


v3.1.23 (2017-06-19)
--------------------

* potentially fixed issue #2559: Duplicate _key generated on insertion

* fix races in SSL communication code

* fix invalid results (too many) when a skipping LIMIT was used for a
  traversal. `LIMIT x` or `LIMIT 0, x` were not affected, but `LIMIT s, x`
  may have returned too many results

* fix invalid first group results for sorted AQL COLLECT when LIMIT
  was used

* fix invalid locking in JWT authentication cache, which could have
  crashed the server

* fix undefined behavior in traverser when traversals were used inside
  a FOR loop


v3.1.22 (2017-06-07)
--------------------

* fixed issue #2505: Problem with export + report of a bug

* documented changed behavior of WITH

* fixed ui glitch in aardvark

* avoid agency compaction bug

* fixed issue #2283: disabled proxy communication internally


v3.1.21 (2017-05-22)
--------------------

* fixed issue #2488:  AQL operator IN error when data use base64 chars

* more randomness in seeding RNG

v3.1.20 (2016-05-16)
--------------------

* fixed incorrect sorting for distributeShardsLike

* improve reliability of AgencyComm communication with Agency

* fixed shard numbering bug, where ids were erouneously incremented by 1

* remove an unnecessary precondition in createCollectionCoordinator

* funny fail rotation fix

* fix in SimpleHttpClient for correct advancement of readBufferOffset

* forward SIG_HUP in supervisor process to the server process to fix logrotaion
  You need to stop the remaining arangod server process manually for the upgrade to work.


v3.1.19 (2017-04-28)
--------------------

* Fixed a StackOverflow issue in Traversal and ShortestPath. Occured if many (>1000) input
  values in a row do not return any result. Fixes issue: #2445

* fixed issue #2448

* fixed issue #2442

* added 'x-content-type-options: nosniff' to avoid MSIE bug

* fixed issue #2441

* fixed issue #2440

* Fixed a StackOverflow issue in Traversal and ShortestPath. Occured if many (>1000) input
  values in a row do not return any result. Fixes issue: #2445

* fix occasional hanging shutdowns on OS X


v3.1.18 (2017-04-18)
--------------------

* fixed error in continuous synchronization of collections

* fixed spurious hangs on server shutdown

* better error messages during restore collection

* completely overhaul supervision. More detailed tests

* Fixed a dead-lock situation in cluster traversers, it could happen in
  rare cases if the computation on one DBServer could be completed much earlier
  than the other server. It could also be restricted to SmartGraphs only.

* (Enterprise only) Fixed a bug in SmartGraph DepthFirstSearch. In some
  more complicated queries, the maxDepth limit of 1 was not considered strictly
  enough, causing the traverser to do unlimited depth searches.

* fixed issue #2415

* fixed issue #2422

* fixed issue #1974


v3.1.17 (2017-04-04)
--------------------

* (Enterprise only) fixed a bug where replicationFactor was not correctly
  forwarded in SmartGraph creation.

* fixed issue #2404

* fixed issue #2397

* ui - fixed smart graph option not appearing

* fixed issue #2389

* fixed issue #2400


v3.1.16 (2017-03-27)
--------------------

* fixed issue #2392

* try to raise file descriptors to at least 8192, warn otherwise

* ui - aql editor improvements + updated ace editor version (memory leak)

* fixed lost HTTP requests

* ui - fixed some event issues

* avoid name resolution when given connection string is a valid ip address

* helps with issue #1842, bug in COLLECT statement in connection with LIMIT.

* fix locking bug in cluster traversals

* increase lock timeout defaults

* increase various cluster timeouts

* limit default target size for revision cache to 1GB, which is better for
  tight RAM situations (used to be 40% of (totalRAM - 1GB), use
  --database.revision-cache-target-size <VALUEINBYTES> to get back the
  old behaviour

* fixed a bug with restarted servers indicating status as "STARTUP"
  rather that "SERVING" in Nodes UI.


v3.1.15 (2017-03-20)
--------------------

* add logrotate configuration as requested in #2355

* fixed issue #2376

* ui - changed document api due a chrome bug

* ui - fixed a submenu bug

* added endpoint /_api/cluster/endpoints in cluster case to get all
  coordinator endpoints

* fix documentation of /_api/endpoint, declaring this API obsolete.

* Foxx response objects now have a `type` method for manipulating the content-type header

* Foxx tests now support `xunit` and `tap` reporters


v3.1.14 (2017-03-13)
--------------------

* ui - added feature request (multiple start nodes within graph viewer) #2317

* added missing locks to authentication cache methods

* ui - added feature request (multiple start nodes within graph viewer) #2317

* ui - fixed wrong merge of statistics information from different coordinators

* ui - fixed issue #2316

* ui - fixed wrong protocol usage within encrypted environment

* fixed compile error on Mac Yosemite

* minor UI fixes


v3.1.13 (2017-03-06)
--------------------

* fixed variables parsing in GraphQL

* fixed issue #2214

* fixed issue #2342

* changed thread handling to queue only user requests on coordinator

* use exponential backoff when waiting for collection locks

* repair short name server lookup in cluster in the case of a removed
  server


v3.1.12 (2017-02-28)
--------------------

* disable shell color escape sequences on Windows

* fixed issue #2326

* fixed issue #2320

* fixed issue #2315

* fixed a race condition when closing a connection

* raised default hard limit on threads for very small to 64

* fixed negative counting of http connection in UI

* fixed a race when renaming collections

* fixed a race when dropping databases


v3.1.11 (2017-02-17)
--------------------

* fixed a race between connection closing and sending out last chunks of data to clients
  when the "Connection: close" HTTP header was set in requests

* ui: optimized smart graph creation usability

* ui: fixed #2308

* fixed a race in async task cancellation via `require("@arangodb/tasks").unregisterTask()`

* fixed spuriously hanging threads in cluster AQL that could sit idle for a few minutes

* fixed potential numeric overflow for big index ids in index deletion API

* fixed sort issue in cluster, occurring when one of the local sort buffers of a
  GatherNode was empty

* reduce number of HTTP requests made for certain kinds of join queries in cluster,
  leading to speedup of some join queries

* supervision deals with demised coordinators correctly again

* implement a timeout in TraverserEngineRegistry

* agent communication reduced in large batches of append entries RPCs

* inception no longer estimates RAFT timings

* compaction in agents has been moved to a separate thread

* replicated logs hold local timestamps

* supervision jobs failed leader and failed follower revisited for
  function in precarious stability situations

* fixed bug in random number generator for 64bit int


v3.1.10 (2017-02-02)
--------------------

* updated versions of bundled node modules:
  - joi: from 8.4.2 to 9.2.0
  - joi-to-json-schema: from 2.2.0 to 2.3.0
  - sinon: from 1.17.4 to 1.17.6
  - lodash: from 4.13.1 to 4.16.6

* added shortcut for AQL ternary operator
  instead of `condition ? true-part : false-part` it is now possible to also use a
  shortcut variant `condition ? : false-part`, e.g.

      FOR doc IN docs RETURN doc.value ?: 'not present'

  instead of

      FOR doc IN docs RETURN doc.value ? doc.value : 'not present'

* fixed wrong sorting order in cluster, if an index was used to sort with many
  shards.

* added --replication-factor, --number-of-shards and --wait-for-sync to arangobench

* turn on UTF-8 string validation for VelocyPack values received via VST connections

* fixed issue #2257

* upgraded Boost version to 1.62.0

* added optional detail flag for db.<collection>.count()
  setting the flag to `true` will make the count operation returned the per-shard
  counts for the collection:

      db._create("test", { numberOfShards: 10 });
      for (i = 0; i < 1000; ++i) {
        db.test.insert({value: i});
      }
      db.test.count(true);

      {
        "s100058" : 99,
        "s100057" : 103,
        "s100056" : 100,
        "s100050" : 94,
        "s100055" : 90,
        "s100054" : 122,
        "s100051" : 109,
        "s100059" : 99,
        "s100053" : 95,
        "s100052" : 89
      }

* added optional memory limit for AQL queries:

      db._query("FOR i IN 1..100000 SORT i RETURN i", {}, { options: { memoryLimit: 100000 } });

  This option limits the default maximum amount of memory (in bytes) that a single
  AQL query can use.
  When a single AQL query reaches the specified limit value, the query will be
  aborted with a *resource limit exceeded* exception. In a cluster, the memory
  accounting is done per shard, so the limit value is effectively a memory limit per
  query per shard.

  The global limit value can be overriden per query by setting the *memoryLimit*
  option value for individual queries when running an AQL query.

* added server startup option `--query.memory-limit`

* added convenience function to create vertex-centric indexes.

  Usage: `db.collection.ensureVertexCentricIndex("label", {type: "hash", direction: "outbound"})`
  That will create an index that can be used on OUTBOUND with filtering on the
  edge attribute `label`.

* change default log output for tools to stdout (instead of stderr)

* added option -D to define a configuration file environment key=value

* changed encoding behavior for URLs encoded in the C++ code of ArangoDB:
  previously the special characters `-`, `_`, `~` and `.` were returned as-is
  after URL-encoding, now `.` will be encoded to be `%2e`.
  This also changes the behavior of how incoming URIs are processed: previously
  occurrences of `..` in incoming request URIs were collapsed (e.g. `a/../b/` was
  collapsed to a plain `b/`). Now `..` in incoming request URIs are not collapsed.

* Foxx request URL suffix is no longer unescaped

* @arangodb/request option json now defaults to `true` if the response body is not empty and encoding is not explicitly set to `null` (binary).
  The option can still be set to `false` to avoid unnecessary attempts at parsing the response as JSON.

* Foxx configuration values for unknown options will be discarded when saving the configuration in production mode using the web interface

* module.context.dependencies is now immutable

* process.stdout.isTTY now returns `true` in arangosh and when running arangod with the `--console` flag

* add support for Swagger tags in Foxx


v3.1.9 (XXXX-XX-XX)
-------------------

* macos CLI package: store databases and apps in the users home directory

* ui: fixed re-login issue within a non system db, when tab was closed

* fixed a race in the VelocyStream Commtask implementation

* fixed issue #2256


v3.1.8 (2017-01-09)
-------------------

* add Windows silent installer

* add handling of debug symbols during Linux & windows release builds.

* fixed issue #2181

* fixed issue #2248: reduce V8 max old space size from 3 GB to 1 GB on 32 bit systems

* upgraded Boost version to 1.62.0

* fixed issue #2238

* fixed issue #2234

* agents announce new endpoints in inception phase to leader

* agency leadership accepts updatet endpoints to given uuid

* unified endpoints replace localhost with 127.0.0.1

* fix several problems within an authenticated cluster


v3.1.7 (2016-12-29)
-------------------

* fixed one too many elections in RAFT

* new agency comm backported from devel


v3.1.6 (2016-12-20)
-------------------

* fixed issue #2227

* fixed issue #2220

* agency constituent/agent bug fixes in race conditions picking up
  leadership

* supervision does not need waking up anymore as it is running
  regardless

* agents challenge their leadership more rigorously


v3.1.5 (2016-12-16)
-------------------

* lowered default value of `--database.revision-cache-target-size` from 75% of
  RAM to less than 40% of RAM

* fixed issue #2218

* fixed issue #2217

* Foxx router.get/post/etc handler argument can no longer accidentally omitted

* fixed issue #2223


v3.1.4 (2016-12-08)
-------------------

* fixed issue #2211

* fixed issue #2204

* at cluster start, coordinators wait until at least one DBserver is there,
  and either at least two DBservers are there or 15s have passed, before they
  initiate the bootstrap of system collections.

* more robust agency startup from devel

* supervision's AddFollower adds many followers at once

* supervision has new FailedFollower job

* agency's Node has new method getArray

* agency RAFT timing estimates more conservative in waitForSync
  scenario

* agency RAFT timing estimates capped at maximum 2.0/10.0 for low/high


v3.1.3 (2016-12-02)
-------------------

* fix a traversal bug when using skiplist indexes:
  if we have a skiplist of ["a", "unused", "_from"] and a traversal like:
  FOR v,e,p IN OUTBOUND @start @@edges
    FILTER p.edges[0].a == 'foo'
    RETURN v
  And the above index applied on "a" is considered better than EdgeIndex, than
  the executor got into undefined behaviour.

* fix endless loop when trying to create a collection with replicationFactor: -1


v3.1.2 (2016-11-24)
-------------------

* added support for descriptions field in Foxx dependencies

* (Enterprise only) fixed a bug in the statistic report for SmartGraph traversals.
Now they state correctly how many documents were fetched from the index and how many
have been filtered.

* Prevent uniform shard distribution when replicationFactor == numServers

v3.1.1 (2016-11-15)
-------------------

* fixed issue #2176

* fixed issue #2168

* display index usage of traversals in AQL explainer output (previously missing)

* fixed issue #2163

* preserve last-used HLC value across server starts

* allow more control over handling of pre-3.1 _rev values

  this changes the server startup option `--database.check-30-revisions` from a boolean (true/false)
  parameter to a string parameter with the following possible values:

  - "fail":
    will validate _rev values of 3.0 collections on collection loading and throw an exception when invalid _rev values are found.
    in this case collections with invalid _rev values are marked as corrupted and cannot be used in the ArangoDB 3.1 instance.
    the fix procedure for such collections is to export the collections from 3.0 database with arangodump and restore them in 3.1 with arangorestore.
    collections that do not contain invalid _rev values are marked as ok and will not be re-checked on following loads.
    collections that contain invalid _rev values will be re-checked on following loads.

  - "true":
    will validate _rev values of 3.0 collections on collection loading and print a warning when invalid _rev values are found.
    in this case collections with invalid _rev values can be used in the ArangoDB 3.1 instance.
    however, subsequent operations on documents with invalid _rev values may silently fail or fail with explicit errors.
    the fix procedure for such collections is to export the collections from 3.0 database with arangodump and restore them in 3.1 with arangorestore.
    collections that do not contain invalid _rev values are marked as ok and will not be re-checked on following loads.
    collections that contain invalid _rev values will be re-checked on following loads.

  - "false":
    will not validate _rev values on collection loading and not print warnings.
    no hint is given when invalid _rev values are found.
    subsequent operations on documents with invalid _rev values may silently fail or fail with explicit errors.
    this setting does not affect whether collections are re-checked later.
    collections will be re-checked on following loads if `--database.check-30-revisions` is later set to either `true` or `fail`.

  The change also suppresses warnings that were printed when collections were restored using arangorestore, and the restore
  data contained invalid _rev values. Now these warnings are suppressed, and new HLC _rev values are generated for these documents
  as before.

* added missing functions to AQL syntax highlighter in web interface

* fixed display of `ANY` direction in traversal explainer output (direction `ANY` was shown as either
  `INBOUND` or `OUTBOUND`)

* changed behavior of toJSON() function when serializing an object before saving it in the database

  if an object provides a toJSON() function, this function is still called for serializing it.
  the change is that the result of toJSON() is not stringified anymore, but saved as is. previous
  versions of ArangoDB called toJSON() and after that additionally stringified its result.

  This change will affect the saving of JS Buffer objects, which will now be saved as arrays of
  bytes instead of a comma-separated string of the Buffer's byte contents.

* allow creating unique indexes on more attributes than present in shardKeys

  The following combinations of shardKeys and indexKeys are allowed/not allowed:

  shardKeys     indexKeys
      a             a        ok
      a             b    not ok
      a           a b        ok
    a b             a    not ok
    a b             b    not ok
    a b           a b        ok
    a b         a b c        ok
  a b c           a b    not ok
  a b c         a b c        ok

* fixed wrong version in web interface login screen (EE only)

* make web interface not display an exclamation mark next to ArangoDB version number 3.1

* fixed search for arbitrary document attributes in web interface in case multiple
  search values were used on different attribute names. in this case, the search always
  produced an empty result

* disallow updating `_from` and `_to` values of edges in Smart Graphs. Updating these
  attributes would lead to potential redistribution of edges to other shards, which must be
  avoided.

* fixed issue #2148

* updated graphql-sync dependency to 0.6.2

* fixed issue #2156

* fixed CRC4 assembly linkage


v3.1.0 (2016-10-29)
-------------------

* AQL breaking change in cluster:

  from ArangoDB 3.1 onwards `WITH` is required for traversals in a
  clustered environment in order to avoid deadlocks.

  Note that for queries that access only a single collection or that have all
  collection names specified somewhere else in the query string, there is no
  need to use *WITH*. *WITH* is only useful when the AQL query parser cannot
  automatically figure out which collections are going to be used by the query.
  *WITH* is only useful for queries that dynamically access collections, e.g.
  via traversals, shortest path operations or the *DOCUMENT()* function.

  more info can be found [here](https://github.com/arangodb/arangodb/blob/devel/Documentation/Books/AQL/Operations/With.md)

* added AQL function `DISTANCE` to calculate the distance between two arbitrary
  coordinates (haversine formula)

* fixed issue #2110

* added Auto-aptation of RAFT timings as calculations only


v3.1.rc2 (2016-10-10)
---------------------

* second release candidate


v3.1.rc1 (2016-09-30)
---------------------

* first release candidate


v3.1.alpha2 (2016-09-01)
------------------------

* added module.context.createDocumentationRouter to replace module.context.apiDocumentation

* bug in RAFT implementation of reads. dethroned leader still answered requests in isolation

* ui: added new graph viewer

* ui: aql-editor added tabular & graph display

* ui: aql-editor improved usability

* ui: aql-editor: query profiling support

* fixed issue #2109

* fixed issue #2111

* fixed issue #2075

* added AQL function `DISTANCE` to calculate the distance between two arbitrary
  coordinates (haversine formula)

* rewrote scheduler and dispatcher based on boost::asio

  parameters changed:
    `--scheduler.threads` and `--server.threads` are now merged into a single one: `--server.threads`

    hidden `--server.extra-threads` has been removed

    hidden `--server.aql-threads` has been removed

    hidden `--server.backend` has been removed

    hidden `--server.show-backends` has been removed

    hidden `--server.thread-affinity` has been removed

* fixed issue #2086

* fixed issue #2079

* fixed issue #2071

  make the AQL query optimizer inject filter condition expressions referred to
  by variables during filter condition aggregation.
  For example, in the following query

      FOR doc IN collection
        LET cond1 = (doc.value == 1)
        LET cond2 = (doc.value == 2)
        FILTER cond1 || cond2
        RETURN { doc, cond1, cond2 }

  the optimizer will now inject the conditions for `cond1` and `cond2` into the filter
  condition `cond1 || cond2`, expanding it to `(doc.value == 1) || (doc.value == 2)`
  and making these conditions available for index searching.

  Note that the optimizer previously already injected some conditions into other
  conditions, but only if the variable that defined the condition was not used
  elsewhere. For example, the filter condition in the query

      FOR doc IN collection
        LET cond = (doc.value == 1)
        FILTER cond
        RETURN { doc }

  already got optimized before because `cond` was only used once in the query and
  the optimizer decided to inject it into the place where it was used.

  This only worked for variables that were referred to once in the query.
  When a variable was used multiple times, the condition was not injected as
  in the following query:

      FOR doc IN collection
        LET cond = (doc.value == 1)
        FILTER cond
        RETURN { doc, cond }

  The fix for #2070 now will enable this optimization so that the query can
  use an index on `doc.value` if available.

* changed behavior of AQL array comparison operators for empty arrays:
  * `ALL` and `ANY` now always return `false` when the left-hand operand is an
    empty array. The behavior for non-empty arrays does not change:
    * `[] ALL == 1` will return `false`
    * `[1] ALL == 1` will return `true`
    * `[1, 2] ALL == 1` will return `false`
    * `[2, 2] ALL == 1` will return `false`
    * `[] ANY == 1` will return `false`
    * `[1] ANY == 1` will return `true`
    * `[1, 2] ANY == 1` will return `true`
    * `[2, 2] ANY == 1` will return `false`
  * `NONE` now always returns `true` when the left-hand operand is an empty array.
    The behavior for non-empty arrays does not change:
    * `[] NONE == 1` will return `true`
    * `[1] NONE == 1` will return `false`
    * `[1, 2] NONE == 1` will return `false`
    * `[2, 2] NONE == 1` will return `true`

* added experimental AQL functions `JSON_STRINGIFY` and `JSON_PARSE`

* added experimental support for incoming gzip-compressed requests

* added HTTP REST APIs for online log level adjustments:

  - GET `/_admin/log/level` returns the current log level settings
  - PUT `/_admin/log/level` modifies the current log level settings

* PATCH /_api/gharial/{graph-name}/vertex/{collection-name}/{vertex-key}
  - changed default value for keepNull to true

* PATCH /_api/gharial/{graph-name}/edge/{collection-name}/{edge-key}
  - changed default value for keepNull to true

* renamed `maximalSize` attribute in parameter.json files to `journalSize`

  The `maximalSize` attribute will still be picked up from collections that
  have not been adjusted. Responses from the replication API will now also use
  `journalSize` instead of `maximalSize`.

* added `--cluster.system-replication-factor` in order to adjust the
  replication factor for new system collections

* fixed issue #2012

* added a memory expection in case V8 memory gets too low

* added Optimizer Rule for other indexes in Traversals
  this allows AQL traversals to use other indexes than the edge index.
  So traversals with filters on edges can now make use of more specific
  indexes, e.g.

      FOR v, e, p IN 2 OUTBOUND @start @@edge FILTER p.edges[0].foo == "bar"

  will prefer a Hash Index on [_from, foo] above the EdgeIndex.

* fixed epoch computation in hybrid logical clock

* fixed thread affinity

* replaced require("internal").db by require("@arangodb").db

* added option `--skip-lines` for arangoimp
  this allows skipping the first few lines from the import file in case the
  CSV or TSV import are used

* fixed periodic jobs: there should be only one instance running - even if it
  runs longer than the period

* improved performance of primary index and edge index lookups

* optimizations for AQL `[*]` operator in case no filter, no projection and
  no offset/limit are used

* added AQL function `OUTERSECTION` to return the symmetric difference of its
  input arguments

* Foxx manifests of installed services are now saved to disk with indentation

* Foxx tests and scripts in development mode should now always respect updated
  files instead of loading stale modules

* When disabling Foxx development mode the setup script is now re-run

* Foxx now provides an easy way to directly serve GraphQL requests using the
  `@arangodb/foxx/graphql` module and the bundled `graphql-sync` dependency

* Foxx OAuth2 module now correctly passes the `access_token` to the OAuth2 server

* added iconv-lite and timezone modules

* web interface now allows installing GitHub and zip services in legacy mode

* added module.context.createDocumentationRouter to replace module.context.apiDocumentation

* bug in RAFT implementation of reads. dethroned leader still answered
  requests in isolation

* all lambdas in ClusterInfo might have been left with dangling references.

* Agency bug fix for handling of empty json objects as values.

* Foxx tests no longer support the Mocha QUnit interface as this resulted in weird
  inconsistencies in the BDD and TDD interfaces. This fixes the TDD interface
  as well as out-of-sequence problems when using the BDD before/after functions.

* updated bundled JavaScript modules to latest versions; joi has been updated from 8.4 to 9.2
  (see [joi 9.0.0 release notes](https://github.com/hapijs/joi/issues/920) for information on
  breaking changes and new features)

* fixed issue #2139

* updated graphql-sync dependency to 0.6.2

* fixed issue #2156


v3.0.13 (XXXX-XX-XX)
--------------------

* fixed issue #2315

* fixed issue #2210


v3.0.12 (2016-11-23)
--------------------

* fixed issue #2176

* fixed issue #2168

* fixed issues #2149, #2159

* fixed error reporting for issue #2158

* fixed assembly linkage bug in CRC4 module

* added support for descriptions field in Foxx dependencies


v3.0.11 (2016-11-08)
--------------------

* fixed issue #2140: supervisor dies instead of respawning child

* fixed issue #2131: use shard key value entered by user in web interface

* fixed issue #2129: cannot kill a long-run query

* fixed issue #2110

* fixed issue #2081

* fixed issue #2038

* changes to Foxx service configuration or dependencies should now be
  stored correctly when options are cleared or omitted

* Foxx tests no longer support the Mocha QUnit interface as this resulted in weird
  inconsistencies in the BDD and TDD interfaces. This fixes the TDD interface
  as well as out-of-sequence problems when using the BDD before/after functions.

* fixed issue #2148


v3.0.10 (2016-09-26)
--------------------

* fixed issue #2072

* fixed issue #2070

* fixed slow cluster starup issues. supervision will demonstrate more
  patience with db servers


v3.0.9 (2016-09-21)
-------------------

* fixed issue #2064

* fixed issue #2060

* speed up `collection.any()` and skiplist index creation

* fixed multiple issues where ClusterInfo bug hung agency in limbo
  timeouting on multiple collection and database callbacks


v3.0.8 (2016-09-14)
-------------------

* fixed issue #2052

* fixed issue #2005

* fixed issue #2039

* fixed multiple issues where ClusterInfo bug hung agency in limbo
  timeouting on multiple collection and database callbacks


v3.0.7 (2016-09-05)
-------------------

* new supervision job handles db server failure during collection creation.


v3.0.6 (2016-09-02)
-------------------

* fixed issue #2026

* slightly better error diagnostics for AQL query compilation and replication

* fixed issue #2018

* fixed issue #2015

* fixed issue #2012

* fixed wrong default value for arangoimp's `--on-duplicate` value

* fix execution of AQL traversal expressions when there are multiple
  conditions that refer to variables set outside the traversal

* properly return HTTP 503 in JS actions when backend is gone

* supervision creates new key in agency for failed servers

* new shards will not be allocated on failed or cleaned servers


v3.0.5 (2016-08-18)
-------------------

* execute AQL ternary operator via C++ if possible

* fixed issue #1977

* fixed extraction of _id attribute in AQL traversal conditions

* fix SSL agency endpoint

* Minimum RAFT timeout was one order of magnitude to short.

* Optimized RAFT RPCs from leader to followers for efficiency.

* Optimized RAFT RPC handling on followers with respect to compaction.

* Fixed bug in handling of duplicates and overlapping logs

* Fixed bug in supervision take over after leadership change.

v3.0.4 (2016-08-01)
-------------------

* added missing lock for periodic jobs access

* fix multiple Foxx related cluster issues

* fix handling of empty AQL query strings

* fixed issue in `INTERSECTION` AQL function with duplicate elements
  in the source arrays

* fixed issue #1970

* fixed issue #1968

* fixed issue #1967

* fixed issue #1962

* fixed issue #1959

* replaced require("internal").db by require("@arangodb").db

* fixed issue #1954

* fixed issue #1953

* fixed issue #1950

* fixed issue #1949

* fixed issue #1943

* fixed segfault in V8, by backporting https://bugs.chromium.org/p/v8/issues/detail?id=5033

* Foxx OAuth2 module now correctly passes the `access_token` to the OAuth2 server

* fixed credentialed CORS requests properly respecting --http.trusted-origin

* fixed a crash in V8Periodic task (forgotten lock)

* fixed two bugs in synchronous replication (syncCollectionFinalize)


v3.0.3 (2016-07-17)
-------------------

* fixed issue #1942

* fixed issue #1941

* fixed array index batch insertion issues for hash indexes that caused problems when
  no elements remained for insertion

* fixed AQL MERGE() function with External objects originating from traversals

* fixed some logfile recovery errors with error message "document not found"

* fixed issue #1937

* fixed issue #1936

* improved performance of arangorestore in clusters with synchronous
  replication

* Foxx tests and scripts in development mode should now always respect updated
  files instead of loading stale modules

* When disabling Foxx development mode the setup script is now re-run

* Foxx manifests of installed services are now saved to disk with indentation


v3.0.2 (2016-07-09)
-------------------

* fixed assertion failure in case multiple remove operations were used in the same query

* fixed upsert behavior in case upsert was used in a loop with the same document example

* fixed issue #1930

* don't expose local file paths in Foxx error messages.

* fixed issue #1929

* make arangodump dump the attribute `isSystem` when dumping the structure
  of a collection, additionally make arangorestore not fail when the attribute
  is missing

* fixed "Could not extract custom attribute" issue when using COLLECT with
  MIN/MAX functions in some contexts

* honor presence of persistent index for sorting

* make AQL query optimizer not skip "use-indexes-rule", even if enough
  plans have been created already

* make AQL optimizer not skip "use-indexes-rule", even if enough execution plans
  have been created already

* fix double precision value loss in VelocyPack JSON parser

* added missing SSL support for arangorestore

* improved cluster import performance

* fix Foxx thumbnails on DC/OS

* fix Foxx configuration not being saved

* fix Foxx app access from within the frontend on DC/OS

* add option --default-replication-factor to arangorestore and simplify
  the control over the number of shards when restoring

* fix a bug in the VPack -> V8 conversion if special attributes _key,
  _id, _rev, _from and _to had non-string values, which is allowed
  below the top level

* fix malloc_usable_size for darwin


v3.0.1 (2016-06-30)
-------------------

* fixed periodic jobs: there should be only one instance running - even if it
  runs longer than the period

* increase max. number of collections in AQL queries from 32 to 256

* fixed issue #1916: header "authorization" is required" when opening
  services page

* fixed issue #1915: Explain: member out of range

* fixed issue #1914: fix unterminated buffer

* don't remove lockfile if we are the same (now stale) pid
  fixes docker setups (our pid will always be 1)

* do not use revision id comparisons in compaction for determining whether a
  revision is obsolete, but marker memory addresses
  this ensures revision ids don't matter when compacting documents

* escape Unicode characters in JSON HTTP responses
  this converts UTF-8 characters in HTTP responses of arangod into `\uXXXX`
  escape sequences. This makes the HTTP responses fit into the 7 bit ASCII
  character range, which speeds up HTTP response parsing for some clients,
  namely node.js/v8

* add write before read collections when starting a user transaction
  this allows specifying the same collection in both read and write mode without
  unintended side effects

* fixed buffer overrun that occurred when building very large result sets

* index lookup optimizations for primary index and edge index

* fixed "collection is a nullptr" issue when starting a traversal from a transaction

* enable /_api/import on coordinator servers


v3.0.0 (2016-06-22)
-------------------

* minor GUI fixxes

* fix for replication and nonces


v3.0.0-rc3 (2016-06-19)
-----------------------

* renamed various Foxx errors to no longer refer to Foxx services as apps

* adjusted various error messages in Foxx to be more informative

* specifying "files" in a Foxx manifest to be mounted at the service root
  no longer results in 404s when trying to access non-file routes

* undeclared path parameters in Foxx no longer break the service

* trusted reverse proxy support is now handled more consistently

* ArangoDB request compatibility and user are now exposed in Foxx

* all bundled NPM modules have been upgraded to their latest versions


v3.0.0-rc2 (2016-06-12)
-----------------------

* added option `--server.max-packet-size` for client tools

* renamed option `--server.ssl-protocol` to `--ssl.protocol` in client tools
  (was already done for arangod, but overlooked for client tools)

* fix handling of `--ssl.protocol` value 5 (TLS v1.2) in client tools, which
  claimed to support it but didn't

* config file can use '@include' to include a different config file as base


v3.0.0-rc1 (2016-06-10)
-----------------------

* the user management has changed: it now has users that are independent of
  databases. A user can have one or more database assigned to the user.

* forward ported V8 Comparator bugfix for inline heuristics from
  https://github.com/v8/v8/commit/5ff7901e24c2c6029114567de5a08ed0f1494c81

* changed to-string conversion for AQL objects and arrays, used by the AQL
  function `TO_STRING()` and implicit to-string casts in AQL

  - arrays are now converted into their JSON-stringify equivalents, e.g.

    - `[ ]` is now converted to `[]`
    - `[ 1, 2, 3 ]` is now converted to `[1,2,3]`
    - `[ "test", 1, 2 ] is now converted to `["test",1,2]`

    Previous versions of ArangoDB converted arrays with no members into the
    empty string, and non-empty arrays into a comma-separated list of member
    values, without the surrounding angular brackets. Additionally, string
    array members were not enclosed in quotes in the result string:

    - `[ ]` was converted to ``
    - `[ 1, 2, 3 ]` was converted to `1,2,3`
    - `[ "test", 1, 2 ] was converted to `test,1,2`

  - objects are now converted to their JSON-stringify equivalents, e.g.

    - `{ }` is converted to `{}`
    - `{ a: 1, b: 2 }` is converted to `{"a":1,"b":2}`
    - `{ "test" : "foobar" }` is converted to `{"test":"foobar"}`

    Previous versions of ArangoDB always converted objects into the string
    `[object Object]`

  This change affects also the AQL functions `CONCAT()` and `CONCAT_SEPARATOR()`
  which treated array values differently in previous versions. Previous versions
  of ArangoDB automatically flattened array values on the first level of the array,
  e.g. `CONCAT([1, 2, 3, [ 4, 5, 6 ]])` produced `1,2,3,4,5,6`. Now this will produce
  `[1,2,3,[4,5,6]]`. To flatten array members on the top level, you can now use
  the more explicit `CONCAT(FLATTEN([1, 2, 3, [4, 5, 6]], 1))`.

* added C++ implementations for AQL functions `SLICE()`, `CONTAINS()` and
  `RANDOM_TOKEN()`

* as a consequence of the upgrade to V8 version 5, the implementation of the
  JavaScript `Buffer` object had to be changed. JavaScript `Buffer` objects in
  ArangoDB now always store their data on the heap. There is no shared pool
  for small Buffer values, and no pointing into existing Buffer data when
  extracting slices. This change may increase the cost of creating Buffers with
  short contents or when peeking into existing Buffers, but was required for
  safer memory management and to prevent leaks.

* the `db` object's function `_listDatabases()` was renamed to just `_databases()`
  in order to make it more consistent with the existing `_collections()` function.
  Additionally the `db` object's `_listEndpoints()` function was renamed to just
  `_endpoints()`.

* changed default value of `--server.authentication` from `false` to `true` in
  configuration files etc/relative/arangod.conf and etc/arangodb/arangod.conf.in.
  This means the server will be started with authentication enabled by default,
  requiring all client connections to provide authentication data when connecting
  to ArangoDB. Authentication can still be turned off via setting the value of
  `--server.authentication` to `false` in ArangoDB's configuration files or by
  specifying the option on the command-line.

* Changed result format for querying all collections via the API GET `/_api/collection`.

  Previous versions of ArangoDB returned an object with an attribute named `collections`
  and an attribute named `names`. Both contained all available collections, but
  `collections` contained the collections as an array, and `names` contained the
  collections again, contained in an object in which the attribute names were the
  collection names, e.g.

  ```
  {
    "collections": [
      {"id":"5874437","name":"test","isSystem":false,"status":3,"type":2},
      {"id":"17343237","name":"something","isSystem":false,"status":3,"type":2},
      ...
    ],
    "names": {
      "test": {"id":"5874437","name":"test","isSystem":false,"status":3,"type":2},
      "something": {"id":"17343237","name":"something","isSystem":false,"status":3,"type":2},
      ...
    }
  }
  ```
  This result structure was redundant, and therefore has been simplified to just

  ```
  {
    "result": [
      {"id":"5874437","name":"test","isSystem":false,"status":3,"type":2},
      {"id":"17343237","name":"something","isSystem":false,"status":3,"type":2},
      ...
    ]
  }
  ```

  in ArangoDB 3.0.

* added AQL functions `TYPENAME()` and `HASH()`

* renamed arangob tool to arangobench

* added AQL string comparison operator `LIKE`

  The operator can be used to compare strings like this:

      value LIKE search

  The operator is currently implemented by calling the already existing AQL
  function `LIKE`.

  This change also makes `LIKE` an AQL keyword. Using `LIKE` in either case as
  an attribute or collection name in AQL thus requires quoting.

* make AQL optimizer rule "remove-unnecessary-calculations" fire in more cases

  The rule will now remove calculations that are used exactly once in other
  expressions (e.g. `LET a = doc RETURN a.value`) and calculations,
  or calculations that are just references (e.g. `LET a = b`).

* renamed AQL optimizer rule "merge-traversal-filter" to "optimize-traversals"
  Additionally, the optimizer rule will remove unused edge and path result variables
  from the traversal in case they are specified in the `FOR` section of the traversal,
  but not referenced later in the query. This saves constructing edges and paths
  results.

* added AQL optimizer rule "inline-subqueries"

  This rule can pull out certain subqueries that are used as an operand to a `FOR`
  loop one level higher, eliminating the subquery completely. For example, the query

      FOR i IN (FOR j IN [1,2,3] RETURN j) RETURN i

  will be transformed by the rule to:

      FOR i IN [1,2,3] RETURN i

  The query

      FOR name IN (FOR doc IN _users FILTER doc.status == 1 RETURN doc.name) LIMIT 2 RETURN name

  will be transformed into

      FOR tmp IN _users FILTER tmp.status == 1 LIMIT 2 RETURN tmp.name

  The rule will only fire when the subquery is used as an operand to a `FOR` loop, and
  if the subquery does not contain a `COLLECT` with an `INTO` variable.

* added new endpoint "srv://" for DNS service records

* The result order of the AQL functions VALUES and ATTRIBUTES has never been
  guaranteed and it only had the "correct" ordering by accident when iterating
  over objects that were not loaded from the database. This accidental behavior
  is now changed by introduction of VelocyPack. No ordering is guaranteed unless
  you specify the sort parameter.

* removed configure option `--enable-logger`

* added AQL array comparison operators

  All AQL comparison operators now also exist in an array variant. In the
  array variant, the operator is preceded with one of the keywords *ALL*, *ANY*
  or *NONE*. Using one of these keywords changes the operator behavior to
  execute the comparison operation for all, any, or none of its left hand
  argument values. It is therefore expected that the left hand argument
  of an array operator is an array.

  Examples:

      [ 1, 2, 3 ] ALL IN [ 2, 3, 4 ]   // false
      [ 1, 2, 3 ] ALL IN [ 1, 2, 3 ]   // true
      [ 1, 2, 3 ] NONE IN [ 3 ]        // false
      [ 1, 2, 3 ] NONE IN [ 23, 42 ]   // true
      [ 1, 2, 3 ] ANY IN [ 4, 5, 6 ]   // false
      [ 1, 2, 3 ] ANY IN [ 1, 42 ]     // true
      [ 1, 2, 3 ] ANY == 2             // true
      [ 1, 2, 3 ] ANY == 4             // false
      [ 1, 2, 3 ] ANY > 0              // true
      [ 1, 2, 3 ] ANY <= 1             // true
      [ 1, 2, 3 ] NONE < 99            // false
      [ 1, 2, 3 ] NONE > 10            // true
      [ 1, 2, 3 ] ALL > 2              // false
      [ 1, 2, 3 ] ALL > 0              // true
      [ 1, 2, 3 ] ALL >= 3             // false
      ["foo", "bar"] ALL != "moo"      // true
      ["foo", "bar"] NONE == "bar"     // false
      ["foo", "bar"] ANY == "foo"      // true

* improved AQL optimizer to remove unnecessary sort operations in more cases

* allow enclosing AQL identifiers in forward ticks in addition to using
  backward ticks

  This allows for convenient writing of AQL queries in JavaScript template strings
  (which are delimited with backticks themselves), e.g.

      var q = `FOR doc IN ´collection´ RETURN doc.´name´`;

* allow to set `print.limitString` to configure the number of characters
  to output before truncating

* make logging configurable per log "topic"

  `--log.level <level>` sets the global log level to <level>, e.g. `info`,
  `debug`, `trace`.

  `--log.level topic=<level>` sets the log level for a specific topic.
  Currently, the following topics exist: `collector`, `compactor`, `mmap`,
  `performance`, `queries`, and `requests`. `performance` and `requests` are
  set to FATAL by default. `queries` is set to info. All others are
  set to the global level by default.

  The new log option `--log.output <definition>` allows directing the global
  or per-topic log output to different outputs. The output definition
  "<definition>" can be one of

    "-" for stdin
    "+" for stderr
    "syslog://<syslog-facility>"
    "syslog://<syslog-facility>/<application-name>"
    "file://<relative-path>"

  The option can be specified multiple times in order to configure the output
  for different log topics. To set up a per-topic output configuration, use
  `--log.output <topic>=<definition>`, e.g.

    queries=file://queries.txt

  logs all queries to the file "queries.txt".

* the option `--log.requests-file` is now deprecated. Instead use

    `--log.level requests=info`
    `--log.output requests=file://requests.txt`

* the option `--log.facility` is now deprecated. Instead use

    `--log.output requests=syslog://facility`

* the option `--log.performance` is now deprecated. Instead use

    `--log.level performance=trace`

* removed option `--log.source-filter`

* removed configure option `--enable-logger`

* change collection directory names to include a random id component at the end

  The new pattern is `collection-<id>-<random>`, where `<id>` is the collection
  id and `<random>` is a random number. Previous versions of ArangoDB used a
  pattern `collection-<id>` without the random number.

  ArangoDB 3.0 understands both the old and name directory name patterns.

* removed mostly unused internal spin-lock implementation

* removed support for pre-Windows 7-style locks. This removes compatibility for
  Windows versions older than Windows 7 (e.g. Windows Vista, Windows XP) and
  Windows 2008R2 (e.g. Windows 2008).

* changed names of sub-threads started by arangod

* added option `--default-number-of-shards` to arangorestore, allowing creating
  collections with a specifiable number of shards from a non-cluster dump

* removed support for CoffeeScript source files

* removed undocumented SleepAndRequeue

* added WorkMonitor to inspect server threads

* when downloading a Foxx service from the web interface the suggested filename
  is now based on the service's mount path instead of simply "app.zip"

* the `@arangodb/request` response object now stores the parsed JSON response
  body in a property `json` instead of `body` when the request was made using the
  `json` option. The `body` instead contains the response body as a string.

* the Foxx API has changed significantly, 2.8 services are still supported
  using a backwards-compatible "legacy mode"


v2.8.12 (XXXX-XX-XX)
--------------------

* issue #2091: decrease connect timeout to 5 seconds on startup

* fixed issue #2072

* slightly better error diagnostics for some replication errors

* fixed issue #1977

* fixed issue in `INTERSECTION` AQL function with duplicate elements
  in the source arrays

* fixed issue #1962

* fixed issue #1959

* export aqlQuery template handler as require('org/arangodb').aql for forwards-compatibility


v2.8.11 (2016-07-13)
--------------------

* fixed array index batch insertion issues for hash indexes that caused problems when
  no elements remained for insertion

* fixed issue #1937


v2.8.10 (2016-07-01)
--------------------

* make sure next local _rev value used for a document is at least as high as the
  _rev value supplied by external sources such as replication

* make adding a collection in both read- and write-mode to a transaction behave as
  expected (write includes read). This prevents the `unregister collection used in
  transaction` error

* fixed sometimes invalid result for `byExample(...).count()` when an index plus
  post-filtering was used

* fixed "collection is a nullptr" issue when starting a traversal from a transaction

* honor the value of startup option `--database.wait-for-sync` (that is used to control
  whether new collections are created with `waitForSync` set to `true` by default) also
  when creating collections via the HTTP API (and thus the ArangoShell). When creating
  a collection via these mechanisms, the option was ignored so far, which was inconsistent.

* fixed issue #1826: arangosh --javascript.execute: internal error (geo index issue)

* fixed issue #1823: Arango crashed hard executing very simple query on windows


v2.8.9 (2016-05-13)
-------------------

* fixed escaping and quoting of extra parameters for executables in Mac OS X App

* added "waiting for" status variable to web interface collection figures view

* fixed undefined behavior in query cache invaldation

* fixed access to /_admin/statistics API in case statistics are disable via option
  `--server.disable-statistics`

* Foxx manager will no longer fail hard when Foxx store is unreachable unless installing
  a service from the Foxx store (e.g. when behind a firewall or GitHub is unreachable).


v2.8.8 (2016-04-19)
-------------------

* fixed issue #1805: Query: internal error (location: arangod/Aql/AqlValue.cpp:182).
  Please report this error to arangodb.com (while executing)

* allow specifying collection name prefixes for `_from` and `_to` in arangoimp:

  To avoid specifying complete document ids (consisting of collection names and document
  keys) for *_from* and *_to* values when importing edges with arangoimp, there are now
  the options *--from-collection-prefix* and *--to-collection-prefix*.

  If specified, these values will be automatically prepended to each value in *_from*
  (or *_to* resp.). This allows specifying only document keys inside *_from* and/or *_to*.

  *Example*

      > arangoimp --from-collection-prefix users --to-collection-prefix products ...

  Importing the following document will then create an edge between *users/1234* and
  *products/4321*:

  ```js
  { "_from" : "1234", "_to" : "4321", "desc" : "users/1234 is connected to products/4321" }
  ```

* requests made with the interactive system API documentation in the web interface
  (Swagger) will now respect the active database instead of always using `_system`


v2.8.7 (2016-04-07)
-------------------

* optimized primary=>secondary failover

* fix to-boolean conversion for documents in AQL

* expose the User-Agent HTTP header from the ArangoShell since Github seems to
  require it now, and we use the ArangoShell for fetching Foxx repositories from Github

* work with http servers that only send

* fixed potential race condition between compactor and collector threads

* fix removal of temporary directories on arangosh exit

* javadoc-style comments in Foxx services are no longer interpreted as
  Foxx comments outside of controller/script/exports files (#1748)

* removed remaining references to class syntax for Foxx Model and Repository
  from the documentation

* added a safe-guard for corrupted master-pointer


v2.8.6 (2016-03-23)
-------------------

* arangosh can now execute JavaScript script files that contain a shebang
  in the first line of the file. This allows executing script files directly.

  Provided there is a script file `/path/to/script.js` with the shebang
  `#!arangosh --javascript.execute`:

      > cat /path/to/script.js
      #!arangosh --javascript.execute
      print("hello from script.js");

  If the script file is made executable

      > chmod a+x /path/to/script.js

  it can be invoked on the shell directly and use arangosh for its execution:

      > /path/to/script.js
      hello from script.js

  This did not work in previous versions of ArangoDB, as the whole script contents
  (including the shebang) were treated as JavaScript code.
  Now shebangs in script files will now be ignored for all files passed to arangosh's
  `--javascript.execute` parameter.

  The alternative way of executing a JavaScript file with arangosh still works:

      > arangosh --javascript.execute /path/to/script.js
      hello from script.js

* added missing reset of traversal state for nested traversals.
  The state of nested traversals (a traversal in an AQL query that was
  located in a repeatedly executed subquery or inside another FOR loop)
  was not reset properly, so that multiple invocations of the same nested
  traversal with different start vertices led to the nested traversal
  always using the start vertex provided on the first invocation.

* fixed issue #1781: ArangoDB startup time increased tremendously

* fixed issue #1783: SIGHUP should rotate the log


v2.8.5 (2016-03-11)
-------------------

* Add OpenSSL handler for TLS V1.2 as sugested by kurtkincaid in #1771

* fixed issue #1765 (The webinterface should display the correct query time)
  and #1770 (Display ACTUAL query time in aardvark's AQL editor)

* Windows: the unhandled exception handler now calls the windows logging
  facilities directly without locks.
  This fixes lockups on crashes from the logging framework.

* improve nullptr handling in logger.

* added new endpoint "srv://" for DNS service records

* `org/arangodb/request` no longer sets the content-type header to the
  string "undefined" when no content-type header should be sent (issue #1776)


v2.8.4 (2016-03-01)
-------------------

* global modules are no longer incorrectly resolved outside the ArangoDB
  JavaScript directory or the Foxx service's root directory (issue #1577)

* improved error messages from Foxx and JavaScript (issues #1564, #1565, #1744)


v2.8.3 (2016-02-22)
-------------------

* fixed AQL filter condition collapsing for deeply-nested cases, potentially
  enabling usage of indexes in some dedicated cases

* added parentheses in AQL explain command output to correctly display precedence
  of logical and arithmetic operators

* Foxx Model event listeners defined on the model are now correctly invoked by
  the Repository methods (issue #1665)

* Deleting a Foxx service in the frontend should now always succeed even if the
  files no longer exist on the file system (issue #1358)

* Routing actions loaded from the database no longer throw exceptions when
  trying to load other modules using "require"

* The `org/arangodb/request` response object now sets a property `json` to the
  parsed JSON response body in addition to overwriting the `body` property when
  the request was made using the `json` option.

* Improved Windows stability

* Fixed a bug in the interactive API documentation that would escape slashes
  in document-handle fields. Document handles are now provided as separate
  fields for collection name and document key.


v2.8.2 (2016-02-09)
-------------------

* the continuous replication applier will now prevent the master's WAL logfiles
  from being removed if they are still needed by the applier on the slave. This
  should help slaves that suffered from masters garbage collection WAL logfiles
  which would have been needed by the slave later.

  The initial synchronization will block removal of still needed WAL logfiles
  on the master for 10 minutes initially, and will extend this period when further
  requests are made to the master. Initial synchronization hands over its handle
  for blocking logfile removal to the continuous replication when started via
  the *setupReplication* function. In this case, continuous replication will
  extend the logfile removal blocking period for the required WAL logfiles when
  the slave makes additional requests.

  All handles that block logfile removal will time out automatically after at
  most 5 minutes should a master not be contacted by the slave anymore (e.g. in
  case the slave's replication is turned off, the slaves loses the connection
  to the master or the slave goes down).

* added all-in-one function *setupReplication* to synchronize data from master
  to slave and start the continuous replication:

      require("@arangodb/replication").setupReplication(configuration);

  The command will return when the initial synchronization is finished and the
  continuous replication has been started, or in case the initial synchronization
  has failed.

  If the initial synchronization is successful, the command will store the given
  configuration on the slave. It also configures the continuous replication to start
  automatically if the slave is restarted, i.e. *autoStart* is set to *true*.

  If the command is run while the slave's replication applier is already running,
  it will first stop the running applier, drop its configuration and do a
  resynchronization of data with the master. It will then use the provided configration,
  overwriting any previously existing replication configuration on the slave.

  The following example demonstrates how to use the command for setting up replication
  for the *_system* database. Note that it should be run on the slave and not the
  master:

      db._useDatabase("_system");
      require("@arangodb/replication").setupReplication({
        endpoint: "tcp://master.domain.org:8529",
        username: "myuser",
        password: "mypasswd",
        verbose: false,
        includeSystem: false,
        incremental: true,
        autoResync: true
      });

* the *sync* and *syncCollection* functions now always start the data synchronization
  as an asynchronous server job. The call to *sync* or *syncCollection* will block
  until synchronization is either complete or has failed with an error. The functions
  will automatically poll the slave periodically for status updates.

  The main benefit is that the connection to the slave does not need to stay open
  permanently and is thus not affected by timeout issues. Additionally the caller does
  not need to query the synchronization status from the slave manually as this is
  now performed automatically by these functions.

* fixed undefined behavior when explaining some types of AQL traversals, fixed
  display of some types of traversals in AQL explain output


v2.8.1 (2016-01-29)
-------------------

* Improved AQL Pattern matching by allowing to specify a different traversal
  direction for one or many of the edge collections.

      FOR v, e, p IN OUTBOUND @start @@ec1, INBOUND @@ec2, @@ec3

  will traverse *ec1* and *ec3* in the OUTBOUND direction and for *ec2* it will use
  the INBOUND direction. These directions can be combined in arbitrary ways, the
  direction defined after *IN [steps]* will we used as default direction and can
  be overriden for specific collections.
  This feature is only available for collection lists, it is not possible to
  combine it with graph names.

* detect more types of transaction deadlocks early

* fixed display of relational operators in traversal explain output

* fixed undefined behavior in AQL function `PARSE_IDENTIFIER`

* added "engines" field to Foxx services generated in the admin interface

* added AQL function `IS_SAME_COLLECTION`:

  *IS_SAME_COLLECTION(collection, document)*: Return true if *document* has the same
  collection id as the collection specified in *collection*. *document* can either be
  a [document handle](../Glossary/README.md#document-handle) string, or a document with
  an *_id* attribute. The function does not validate whether the collection actually
  contains the specified document, but only compares the name of the specified collection
  with the collection name part of the specified document.
  If *document* is neither an object with an *id* attribute nor a *string* value,
  the function will return *null* and raise a warning.

      /* true */
      IS_SAME_COLLECTION('_users', '_users/my-user')
      IS_SAME_COLLECTION('_users', { _id: '_users/my-user' })

      /* false */
      IS_SAME_COLLECTION('_users', 'foobar/baz')
      IS_SAME_COLLECTION('_users', { _id: 'something/else' })


v2.8.0 (2016-01-25)
-------------------

* avoid recursive locking


v2.8.0-beta8 (2016-01-19)
-------------------------

* improved internal datafile statistics for compaction and compaction triggering
  conditions, preventing excessive growth of collection datafiles under some
  workloads. This should also fix issue #1596.

* renamed AQL optimizer rule `remove-collect-into` to `remove-collect-variables`

* fixed primary and edge index lookups prematurely aborting searches when the
  specified id search value contained a different collection than the collection
  the index was created for


v2.8.0-beta7 (2016-01-06)
-------------------------

* added vm.runInThisContext

* added AQL keyword `AGGREGATE` for use in AQL `COLLECT` statement

  Using `AGGREGATE` allows more efficient aggregation (incrementally while building
  the groups) than previous versions of AQL, which built group aggregates afterwards
  from the total of all group values.

  `AGGREGATE` can be used inside a `COLLECT` statement only. If used, it must follow
  the declaration of grouping keys:

      FOR doc IN collection
        COLLECT gender = doc.gender AGGREGATE minAge = MIN(doc.age), maxAge = MAX(doc.age)
        RETURN { gender, minAge, maxAge }

  or, if no grouping keys are used, it can follow the `COLLECT` keyword:

      FOR doc IN collection
        COLLECT AGGREGATE minAge = MIN(doc.age), maxAge = MAX(doc.age)
        RETURN {
  minAge, maxAge
}

  Only specific expressions are allowed on the right-hand side of each `AGGREGATE`
  assignment:

  - on the top level the expression must be a call to one of the supported aggregation
    functions `LENGTH`, `MIN`, `MAX`, `SUM`, `AVERAGE`, `STDDEV_POPULATION`, `STDDEV_SAMPLE`,
    `VARIANCE_POPULATION`, or `VARIANCE_SAMPLE`

  - the expression must not refer to variables introduced in the `COLLECT` itself

* Foxx: mocha test paths with wildcard characters (asterisks) now work on Windows

* reserved AQL keyword `NONE` for future use

* web interface: fixed a graph display bug concerning dashboard view

* web interface: fixed several bugs during the dashboard initialize process

* web interface: included several bugfixes: #1597, #1611, #1623

* AQL query optimizer now converts `LENGTH(collection-name)` to an optimized
  expression that returns the number of documents in a collection

* adjusted the behavior of the expansion (`[*]`) operator in AQL for non-array values

  In ArangoDB 2.8, calling the expansion operator on a non-array value will always
  return an empty array. Previous versions of ArangoDB expanded non-array values by
  calling the `TO_ARRAY()` function for the value, which for example returned an
  array with a single value for boolean, numeric and string input values, and an array
  with the object's values for an object input value. This behavior was inconsistent
  with how the expansion operator works for the array indexes in 2.8, so the behavior
  is now unified:

  - if the left-hand side operand of `[*]` is an array, the array will be returned as
    is when calling `[*]` on it
  - if the left-hand side operand of `[*]` is not an array, an empty array will be
    returned by `[*]`

  AQL queries that rely on the old behavior can be changed by either calling `TO_ARRAY`
  explicitly or by using the `[*]` at the correct position.

  The following example query will change its result in 2.8 compared to 2.7:

      LET values = "foo" RETURN values[*]

  In 2.7 the query has returned the array `[ "foo" ]`, but in 2.8 it will return an
  empty array `[ ]`. To make it return the array `[ "foo" ]` again, an explicit
  `TO_ARRAY` function call is needed in 2.8 (which in this case allows the removal
  of the `[*]` operator altogether). This also works in 2.7:

      LET values = "foo" RETURN TO_ARRAY(values)

  Another example:

      LET values = [ { name: "foo" }, { name: "bar" } ]
      RETURN values[*].name[*]

  The above returned `[ [ "foo" ], [ "bar" ] ] in 2.7. In 2.8 it will return
  `[ [ ], [ ] ]`, because the value of `name` is not an array. To change the results
  to the 2.7 style, the query can be changed to

      LET values = [ { name: "foo" }, { name: "bar" } ]
      RETURN values[* RETURN TO_ARRAY(CURRENT.name)]

  The above also works in 2.7.
  The following types of queries won't change:

      LET values = [ 1, 2, 3 ] RETURN values[*]
      LET values = [ { name: "foo" }, { name: "bar" } ] RETURN values[*].name
      LET values = [ { names: [ "foo", "bar" ] }, { names: [ "baz" ] } ] RETURN values[*].names[*]
      LET values = [ { names: [ "foo", "bar" ] }, { names: [ "baz" ] } ] RETURN values[*].names[**]

* slightly adjusted V8 garbage collection strategy so that collection eventually
  happens in all contexts that hold V8 external references to documents and
  collections.

  also adjusted default value of `--javascript.gc-frequency` from 10 seconds to
  15 seconds, as less internal operations are carried out in JavaScript.

* fixes for AQL optimizer and traversal

* added `--create-collection-type` option to arangoimp

  This allows specifying the type of the collection to be created when
  `--create-collection` is set to `true`.

* Foxx export cache should no longer break if a broken app is loaded in the
  web admin interface.


v2.8.0-beta2 (2015-12-16)
-------------------------

* added AQL query optimizer rule "sort-in-values"

  This rule pre-sorts the right-hand side operand of the `IN` and `NOT IN`
  operators so the operation can use a binary search with logarithmic complexity
  instead of a linear search. The rule is applied when the right-hand side
  operand of an `IN` or `NOT IN` operator in a filter condition is a variable that
  is defined in a different loop/scope than the operator itself. Additionally,
  the filter condition must consist of solely the `IN` or `NOT IN` operation
  in order to avoid any side-effects.

* changed collection status terminology in web interface for collections for
  which an unload request has been issued from `in the process of being unloaded`
  to `will be unloaded`.

* unloading a collection via the web interface will now trigger garbage collection
  in all v8 contexts and force a WAL flush. This increases the chances of perfoming
  the unload faster.

* added the following attributes to the result of `collection.figures()` and the
  corresponding HTTP API at `PUT /_api/collection/<name>/figures`:

  - `documentReferences`: The number of references to documents in datafiles
    that JavaScript code currently holds. This information can be used for
    debugging compaction and unload issues.
  - `waitingFor`: An optional string value that contains information about
    which object type is at the head of the collection's cleanup queue. This
    information can be used for debugging compaction and unload issues.
  - `compactionStatus.time`: The point in time the compaction for the collection
    was last executed. This information can be used for debugging compaction
    issues.
  - `compactionStatus.message`: The action that was performed when the compaction
    was last run for the collection. This information can be used for debugging
    compaction issues.

  Note: `waitingFor` and `compactionStatus` may be empty when called on a coordinator
  in a cluster.

* the compaction will now provide queryable status info that can be used to track
  its progress. The compaction status is displayed in the web interface, too.

* better error reporting for arangodump and arangorestore

* arangodump will now fail by default when trying to dump edges that
  refer to already dropped collections. This can be circumvented by
  specifying the option `--force true` when invoking arangodump

* fixed cluster upgrade procedure

* the AQL functions `NEAR` and `WITHIN` now have stricter validations
  for their input parameters `limit`, `radius` and `distance`. They may now throw
  exceptions when invalid parameters are passed that may have not led
  to exceptions in previous versions.

* deprecation warnings now log stack traces

* Foxx: improved backwards compatibility with 2.5 and 2.6

  - reverted Model and Repository back to non-ES6 "classes" because of
    compatibility issues when using the extend method with a constructor

  - removed deprecation warnings for extend and controller.del

  - restored deprecated method Model.toJSONSchema

  - restored deprecated `type`, `jwt` and `sessionStorageApp` options
    in Controller#activateSessions

* Fixed a deadlock problem in the cluster


v2.8.0-beta1 (2015-12-06)
-------------------------

* added AQL function `IS_DATESTRING(value)`

  Returns true if *value* is a string that can be used in a date function.
  This includes partial dates such as *2015* or *2015-10* and strings containing
  invalid dates such as *2015-02-31*. The function will return false for all
  non-string values, even if some of them may be usable in date functions.


v2.8.0-alpha1 (2015-12-03)
--------------------------

* added AQL keywords `GRAPH`, `OUTBOUND`, `INBOUND` and `ANY` for use in graph
  traversals, reserved AQL keyword `ALL` for future use

  Usage of these keywords as collection names, variable names or attribute names
  in AQL queries will not be possible without quoting. For example, the following
  AQL query will still work as it uses a quoted collection name and a quoted
  attribute name:

      FOR doc IN `OUTBOUND`
        RETURN doc.`any`

* issue #1593: added AQL `POW` function for exponentation

* added cluster execution site info in explain output for AQL queries

* replication improvements:

  - added `autoResync` configuration parameter for continuous replication.

    When set to `true`, a replication slave will automatically trigger a full data
    re-synchronization with the master when the master cannot provide the log data
    the slave had asked for. Note that `autoResync` will only work when the option
    `requireFromPresent` is also set to `true` for the continuous replication, or
    when the continuous syncer is started and detects that no start tick is present.

    Automatic re-synchronization may transfer a lot of data from the master to the
    slave and may be expensive. It is therefore turned off by default.
    When turned off, the slave will never perform an automatic re-synchronization
    with the master.

  - added `idleMinWaitTime` and `idleMaxWaitTime` configuration parameters for
    continuous replication.

    These parameters can be used to control the minimum and maximum wait time the
    slave will (intentionally) idle and not poll for master log changes in case the
    master had sent the full logs already.
    The `idleMaxWaitTime` value will only be used when `adapativePolling` is set
    to `true`. When `adaptivePolling` is disable, only `idleMinWaitTime` will be
    used as a constant time span in which the slave will not poll the master for
    further changes. The default values are 0.5 seconds for `idleMinWaitTime` and
    2.5 seconds for `idleMaxWaitTime`, which correspond to the hard-coded values
    used in previous versions of ArangoDB.

  - added `initialSyncMaxWaitTime` configuration parameter for initial and continuous
    replication

    This option controls the maximum wait time (in seconds) that the initial
    synchronization will wait for a response from the master when fetching initial
    collection data. If no response is received within this time period, the initial
    synchronization will give up and fail. This option is also relevant for
    continuous replication in case *autoResync* is set to *true*, as then the
    continuous replication may trigger a full data re-synchronization in case
    the master cannot the log data the slave had asked for.

  - HTTP requests sent from the slave to the master during initial synchronization
    will now be retried if they fail with connection problems.

  - the initial synchronization now logs its progress so it can be queried using
    the regular replication status check APIs.

  - added `async` attribute for `sync` and `syncCollection` operations called from
    the ArangoShell. Setthing this attribute to `true` will make the synchronization
    job on the server go into the background, so that the shell does not block. The
    status of the started asynchronous synchronization job can be queried from the
    ArangoShell like this:

        /* starts initial synchronization */
        var replication = require("@arangodb/replication");
        var id = replication.sync({
          endpoint: "tcp://master.domain.org:8529",
          username: "myuser",
          password: "mypasswd",
          async: true
       });

       /* now query the id of the returned async job and print the status */
       print(replication.getSyncResult(id));

    The result of `getSyncResult()` will be `false` while the server-side job
    has not completed, and different to `false` if it has completed. When it has
    completed, all job result details will be returned by the call to `getSyncResult()`.


* fixed non-deterministic query results in some cluster queries

* fixed issue #1589

* return HTTP status code 410 (gone) instead of HTTP 408 (request timeout) for
  server-side operations that are canceled / killed. Sending 410 instead of 408
  prevents clients from re-starting the same (canceled) operation. Google Chrome
  for example sends the HTTP request again in case it is responded with an HTTP
  408, and this is exactly the opposite of the desired behavior when an operation
  is canceled / killed by the user.

* web interface: queries in AQL editor now cancelable

* web interface: dashboard - added replication information

* web interface: AQL editor now supports bind parameters

* added startup option `--server.hide-product-header` to make the server not send
  the HTTP response header `"Server: ArangoDB"` in its HTTP responses. By default,
  the option is turned off so the header is still sent as usual.

* added new AQL function `UNSET_RECURSIVE` to recursively unset attritutes from
  objects/documents

* switched command-line editor in ArangoShell and arangod to linenoise-ng

* added automatic deadlock detection for transactions

  In case a deadlock is detected, a multi-collection operation may be rolled back
  automatically and fail with error 29 (`deadlock detected`). Client code for
  operations containing more than one collection should be aware of this potential
  error and handle it accordingly, either by giving up or retrying the transaction.

* Added C++ implementations for the AQL arithmetic operations and the following
  AQL functions:
  - ABS
  - APPEND
  - COLLECTIONS
  - CURRENT_DATABASE
  - DOCUMENT
  - EDGES
  - FIRST
  - FIRST_DOCUMENT
  - FIRST_LIST
  - FLATTEN
  - FLOOR
  - FULLTEXT
  - LAST
  - MEDIAN
  - MERGE_RECURSIVE
  - MINUS
  - NEAR
  - NOT_NULL
  - NTH
  - PARSE_IDENTIFIER
  - PERCENTILE
  - POP
  - POSITION
  - PUSH
  - RAND
  - RANGE
  - REMOVE_NTH
  - REMOVE_VALUE
  - REMOVE_VALUES
  - ROUND
  - SHIFT
  - SQRT
  - STDDEV_POPULATION
  - STDDEV_SAMPLE
  - UNSHIFT
  - VARIANCE_POPULATION
  - VARIANCE_SAMPLE
  - WITHIN
  - ZIP

* improved performance of skipping over many documents in an AQL query when no
  indexes and no filters are used, e.g.

      FOR doc IN collection
        LIMIT 1000000, 10
        RETURN doc

* Added array indexes

  Hash indexes and skiplist indexes can now optionally be defined for array values
  so they index individual array members.

  To define an index for array values, the attribute name is extended with the
  expansion operator `[*]` in the index definition:

      arangosh> db.colName.ensureHashIndex("tags[*]");

  When given the following document

      { tags: [ "AQL", "ArangoDB", "Index" ] }

  the index will now contain the individual values `"AQL"`, `"ArangoDB"` and `"Index"`.

  Now the index can be used for finding all documents having `"ArangoDB"` somewhere in their
  tags array using the following AQL query:

      FOR doc IN colName
        FILTER "ArangoDB" IN doc.tags[*]
        RETURN doc

* rewrote AQL query optimizer rule `use-index-range` and renamed it to `use-indexes`.
  The name change affects rule names in the optimizer's output.

* rewrote AQL execution node `IndexRangeNode` and renamed it to `IndexNode`. The name
  change affects node names in the optimizer's explain output.

* added convenience function `db._explain(query)` for human-readable explanation
  of AQL queries

* module resolution as used by `require` now behaves more like in node.js

* the `org/arangodb/request` module now returns response bodies for error responses
  by default. The old behavior of not returning bodies for error responses can be
  re-enabled by explicitly setting the option `returnBodyOnError` to `false` (#1437)


v2.7.6 (2016-01-30)
-------------------

* detect more types of transaction deadlocks early


v2.7.5 (2016-01-22)
-------------------

* backported added automatic deadlock detection for transactions

  In case a deadlock is detected, a multi-collection operation may be rolled back
  automatically and fail with error 29 (`deadlock detected`). Client code for
  operations containing more than one collection should be aware of this potential
  error and handle it accordingly, either by giving up or retrying the transaction.

* improved internal datafile statistics for compaction and compaction triggering
  conditions, preventing excessive growth of collection datafiles under some
  workloads. This should also fix issue #1596.

* Foxx export cache should no longer break if a broken app is loaded in the
  web admin interface.

* Foxx: removed some incorrect deprecation warnings.

* Foxx: mocha test paths with wildcard characters (asterisks) now work on Windows


v2.7.4 (2015-12-21)
-------------------

* slightly adjusted V8 garbage collection strategy so that collection eventually
  happens in all contexts that hold V8 external references to documents and
  collections.

* added the following attributes to the result of `collection.figures()` and the
  corresponding HTTP API at `PUT /_api/collection/<name>/figures`:

  - `documentReferences`: The number of references to documents in datafiles
    that JavaScript code currently holds. This information can be used for
    debugging compaction and unload issues.
  - `waitingFor`: An optional string value that contains information about
    which object type is at the head of the collection's cleanup queue. This
    information can be used for debugging compaction and unload issues.
  - `compactionStatus.time`: The point in time the compaction for the collection
    was last executed. This information can be used for debugging compaction
    issues.
  - `compactionStatus.message`: The action that was performed when the compaction
    was last run for the collection. This information can be used for debugging
    compaction issues.

  Note: `waitingFor` and `compactionStatus` may be empty when called on a coordinator
  in a cluster.

* the compaction will now provide queryable status info that can be used to track
  its progress. The compaction status is displayed in the web interface, too.


v2.7.3 (2015-12-17)
-------------------

* fixed some replication value conversion issues when replication applier properties
  were set via ArangoShell

* fixed disappearing of documents for collections transferred via `sync` or
  `syncCollection` if the collection was dropped right before synchronization
  and drop and (re-)create collection markers were located in the same WAL file

* fixed an issue where overwriting the system sessions collection would break
  the web interface when authentication is enabled


v2.7.2 (2015-12-01)
-------------------

* replication improvements:

  - added `autoResync` configuration parameter for continuous replication.

    When set to `true`, a replication slave will automatically trigger a full data
    re-synchronization with the master when the master cannot provide the log data
    the slave had asked for. Note that `autoResync` will only work when the option
    `requireFromPresent` is also set to `true` for the continuous replication, or
    when the continuous syncer is started and detects that no start tick is present.

    Automatic re-synchronization may transfer a lot of data from the master to the
    slave and may be expensive. It is therefore turned off by default.
    When turned off, the slave will never perform an automatic re-synchronization
    with the master.

  - added `idleMinWaitTime` and `idleMaxWaitTime` configuration parameters for
    continuous replication.

    These parameters can be used to control the minimum and maximum wait time the
    slave will (intentionally) idle and not poll for master log changes in case the
    master had sent the full logs already.
    The `idleMaxWaitTime` value will only be used when `adapativePolling` is set
    to `true`. When `adaptivePolling` is disable, only `idleMinWaitTime` will be
    used as a constant time span in which the slave will not poll the master for
    further changes. The default values are 0.5 seconds for `idleMinWaitTime` and
    2.5 seconds for `idleMaxWaitTime`, which correspond to the hard-coded values
    used in previous versions of ArangoDB.

  - added `initialSyncMaxWaitTime` configuration parameter for initial and continuous
    replication

    This option controls the maximum wait time (in seconds) that the initial
    synchronization will wait for a response from the master when fetching initial
    collection data. If no response is received within this time period, the initial
    synchronization will give up and fail. This option is also relevant for
    continuous replication in case *autoResync* is set to *true*, as then the
    continuous replication may trigger a full data re-synchronization in case
    the master cannot the log data the slave had asked for.

  - HTTP requests sent from the slave to the master during initial synchronization
    will now be retried if they fail with connection problems.

  - the initial synchronization now logs its progress so it can be queried using
    the regular replication status check APIs.

* fixed non-deterministic query results in some cluster queries

* added missing lock instruction for primary index in compactor size calculation

* fixed issue #1589

* fixed issue #1583

* fixed undefined behavior when accessing the top level of a document with the `[*]`
  operator

* fixed potentially invalid pointer access in shaper when the currently accessed
  document got re-located by the WAL collector at the very same time

* Foxx: optional configuration options no longer log validation errors when assigned
  empty values (#1495)

* Foxx: constructors provided to Repository and Model sub-classes via extend are
  now correctly called (#1592)


v2.7.1 (2015-11-07)
-------------------

* switch to linenoise next generation

* exclude `_apps` collection from replication

  The slave has its own `_apps` collection which it populates on server start.
  When replicating data from the master to the slave, the data from the master may
  clash with the slave's own data in the `_apps` collection. Excluding the `_apps`
  collection from replication avoids this.

* disable replication appliers when starting in modes `--upgrade`, `--no-server`
  and `--check-upgrade`

* more detailed output in arango-dfdb

* fixed "no start tick" issue in replication applier

  This error could occur after restarting a slave server after a shutdown
  when no data was ever transferred from the master to the slave via the
  continuous replication

* fixed problem during SSL client connection abort that led to scheduler thread
  staying at 100% CPU saturation

* fixed potential segfault in AQL `NEIGHBORS` function implementation when C++ function
  variant was used and collection names were passed as strings

* removed duplicate target for some frontend JavaScript files from the Makefile

* make AQL function `MERGE()` work on a single array parameter, too.
  This allows combining the attributes of multiple objects from an array into
  a single object, e.g.

      RETURN MERGE([
        { foo: 'bar' },
        { quux: 'quetzalcoatl', ruled: true },
        { bar: 'baz', foo: 'done' }
      ])

  will now return:

      {
        "foo": "done",
        "quux": "quetzalcoatl",
        "ruled": true,
        "bar": "baz"
      }

* fixed potential deadlock in collection status changing on Windows

* fixed hard-coded `incremental` parameter in shell implementation of
  `syncCollection` function in replication module

* fix for GCC5: added check for '-stdlib' option


v2.7.0 (2015-10-09)
-------------------

* fixed request statistics aggregation
  When arangod was started in supervisor mode, the request statistics always showed
  0 requests, as the statistics aggregation thread did not run then.

* read server configuration files before dropping privileges. this ensures that
  the SSL keyfile specified in the configuration can be read with the server's start
  privileges (i.e. root when using a standard ArangoDB package).

* fixed replication with a 2.6 replication configuration and issues with a 2.6 master

* raised default value of `--server.descriptors-minimum` to 1024

* allow Foxx apps to be installed underneath URL path `/_open/`, so they can be
  (intentionally) accessed without authentication.

* added *allowImplicit* sub-attribute in collections declaration of transactions.
  The *allowImplicit* attributes allows making transactions fail should they
  read-access a collection that was not explicitly declared in the *collections*
  array of the transaction.

* added "special" password ARANGODB_DEFAULT_ROOT_PASSWORD. If you pass
  ARANGODB_DEFAULT_ROOT_PASSWORD as password, it will read the password
  from the environment variable ARANGODB_DEFAULT_ROOT_PASSWORD


v2.7.0-rc2 (2015-09-22)
-----------------------

* fix over-eager datafile compaction

  This should reduce the need to compact directly after loading a collection when a
  collection datafile contained many insertions and updates for the same documents. It
  should also prevent from re-compacting already merged datafiles in case not many
  changes were made. Compaction will also make fewer index lookups than before.

* added `syncCollection()` function in module `org/arangodb/replication`

  This allows synchronizing the data of a single collection from a master to a slave
  server. Synchronization can either restore the whole collection by transferring all
  documents from the master to the slave, or incrementally by only transferring documents
  that differ. This is done by partitioning the collection's entire key space into smaller
  chunks and comparing the data chunk-wise between master and slave. Only chunks that are
  different will be re-transferred.

  The `syncCollection()` function can be used as follows:

      require("org/arangodb/replication").syncCollection(collectionName, options);

  e.g.

      require("org/arangodb/replication").syncCollection("myCollection", {
        endpoint: "tcp://127.0.0.1:8529",  /* master */
        username: "root",                  /* username for master */
        password: "secret",                /* password for master */
        incremental: true                  /* use incremental mode */
      });


* additionally allow the following characters in document keys:

  `(` `)` `+` `,` `=` `;` `$` `!` `*` `'` `%`


v2.7.0-rc1 (2015-09-17)
-----------------------

* removed undocumented server-side-only collection functions:
  * collection.OFFSET()
  * collection.NTH()
  * collection.NTH2()
  * collection.NTH3()

* upgraded Swagger to version 2.0 for the Documentation

  This gives the user better prepared test request structures.
  More conversions will follow so finally client libraries can be auto-generated.

* added extra AQL functions for date and time calculation and manipulation.
  These functions were contributed by GitHub users @CoDEmanX and @friday.
  A big thanks for their work!

  The following extra date functions are available from 2.7 on:

  * `DATE_DAYOFYEAR(date)`: Returns the day of year number of *date*.
    The return values range from 1 to 365, or 366 in a leap year respectively.

  * `DATE_ISOWEEK(date)`: Returns the ISO week date of *date*.
    The return values range from 1 to 53. Monday is considered the first day of the week.
    There are no fractional weeks, thus the last days in December may belong to the first
    week of the next year, and the first days in January may be part of the previous year's
    last week.

  * `DATE_LEAPYEAR(date)`: Returns whether the year of *date* is a leap year.

  * `DATE_QUARTER(date)`: Returns the quarter of the given date (1-based):
    * 1: January, February, March
    * 2: April, May, June
    * 3: July, August, September
    * 4: October, November, December

  - *DATE_DAYS_IN_MONTH(date)*: Returns the number of days in *date*'s month (28..31).

  * `DATE_ADD(date, amount, unit)`: Adds *amount* given in *unit* to *date* and
    returns the calculated date.

    *unit* can be either of the following to specify the time unit to add or
    subtract (case-insensitive):
    - y, year, years
    - m, month, months
    - w, week, weeks
    - d, day, days
    - h, hour, hours
    - i, minute, minutes
    - s, second, seconds
    - f, millisecond, milliseconds

    *amount* is the number of *unit*s to add (positive value) or subtract
    (negative value).

  * `DATE_SUBTRACT(date, amount, unit)`: Subtracts *amount* given in *unit* from
    *date* and returns the calculated date.

    It works the same as `DATE_ADD()`, except that it subtracts. It is equivalent
    to calling `DATE_ADD()` with a negative amount, except that `DATE_SUBTRACT()`
    can also subtract ISO durations. Note that negative ISO durations are not
    supported (i.e. starting with `-P`, like `-P1Y`).

  * `DATE_DIFF(date1, date2, unit, asFloat)`: Calculate the difference
    between two dates in given time *unit*, optionally with decimal places.
    Returns a negative value if *date1* is greater than *date2*.

  * `DATE_COMPARE(date1, date2, unitRangeStart, unitRangeEnd)`: Compare two
    partial dates and return true if they match, false otherwise. The parts to
    compare are defined by a range of time units.

    The full range is: years, months, days, hours, minutes, seconds, milliseconds.
    Pass the unit to start from as *unitRangeStart*, and the unit to end with as
    *unitRangeEnd*. All units in between will be compared. Leave out *unitRangeEnd*
    to only compare *unitRangeStart*.

  * `DATE_FORMAT(date, format)`: Format a date according to the given format string.
    It supports the following placeholders (case-insensitive):
    - %t: timestamp, in milliseconds since midnight 1970-01-01
    - %z: ISO date (0000-00-00T00:00:00.000Z)
    - %w: day of week (0..6)
    - %y: year (0..9999)
    - %yy: year (00..99), abbreviated (last two digits)
    - %yyyy: year (0000..9999), padded to length of 4
    - %yyyyyy: year (-009999 .. +009999), with sign prefix and padded to length of 6
    - %m: month (1..12)
    - %mm: month (01..12), padded to length of 2
    - %d: day (1..31)
    - %dd: day (01..31), padded to length of 2
    - %h: hour (0..23)
    - %hh: hour (00..23), padded to length of 2
    - %i: minute (0..59)
    - %ii: minute (00..59), padded to length of 2
    - %s: second (0..59)
    - %ss: second (00..59), padded to length of 2
    - %f: millisecond (0..999)
    - %fff: millisecond (000..999), padded to length of 3
    - %x: day of year (1..366)
    - %xxx: day of year (001..366), padded to length of 3
    - %k: ISO week date (1..53)
    - %kk: ISO week date (01..53), padded to length of 2
    - %l: leap year (0 or 1)
    - %q: quarter (1..4)
    - %a: days in month (28..31)
    - %mmm: abbreviated English name of month (Jan..Dec)
    - %mmmm: English name of month (January..December)
    - %www: abbreviated English name of weekday (Sun..Sat)
    - %wwww: English name of weekday (Sunday..Saturday)
    - %&: special escape sequence for rare occasions
    - %%: literal %
    - %: ignored

* new WAL logfiles and datafiles are now created non-sparse

  This prevents SIGBUS signals being raised when memory of a sparse datafile is accessed
  and the disk is full and the accessed file part is not actually disk-backed. In
  this case the mapped memory region is not necessarily backed by physical memory, and
  accessing the memory may raise SIGBUS and crash arangod.

* the `internal.download()` function and the module `org/arangodb/request` used some
  internal library function that handled the sending of HTTP requests from inside of
  ArangoDB. This library unconditionally set an HTTP header `Accept-Encoding: gzip`
  in all outgoing HTTP requests.

  This has been fixed in 2.7, so `Accept-Encoding: gzip` is not set automatically anymore.
  Additionally, the header `User-Agent: ArangoDB` is not set automatically either. If
  client applications desire to send these headers, they are free to add it when
  constructing the requests using the `download` function or the request module.

* fixed issue #1436: org/arangodb/request advertises deflate without supporting it

* added template string generator function `aqlQuery` for generating AQL queries

  This can be used to generate safe AQL queries with JavaScript parameter
  variables or expressions easily:

      var name = 'test';
      var attributeName = '_key';
      var query = aqlQuery`FOR u IN users FILTER u.name == ${name} RETURN u.${attributeName}`;
      db._query(query);

* report memory usage for document header data (revision id, pointer to data etc.)
  in `db.collection.figures()`. The memory used for document headers will now
  show up in the already existing attribute `indexes.size`. Due to that, the index
  sizes reported by `figures()` in 2.7 will be higher than those reported by 2.6,
  but the 2.7 values are more accurate.

* IMPORTANT CHANGE: the filenames in dumps created by arangodump now contain
  not only the name of the dumped collection, but also an additional 32-digit hash
  value. This is done to prevent overwriting dump files in case-insensitive file
  systems when there exist multiple collections with the same name (but with
  different cases).

  For example, if a database has two collections: `test` and `Test`, previous
  versions of ArangoDB created the files

  * `test.structure.json` and `test.data.json` for collection `test`
  * `Test.structure.json` and `Test.data.json` for collection `Test`

  This did not work for case-insensitive filesystems, because the files for the
  second collection would have overwritten the files of the first. arangodump in
  2.7 will create the following filenames instead:

  * `test_098f6bcd4621d373cade4e832627b4f6.structure.json` and `test_098f6bcd4621d373cade4e832627b4f6.data.json`
  * `Test_0cbc6611f5540bd0809a388dc95a615b.structure.json` and `Test_0cbc6611f5540bd0809a388dc95a615b.data.json`

  These filenames will be unambiguous even in case-insensitive filesystems.

* IMPORTANT CHANGE: make arangod actually close lingering client connections
  when idle for at least the duration specified via `--server.keep-alive-timeout`.
  In previous versions of ArangoDB, connections were not closed by the server
  when the timeout was reached and the client was still connected. Now the
  connection is properly closed by the server in case of timeout. Client
  applications relying on the old behavior may now need to reconnect to the
  server when their idle connections time out and get closed (note: connections
  being idle for a long time may be closed by the OS or firewalls anyway -
  client applications should be aware of that and try to reconnect).

* IMPORTANT CHANGE: when starting arangod, the server will drop the process
  privileges to the specified values in options `--server.uid` and `--server.gid`
  instantly after parsing the startup options.

  That means when either `--server.uid` or `--server.gid` are set, the privilege
  change will happen earlier. This may prevent binding the server to an endpoint
  with a port number lower than 1024 if the arangodb user has no privileges
  for that. Previous versions of ArangoDB changed the privileges later, so some
  startup actions were still carried out under the invoking user (i.e. likely
  *root* when started via init.d or system scripts) and especially binding to
  low port numbers was still possible there.

  The default privileges for user *arangodb* will not be sufficient for binding
  to port numbers lower than 1024. To have an ArangoDB 2.7 bind to a port number
  lower than 1024, it needs to be started with either a different privileged user,
  or the privileges of the *arangodb* user have to raised manually beforehand.

* added AQL optimizer rule `patch-update-statements`

* Linux startup scripts and systemd configuration for arangod now try to
  adjust the NOFILE (number of open files) limits for the process. The limit
  value is set to 131072 (128k) when ArangoDB is started via start/stop
  commands

* When ArangoDB is started/stopped manually via the start/stop commands, the
  main process will wait for up to 10 seconds after it forks the supervisor
  and arangod child processes. If the startup fails within that period, the
  start/stop script will fail with an exit code other than zero. If the
  startup of the supervisor or arangod is still ongoing after 10 seconds,
  the main program will still return with exit code 0. The limit of 10 seconds
  is arbitrary because the time required for a startup is not known in advance.

* added startup option `--database.throw-collection-not-loaded-error`

  Accessing a not-yet loaded collection will automatically load a collection
  on first access. This flag controls what happens in case an operation
  would need to wait for another thread to finalize loading a collection. If
  set to *true*, then the first operation that accesses an unloaded collection
  will load it. Further threads that try to access the same collection while
  it is still loading immediately fail with an error (1238, *collection not loaded*).
  This is to prevent all server threads from being blocked while waiting on the
  same collection to finish loading. When the first thread has completed loading
  the collection, the collection becomes regularly available, and all operations
  from that point on can be carried out normally, and error 1238 will not be
  thrown anymore for that collection.

  If set to *false*, the first thread that accesses a not-yet loaded collection
  will still load it. Other threads that try to access the collection while
  loading will not fail with error 1238 but instead block until the collection
  is fully loaded. This configuration might lead to all server threads being
  blocked because they are all waiting for the same collection to complete
  loading. Setting the option to *true* will prevent this from happening, but
  requires clients to catch error 1238 and react on it (maybe by scheduling
  a retry for later).

  The default value is *false*.

* added better control-C support in arangosh

  When CTRL-C is pressed in arangosh, it will now print a `^C` first. Pressing
  CTRL-C again will reset the prompt if something was entered before, or quit
  arangosh if no command was entered directly before.

  This affects the arangosh version build with Readline-support only (Linux
  and MacOS).

  The MacOS version of ArangoDB for Homebrew now depends on Readline, too. The
  Homebrew formula has been changed accordingly.
  When self-compiling ArangoDB on MacOS without Homebrew, Readline now is a
  prerequisite.

* increased default value for collection-specific `indexBuckets` value from 1 to 8

  Collections created from 2.7 on will use the new default value of `8` if not
  overridden on collection creation or later using
  `collection.properties({ indexBuckets: ... })`.

  The `indexBuckets` value determines the number of buckets to use for indexes of
  type `primary`, `hash` and `edge`. Having multiple index buckets allows splitting
  an index into smaller components, which can be filled in parallel when a collection
  is loading. Additionally, resizing and reallocation of indexes are faster and
  less intrusive if the index uses multiple buckets, because resize and reallocation
  will affect only data in a single bucket instead of all index values.

  The index buckets will be filled in parallel when loading a collection if the collection
  has an `indexBuckets` value greater than 1 and the collection contains a significant
  amount of documents/edges (the current threshold is 256K documents but this value
  may change in future versions of ArangoDB).

* changed HTTP client to use poll instead of select on Linux and MacOS

  This affects the ArangoShell and user-defined JavaScript code running inside
  arangod that initiates its own HTTP calls.

  Using poll instead of select allows using arbitrary high file descriptors
  (bigger than the compiled in FD_SETSIZE). Server connections are still handled using
  epoll, which has never been affected by FD_SETSIZE.

* implemented AQL `LIKE` function using ICU regexes

* added `RETURN DISTINCT` for AQL queries to return unique results:

      FOR doc IN collection
        RETURN DISTINCT doc.status

  This change also introduces `DISTINCT` as an AQL keyword.

* removed `createNamedQueue()` and `addJob()` functions from org/arangodb/tasks

* use less locks and more atomic variables in the internal dispatcher
  and V8 context handling implementations. This leads to improved throughput in
  some ArangoDB internals and allows for higher HTTP request throughput for
  many operations.

  A short overview of the improvements can be found here:

  https://www.arangodb.com/2015/08/throughput-enhancements/

* added shorthand notation for attribute names in AQL object literals:

      LET name = "Peter"
      LET age = 42
      RETURN { name, age }

  The above is the shorthand equivalent of the generic form

      LET name = "Peter"
      LET age = 42
      RETURN { name : name, age : age }

* removed configure option `--enable-timings`

  This option did not have any effect.

* removed configure option `--enable-figures`

  This option previously controlled whether HTTP request statistics code was
  compiled into ArangoDB or not. The previous default value was `true` so
  statistics code was available in official packages. Setting the option to
  `false` led to compile errors so it is doubtful the default value was
  ever changed. By removing the option some internal statistics code was also
  simplified.

* removed run-time manipulation methods for server endpoints:

  * `db._removeEndpoint()`
  * `db._configureEndpoint()`
  * HTTP POST `/_api/endpoint`
  * HTTP DELETE `/_api/endpoint`

* AQL query result cache

  The query result cache can optionally cache the complete results of all or selected AQL queries.
  It can be operated in the following modes:

  * `off`: the cache is disabled. No query results will be stored
  * `on`: the cache will store the results of all AQL queries unless their `cache`
    attribute flag is set to `false`
  * `demand`: the cache will store the results of AQL queries that have their
    `cache` attribute set to `true`, but will ignore all others

  The mode can be set at server startup using the `--database.query-cache-mode` configuration
  option and later changed at runtime.

  The following HTTP REST APIs have been added for controlling the query cache:

  * HTTP GET `/_api/query-cache/properties`: returns the global query cache configuration
  * HTTP PUT `/_api/query-cache/properties`: modifies the global query cache configuration
  * HTTP DELETE `/_api/query-cache`: invalidates all results in the query cache

  The following JavaScript functions have been added for controlling the query cache:

  * `require("org/arangodb/aql/cache").properties()`: returns the global query cache configuration
  * `require("org/arangodb/aql/cache").properties(properties)`: modifies the global query cache configuration
  * `require("org/arangodb/aql/cache").clear()`: invalidates all results in the query cache

* do not link arangoimp against V8

* AQL function call arguments optimization

  This will lead to arguments in function calls inside AQL queries not being copied but passed
  by reference. This may speed up calls to functions with bigger argument values or queries that
  call functions a lot of times.

* upgraded V8 version to 4.3.61

* removed deprecated AQL `SKIPLIST` function.

  This function was introduced in older versions of ArangoDB with a less powerful query optimizer to
  retrieve data from a skiplist index using a `LIMIT` clause. It was marked as deprecated in ArangoDB
  2.6.

  Since ArangoDB 2.3 the behavior of the `SKIPLIST` function can be emulated using regular AQL
  constructs, e.g.

      FOR doc IN @@collection
        FILTER doc.value >= @value
        SORT doc.value DESC
        LIMIT 1
        RETURN doc

* the `skip()` function for simple queries does not accept negative input any longer.
  This feature was deprecated in 2.6.0.

* fix exception handling

  In some cases JavaScript exceptions would re-throw without information of the original problem.
  Now the original exception is logged for failure analysis.

* based REST API method PUT `/_api/simple/all` on the cursor API and make it use AQL internally.

  The change speeds up this REST API method and will lead to additional query information being
  returned by the REST API. Clients can use this extra information or ignore it.

* Foxx Queue job success/failure handlers arguments have changed from `(jobId, jobData, result, jobFailures)` to `(result, jobData, job)`.

* added Foxx Queue job options `repeatTimes`, `repeatUntil` and `repeatDelay` to automatically re-schedule jobs when they are completed.

* added Foxx manifest configuration type `password` to mask values in the web interface.

* fixed default values in Foxx manifest configurations sometimes not being used as defaults.

* fixed optional parameters in Foxx manifest configurations sometimes not being cleared correctly.

* Foxx dependencies can now be marked as optional using a slightly more verbose syntax in your manifest file.

* converted Foxx constructors to ES6 classes so you can extend them using class syntax.

* updated aqb to 2.0.

* updated chai to 3.0.

* Use more madvise calls to speed up things when memory is tight, in particular
  at load time but also for random accesses later.

* Overhauled web interface

  The web interface now has a new design.

  The API documentation for ArangoDB has been moved from "Tools" to "Links" in the web interface.

  The "Applications" tab in the web interfaces has been renamed to "Services".


v2.6.12 (2015-12-02)
--------------------

* fixed disappearing of documents for collections transferred via `sync` if the
  the collection was dropped right before synchronization and drop and (re-)create
  collection markers were located in the same WAL file

* added missing lock instruction for primary index in compactor size calculation

* fixed issue #1589

* fixed issue #1583

* Foxx: optional configuration options no longer log validation errors when assigned
  empty values (#1495)


v2.6.11 (2015-11-18)
--------------------

* fixed potentially invalid pointer access in shaper when the currently accessed
  document got re-located by the WAL collector at the very same time


v2.6.10 (2015-11-10)
--------------------

* disable replication appliers when starting in modes `--upgrade`, `--no-server`
  and `--check-upgrade`

* more detailed output in arango-dfdb

* fixed potential deadlock in collection status changing on Windows

* issue #1521: Can't dump/restore with user and password


v2.6.9 (2015-09-29)
-------------------

* added "special" password ARANGODB_DEFAULT_ROOT_PASSWORD. If you pass
  ARANGODB_DEFAULT_ROOT_PASSWORD as password, it will read the password
  from the environment variable ARANGODB_DEFAULT_ROOT_PASSWORD

* fixed failing AQL skiplist, sort and limit combination

  When using a Skiplist index on an attribute (say "a") and then using sort
  and skip on this attribute caused the result to be empty e.g.:

    require("internal").db.test.ensureSkiplist("a");
    require("internal").db._query("FOR x IN test SORT x.a LIMIT 10, 10");

  Was always empty no matter how many documents are stored in test.
  This is now fixed.

v2.6.8 (2015-09-09)
-------------------

* ARM only:

  The ArangoDB packages for ARM require the kernel to allow unaligned memory access.
  How the kernel handles unaligned memory access is configurable at runtime by
  checking and adjusting the contents `/proc/cpu/alignment`.

  In order to operate on ARM, ArangoDB requires the bit 1 to be set. This will
  make the kernel trap and adjust unaligned memory accesses. If this bit is not
  set, the kernel may send a SIGBUS signal to ArangoDB and terminate it.

  To set bit 1 in `/proc/cpu/alignment` use the following command as a privileged
  user (e.g. root):

      echo "2" > /proc/cpu/alignment

  Note that this setting affects all user processes and not just ArangoDB. Setting
  the alignment with the above command will also not make the setting permanent,
  so it will be lost after a restart of the system. In order to make the setting
  permanent, it should be executed during system startup or before starting arangod.

  The ArangoDB start/stop scripts do not adjust the alignment setting, but rely on
  the environment to have the correct alignment setting already. The reason for this
  is that the alignment settings also affect all other user processes (which ArangoDB
  is not aware of) and thus may have side-effects outside of ArangoDB. It is therefore
  more reasonable to have the system administrator carry out the change.


v2.6.7 (2015-08-25)
-------------------

* improved AssocMulti index performance when resizing.

  This makes the edge index perform less I/O when under memory pressure.


v2.6.6 (2015-08-23)
-------------------

* added startup option `--server.additional-threads` to create separate queues
  for slow requests.


v2.6.5 (2015-08-17)
-------------------

* added startup option `--database.throw-collection-not-loaded-error`

  Accessing a not-yet loaded collection will automatically load a collection
  on first access. This flag controls what happens in case an operation
  would need to wait for another thread to finalize loading a collection. If
  set to *true*, then the first operation that accesses an unloaded collection
  will load it. Further threads that try to access the same collection while
  it is still loading immediately fail with an error (1238, *collection not loaded*).
  This is to prevent all server threads from being blocked while waiting on the
  same collection to finish loading. When the first thread has completed loading
  the collection, the collection becomes regularly available, and all operations
  from that point on can be carried out normally, and error 1238 will not be
  thrown anymore for that collection.

  If set to *false*, the first thread that accesses a not-yet loaded collection
  will still load it. Other threads that try to access the collection while
  loading will not fail with error 1238 but instead block until the collection
  is fully loaded. This configuration might lead to all server threads being
  blocked because they are all waiting for the same collection to complete
  loading. Setting the option to *true* will prevent this from happening, but
  requires clients to catch error 1238 and react on it (maybe by scheduling
  a retry for later).

  The default value is *false*.

* fixed busy wait loop in scheduler threads that sometimes consumed 100% CPU while
  waiting for events on connections closed unexpectedly by the client side

* handle attribute `indexBuckets` when restoring collections via arangorestore.
  Previously the `indexBuckets` attribute value from the dump was ignored, and the
   server default value for `indexBuckets` was used when restoring a collection.

* fixed "EscapeValue already set error" crash in V8 actions that might have occurred when
  canceling V8-based operations.


v2.6.4 (2015-08-01)
-------------------

* V8: Upgrade to version 4.1.0.27 - this is intended to be the stable V8 version.

* fixed issue #1424: Arango shell should not processing arrows pushing on keyboard


v2.6.3 (2015-07-21)
-------------------

* issue #1409: Document values with null character truncated


v2.6.2 (2015-07-04)
-------------------

* fixed issue #1383: bindVars for HTTP API doesn't work with empty string

* fixed handling of default values in Foxx manifest configurations

* fixed handling of optional parameters in Foxx manifest configurations

* fixed a reference error being thrown in Foxx queues when a function-based job type is used that is not available and no options object is passed to queue.push


v2.6.1 (2015-06-24)
-------------------

* Add missing swagger files to cmake build. fixes #1368

* fixed documentation errors


v2.6.0 (2015-06-20)
-------------------

* using negative values for `SimpleQuery.skip()` is deprecated.
  This functionality will be removed in future versions of ArangoDB.

* The following simple query functions are now deprecated:

  * collection.near
  * collection.within
  * collection.geo
  * collection.fulltext
  * collection.range
  * collection.closedRange

  This also lead to the following REST API methods being deprecated from now on:

  * PUT /_api/simple/near
  * PUT /_api/simple/within
  * PUT /_api/simple/fulltext
  * PUT /_api/simple/range

  It is recommended to replace calls to these functions or APIs with equivalent AQL queries,
  which are more flexible because they can be combined with other operations:

      FOR doc IN NEAR(@@collection, @latitude, @longitude, @limit)
        RETURN doc

      FOR doc IN WITHIN(@@collection, @latitude, @longitude, @radius, @distanceAttributeName)
        RETURN doc

      FOR doc IN FULLTEXT(@@collection, @attributeName, @queryString, @limit)
        RETURN doc

      FOR doc IN @@collection
        FILTER doc.value >= @left && doc.value < @right
        LIMIT @skip, @limit
        RETURN doc`

  The above simple query functions and REST API methods may be removed in future versions
  of ArangoDB.

* deprecated now-obsolete AQL `SKIPLIST` function

  The function was introduced in older versions of ArangoDB with a less powerful query optimizer to
  retrieve data from a skiplist index using a `LIMIT` clause.

  Since 2.3 the same goal can be achieved by using regular AQL constructs, e.g.

      FOR doc IN collection FILTER doc.value >= @value SORT doc.value DESC LIMIT 1 RETURN doc

* fixed issues when switching the database inside tasks and during shutdown of database cursors

  These features were added during 2.6 alpha stage so the fixes affect devel/2.6-alpha builds only

* issue #1360: improved foxx-manager help

* added `--enable-tcmalloc` configure option.

  When this option is set, arangod and the client tools will be linked against tcmalloc, which replaces
  the system allocator. When the option is set, a tcmalloc library must be present on the system under
  one of the names `libtcmalloc`, `libtcmalloc_minimal` or `libtcmalloc_debug`.

  As this is a configure option, it is supported for manual builds on Linux-like systems only. tcmalloc
  support is currently experimental.

* issue #1353: Windows: HTTP API - incorrect path in errorMessage

* issue #1347: added option `--create-database` for arangorestore.

  Setting this option to `true` will now create the target database if it does not exist. When creating
  the target database, the username and passwords passed to arangorestore will be used to create an
  initial user for the new database.

* issue #1345: advanced debug information for User Functions

* issue #1341: Can't use bindvars in UPSERT

* fixed vulnerability in JWT implementation.

* changed default value of option `--database.ignore-datafile-errors` from `true` to `false`

  If the new default value of `false` is used, then arangod will refuse loading collections that contain
  datafiles with CRC mismatches or other errors. A collection with datafile errors will then become
  unavailable. This prevents follow up errors from happening.

  The only way to access such collection is to use the datafile debugger (arango-dfdb) and try to repair
  or truncate the datafile with it.

  If `--database.ignore-datafile-errors` is set to `true`, then collections will become available
  even if parts of their data cannot be loaded. This helps availability, but may cause (partial) data
  loss and follow up errors.

* added server startup option `--server.session-timeout` for controlling the timeout of user sessions
  in the web interface

* add sessions and cookie authentication for ArangoDB's web interface

  ArangoDB's built-in web interface now uses sessions. Session information ids are stored in cookies,
  so clients using the web interface must accept cookies in order to use it

* web interface: display query execution time in AQL editor

* web interface: renamed AQL query *submit* button to *execute*

* web interface: added query explain feature in AQL editor

* web interface: demo page added. only working if demo data is available, hidden otherwise

* web interface: added support for custom app scripts with optional arguments and results

* web interface: mounted apps that need to be configured are now indicated in the app overview

* web interface: added button for running tests to app details

* web interface: added button for configuring app dependencies to app details

* web interface: upgraded API documentation to use Swagger 2

* INCOMPATIBLE CHANGE

  removed startup option `--log.severity`

  The docs for `--log.severity` mentioned lots of severities (e.g. `exception`, `technical`, `functional`, `development`)
  but only a few severities (e.g. `all`, `human`) were actually used, with `human` being the default and `all` enabling the
  additional logging of requests. So the option pretended to control a lot of things which it actually didn't. Additionally,
  the option `--log.requests-file` was around for a long time already, also controlling request logging.

  Because the `--log.severity` option effectively did not control that much, it was removed. A side effect of removing the
  option is that 2.5 installations which used `--log.severity all` will not log requests after the upgrade to 2.6. This can
  be adjusted by setting the `--log.requests-file` option.

* add backtrace to fatal log events

* added optional `limit` parameter for AQL function `FULLTEXT`

* make fulltext index also index text values contained in direct sub-objects of the indexed
  attribute.

  Previous versions of ArangoDB only indexed the attribute value if it was a string. Sub-attributes
  of the index attribute were ignored when fulltext indexing.

  Now, if the index attribute value is an object, the object's values will each be included in the
  fulltext index if they are strings. If the index attribute value is an array, the array's values
  will each be included in the fulltext index if they are strings.

  For example, with a fulltext index present on the `translations` attribute, the following text
  values will now be indexed:

      var c = db._create("example");
      c.ensureFulltextIndex("translations");
      c.insert({ translations: { en: "fox", de: "Fuchs", fr: "renard", ru: "лиса" } });
      c.insert({ translations: "Fox is the English translation of the German word Fuchs" });
      c.insert({ translations: [ "ArangoDB", "document", "database", "Foxx" ] });

      c.fulltext("translations", "лиса").toArray();       // returns only first document
      c.fulltext("translations", "Fox").toArray();        // returns first and second documents
      c.fulltext("translations", "prefix:Fox").toArray(); // returns all three documents

* added batch document removal and lookup commands:

      collection.lookupByKeys(keys)
      collection.removeByKeys(keys)

  These commands can be used to perform multi-document lookup and removal operations efficiently
  from the ArangoShell. The argument to these operations is an array of document keys.

  Also added HTTP APIs for batch document commands:

  * PUT /_api/simple/lookup-by-keys
  * PUT /_api/simple/remove-by-keys

* properly prefix document address URLs with the current database name for calls to the REST
  API method GET `/_api/document?collection=...` (that method will return partial URLs to all
  documents in the collection).

  Previous versions of ArangoDB returned the URLs starting with `/_api/` but without the current
  database name, e.g. `/_api/document/mycollection/mykey`. Starting with 2.6, the response URLs
  will include the database name as well, e.g. `/_db/_system/_api/document/mycollection/mykey`.

* added dedicated collection export HTTP REST API

  ArangoDB now provides a dedicated collection export API, which can take snapshots of entire
  collections more efficiently than the general-purpose cursor API. The export API is useful
  to transfer the contents of an entire collection to a client application. It provides optional
  filtering on specific attributes.

  The export API is available at endpoint `POST /_api/export?collection=...`. The API has the
  same return value structure as the already established cursor API (`POST /_api/cursor`).

  An introduction to the export API is given in this blog post:
  http://jsteemann.github.io/blog/2015/04/04/more-efficient-data-exports/

* subquery optimizations for AQL queries

  This optimization avoids copying intermediate results into subqueries that are not required
  by the subquery.

  A brief description can be found here:
  http://jsteemann.github.io/blog/2015/05/04/subquery-optimizations/

* return value optimization for AQL queries

  This optimization avoids copying the final query result inside the query's main `ReturnNode`.

  A brief description can be found here:
  http://jsteemann.github.io/blog/2015/05/04/return-value-optimization-for-aql/

* speed up AQL queries containing big `IN` lists for index lookups

  `IN` lists used for index lookups had performance issues in previous versions of ArangoDB.
  These issues have been addressed in 2.6 so using bigger `IN` lists for filtering is much
  faster.

  A brief description can be found here:
  http://jsteemann.github.io/blog/2015/05/07/in-list-improvements/

* allow `@` and `.` characters in document keys, too

  This change also leads to document keys being URL-encoded when returned in HTTP `location`
  response headers.

* added alternative implementation for AQL COLLECT

  The alternative method uses a hash table for grouping and does not require its input elements
  to be sorted. It will be taken into account by the optimizer for `COLLECT` statements that do
  not use an `INTO` clause.

  In case a `COLLECT` statement can use the hash table variant, the optimizer will create an extra
  plan for it at the beginning of the planning phase. In this plan, no extra `SORT` node will be
  added in front of the `COLLECT` because the hash table variant of `COLLECT` does not require
  sorted input. Instead, a `SORT` node will be added after it to sort its output. This `SORT` node
  may be optimized away again in later stages. If the sort order of the result is irrelevant to
  the user, adding an extra `SORT null` after a hash `COLLECT` operation will allow the optimizer to
  remove the sorts altogether.

  In addition to the hash table variant of `COLLECT`, the optimizer will modify the original plan
  to use the regular `COLLECT` implementation. As this implementation requires sorted input, the
  optimizer will insert a `SORT` node in front of the `COLLECT`. This `SORT` node may be optimized
  away in later stages.

  The created plans will then be shipped through the regular optimization pipeline. In the end,
  the optimizer will pick the plan with the lowest estimated total cost as usual. The hash table
  variant does not require an up-front sort of the input, and will thus be preferred over the
  regular `COLLECT` if the optimizer estimates many input elements for the `COLLECT` node and
  cannot use an index to sort them.

  The optimizer can be explicitly told to use the regular *sorted* variant of `COLLECT` by
  suffixing a `COLLECT` statement with `OPTIONS { "method" : "sorted" }`. This will override the
  optimizer guesswork and only produce the *sorted* variant of `COLLECT`.

  A blog post on the new `COLLECT` implementation can be found here:
  http://jsteemann.github.io/blog/2015/04/22/collecting-with-a-hash-table/

* refactored HTTP REST API for cursors

  The HTTP REST API for cursors (`/_api/cursor`) has been refactored to improve its performance
  and use less memory.

  A post showing some of the performance improvements can be found here:
  http://jsteemann.github.io/blog/2015/04/01/improvements-for-the-cursor-api/

* simplified return value syntax for data-modification AQL queries

  ArangoDB 2.4 since version allows to return results from data-modification AQL queries. The
  syntax for this was quite limited and verbose:

      FOR i IN 1..10
        INSERT { value: i } IN test
        LET inserted = NEW
        RETURN inserted

  The `LET inserted = NEW RETURN inserted` was required literally to return the inserted
  documents. No calculations could be made using the inserted documents.

  This is now more flexible. After a data-modification clause (e.g. `INSERT`, `UPDATE`, `REPLACE`,
  `REMOVE`, `UPSERT`) there can follow any number of `LET` calculations. These calculations can
  refer to the pseudo-values `OLD` and `NEW` that are created by the data-modification statements.

  This allows returning projections of inserted or updated documents, e.g.:

      FOR i IN 1..10
        INSERT { value: i } IN test
        RETURN { _key: NEW._key, value: i }

  Still not every construct is allowed after a data-modification clause. For example, no functions
  can be called that may access documents.

  More information can be found here:
  http://jsteemann.github.io/blog/2015/03/27/improvements-for-data-modification-queries/

* added AQL `UPSERT` statement

  This adds an `UPSERT` statement to AQL that is a combination of both `INSERT` and `UPDATE` /
  `REPLACE`. The `UPSERT` will search for a matching document using a user-provided example.
  If no document matches the example, the *insert* part of the `UPSERT` statement will be
  executed. If there is a match, the *update* / *replace* part will be carried out:

      UPSERT { page: 'index.html' }                 /* search example */
        INSERT { page: 'index.html', pageViews: 1 } /* insert part */
        UPDATE { pageViews: OLD.pageViews + 1 }     /* update part */
        IN pageViews

  `UPSERT` can be used with an `UPDATE` or `REPLACE` clause. The `UPDATE` clause will perform
  a partial update of the found document, whereas the `REPLACE` clause will replace the found
  document entirely. The `UPDATE` or `REPLACE` parts can refer to the pseudo-value `OLD`, which
  contains all attributes of the found document.

  `UPSERT` statements can optionally return values. In the following query, the return
  attribute `found` will return the found document before the `UPDATE` was applied. If no
  document was found, `found` will contain a value of `null`. The `updated` result attribute will
  contain the inserted / updated document:

      UPSERT { page: 'index.html' }                 /* search example */
        INSERT { page: 'index.html', pageViews: 1 } /* insert part */
        UPDATE { pageViews: OLD.pageViews + 1 }     /* update part */
        IN pageViews
        RETURN { found: OLD, updated: NEW }

  A more detailed description of `UPSERT` can be found here:
  http://jsteemann.github.io/blog/2015/03/27/preview-of-the-upsert-command/

* adjusted default configuration value for `--server.backlog-size` from 10 to 64.

* issue #1231: bug xor feature in AQL: LENGTH(null) == 4

  This changes the behavior of the AQL `LENGTH` function as follows:

  - if the single argument to `LENGTH()` is `null`, then the result will now be `0`. In previous
    versions of ArangoDB, the result of `LENGTH(null)` was `4`.

  - if the single argument to `LENGTH()` is `true`, then the result will now be `1`. In previous
    versions of ArangoDB, the result of `LENGTH(true)` was `4`.

  - if the single argument to `LENGTH()` is `false`, then the result will now be `0`. In previous
    versions of ArangoDB, the result of `LENGTH(false)` was `5`.

  The results of `LENGTH()` with string, numeric, array object argument values do not change.

* issue #1298: Bulk import if data already exists (#1298)

  This change extends the HTTP REST API for bulk imports as follows:

  When documents are imported and the `_key` attribute is specified for them, the import can be
  used for inserting and updating/replacing documents. Previously, the import could be used for
  inserting new documents only, and re-inserting a document with an existing key would have failed
  with a *unique key constraint violated* error.

  The above behavior is still the default. However, the API now allows controlling the behavior
  in case of a unique key constraint error via the optional URL parameter `onDuplicate`.

  This parameter can have one of the following values:

  - `error`: when a unique key constraint error occurs, do not import or update the document but
    report an error. This is the default.

  - `update`: when a unique key constraint error occurs, try to (partially) update the existing
    document with the data specified in the import. This may still fail if the document would
    violate secondary unique indexes. Only the attributes present in the import data will be
    updated and other attributes already present will be preserved. The number of updated documents
    will be reported in the `updated` attribute of the HTTP API result.

  - `replace`: when a unique key constraint error occurs, try to fully replace the existing
    document with the data specified in the import. This may still fail if the document would
    violate secondary unique indexes. The number of replaced documents will be reported in the
    `updated` attribute of the HTTP API result.

  - `ignore`: when a unique key constraint error occurs, ignore this error. There will be no
    insert, update or replace for the particular document. Ignored documents will be reported
    separately in the `ignored` attribute of the HTTP API result.

  The result of the HTTP import API will now contain the attributes `ignored` and `updated`, which
  contain the number of ignored and updated documents respectively. These attributes will contain a
  value of zero unless the `onDuplicate` URL parameter is set to either `update` or `replace`
  (in this case the `updated` attribute may contain non-zero values) or `ignore` (in this case the
  `ignored` attribute may contain a non-zero value).

  To support the feature, arangoimp also has a new command line option `--on-duplicate` which can
  have one of the values `error`, `update`, `replace`, `ignore`. The default value is `error`.

  A few examples for using arangoimp with the `--on-duplicate` option can be found here:
  http://jsteemann.github.io/blog/2015/04/14/updating-documents-with-arangoimp/

* changed behavior of `db._query()` in the ArangoShell:

  if the command's result is printed in the shell, the first 10 results will be printed. Previously
  only a basic description of the underlying query result cursor was printed. Additionally, if the
  cursor result contains more than 10 results, the cursor is assigned to a global variable `more`,
  which can be used to iterate over the cursor result.

  Example:

      arangosh [_system]> db._query("FOR i IN 1..15 RETURN i")
      [object ArangoQueryCursor, count: 15, hasMore: true]

      [
        1,
        2,
        3,
        4,
        5,
        6,
        7,
        8,
        9,
        10
      ]

      type 'more' to show more documents


      arangosh [_system]> more
      [object ArangoQueryCursor, count: 15, hasMore: false]

      [
        11,
        12,
        13,
        14,
        15
      ]

* Disallow batchSize value 0 in HTTP `POST /_api/cursor`:

  The HTTP REST API `POST /_api/cursor` does not accept a `batchSize` parameter value of
  `0` any longer. A batch size of 0 never made much sense, but previous versions of ArangoDB
  did not check for this value. Now creating a cursor using a `batchSize` value 0 will
  result in an HTTP 400 error response

* REST Server: fix memory leaks when failing to add jobs

* 'EDGES' AQL Function

  The AQL function `EDGES` got a new fifth option parameter.
  Right now only one option is available: 'includeVertices'. This is a boolean parameter
  that allows to modify the result of the `EDGES` function.
  Default is 'includeVertices: false' which does not have any effect.
  'includeVertices: true' modifies the result, such that
  {vertex: <vertexDocument>, edge: <edgeDocument>} is returned.

* INCOMPATIBLE CHANGE:

  The result format of the AQL function `NEIGHBORS` has been changed.
  Before it has returned an array of objects containing 'vertex' and 'edge'.
  Now it will only contain the vertex directly.
  Also an additional option 'includeData' has been added.
  This is used to define if only the 'vertex._id' value should be returned (false, default),
  or if the vertex should be looked up in the collection and the complete JSON should be returned
  (true).
  Using only the id values can lead to significantly improved performance if this is the only information
  required.

  In order to get the old result format prior to ArangoDB 2.6, please use the function EDGES instead.
  Edges allows for a new option 'includeVertices' which, set to true, returns exactly the format of NEIGHBORS.
  Example:

      NEIGHBORS(<vertexCollection>, <edgeCollection>, <vertex>, <direction>, <example>)

  This can now be achieved by:

      EDGES(<edgeCollection>, <vertex>, <direction>, <example>, {includeVertices: true})

  If you are nesting several NEIGHBORS steps you can speed up their performance in the following way:

  Old Example:

  FOR va IN NEIGHBORS(Users, relations, 'Users/123', 'outbound') FOR vc IN NEIGHBORS(Products, relations, va.vertex._id, 'outbound') RETURN vc

  This can now be achieved by:

  FOR va IN NEIGHBORS(Users, relations, 'Users/123', 'outbound') FOR vc IN NEIGHBORS(Products, relations, va, 'outbound', null, {includeData: true}) RETURN vc
                                                                                                          ^^^^                  ^^^^^^^^^^^^^^^^^^^
                                                                                                  Use intermediate directly     include Data for final

* INCOMPATIBLE CHANGE:

  The AQL function `GRAPH_NEIGHBORS` now provides an additional option `includeData`.
  This option allows controlling whether the function should return the complete vertices
  or just their IDs. Returning only the IDs instead of the full vertices can lead to
  improved performance .

  If provided, `includeData` is set to `true`, all vertices in the result will be returned
  with all their attributes. The default value of `includeData` is `false`.
  This makes the default function results incompatible with previous versions of ArangoDB.

  To get the old result style in ArangoDB 2.6, please set the options as follows in calls
  to `GRAPH_NEIGHBORS`:

      GRAPH_NEIGHBORS(<graph>, <vertex>, { includeData: true })

* INCOMPATIBLE CHANGE:

  The AQL function `GRAPH_COMMON_NEIGHBORS` now provides an additional option `includeData`.
  This option allows controlling whether the function should return the complete vertices
  or just their IDs. Returning only the IDs instead of the full vertices can lead to
  improved performance .

  If provided, `includeData` is set to `true`, all vertices in the result will be returned
  with all their attributes. The default value of `includeData` is `false`.
  This makes the default function results incompatible with previous versions of ArangoDB.

  To get the old result style in ArangoDB 2.6, please set the options as follows in calls
  to `GRAPH_COMMON_NEIGHBORS`:

      GRAPH_COMMON_NEIGHBORS(<graph>, <vertexExamples1>, <vertexExamples2>, { includeData: true }, { includeData: true })

* INCOMPATIBLE CHANGE:

  The AQL function `GRAPH_SHORTEST_PATH` now provides an additional option `includeData`.
  This option allows controlling whether the function should return the complete vertices
  and edges or just their IDs. Returning only the IDs instead of full vertices and edges
  can lead to improved performance .

  If provided, `includeData` is set to `true`, all vertices and edges in the result will
  be returned with all their attributes. There is also an optional parameter `includePath` of
  type object.
  It has two optional sub-attributes `vertices` and `edges`, both of type boolean.
  Both can be set individually and the result will include all vertices on the path if
  `includePath.vertices == true` and all edges if `includePath.edges == true` respectively.

  The default value of `includeData` is `false`, and paths are now excluded by default.
  This makes the default function results incompatible with previous versions of ArangoDB.

  To get the old result style in ArangoDB 2.6, please set the options as follows in calls
  to `GRAPH_SHORTEST_PATH`:

      GRAPH_SHORTEST_PATH(<graph>, <source>, <target>, { includeData: true, includePath: { edges: true, vertices: true } })

  The attributes `startVertex` and `vertex` that were present in the results of `GRAPH_SHORTEST_PATH`
  in previous versions of ArangoDB will not be produced in 2.6. To calculate these attributes in 2.6,
  please extract the first and last elements from the `vertices` result attribute.

* INCOMPATIBLE CHANGE:

  The AQL function `GRAPH_DISTANCE_TO` will now return only the id the destination vertex
  in the `vertex` attribute, and not the full vertex data with all vertex attributes.

* INCOMPATIBLE CHANGE:

  All graph measurements functions in JavaScript module `general-graph` that calculated a
  single figure previously returned an array containing just the figure. Now these functions
  will return the figure directly and not put it inside an array.

  The affected functions are:

  * `graph._absoluteEccentricity`
  * `graph._eccentricity`
  * `graph._absoluteCloseness`
  * `graph._closeness`
  * `graph._absoluteBetweenness`
  * `graph._betweenness`
  * `graph._radius`
  * `graph._diameter`

* Create the `_graphs` collection in new databases with `waitForSync` attribute set to `false`

  The previous `waitForSync` value was `true`, so default the behavior when creating and dropping
  graphs via the HTTP REST API changes as follows if the new settings are in effect:

  * `POST /_api/graph` by default returns `HTTP 202` instead of `HTTP 201`
  * `DELETE /_api/graph/graph-name` by default returns `HTTP 202` instead of `HTTP 201`

  If the `_graphs` collection still has its `waitForSync` value set to `true`, then the HTTP status
  code will not change.

* Upgraded ICU to version 54; this increases performance in many places.
  based on https://code.google.com/p/chromium/issues/detail?id=428145

* added support for HTTP push aka chunked encoding

* issue #1051: add info whether server is running in service or user mode?

  This will add a "mode" attribute to the result of the result of HTTP GET `/_api/version?details=true`

  "mode" can have the following values:

  - `standalone`: server was started manually (e.g. on command-line)
  - `service`: service is running as Windows service, in daemon mode or under the supervisor

* improve system error messages in Windows port

* increased default value of `--server.request-timeout` from 300 to 1200 seconds for client tools
  (arangosh, arangoimp, arangodump, arangorestore)

* increased default value of `--server.connect-timeout` from 3 to 5 seconds for client tools
  (arangosh, arangoimp, arangodump, arangorestore)

* added startup option `--server.foxx-queues-poll-interval`

  This startup option controls the frequency with which the Foxx queues manager is checking
  the queue (or queues) for jobs to be executed.

  The default value is `1` second. Lowering this value will result in the queue manager waking
  up and checking the queues more frequently, which may increase CPU usage of the server.
  When not using Foxx queues, this value can be raised to save some CPU time.

* added startup option `--server.foxx-queues`

  This startup option controls whether the Foxx queue manager will check queue and job entries.
  Disabling this option can reduce server load but will prevent jobs added to Foxx queues from
  being processed at all.

  The default value is `true`, enabling the Foxx queues feature.

* make Foxx queues really database-specific.

  Foxx queues were and are stored in a database-specific collection `_queues`. However, a global
  cache variable for the queues led to the queue names being treated database-independently, which
  was wrong.

  Since 2.6, Foxx queues names are truly database-specific, so the same queue name can be used in
  two different databases for two different queues. Until then, it is advisable to think of queues
  as already being database-specific, and using the database name as a queue name prefix to be
  avoid name conflicts, e.g.:

      var queueName = "myQueue";
      var Foxx = require("org/arangodb/foxx");
      Foxx.queues.create(db._name() + ":" + queueName);

* added support for Foxx queue job types defined as app scripts.

  The old job types introduced in 2.4 are still supported but are known to cause issues in 2.5
  and later when the server is restarted or the job types are not defined in every thread.

  The new job types avoid this issue by storing an explicit mount path and script name rather
  than an assuming the job type is defined globally. It is strongly recommended to convert your
  job types to the new script-based system.

* renamed Foxx sessions option "sessionStorageApp" to "sessionStorage". The option now also accepts session storages directly.

* Added the following JavaScript methods for file access:
  * fs.copyFile() to copy single files
  * fs.copyRecursive() to copy directory trees
  * fs.chmod() to set the file permissions (non-Windows only)

* Added process.env for accessing the process environment from JavaScript code

* Cluster: kickstarter shutdown routines will more precisely follow the shutdown of its nodes.

* Cluster: don't delete agency connection objects that are currently in use.

* Cluster: improve passing along of HTTP errors

* fixed issue #1247: debian init script problems

* multi-threaded index creation on collection load

  When a collection contains more than one secondary index, they can be built in memory in
  parallel when the collection is loaded. How many threads are used for parallel index creation
  is determined by the new configuration parameter `--database.index-threads`. If this is set
  to 0, indexes are built by the opening thread only and sequentially. This is equivalent to
  the behavior in 2.5 and before.

* speed up building up primary index when loading collections

* added `count` attribute to `parameters.json` files of collections. This attribute indicates
  the number of live documents in the collection on unload. It is read when the collection is
  (re)loaded to determine the initial size for the collection's primary index

* removed remainders of MRuby integration, removed arangoirb

* simplified `controllers` property in Foxx manifests. You can now specify a filename directly
  if you only want to use a single file mounted at the base URL of your Foxx app.

* simplified `exports` property in Foxx manifests. You can now specify a filename directly if
  you only want to export variables from a single file in your Foxx app.

* added support for node.js-style exports in Foxx exports. Your Foxx exports file can now export
  arbitrary values using the `module.exports` property instead of adding properties to the
  `exports` object.

* added `scripts` property to Foxx manifests. You should now specify the `setup` and `teardown`
  files as properties of the `scripts` object in your manifests and can define custom,
  app-specific scripts that can be executed from the web interface or the CLI.

* added `tests` property to Foxx manifests. You can now define test cases using the `mocha`
  framework which can then be executed inside ArangoDB.

* updated `joi` package to 6.0.8.

* added `extendible` package.

* added Foxx model lifecycle events to repositories. See #1257.

* speed up resizing of edge index.

* allow to split an edge index into buckets which are resized individually.
  This is controlled by the `indexBuckets` attribute in the `properties`
  of the collection.

* fix a cluster deadlock bug in larger clusters by marking a thread waiting
  for a lock on a DBserver as blocked


v2.5.7 (2015-08-02)
-------------------

* V8: Upgrade to version 4.1.0.27 - this is intended to be the stable V8 version.


v2.5.6 (2015-07-21)
-------------------

* alter Windows build infrastructure so we can properly store pdb files.

* potentially fixed issue #1313: Wrong metric calculation at dashboard

  Escape whitespace in process name when scanning /proc/pid/stats

  This fixes statistics values read from that file

* Fixed variable naming in AQL `COLLECT INTO` results in case the COLLECT is placed
  in a subquery which itself is followed by other constructs that require variables


v2.5.5 (2015-05-29)
-------------------

* fixed vulnerability in JWT implementation.

* fixed format string for reading /proc/pid/stat

* take into account barriers used in different V8 contexts


v2.5.4 (2015-05-14)
-------------------

* added startup option `--log.performance`: specifying this option at startup will log
  performance-related info messages, mainly timings via the regular logging mechanisms

* cluster fixes

* fix for recursive copy under Windows


v2.5.3 (2015-04-29)
-------------------

* Fix fs.move to work across filesystem borders; Fixes Foxx app installation problems;
  issue #1292.

* Fix Foxx app install when installed on a different drive on Windows

* issue #1322: strange AQL result

* issue #1318: Inconsistent db._create() syntax

* issue #1315: queries to a collection fail with an empty response if the
  collection contains specific JSON data

* issue #1300: Make arangodump not fail if target directory exists but is empty

* allow specifying higher values than SOMAXCONN for `--server.backlog-size`

  Previously, arangod would not start when a `--server.backlog-size` value was
  specified that was higher than the platform's SOMAXCONN header value.

  Now, arangod will use the user-provided value for `--server.backlog-size` and
  pass it to the listen system call even if the value is higher than SOMAXCONN.
  If the user-provided value is higher than SOMAXCONN, arangod will log a warning
  on startup.

* Fixed a cluster deadlock bug. Mark a thread that is in a RemoteBlock as
  blocked to allow for additional dispatcher threads to be started.

* Fix locking in cluster by using another ReadWriteLock class for collections.

* Add a second DispatcherQueue for AQL in the cluster. This fixes a
  cluster-AQL thread explosion bug.


v2.5.2 (2015-04-11)
-------------------

* modules stored in _modules are automatically flushed when changed

* added missing query-id parameter in documentation of HTTP DELETE `/_api/query` endpoint

* added iterator for edge index in AQL queries

  this change may lead to less edges being read when used together with a LIMIT clause

* make graph viewer in web interface issue less expensive queries for determining
  a random vertex from the graph, and for determining vertex attributes

* issue #1285: syntax error, unexpected $undefined near '@_to RETURN obj

  this allows AQL bind parameter names to also start with underscores

* moved /_api/query to C++

* issue #1289: Foxx models created from database documents expose an internal method

* added `Foxx.Repository#exists`

* parallelize initialization of V8 context in multiple threads

* fixed a possible crash when the debug-level was TRACE

* cluster: do not initialize statistics collection on each
  coordinator, this fixes a race condition at startup

* cluster: fix a startup race w.r.t. the _configuration collection

* search for db:// JavaScript modules only after all local files have been
  considered, this speeds up the require command in a cluster considerably

* general cluster speedup in certain areas


v2.5.1 (2015-03-19)
-------------------

* fixed bug that caused undefined behavior when an AQL query was killed inside
  a calculation block

* fixed memleaks in AQL query cleanup in case out-of-memory errors are thrown

* by default, Debian and RedHat packages are built with debug symbols

* added option `--database.ignore-logfile-errors`

  This option controls how collection datafiles with a CRC mismatch are treated.

  If set to `false`, CRC mismatch errors in collection datafiles will lead
  to a collection not being loaded at all. If a collection needs to be loaded
  during WAL recovery, the WAL recovery will also abort (if not forced with
  `--wal.ignore-recovery-errors true`). Setting this flag to `false` protects
  users from unintentionally using a collection with corrupted datafiles, from
  which only a subset of the original data can be recovered.

  If set to `true`, CRC mismatch errors in collection datafiles will lead to
  the datafile being partially loaded. All data up to until the mismatch will
  be loaded. This will enable users to continue with collection datafiles
  that are corrupted, but will result in only a partial load of the data.
  The WAL recovery will still abort when encountering a collection with a
  corrupted datafile, at least if `--wal.ignore-recovery-errors` is not set to
  `true`.

  The default value is *true*, so for collections with corrupted datafiles
  there might be partial data loads once the WAL recovery has finished. If
  the WAL recovery will need to load a collection with a corrupted datafile,
  it will still stop when using the default values.

* INCOMPATIBLE CHANGE:

  make the arangod server refuse to start if during startup it finds a non-readable
  `parameter.json` file for a database or a collection.

  Stopping the startup process in this case requires manual intervention (fixing
  the unreadable files), but prevents follow-up errors due to ignored databases or
  collections from happening.

* datafiles and `parameter.json` files written by arangod are now created with read and write
  privileges for the arangod process user, and with read and write privileges for the arangod
  process group.

  Previously, these files were created with user read and write permissions only.

* INCOMPATIBLE CHANGE:

  abort WAL recovery if one of the collection's datafiles cannot be opened

* INCOMPATIBLE CHANGE:

  never try to raise the privileges after dropping them, this can lead to a race condition while
  running the recovery

  If you require to run ArangoDB on a port lower than 1024, you must run ArangoDB as root.

* fixed inefficiencies in `remove` methods of general-graph module

* added option `--database.slow-query-threshold` for controlling the default AQL slow query
  threshold value on server start

* add system error strings for Windows on many places

* rework service startup so we announce 'RUNNING' only when we're finished starting.

* use the Windows eventlog for FATAL and ERROR - log messages

* fix service handling in NSIS Windows installer, specify human readable name

* add the ICU_DATA environment variable to the fatal error messages

* fixed issue #1265: arangod crashed with SIGSEGV

* fixed issue #1241: Wildcards in examples


v2.5.0 (2015-03-09)
-------------------

* installer fixes for Windows

* fix for downloading Foxx

* fixed issue #1258: http pipelining not working?


v2.5.0-beta4 (2015-03-05)
-------------------------

* fixed issue #1247: debian init script problems


v2.5.0-beta3 (2015-02-27)
-------------------------

* fix Windows install path calculation in arango

* fix Windows logging of long strings

* fix possible undefinedness of const strings in Windows


v2.5.0-beta2 (2015-02-23)
-------------------------

* fixed issue #1256: agency binary not found #1256

* fixed issue #1230: API: document/col-name/_key and cursor return different floats

* front-end: dashboard tries not to (re)load statistics if user has no access

* V8: Upgrade to version 3.31.74.1

* etcd: Upgrade to version 2.0 - This requires go 1.3 to compile at least.

* refuse to startup if ICU wasn't initialized, this will i.e. prevent errors from being printed,
  and libraries from being loaded.

* front-end: unwanted removal of index table header after creating new index

* fixed issue #1248: chrome: applications filtering not working

* fixed issue #1198: queries remain in aql editor (front-end) if you navigate through different tabs

* Simplify usage of Foxx

  Thanks to our user feedback we learned that Foxx is a powerful, yet rather complicated concept.
  With this release we tried to make it less complicated while keeping all its strength.
  That includes a rewrite of the documentation as well as some code changes as listed below:

  * Moved Foxx applications to a different folder.

    The naming convention now is: <app-path>/_db/<dbname>/<mountpoint>/APP
    Before it was: <app-path>/databases/<dbname>/<appname>:<appversion>
    This caused some trouble as apps where cached based on name and version and updates did not apply.
    Hence the path on filesystem and the app's access URL had no relation to one another.
    Now the path on filesystem is identical to the URL (except for slashes and the appended APP)

  * Rewrite of Foxx routing

    The routing of Foxx has been exposed to major internal changes we adjusted because of user feedback.
    This allows us to set the development mode per mount point without having to change paths and hold
    apps at separate locations.

  * Foxx Development mode

    The development mode used until 2.4 is gone. It has been replaced by a much more mature version.
    This includes the deprecation of the javascript.dev-app-path parameter, which is useless since 2.5.
    Instead of having two separate app directories for production and development, apps now reside in
    one place, which is used for production as well as for development.
    Apps can still be put into development mode, changing their behavior compared to production mode.
    Development mode apps are still reread from disk at every request, and still they ship more debug
    output.

    This change has also made the startup options `--javascript.frontend-development-mode` and
    `--javascript.dev-app-path` obsolete. The former option will not have any effect when set, and the
    latter option is only read and used during the upgrade to 2.5 and does not have any effects later.

  * Foxx install process

    Installing Foxx apps has been a two step process: import them into ArangoDB and mount them at a
    specific mount point. These operations have been joined together. You can install an app at one
    mount point, that's it. No fetch, mount, unmount, purge cycle anymore. The commands have been
    simplified to just:

    * install: get your Foxx app up and running
    * uninstall: shut it down and erase it from disk

  * Foxx error output

    Until 2.4 the errors produced by Foxx were not optimal. Often, the error message was just
    `unable to parse manifest` and contained only an internal stack trace.
    In 2.5 we made major improvements there, including a much more fine-grained error output that
    helps you debug your Foxx apps. The error message printed is now much closer to its source and
    should help you track it down.

    Also we added the default handlers for unhandled errors in Foxx apps:

    * You will get a nice internal error page whenever your Foxx app is called but was not installed
      due to any error
    * You will get a proper error message when having an uncaught error appears in any app route

    In production mode the messages above will NOT contain any information about your Foxx internals
    and are safe to be exposed to third party users.
    In development mode the messages above will contain the stacktrace (if available), making it easier for
    your in-house devs to track down errors in the application.

* added `console` object to Foxx apps. All Foxx apps now have a console object implementing
  the familiar Console API in their global scope, which can be used to log diagnostic
  messages to the database.

* added `org/arangodb/request` module, which provides a simple API for making HTTP requests
  to external services.

* added optimizer rule `propagate-constant-attributes`

  This rule will look inside `FILTER` conditions for constant value equality comparisons,
  and insert the constant values in other places in `FILTER`s. For example, the rule will
  insert `42` instead of `i.value` in the second `FILTER` of the following query:

      FOR i IN c1 FOR j IN c2 FILTER i.value == 42 FILTER j.value == i.value RETURN 1

* added `filtered` value to AQL query execution statistics

  This value indicates how many documents were filtered by `FilterNode`s in the AQL query.
  Note that `IndexRangeNode`s can also filter documents by selecting only the required ranges
  from the index. The `filtered` value will not include the work done by `IndexRangeNode`s,
  but only the work performed by `FilterNode`s.

* added support for sparse hash and skiplist indexes

  Hash and skiplist indexes can optionally be made sparse. Sparse indexes exclude documents
  in which at least one of the index attributes is either not set or has a value of `null`.

  As such documents are excluded from sparse indexes, they may contain fewer documents than
  their non-sparse counterparts. This enables faster indexing and can lead to reduced memory
  usage in case the indexed attribute does occur only in some, but not all documents of the
  collection. Sparse indexes will also reduce the number of collisions in non-unique hash
  indexes in case non-existing or optional attributes are indexed.

  In order to create a sparse index, an object with the attribute `sparse` can be added to
  the index creation commands:

      db.collection.ensureHashIndex(attributeName, { sparse: true });
      db.collection.ensureHashIndex(attributeName1, attributeName2, { sparse: true });
      db.collection.ensureUniqueConstraint(attributeName, { sparse: true });
      db.collection.ensureUniqueConstraint(attributeName1, attributeName2, { sparse: true });

      db.collection.ensureSkiplist(attributeName, { sparse: true });
      db.collection.ensureSkiplist(attributeName1, attributeName2, { sparse: true });
      db.collection.ensureUniqueSkiplist(attributeName, { sparse: true });
      db.collection.ensureUniqueSkiplist(attributeName1, attributeName2, { sparse: true });

  Note that in place of the above specialized index creation commands, it is recommended to use
  the more general index creation command `ensureIndex`:

  ```js
  db.collection.ensureIndex({ type: "hash", sparse: true, unique: true, fields: [ attributeName ] });
  db.collection.ensureIndex({ type: "skiplist", sparse: false, unique: false, fields: [ "a", "b" ] });
  ```

  When not explicitly set, the `sparse` attribute defaults to `false` for new indexes.

  This causes a change in behavior when creating a unique hash index without specifying the
  sparse flag: in 2.4, unique hash indexes were implicitly sparse, always excluding `null` values.
  There was no option to control this behavior, and sparsity was neither supported for non-unique
  hash indexes nor skiplists in 2.4. This implicit sparsity of unique hash indexes was considered
  an inconsistency, and therefore the behavior was cleaned up in 2.5. As of 2.5, indexes will
  only be created sparse if sparsity is explicitly requested. Existing unique hash indexes from 2.4
  or before will automatically be migrated so they are still sparse after the upgrade to 2.5.

  Geo indexes are implicitly sparse, meaning documents without the indexed location attribute or
  containing invalid location coordinate values will be excluded from the index automatically. This
  is also a change when compared to pre-2.5 behavior, when documents with missing or invalid
  coordinate values may have caused errors on insertion when the geo index' `unique` flag was set
  and its `ignoreNull` flag was not.

  This was confusing and has been rectified in 2.5. The method `ensureGeoConstaint()` now does the
  same as `ensureGeoIndex()`. Furthermore, the attributes `constraint`, `unique`, `ignoreNull` and
  `sparse` flags are now completely ignored when creating geo indexes.

  The same is true for fulltext indexes. There is no need to specify non-uniqueness or sparsity for
  geo or fulltext indexes. They will always be non-unique and sparse.

  As sparse indexes may exclude some documents, they cannot be used for every type of query.
  Sparse hash indexes cannot be used to find documents for which at least one of the indexed
  attributes has a value of `null`. For example, the following AQL query cannot use a sparse
  index, even if one was created on attribute `attr`:

      FOR doc In collection
        FILTER doc.attr == null
        RETURN doc

  If the lookup value is non-constant, a sparse index may or may not be used, depending on
  the other types of conditions in the query. If the optimizer can safely determine that
  the lookup value cannot be `null`, a sparse index may be used. When uncertain, the optimizer
  will not make use of a sparse index in a query in order to produce correct results.

  For example, the following queries cannot use a sparse index on `attr` because the optimizer
  will not know beforehand whether the comparison values for `doc.attr` will include `null`:

      FOR doc In collection
        FILTER doc.attr == SOME_FUNCTION(...)
        RETURN doc

      FOR other IN otherCollection
        FOR doc In collection
          FILTER doc.attr == other.attr
          RETURN doc

  Sparse skiplist indexes can be used for sorting if the optimizer can safely detect that the
  index range does not include `null` for any of the index attributes.

* inspection of AQL data-modification queries will now detect if the data-modification part
  of the query can run in lockstep with the data retrieval part of the query, or if the data
  retrieval part must be executed before the data modification can start.

  Executing the two in lockstep allows using much smaller buffers for intermediate results
  and starts the actual data-modification operations much earlier than if the two phases
  were executed separately.

* Allow dynamic attribute names in AQL object literals

  This allows using arbitrary expressions to construct attribute names in object
  literals specified in AQL queries. To disambiguate expressions and other unquoted
  attribute names, dynamic attribute names need to be enclosed in brackets (`[` and `]`).
  Example:

      FOR i IN 1..100
        RETURN { [ CONCAT('value-of-', i) ] : i }

* make AQL optimizer rule "use-index-for-sort" remove sort also in case a non-sorted
  index (e.g. a hash index) is used for only equality lookups and all sort attributes
  are covered by the index.

  Example that does not require an extra sort (needs hash index on `value`):

      FOR doc IN collection FILTER doc.value == 1 SORT doc.value RETURN doc

  Another example that does not require an extra sort (with hash index on `value1`, `value2`):

      FOR doc IN collection FILTER doc.value1 == 1 && doc.value2 == 2 SORT doc.value1, doc.value2 RETURN doc

* make AQL optimizer rule "use-index-for-sort" remove sort also in case the sort criteria
  excludes the left-most index attributes, but the left-most index attributes are used
  by the index for equality-only lookups.

  Example that can use the index for sorting (needs skiplist index on `value1`, `value2`):

      FOR doc IN collection FILTER doc.value1 == 1 SORT doc.value2 RETURN doc

* added selectivity estimates for primary index, edge index, and hash index

  The selectivity estimates are returned by the `GET /_api/index` REST API method
  in a sub-attribute `selectivityEstimate` for each index that supports it. This
  attribute will be omitted for indexes that do not provide selectivity estimates.
  If provided, the selectivity estimate will be a numeric value between 0 and 1.

  Selectivity estimates will also be reported in the result of `collection.getIndexes()`
  for all indexes that support this. If no selectivity estimate can be determined for
  an index, the attribute `selectivityEstimate` will be omitted here, too.

  The web interface also shows selectivity estimates for each index that supports this.

  Currently the following index types can provide selectivity estimates:
  - primary index
  - edge index
  - hash index (unique and non-unique)

  No selectivity estimates will be provided when running in cluster mode.

* fixed issue #1226: arangod log issues

* added additional logger if arangod is started in foreground mode on a tty

* added AQL optimizer rule "move-calculations-down"

* use exclusive native SRWLocks on Windows instead of native mutexes

* added AQL functions `MD5`, `SHA1`, and `RANDOM_TOKEN`.

* reduced number of string allocations when parsing certain AQL queries

  parsing numbers (integers or doubles) does not require a string allocation
  per number anymore

* RequestContext#bodyParam now accepts arbitrary joi schemas and rejects invalid (but well-formed) request bodies.

* enforce that AQL user functions are wrapped inside JavaScript function () declarations

  AQL user functions were always expected to be wrapped inside a JavaScript function, but previously
  this was not enforced when registering a user function. Enforcing the AQL user functions to be contained
  inside functions prevents functions from doing some unexpected things that may have led to undefined
  behavior.

* Windows service uninstalling: only remove service if it points to the currently running binary,
  or --force was specified.

* Windows (debug only): print stacktraces on crash and run minidump

* Windows (cygwin): if you run arangosh in a cygwin shell or via ssh we will detect this and use
  the appropriate output functions.

* Windows: improve process management

* fix IPv6 reverse ip lookups - so far we only did IPv4 addresses.

* improve join documentation, add outer join example

* run jslint for unit tests too, to prevent "memory leaks" by global js objects with native code.

* fix error logging for exceptions - we wouldn't log the exception message itself so far.

* improve error reporting in the http client (Windows & *nix)

* improve error reports in cluster

* Standard errors can now contain custom messages.


v2.4.7 (XXXX-XX-XX)
-------------------

* fixed issue #1282: Geo WITHIN_RECTANGLE for nested lat/lng


v2.4.6 (2015-03-18)
-------------------

* added option `--database.ignore-logfile-errors`

  This option controls how collection datafiles with a CRC mismatch are treated.

  If set to `false`, CRC mismatch errors in collection datafiles will lead
  to a collection not being loaded at all. If a collection needs to be loaded
  during WAL recovery, the WAL recovery will also abort (if not forced with
  `--wal.ignore-recovery-errors true`). Setting this flag to `false` protects
  users from unintentionally using a collection with corrupted datafiles, from
  which only a subset of the original data can be recovered.

  If set to `true`, CRC mismatch errors in collection datafiles will lead to
  the datafile being partially loaded. All data up to until the mismatch will
  be loaded. This will enable users to continue with a collection datafiles
  that are corrupted, but will result in only a partial load of the data.
  The WAL recovery will still abort when encountering a collection with a
  corrupted datafile, at least if `--wal.ignore-recovery-errors` is not set to
  `true`.

  The default value is *true*, so for collections with corrupted datafiles
  there might be partial data loads once the WAL recovery has finished. If
  the WAL recovery will need to load a collection with a corrupted datafile,
  it will still stop when using the default values.

* INCOMPATIBLE CHANGE:

  make the arangod server refuse to start if during startup it finds a non-readable
  `parameter.json` file for a database or a collection.

  Stopping the startup process in this case requires manual intervention (fixing
  the unreadable files), but prevents follow-up errors due to ignored databases or
  collections from happening.

* datafiles and `parameter.json` files written by arangod are now created with read and write
  privileges for the arangod process user, and with read and write privileges for the arangod
  process group.

  Previously, these files were created with user read and write permissions only.

* INCOMPATIBLE CHANGE:

  abort WAL recovery if one of the collection's datafiles cannot be opened

* INCOMPATIBLE CHANGE:

  never try to raise the privileges after dropping them, this can lead to a race condition while
  running the recovery

  If you require to run ArangoDB on a port lower than 1024, you must run ArangoDB as root.

* fixed inefficiencies in `remove` methods of general-graph module

* added option `--database.slow-query-threshold` for controlling the default AQL slow query
  threshold value on server start


v2.4.5 (2015-03-16)
-------------------

* added elapsed time to HTTP request logging output (`--log.requests-file`)

* added AQL current and slow query tracking, killing of AQL queries

  This change enables retrieving the list of currently running AQL queries inside the selected database.
  AQL queries with an execution time beyond a certain threshold can be moved to a "slow query" facility
  and retrieved from there. Queries can also be killed by specifying the query id.

  This change adds the following HTTP REST APIs:

  - `GET /_api/query/current`: for retrieving the list of currently running queries
  - `GET /_api/query/slow`: for retrieving the list of slow queries
  - `DELETE /_api/query/slow`: for clearing the list of slow queries
  - `GET /_api/query/properties`: for retrieving the properties for query tracking
  - `PUT /_api/query/properties`: for adjusting the properties for query tracking
  - `DELETE /_api/query/<id>`: for killing an AQL query

  The following JavaScript APIs have been added:

  - require("org/arangodb/aql/queries").current();
  - require("org/arangodb/aql/queries").slow();
  - require("org/arangodb/aql/queries").clearSlow();
  - require("org/arangodb/aql/queries").properties();
  - require("org/arangodb/aql/queries").kill();

* fixed issue #1265: arangod crashed with SIGSEGV

* fixed issue #1241: Wildcards in examples

* fixed comment parsing in Foxx controllers


v2.4.4 (2015-02-24)
-------------------

* fixed the generation template for foxx apps. It now does not create deprecated functions anymore

* add custom visitor functionality for `GRAPH_NEIGHBORS` function, too

* increased default value of traversal option *maxIterations* to 100 times of its previous
  default value


v2.4.3 (2015-02-06)
-------------------

* fix multi-threading with openssl when running under Windows

* fix timeout on socket operations when running under Windows

* Fixed an error in Foxx routing which caused some apps that worked in 2.4.1 to fail with status 500: `undefined is not a function` errors in 2.4.2
  This error was occurring due to seldom internal rerouting introduced by the malformed application handler.


v2.4.2 (2015-01-30)
-------------------

* added custom visitor functionality for AQL traversals

  This allows more complex result processing in traversals triggered by AQL. A few examples
  are shown in [this article](http://jsteemann.github.io/blog/2015/01/28/using-custom-visitors-in-aql-graph-traversals/).

* improved number of results estimated for nodes of type EnumerateListNode and SubqueryNode
  in AQL explain output

* added AQL explain helper to explain arbitrary AQL queries

  The helper function prints the query execution plan and the indexes to be used in the
  query. It can be invoked from the ArangoShell or the web interface as follows:

      require("org/arangodb/aql/explainer").explain(query);

* enable use of indexes for certain AQL conditions with non-equality predicates, in
  case the condition(s) also refer to indexed attributes

  The following queries will now be able to use indexes:

      FILTER a.indexed == ... && a.indexed != ...
      FILTER a.indexed == ... && a.nonIndexed != ...
      FILTER a.indexed == ... && ! (a.indexed == ...)
      FILTER a.indexed == ... && ! (a.nonIndexed == ...)
      FILTER a.indexed == ... && ! (a.indexed != ...)
      FILTER a.indexed == ... && ! (a.nonIndexed != ...)
      FILTER (a.indexed == ... && a.nonIndexed == ...) || (a.indexed == ... && a.nonIndexed == ...)
      FILTER (a.indexed == ... && a.nonIndexed != ...) || (a.indexed == ... && a.nonIndexed != ...)

* Fixed spuriously occurring "collection not found" errors when running queries on local
  collections on a cluster DB server

* Fixed upload of Foxx applications to the server for apps exceeding approx. 1 MB zipped.

* Malformed Foxx applications will now return a more useful error when any route is requested.

  In Production a Foxx app mounted on /app will display an html page on /app/* stating a 503 Service temporarily not available.
  It will not state any information about your Application.
  Before it was a 404 Not Found without any information and not distinguishable from a correct not found on your route.

  In Development Mode the html page also contains information about the error occurred.

* Unhandled errors thrown in Foxx routes are now handled by the Foxx framework itself.

  In Production the route will return a status 500 with a body {error: "Error statement"}.
  In Development the route will return a status 500 with a body {error: "Error statement", stack: "..."}

  Before, it was status 500 with a plain text stack including ArangoDB internal routing information.

* The Applications tab in web interface will now request development apps more often.
  So if you have a fixed a syntax error in your app it should always be visible after reload.


v2.4.1 (2015-01-19)
-------------------

* improved WAL recovery output

* fixed certain OR optimizations in AQL optimizer

* better diagnostics for arangoimp

* fixed invalid result of HTTP REST API method `/_admin/foxx/rescan`

* fixed possible segmentation fault when passing a Buffer object into a V8 function
  as a parameter

* updated AQB module to 1.8.0.


v2.4.0 (2015-01-13)
-------------------

* updated AQB module to 1.7.0.

* fixed V8 integration-related crashes

* make `fs.move(src, dest)` also fail when both `src` and `dest` are
  existing directories. This ensures the same behavior of the move operation
  on different platforms.

* fixed AQL insert operation for multi-shard collections in cluster

* added optional return value for AQL data-modification queries.
  This allows returning the documents inserted, removed or updated with the query, e.g.

      FOR doc IN docs REMOVE doc._key IN docs LET removed = OLD RETURN removed
      FOR doc IN docs INSERT { } IN docs LET inserted = NEW RETURN inserted
      FOR doc IN docs UPDATE doc._key WITH { } IN docs LET previous = OLD RETURN previous
      FOR doc IN docs UPDATE doc._key WITH { } IN docs LET updated = NEW RETURN updated

  The variables `OLD` and `NEW` are automatically available when a `REMOVE`, `INSERT`,
  `UPDATE` or `REPLACE` statement is immediately followed by a `LET` statement.
  Note that the `LET` and `RETURN` statements in data-modification queries are not as
  flexible as the general versions of `LET` and `RETURN`. When returning documents from
  data-modification operations, only a single variable can be assigned using `LET`, and
  the assignment can only be either `OLD` or `NEW`, but not an arbitrary expression. The
  `RETURN` statement also allows using the just-created variable only, and no arbitrary
  expressions.


v2.4.0-beta1 (2014-12-26)
--------------------------

* fixed superstates in FoxxGenerator

* fixed issue #1065: Aardvark: added creation of documents and edges with _key property

* fixed issue #1198: Aardvark: current AQL editor query is now cached

* Upgraded V8 version from 3.16.14 to 3.29.59

  The built-in version of V8 has been upgraded from 3.16.14 to 3.29.59.
  This activates several ES6 (also dubbed *Harmony* or *ES.next*) features in
  ArangoDB, both in the ArangoShell and the ArangoDB server. They can be
  used for scripting and in server-side actions such as Foxx routes, traversals
  etc.

  The following ES6 features are available in ArangoDB 2.4 by default:

  * iterators
  * the `of` operator
  * symbols
  * predefined collections types (Map, Set etc.)
  * typed arrays

  Many other ES6 features are disabled by default, but can be made available by
  starting arangod or arangosh with the appropriate options:

  * arrow functions
  * proxies
  * generators
  * String, Array, and Number enhancements
  * constants
  * enhanced object and numeric literals

  To activate all these ES6 features in arangod or arangosh, start it with
  the following options:

      arangosh --javascript.v8-options="--harmony --harmony_generators"

  More details on the available ES6 features can be found in
  [this blog](https://jsteemann.github.io/blog/2014/12/19/using-es6-features-in-arangodb/).

* Added Foxx generator for building Hypermedia APIs

  A more detailed description is [here](https://www.arangodb.com/2014/12/08/building-hypermedia-apis-foxxgenerator)

* New `Applications` tab in web interface:

  The `applications` tab got a complete redesign.
  It will now only show applications that are currently running on ArangoDB.
  For a selected application, a new detailed view has been created.
  This view provides a better overview of the app:
  * author
  * license
  * version
  * contributors
  * download links
  * API documentation

  To install a new application, a new dialog is now available.
  It provides the features already available in the console application `foxx-manager` plus some more:
  * install an application from Github
  * install an application from a zip file
  * install an application from ArangoDB's application store
  * create a new application from scratch: this feature uses a generator to
    create a Foxx application with pre-defined CRUD methods for a given list
    of collections. The generated Foxx app can either be downloaded as a zip file or
    be installed on the server. Starting with a new Foxx app has never been easier.

* fixed issue #1102: Aardvark: Layout bug in documents overview

  The documents overview was entirely destroyed in some situations on Firefox.
  We replaced the plugin we used there.

* fixed issue #1168: Aardvark: pagination buttons jumping

* fixed issue #1161: Aardvark: Click on Import JSON imports previously uploaded file

* removed configure options `--enable-all-in-one-v8`, `--enable-all-in-one-icu`,
  and `--enable-all-in-one-libev`.

* global internal rename to fix naming incompatibilities with JSON:

  Internal functions with names containing `array` have been renamed to `object`,
  internal functions with names containing `list` have been renamed to `array`.
  The renaming was mainly done in the C++ parts. The documentation has also been
  adjusted so that the correct JSON type names are used in most places.

  The change also led to the addition of a few function aliases in AQL:

  * `TO_LIST` now is an alias of the new `TO_ARRAY`
  * `IS_LIST` now is an alias of the new `IS_ARRAY`
  * `IS_DOCUMENT` now is an alias of the new `IS_OBJECT`

  The changed also renamed the option `mergeArrays` to `mergeObjects` for AQL
  data-modification query options and HTTP document modification API

* AQL: added optimizer rule "remove-filter-covered-by-index"

  This rule removes FilterNodes and CalculationNodes from an execution plan if the
  filter is already covered by a previous IndexRangeNode. Removing the CalculationNode
  and the FilterNode will speed up query execution because the query requires less
  computation.

* AQL: added optimizer rule "remove-sort-rand"

  This rule removes a `SORT RAND()` expression from a query and moves the random
  iteration into the appropriate `EnumerateCollectionNode`. This is more efficient
  than individually enumerating and then sorting randomly.

* AQL: range optimizations for IN and OR

  This change enables usage of indexes for several additional cases. Filters containing
  the `IN` operator can now make use of indexes, and multiple OR- or AND-combined filter
  conditions can now also use indexes if the filters are accessing the same indexed
  attribute.

  Here are a few examples of queries that can now use indexes but couldn't before:

    FOR doc IN collection
      FILTER doc.indexedAttribute == 1 || doc.indexedAttribute > 99
      RETURN doc

    FOR doc IN collection
      FILTER doc.indexedAttribute IN [ 3, 42 ] || doc.indexedAttribute > 99
      RETURN doc

    FOR doc IN collection
      FILTER (doc.indexedAttribute > 2 && doc.indexedAttribute < 10) ||
             (doc.indexedAttribute > 23 && doc.indexedAttribute < 42)
      RETURN doc

* fixed issue #500: AQL parentheses issue

  This change allows passing subqueries as AQL function parameters without using
  duplicate brackets (e.g. `FUNC(query)` instead of `FUNC((query))`

* added optional `COUNT` clause to AQL `COLLECT`

  This allows more efficient group count calculation queries, e.g.

      FOR doc IN collection
        COLLECT age = doc.age WITH COUNT INTO length
        RETURN { age: age, count: length }

  A count-only query is also possible:

      FOR doc IN collection
        COLLECT WITH COUNT INTO length
        RETURN length

* fixed missing makeDirectory when fetching a Foxx application from a zip file

* fixed issue #1134: Change the default endpoint to localhost

  This change will modify the IP address ArangoDB listens on to 127.0.0.1 by default.
  This will make new ArangoDB installations unaccessible from clients other than
  localhost unless changed. This is a security feature.

  To make ArangoDB accessible from any client, change the server's configuration
  (`--server.endpoint`) to either `tcp://0.0.0.0:8529` or the server's publicly
  visible IP address.

* deprecated `Repository#modelPrototype`. Use `Repository#model` instead.

* IMPORTANT CHANGE: by default, system collections are included in replication and all
  replication API return values. This will lead to user accounts and credentials
  data being replicated from master to slave servers. This may overwrite
  slave-specific database users.

  If this is undesired, the `_users` collection can be excluded from replication
  easily by setting the `includeSystem` attribute to `false` in the following commands:

  * replication.sync({ includeSystem: false });
  * replication.applier.properties({ includeSystem: false });

  This will exclude all system collections (including `_aqlfunctions`, `_graphs` etc.)
  from the initial synchronization and the continuous replication.

  If this is also undesired, it is also possible to specify a list of collections to
  exclude from the initial synchronization and the continuous replication using the
  `restrictCollections` attribute, e.g.:

      replication.applier.properties({
        includeSystem: true,
        restrictType: "exclude",
        restrictCollections: [ "_users", "_graphs", "foo" ]
      });

  The HTTP API methods for fetching the replication inventory and for dumping collections
  also support the `includeSystem` control flag via a URL parameter.

* removed DEPRECATED replication methods:
  * `replication.logger.start()`
  * `replication.logger.stop()`
  * `replication.logger.properties()`
  * HTTP PUT `/_api/replication/logger-start`
  * HTTP PUT `/_api/replication/logger-stop`
  * HTTP GET `/_api/replication/logger-config`
  * HTTP PUT `/_api/replication/logger-config`

* fixed issue #1174, which was due to locking problems in distributed
  AQL execution

* improved cluster locking for AQL avoiding deadlocks

* use DistributeNode for modifying queries with REPLACE and UPDATE, if
  possible


v2.3.6 (2015-XX-XX)
-------------------

* fixed AQL subquery optimization that produced wrong result when multiple subqueries
  directly followed each other and and a directly following `LET` statement did refer
  to any but the first subquery.


v2.3.5 (2015-01-16)
-------------------

* fixed intermittent 404 errors in Foxx apps after mounting or unmounting apps

* fixed issue #1200: Expansion operator results in "Cannot call method 'forEach' of null"

* fixed issue #1199: Cannot unlink root node of plan


v2.3.4 (2014-12-23)
-------------------

* fixed cerberus path for MyArangoDB


v2.3.3 (2014-12-17)
-------------------

* fixed error handling in instantiation of distributed AQL queries, this
  also fixes a bug in cluster startup with many servers

* issue #1185: parse non-fractional JSON numbers with exponent (e.g. `4e-261`)

* issue #1159: allow --server.request-timeout and --server.connect-timeout of 0


v2.3.2 (2014-12-09)
-------------------

* fixed issue #1177: Fix bug in the user app's storage

* fixed issue #1173: AQL Editor "Save current query" resets user password

* fixed missing makeDirectory when fetching a Foxx application from a zip file

* put in warning about default changed: fixed issue #1134: Change the default endpoint to localhost

* fixed issue #1163: invalid fullCount value returned from AQL

* fixed range operator precedence

* limit default maximum number of plans created by AQL optimizer to 256 (from 1024)

* make AQL optimizer not generate an extra plan if an index can be used, but modify
  existing plans in place

* fixed AQL cursor ttl (time-to-live) issue

  Any user-specified cursor ttl value was not honored since 2.3.0.

* fixed segfault in AQL query hash index setup with unknown shapes

* fixed memleaks

* added AQL optimizer rule for removing `INTO` from a `COLLECT` statement if not needed

* fixed issue #1131

  This change provides the `KEEP` clause for `COLLECT ... INTO`. The `KEEP` clause
  allows controlling which variables will be kept in the variable created by `INTO`.

* fixed issue #1147, must protect dispatcher ID for etcd

v2.3.1 (2014-11-28)
-------------------

* recreate password if missing during upgrade

* fixed issue #1126

* fixed non-working subquery index optimizations

* do not restrict summary of Foxx applications to 60 characters

* fixed display of "required" path parameters in Foxx application documentation

* added more optimizations of constants values in AQL FILTER conditions

* fixed invalid or-to-in optimization for FILTERs containing comparisons
  with boolean values

* fixed replication of `_graphs` collection

* added AQL list functions `PUSH`, `POP`, `UNSHIFT`, `SHIFT`, `REMOVE_VALUES`,
  `REMOVE_VALUE`, `REMOVE_NTH` and `APPEND`

* added AQL functions `CALL` and `APPLY` to dynamically call other functions

* fixed AQL optimizer cost estimation for LIMIT node

* prevent Foxx queues from permanently writing to the journal even when
  server is idle

* fixed AQL COLLECT statement with INTO clause, which copied more variables
  than v2.2 and thus lead to too much memory consumption.
  This deals with #1107.

* fixed AQL COLLECT statement, this concerned every COLLECT statement,
  only the first group had access to the values of the variables before
  the COLLECT statement. This deals with #1127.

* fixed some AQL internals, where sometimes too many items were
  fetched from upstream in the presence of a LIMIT clause. This should
  generally improve performance.


v2.3.0 (2014-11-18)
-------------------

* fixed syslog flags. `--log.syslog` is deprecated and setting it has no effect,
  `--log.facility` now works as described. Application name has been changed from
  `triagens` to `arangod`. It can be changed using `--log.application`. The syslog
  will only contain the actual log message. The datetime prefix is omitted.

* fixed deflate in SimpleHttpClient

* fixed issue #1104: edgeExamples broken or changed

* fixed issue #1103: Error while importing user queries

* fixed issue #1100: AQL: HAS() fails on doc[attribute_name]

* fixed issue #1098: runtime error when creating graph vertex

* hide system applications in **Applications** tab by default

  Display of system applications can be toggled by using the *system applications*
  toggle in the UI.

* added HTTP REST API for managing tasks (`/_api/tasks`)

* allow passing character lists as optional parameter to AQL functions `TRIM`,
  `LTRIM` and `RTRIM`

  These functions now support trimming using custom character lists. If no character
  lists are specified, all whitespace characters will be removed as previously:

      TRIM("  foobar\t \r\n ")         // "foobar"
      TRIM(";foo;bar;baz, ", "; ")     // "foo;bar;baz"

* added AQL string functions `LTRIM`, `RTRIM`, `FIND_FIRST`, `FIND_LAST`, `SPLIT`,
  `SUBSTITUTE`

* added AQL functions `ZIP`, `VALUES` and `PERCENTILE`

* made AQL functions `CONCAT` and `CONCAT_SEPARATOR` work with list arguments

* dynamically create extra dispatcher threads if required

* fixed issue #1097: schemas in the API docs no longer show required properties as optional


v2.3.0-beta2 (2014-11-08)
-------------------------

* front-end: new icons for uploading and downloading JSON documents into a collection

* front-end: fixed documents pagination css display error

* front-end: fixed flickering of the progress view

* front-end: fixed missing event for documents filter function

* front-end: jsoneditor: added CMD+Return (Mac) CTRL+Return (Linux/Win) shortkey for
  saving a document

* front-end: added information tooltip for uploading json documents.

* front-end: added database management view to the collapsed navigation menu

* front-end: added collection truncation feature

* fixed issue #1086: arangoimp: Odd errors if arguments are not given properly

* performance improvements for AQL queries that use JavaScript-based expressions
  internally

* added AQL geo functions `WITHIN_RECTANGLE` and `IS_IN_POLYGON`

* fixed non-working query results download in AQL editor of web interface

* removed debug print message in AQL editor query export routine

* fixed issue #1075: Aardvark: user name required even if auth is off #1075

  The fix for this prefills the username input field with the current user's
  account name if any and `root` (the default username) otherwise. Additionally,
  the tooltip text has been slightly adjusted.

* fixed issue #1069: Add 'raw' link to swagger ui so that the raw swagger
  json can easily be retrieved

  This adds a link to the Swagger API docs to an application's detail view in
  the **Applications** tab of the web interface. The link produces the Swagger
  JSON directly. If authentication is turned on, the link requires authentication,
  too.

* documentation updates


v2.3.0-beta1 (2014-11-01)
-------------------------

* added dedicated `NOT IN` operator for AQL

  Previously, a `NOT IN` was only achievable by writing a negated `IN` condition:

      FOR i IN ... FILTER ! (i IN [ 23, 42 ]) ...

  This can now alternatively be expressed more intuitively as follows:

      FOR i IN ... FILTER i NOT IN [ 23, 42 ] ...

* added alternative logical operator syntax for AQL

  Previously, the logical operators in AQL could only be written as:
  - `&&`: logical and
  - `||`: logical or
  - `!`: negation

  ArangoDB 2.3 introduces the alternative variants for these operators:
  - `AND`: logical and
  - `OR`: logical or
  - `NOT`: negation

  The new syntax is just an alternative to the old syntax, allowing easier
  migration from SQL. The old syntax is still fully supported and will be.

* improved output of `ArangoStatement.parse()` and POST `/_api/query`

  If an AQL query can be parsed without problems, The return value of
  `ArangoStatement.parse()` now contains an attribute `ast` with the abstract
  syntax tree of the query (before optimizations). Though this is an internal
  representation of the query and is subject to change, it can be used to inspect
  how ArangoDB interprets a given query.

* improved `ArangoStatement.explain()` and POST `/_api/explain`

  The commands for explaining AQL queries have been improved.

* added command-line option `--javascript.v8-contexts` to control the number of
  V8 contexts created in arangod.

  Previously, the number of V8 contexts was equal to the number of server threads
  (as specified by option `--server.threads`).

  However, it may be sensible to create different amounts of threads and V8
  contexts. If the option is not specified, the number of V8 contexts created
  will be equal to the number of server threads. Thus no change in configuration
  is required to keep the old behavior.

  If you are using the default config files or merge them with your local config
  files, please review if the default number of server threads is okay in your
  environment. Additionally you should verify that the number of V8 contexts
  created (as specified in option `--javascript.v8-contexts`) is okay.

* the number of server.threads specified is now the minimum of threads
  started. There are situation in which threads are waiting for results of
  distributed database servers. In this case the number of threads is
  dynamically increased.

* removed index type "bitarray"

  Bitarray indexes were only half-way documented and integrated in previous versions
  of ArangoDB so their benefit was limited. The support for bitarray indexes has
  thus been removed in ArangoDB 2.3. It is not possible to create indexes of type
  "bitarray" with ArangoDB 2.3.

  When a collection is opened that contains a bitarray index definition created
  with a previous version of ArangoDB, ArangoDB will ignore it and log the following
  warning:

      index type 'bitarray' is not supported in this version of ArangoDB and is ignored

  Future versions of ArangoDB may automatically remove such index definitions so the
  warnings will eventually disappear.

* removed internal "_admin/modules/flush" in order to fix requireApp

* added basic support for handling binary data in Foxx

  Requests with binary payload can be processed in Foxx applications by
  using the new method `res.rawBodyBuffer()`. This will return the unparsed request
  body as a Buffer object.

  There is now also the method `req.requestParts()` available in Foxx to retrieve
  the individual components of a multipart HTTP request.

  Buffer objects can now be used when setting the response body of any Foxx action.
  Additionally, `res.send()` has been added as a convenience method for returning
  strings, JSON objects or buffers from a Foxx action:

      res.send("<p>some HTML</p>");
      res.send({ success: true });
      res.send(new Buffer("some binary data"));

  The convenience method `res.sendFile()` can now be used to easily return the
  contents of a file from a Foxx action:

      res.sendFile(applicationContext.foxxFilename("image.png"));

  `fs.write` now accepts not only strings but also Buffer objects as second parameter:

      fs.write(filename, "some data");
      fs.write(filename, new Buffer("some binary data"));

  `fs.readBuffer` can be used to return the contents of a file in a Buffer object.

* improved performance of insertion into non-unique hash indexes significantly in case
  many duplicate keys are used in the index

* issue #1042: set time zone in log output

  the command-line option `--log.use-local-time` was added to print dates and times in
  the server-local timezone instead of UTC

* command-line options that require a boolean value now validate the
  value given on the command-line

  This prevents issues if no value is specified for an option that
  requires a boolean value. For example, the following command-line would
  have caused trouble in 2.2, because `--server.endpoint` would have been
  used as the value for the `--server.disable-authentication` options
  (which requires a boolean value):

      arangod --server.disable-authentication --server.endpoint tcp://127.0.0.1:8529 data

  In 2.3, running this command will fail with an error and requires to
  be modified to:

      arangod --server.disable-authentication true --server.endpoint tcp://127.0.0.1:8529 data

* improved performance of CSV import in arangoimp

* fixed issue #1027: Stack traces are off-by-one

* fixed issue #1026: Modules loaded in different files within the same app
  should refer to the same module

* fixed issue #1025: Traversal not as expected in undirected graph

* added a _relation function in the general-graph module.

  This deprecated _directedRelation and _undirectedRelation.
  ArangoDB does not offer any constraints for undirected edges
  which caused some confusion of users how undirected relations
  have to be handled. Relation now only supports directed relations
  and the user can actively simulate undirected relations.

* changed return value of Foxx.applicationContext#collectionName:

  Previously, the function could return invalid collection names because
  invalid characters were not replaced in the application name prefix, only
  in the collection name passed.

  Now, the function replaces invalid characters also in the application name
  prefix, which might to slightly different results for application names that
  contained any characters outside the ranges [a-z], [A-Z] and [0-9].

* prevent XSS in AQL editor and logs view

* integrated tutorial into ArangoShell and web interface

* added option `--backslash-escape` for arangoimp when running CSV file imports

* front-end: added download feature for (filtered) documents

* front-end: added download feature for the results of a user query

* front-end: added function to move documents to another collection

* front-end: added sort-by attribute to the documents filter

* front-end: added sorting feature to database, graph management and user management view.

* issue #989: front-end: Databases view not refreshing after deleting a database

* issue #991: front-end: Database search broken

* front-end: added infobox which shows more information about a document (_id, _rev, _key) or
  an edge (_id, _rev, _key, _from, _to). The from and to attributes are clickable and redirect
  to their document location.

* front-end: added edit-mode for deleting multiple documents at the same time.

* front-end: added delete button to the detailed document/edge view.

* front-end: added visual feedback for saving documents/edges inside the editor (error/success).

* front-end: added auto-focusing for the first input field in a modal.

* front-end: added validation for user input in a modal.

* front-end: user defined queries are now stored inside the database and are bound to the current
  user, instead of using the local storage functionality of the browsers. The outcome of this is
  that user defined queries are now independently usable from any device. Also queries can now be
  edited through the standard document editor of the front-end through the _users collection.

* front-end: added import and export functionality for user defined queries.

* front-end: added new keywords and functions to the aql-editor theme

* front-end: applied tile-style to the graph view

* front-end: now using the new graph api including multi-collection support

* front-end: foxx apps are now deletable

* front-end: foxx apps are now installable and updateable through github, if github is their
  origin.

* front-end: added foxx app version control. Multiple versions of a single foxx app are now
  installable and easy to manage and are also arranged in groups.

* front-end: the user-set filter of a collection is now stored until the user navigates to
  another collection.

* front-end: fetching and filtering of documents, statistics, and query operations are now
  handled with asynchronous ajax calls.

* front-end: added progress indicator if the front-end is waiting for a server operation.

* front-end: fixed wrong count of documents in the documents view of a collection.

* front-end: fixed unexpected styling of the manage db view and navigation.

* front-end: fixed wrong handling of select fields in a modal view.

* front-end: fixed wrong positioning of some tooltips.

* automatically call `toJSON` function of JavaScript objects (if present)
  when serializing them into database documents. This change allows
  storing JavaScript date objects in the database in a sensible manner.


v2.2.7 (2014-11-19)
-------------------

* fixed issue #998: Incorrect application URL for non-system Foxx apps

* fixed issue #1079: AQL editor: keyword WITH in UPDATE query is not highlighted

* fix memory leak in cluster nodes

* fixed registration of AQL user-defined functions in Web UI (JS shell)

* fixed error display in Web UI for certain errors
  (now error message is printed instead of 'undefined')

* fixed issue #1059: bug in js module console

* fixed issue #1056: "fs": zip functions fail with passwords

* fixed issue #1063: Docs: measuring unit of --wal.logfile-size?

* fixed issue #1062: Docs: typo in 14.2 Example data


v2.2.6 (2014-10-20)
-------------------

* fixed issue #972: Compilation Issue

* fixed issue #743: temporary directories are now unique and one can read
  off the tool that created them, if empty, they are removed atexit

* Highly improved performance of all AQL GRAPH_* functions.

* Orphan collections in general graphs can now be found via GRAPH_VERTICES
  if either "any" or no direction is defined

* Fixed documentation for AQL function GRAPH_NEIGHBORS.
  The option "vertexCollectionRestriction" is meant to filter the target
  vertices only, and should not filter the path.

* Fixed a bug in GRAPH_NEIGHBORS which enforced only empty results
  under certain conditions


v2.2.5 (2014-10-09)
-------------------

* fixed issue #961: allow non-JSON values in undocument request bodies

* fixed issue 1028: libicu is now statically linked

* fixed cached lookups of collections on the server, which may have caused spurious
  problems after collection rename operations


v2.2.4 (2014-10-01)
-------------------

* fixed accessing `_from` and `_to` attributes in `collection.byExample` and
  `collection.firstExample`

  These internal attributes were not handled properly in the mentioned functions, so
  searching for them did not always produce documents

* fixed issue #1030: arangoimp 2.2.3 crashing, not logging on large Windows CSV file

* fixed issue #1025: Traversal not as expected in undirected graph

* fixed issue #1020

  This requires re-introducing the startup option `--database.force-sync-properties`.

  This option can again be used to force fsyncs of collection, index and database properties
  stored as JSON strings on disk in files named `parameter.json`. Syncing these files after
  a write may be necessary if the underlying storage does not sync file contents by itself
  in a "sensible" amount of time after a file has been written and closed.

  The default value is `true` so collection, index and database properties will always be
  synced to disk immediately. This affects creating, renaming and dropping collections as
  well as creating and dropping databases and indexes. Each of these operations will perform
  an additional fsync on the `parameter.json` file if the option is set to `true`.

  It might be sensible to set this option to `false` for workloads that create and drop a
  lot of collections (e.g. test runs).

  Document operations such as creating, updating and dropping documents are not affected
  by this option.

* fixed issue #1016: AQL editor bug

* fixed issue #1014: WITHIN function returns wrong distance

* fixed AQL shortest path calculation in function `GRAPH_SHORTEST_PATH` to return
  complete vertex objects instead of just vertex ids

* allow changing of attributes of documents stored in server-side JavaScript variables

  Previously, the following did not work:

      var doc = db.collection.document(key);
      doc._key = "abc"; // overwriting internal attributes not supported
      doc.value = 123;  // overwriting existing attributes not supported

  Now, modifying documents stored in server-side variables (e.g. `doc` in the above case)
  is supported. Modifying the variables will not update the documents in the database,
  but will modify the JavaScript object (which can be written back to the database using
  `db.collection.update` or `db.collection.replace`)

* fixed issue #997: arangoimp apparently doesn't support files >2gig on Windows

  large file support (requires using `_stat64` instead of `stat`) is now supported on
  Windows


v2.2.3 (2014-09-02)
-------------------

* added `around` for Foxx controller

* added `type` option for HTTP API `GET /_api/document?collection=...`

  This allows controlling the type of results to be returned. By default, paths to
  documents will be returned, e.g.

      [
        `/_api/document/test/mykey1`,
        `/_api/document/test/mykey2`,
        ...
      ]

  To return a list of document ids instead of paths, the `type` URL parameter can be
  set to `id`:

      [
        `test/mykey1`,
        `test/mykey2`,
        ...
      ]

  To return a list of document keys only, the `type` URL parameter can be set to `key`:

      [
        `mykey1`,
        `mykey2`,
        ...
      ]


* properly capitalize HTTP response header field names in case the `x-arango-async`
  HTTP header was used in a request.

* fixed several documentation issues

* speedup for several general-graph functions, AQL functions starting with `GRAPH_`
  and traversals


v2.2.2 (2014-08-08)
-------------------

* allow storing non-reserved attribute names starting with an underscore

  Previous versions of ArangoDB parsed away all attribute names that started with an
  underscore (e.g. `_test', '_foo', `_bar`) on all levels of a document (root level
  and sub-attribute levels). While this behavior was documented, it was unintuitive and
  prevented storing documents inside other documents, e.g.:

      {
        "_key" : "foo",
        "_type" : "mydoc",
        "references" : [
          {
            "_key" : "something",
            "_rev" : "...",
            "value" : 1
          },
          {
            "_key" : "something else",
            "_rev" : "...",
            "value" : 2
          }
        ]
      }

  In the above example, previous versions of ArangoDB removed all attributes and
  sub-attributes that started with underscores, meaning the embedded documents would lose
  some of their attributes. 2.2.2 should preserve such attributes, and will also allow
  storing user-defined attribute names on the top-level even if they start with underscores
  (such as `_type` in the above example).

* fix conversion of JavaScript String, Number and Boolean objects to JSON.

  Objects created in JavaScript using `new Number(...)`, `new String(...)`, or
  `new Boolean(...)` were not converted to JSON correctly.

* fixed a race condition on task registration (i.e. `require("org/arangodb/tasks").register()`)

  this race condition led to undefined behavior when a just-created task with no offset and
  no period was instantly executed and deleted by the task scheduler, before the `register`
  function returned to the caller.

* changed run-tests.sh to execute all suitable tests.

* switch to new version of gyp

* fixed upgrade button


v2.2.1 (2014-07-24)
-------------------

* fixed hanging write-ahead log recovery for certain cases that involved dropping
  databases

* fixed issue with --check-version: when creating a new database the check failed

* issue #947 Foxx applicationContext missing some properties

* fixed issue with --check-version: when creating a new database the check failed

* added startup option `--wal.suppress-shape-information`

  Setting this option to `true` will reduce memory and disk space usage and require
  less CPU time when modifying documents or edges. It should therefore be turned on
  for standalone ArangoDB servers. However, for servers that are used as replication
  masters, setting this option to `true` will effectively disable the usage of the
  write-ahead log for replication, so it should be set to `false` for any replication
  master servers.

  The default value for this option is `false`.

* added optional `ttl` attribute to specify result cursor expiration for HTTP API method
  `POST /_api/cursor`

  The `ttl` attribute can be used to prevent cursor results from timing out too early.

* issue #947: Foxx applicationContext missing some properties

* (reported by Christian Neubauer):

  The problem was that in Google's V8, signed and unsigned chars are not always declared cleanly.
  so we need to force v8 to compile with forced signed chars which is done by the Flag:
    -fsigned-char
  at least it is enough to follow the instructions of compiling arango on rasperry
  and add "CFLAGS='-fsigned-char'" to the make command of V8 and remove the armv7=0

* Fixed a bug with the replication client. In the case of single document
  transactions the collection was not write locked.


v2.2.0 (2014-07-10)
-------------------

* The replication methods `logger.start`, `logger.stop` and `logger.properties` are
  no-ops in ArangoDB 2.2 as there is no separate replication logger anymore. Data changes
  are logged into the write-ahead log in ArangoDB 2.2, and not separately by the
  replication logger. The replication logger object is still there in ArangoDB 2.2 to
  ensure backwards-compatibility, however, logging cannot be started, stopped or
  configured anymore. Using any of these methods will do nothing.

  This also affects the following HTTP API methods:
  - `PUT /_api/replication/logger-start`
  - `PUT /_api/replication/logger-stop`
  - `GET /_api/replication/logger-config`
  - `PUT /_api/replication/logger-config`

  Using any of these methods is discouraged from now on as they will be removed in
  future versions of ArangoDB.

* INCOMPATIBLE CHANGE: replication of transactions has changed. Previously, transactions
  were logged on a master in one big block and shipped to a slave in one block, too.
  Now transactions will be logged and replicated as separate entries, allowing transactions
  to be bigger and also ensure replication progress.

  This change also affects the behavior of the `stop` method of the replication applier.
  If the replication applier is now stopped manually using the `stop` method and later
  restarted using the `start` method, any transactions that were unfinished at the
  point of stopping will be aborted on a slave, even if they later commit on the master.

  In ArangoDB 2.2, stopping the replication applier manually should be avoided unless the
  goal is to stop replication permanently or to do a full resync with the master anyway.
  If the replication applier still must be stopped, it should be made sure that the
  slave has fetched and applied all pending operations from a master, and that no
  extra transactions are started on the master before the `stop` command on the slave
  is executed.

  Replication of transactions in ArangoDB 2.2 might also lock the involved collections on
  the slave while a transaction is either committed or aborted on the master and the
  change has been replicated to the slave. This change in behavior may be important for
  slave servers that are used for read-scaling. In order to avoid long lasting collection
  locks on the slave, transactions should be kept small.

  The `_replication` system collection is not used anymore in ArangoDB 2.2 and its usage is
  discouraged.

* INCOMPATIBLE CHANGE: the figures reported by the `collection.figures` method
  now only reflect documents and data contained in the journals and datafiles of
  collections. Documents or deletions contained only in the write-ahead log will
  not influence collection figures until the write-ahead log garbage collection
  kicks in. The figures for a collection might therefore underreport the total
  resource usage of a collection.

  Additionally, the attributes `lastTick` and `uncollectedLogfileEntries` have been
  added to the result of the `figures` operation and the HTTP API method
  `PUT /_api/collection/figures`

* added `insert` method as an alias for `save`. Documents can now be inserted into
  a collection using either method:

      db.test.save({ foo: "bar" });
      db.test.insert({ foo: "bar" });

* added support for data-modification AQL queries

* added AQL keywords `INSERT`, `UPDATE`, `REPLACE` and `REMOVE` (and `WITH`) to
  support data-modification AQL queries.

  Unquoted usage of these keywords for attribute names in AQL queries will likely
  fail in ArangoDB 2.2. If any such attribute name needs to be used in a query, it
  should be enclosed in backticks to indicate the usage of a literal attribute
  name.

  For example, the following query will fail in ArangoDB 2.2 with a parse error:

      FOR i IN foo RETURN i.remove

  and needs to be rewritten like this:

      FOR i IN foo RETURN i.`remove`

* disallow storing of JavaScript objects that contain JavaScript native objects
  of type `Date`, `Function`, `RegExp` or `External`, e.g.

      db.test.save({ foo: /bar/ });
      db.test.save({ foo: new Date() });

  will now print

      Error: <data> cannot be converted into JSON shape: could not shape document

  Previously, objects of these types were silently converted into an empty object
  (i.e. `{ }`).

  To store such objects in a collection, explicitly convert them into strings
  like this:

      db.test.save({ foo: String(/bar/) });
      db.test.save({ foo: String(new Date()) });

* The replication methods `logger.start`, `logger.stop` and `logger.properties` are
  no-ops in ArangoDB 2.2 as there is no separate replication logger anymore. Data changes
  are logged into the write-ahead log in ArangoDB 2.2, and not separately by the
  replication logger. The replication logger object is still there in ArangoDB 2.2 to
  ensure backwards-compatibility, however, logging cannot be started, stopped or
  configured anymore. Using any of these methods will do nothing.

  This also affects the following HTTP API methods:
  - `PUT /_api/replication/logger-start`
  - `PUT /_api/replication/logger-stop`
  - `GET /_api/replication/logger-config`
  - `PUT /_api/replication/logger-config`

  Using any of these methods is discouraged from now on as they will be removed in
  future versions of ArangoDB.

* INCOMPATIBLE CHANGE: replication of transactions has changed. Previously, transactions
  were logged on a master in one big block and shipped to a slave in one block, too.
  Now transactions will be logged and replicated as separate entries, allowing transactions
  to be bigger and also ensure replication progress.

  This change also affects the behavior of the `stop` method of the replication applier.
  If the replication applier is now stopped manually using the `stop` method and later
  restarted using the `start` method, any transactions that were unfinished at the
  point of stopping will be aborted on a slave, even if they later commit on the master.

  In ArangoDB 2.2, stopping the replication applier manually should be avoided unless the
  goal is to stop replication permanently or to do a full resync with the master anyway.
  If the replication applier still must be stopped, it should be made sure that the
  slave has fetched and applied all pending operations from a master, and that no
  extra transactions are started on the master before the `stop` command on the slave
  is executed.

  Replication of transactions in ArangoDB 2.2 might also lock the involved collections on
  the slave while a transaction is either committed or aborted on the master and the
  change has been replicated to the slave. This change in behavior may be important for
  slave servers that are used for read-scaling. In order to avoid long lasting collection
  locks on the slave, transactions should be kept small.

  The `_replication` system collection is not used anymore in ArangoDB 2.2 and its usage is
  discouraged.

* INCOMPATIBLE CHANGE: the figures reported by the `collection.figures` method
  now only reflect documents and data contained in the journals and datafiles of
  collections. Documents or deletions contained only in the write-ahead log will
  not influence collection figures until the write-ahead log garbage collection
  kicks in. The figures for a collection might therefore underreport the total
  resource usage of a collection.

  Additionally, the attributes `lastTick` and `uncollectedLogfileEntries` have been
  added to the result of the `figures` operation and the HTTP API method
  `PUT /_api/collection/figures`

* added `insert` method as an alias for `save`. Documents can now be inserted into
  a collection using either method:

      db.test.save({ foo: "bar" });
      db.test.insert({ foo: "bar" });

* added support for data-modification AQL queries

* added AQL keywords `INSERT`, `UPDATE`, `REPLACE` and `REMOVE` (and `WITH`) to
  support data-modification AQL queries.

  Unquoted usage of these keywords for attribute names in AQL queries will likely
  fail in ArangoDB 2.2. If any such attribute name needs to be used in a query, it
  should be enclosed in backticks to indicate the usage of a literal attribute
  name.

  For example, the following query will fail in ArangoDB 2.2 with a parse error:

      FOR i IN foo RETURN i.remove

  and needs to be rewritten like this:

      FOR i IN foo RETURN i.`remove`

* disallow storing of JavaScript objects that contain JavaScript native objects
  of type `Date`, `Function`, `RegExp` or `External`, e.g.

      db.test.save({ foo: /bar/ });
      db.test.save({ foo: new Date() });

  will now print

      Error: <data> cannot be converted into JSON shape: could not shape document

  Previously, objects of these types were silently converted into an empty object
  (i.e. `{ }`).

  To store such objects in a collection, explicitly convert them into strings
  like this:

      db.test.save({ foo: String(/bar/) });
      db.test.save({ foo: String(new Date()) });

* honor startup option `--server.disable-statistics` when deciding whether or not
  to start periodic statistics collection jobs

  Previously, the statistics collection jobs were started even if the server was
  started with the `--server.disable-statistics` flag being set to `true`

* removed startup option `--random.no-seed`

  This option had no effect in previous versions of ArangoDB and was thus removed.

* removed startup option `--database.remove-on-drop`

  This option was used for debugging only.

* removed startup option `--database.force-sync-properties`

  This option is now superfluous as collection properties are now stored in the
  write-ahead log.

* introduced write-ahead log

  All write operations in an ArangoDB server instance are automatically logged
  to the server's write-ahead log. The write-ahead log is a set of append-only
  logfiles, and it is used in case of a crash recovery and for replication.
  Data from the write-ahead log will eventually be moved into the journals or
  datafiles of collections, allowing the server to remove older write-ahead log
  logfiles. Figures of collections will be updated when data are moved from the
  write-ahead log into the journals or datafiles of collections.

  Cross-collection transactions in ArangoDB should benefit considerably by this
  change, as less writes than in previous versions are required to ensure the data
  of multiple collections are atomically and durably committed. All data-modifying
  operations inside transactions (insert, update, remove) will write their
  operations into the write-ahead log directly, making transactions with multiple
  operations also require less physical memory than in previous versions of ArangoDB,
  that required all transaction data to fit into RAM.

  The `_trx` system collection is not used anymore in ArangoDB 2.2 and its usage is
  discouraged.

  The data in the write-ahead log can also be used in the replication context.
  The `_replication` collection that was used in previous versions of ArangoDB to
  store all changes on the server is not used anymore in ArangoDB 2.2. Instead,
  slaves can read from a master's write-ahead log to get informed about most
  recent changes. This removes the need to store data-modifying operations in
  both the actual place and the `_replication` collection.

* removed startup option `--server.disable-replication-logger`

  This option is superfluous in ArangoDB 2.2. There is no dedicated replication
  logger in ArangoDB 2.2. There is now always the write-ahead log, and it is also
  used as the server's replication log. Specifying the startup option
  `--server.disable-replication-logger` will do nothing in ArangoDB 2.2, but the
  option should not be used anymore as it might be removed in a future version.

* changed behavior of replication logger

  There is no dedicated replication logger in ArangoDB 2.2 as there is the
  write-ahead log now. The existing APIs for starting and stopping the replication
  logger still exist in ArangoDB 2.2 for downwards-compatibility, but calling
  the start or stop operations are no-ops in ArangoDB 2.2. When querying the
  replication logger status via the API, the server will always report that the
  replication logger is running. Configuring the replication logger is a no-op
  in ArangoDB 2.2, too. Changing the replication logger configuration has no
  effect. Instead, the write-ahead log configuration can be changed.

* removed MRuby integration for arangod

  ArangoDB had an experimental MRuby integration in some of the publish builds.
  This wasn't continuously developed, and so it has been removed in ArangoDB 2.2.

  This change has led to the following startup options being superfluous:

  - `--ruby.gc-interval`
  - `--ruby.action-directory`
  - `--ruby.modules-path`
  - `--ruby.startup-directory`

  Specifying these startup options will do nothing in ArangoDB 2.2, but the
  options should be avoided from now on as they might be removed in future versions.

* reclaim index memory when last document in collection is deleted

  Previously, deleting documents from a collection did not lead to index sizes being
  reduced. Instead, the already allocated index memory was re-used when a collection
  was refilled.

  Now, index memory for primary indexes and hash indexes is reclaimed instantly when
  the last document from a collection is removed.

* inlined and optimized functions in hash indexes

* added AQL TRANSLATE function

  This function can be used to perform lookups from static lists, e.g.

      LET countryNames = { US: "United States", UK: "United Kingdom", FR: "France" }
      RETURN TRANSLATE("FR", countryNames)

* fixed datafile debugger

* fixed check-version for empty directory

* moved try/catch block to the top of routing chain

* added mountedApp function for foxx-manager

* fixed issue #883: arango 2.1 - when starting multi-machine cluster, UI web
  does not change to cluster overview

* fixed dfdb: should not start any other V8 threads

* cleanup of version-check, added module org/arangodb/database-version,
  added --check-version option

* fixed issue #881: [2.1.0] Bombarded (every 10 sec or so) with
  "WARNING format string is corrupt" when in non-system DB Dashboard

* specialized primary index implementation to allow faster hash table
  rebuilding and reduce lookups in datafiles for the actual value of `_key`.

* issue #862: added `--overwrite` option to arangoimp

* removed number of property lookups for documents during AQL queries that
  access documents

* prevent buffering of long print results in arangosh's and arangod's print
  command

  this change will emit buffered intermediate print results and discard the
  output buffer to quickly deliver print results to the user, and to prevent
  constructing very large buffers for large results

* removed sorting of attribute names for use in a collection's shaper

  sorting attribute names was done on document insert to keep attributes
  of a collection in sorted order for faster comparisons. The sort order
  of attributes was only used in one particular and unlikely case, so it
  was removed. Collections with many different attribute names should
  benefit from this change by faster inserts and slightly less memory usage.

* fixed a bug in arangodump which got the collection name in _from and _to
  attributes of edges wrong (all were "_unknown")

* fixed a bug in arangorestore which did not recognize wrong _from and _to
  attributes of edges

* improved error detection and reporting in arangorestore


v2.1.1 (2014-06-06)
-------------------

* fixed dfdb: should not start any other V8 threads

* signature for collection functions was modified

  The basic change was the substitution of the input parameter of the
  function by an generic options object which can contain multiple
  option parameter of the function.
  Following functions were modified
  remove
  removeBySample
  replace
  replaceBySample
  update
  updateBySample

  Old signature is yet supported but it will be removed in future versions

v2.1.0 (2014-05-29)
-------------------

* implemented upgrade procedure for clusters

* fixed communication issue with agency which prevented reconnect
  after an agent failure

* fixed cluster dashboard in the case that one but not all servers
  in the cluster are down

* fixed a bug with coordinators creating local database objects
  in the wrong order (_system needs to be done first)

* improved cluster dashboard


v2.1.0-rc2 (2014-05-25)
-----------------------

* fixed issue #864: Inconsistent behavior of AQL REVERSE(list) function


v2.1.0-rc1 (XXXX-XX-XX)
-----------------------

* added server-side periodic task management functions:

  - require("org/arangodb/tasks").register(): registers a periodic task
  - require("org/arangodb/tasks").unregister(): unregisters and removes a
    periodic task
  - require("org/arangodb/tasks").get(): retrieves a specific tasks or all
    existing tasks

  the previous undocumented function `internal.definePeriodic` is now
  deprecated and will be removed in a future release.

* decrease the size of some seldom used system collections on creation.

  This will make these collections use less disk space and mapped memory.

* added AQL date functions

* added AQL FLATTEN() list function

* added index memory statistics to `db.<collection>.figures()` function

  The `figures` function will now return a sub-document `indexes`, which lists
  the number of indexes in the `count` sub-attribute, and the total memory
  usage of the indexes in bytes in the `size` sub-attribute.

* added AQL CURRENT_DATABASE() function

  This function returns the current database's name.

* added AQL CURRENT_USER() function

  This function returns the current user from an AQL query. The current user is the
  username that was specified in the `Authorization` HTTP header of the request. If
  authentication is turned off or the query was executed outside a request context,
  the function will return `null`.

* fixed issue #796: Searching with newline chars broken?

  fixed slightly different handling of backslash escape characters in a few
  AQL functions. Now handling of escape sequences should be consistent, and
  searching for newline characters should work the same everywhere

* added OpenSSL version check for configure

  It will report all OpenSSL versions < 1.0.1g as being too old.
  `configure` will only complain about an outdated OpenSSL version but not stop.

* require C++ compiler support (requires g++ 4.8, clang++ 3.4 or Visual Studio 13)

* less string copying returning JSONified documents from ArangoDB, e.g. via
  HTTP GET `/_api/document/<collection>/<document>`

* issue #798: Lower case http headers from arango

  This change allows returning capitalized HTTP headers, e.g.
  `Content-Length` instead of `content-length`.
  The HTTP spec says that headers are case-insensitive, but
  in fact several clients rely on a specific case in response
  headers.
  This change will capitalize HTTP headers if the `X-Arango-Version`
  request header is sent by the client and contains a value of at
  least `20100` (for version 2.1). The default value for the
  compatibility can also be set at server start, using the
  `--server.default-api-compatibility` option.

* simplified usage of `db._createStatement()`

  Previously, the function could not be called with a query string parameter as
  follows:

      db._createStatement(queryString);

  Calling it as above resulted in an error because the function expected an
  object as its parameter. From now on, it's possible to call the function with
  just the query string.

* make ArangoDB not send back a `WWW-Authenticate` header to a client in case the
  client sends the `X-Omit-WWW-Authenticate` HTTP header.

  This is done to prevent browsers from showing their built-in HTTP authentication
  dialog for AJAX requests that require authentication.
  ArangoDB will still return an HTTP 401 (Unauthorized) if the request doesn't
  contain valid credentials, but it will omit the `WWW-Authenticate` header,
  allowing clients to bypass the browser's authentication dialog.

* added REST API method HTTP GET `/_api/job/job-id` to query the status of an
  async job without potentially fetching it from the list of done jobs

* fixed non-intuitive behavior in jobs API: previously, querying the status
  of an async job via the API HTTP PUT `/_api/job/job-id` removed a currently
  executing async job from the list of queryable jobs on the server.
  Now, when querying the result of an async job that is still executing,
  the job is kept in the list of queryable jobs so its result can be fetched
  by a subsequent request.

* use a new data structure for the edge index of an edge collection. This
  improves the performance for the creation of the edge index and in
  particular speeds up removal of edges in graphs. Note however that
  this change might change the order in which edges starting at
  or ending in a vertex are returned. However, this order was never
  guaranteed anyway and it is not sensible to guarantee any particular
  order.

* provide a size hint to edge and hash indexes when initially filling them
  this will lead to less re-allocations when populating these indexes

  this may speed up building indexes when opening an existing collection

* don't requeue identical context methods in V8 threads in case a method is
  already registered

* removed arangod command line option `--database.remove-on-compacted`

* export the sort attribute for graph traversals to the HTTP interface

* add support for arangodump/arangorestore for clusters


v2.0.8 (XXXX-XX-XX)
-------------------

* fixed too-busy iteration over skiplists

  Even when a skiplist query was restricted by a limit clause, the skiplist
  index was queried without the limit. this led to slower-than-necessary
  execution times.

* fixed timeout overflows on 32 bit systems

  this bug has led to problems when select was called with a high timeout
  value (2000+ seconds) on 32bit systems that don't have a forgiving select
  implementation. when the call was made on these systems, select failed
  so no data would be read or sent over the connection

  this might have affected some cluster-internal operations.

* fixed ETCD issues on 32 bit systems

  ETCD was non-functional on 32 bit systems at all. The first call to the
  watch API crashed it. This was because atomic operations worked on data
  structures that were not properly aligned on 32 bit systems.

* fixed issue #848: db.someEdgeCollection.inEdge does not return correct
  value when called the 2nd time after a .save to the edge collection


v2.0.7 (2014-05-05)
-------------------

* issue #839: Foxx Manager missing "unfetch"

* fixed a race condition at startup

  this fixes undefined behavior in case the logger was involved directly at
  startup, before the logger initialization code was called. This should have
  occurred only for code that was executed before the invocation of main(),
  e.g. during ctor calls of statically defined objects.


v2.0.6 (2014-04-22)
-------------------

* fixed issue #835: arangosh doesn't show correct database name



v2.0.5 (2014-04-21)
-------------------

* Fixed a caching problem in IE JS Shell

* added cancelation for async jobs

* upgraded to new gyp for V8

* new Windows installer


v2.0.4 (2014-04-14)
-------------------

* fixed cluster authentication front-end issues for Firefox and IE, there are
  still problems with Chrome


v2.0.3 (2014-04-14)
-------------------

* fixed AQL optimizer bug

* fixed front-end issues

* added password change dialog


v2.0.2 (2014-04-06)
-------------------

* during cluster startup, do not log (somewhat expected) connection errors with
  log level error, but with log level info

* fixed dashboard modals

* fixed connection check for cluster planning front end: firefox does
  not support async:false

* document how to persist a cluster plan in order to relaunch an existing
  cluster later


v2.0.1 (2014-03-31)
-------------------

* make ArangoDB not send back a `WWW-Authenticate` header to a client in case the
  client sends the `X-Omit-WWW-Authenticate` HTTP header.

  This is done to prevent browsers from showing their built-in HTTP authentication
  dialog for AJAX requests that require authentication.
  ArangoDB will still return an HTTP 401 (Unauthorized) if the request doesn't
  contain valid credentials, but it will omit the `WWW-Authenticate` header,
  allowing clients to bypass the browser's authentication dialog.

* fixed isses in arango-dfdb:

  the dfdb was not able to unload certain system collections, so these couldn't be
  inspected with the dfdb sometimes. Additionally, it did not truncate corrupt
  markers from datafiles under some circumstances

* added `changePassword` attribute for users

* fixed non-working "save" button in collection edit view of web interface
  clicking the save button did nothing. one had to press enter in one of the input
  fields to send modified form data

* fixed V8 compile error on MacOS X

* prevent `body length: -9223372036854775808` being logged in development mode for
  some Foxx HTTP responses

* fixed several bugs in web interface dashboard

* fixed issue #783: coffee script not working in manifest file

* fixed issue #783: coffee script not working in manifest file

* fixed issue #781: Cant save current query from AQL editor ui

* bumped version in `X-Arango-Version` compatibility header sent by arangosh and other
  client tools from `1.5` to `2.0`.

* fixed startup options for arango-dfdb, added details option for arango-dfdb

* fixed display of missing error messages and codes in arangosh

* when creating a collection via the web interface, the collection type was always
  "document", regardless of the user's choice


v2.0.0 (2014-03-10)
-------------------

* first 2.0 release


v2.0.0-rc2 (2014-03-07)
-----------------------

* fixed cluster authorization


v2.0.0-rc1 (2014-02-28)
-----------------------

* added sharding :-)

* added collection._dbName attribute to query the name of the database from a collection

  more detailed documentation on the sharding and cluster features can be found in the user
  manual, section **Sharding**

* INCOMPATIBLE CHANGE: using complex values in AQL filter conditions with operators other
  than equality (e.g. >=, >, <=, <) will disable usage of skiplist indexes for filter
  evaluation.

  For example, the following queries will be affected by change:

      FOR doc IN docs FILTER doc.value < { foo: "bar" } RETURN doc
      FOR doc IN docs FILTER doc.value >= [ 1, 2, 3 ] RETURN doc

  The following queries will not be affected by the change:

      FOR doc IN docs FILTER doc.value == 1 RETURN doc
      FOR doc IN docs FILTER doc.value == "foo" RETURN doc
      FOR doc IN docs FILTER doc.value == [ 1, 2, 3 ] RETURN doc
      FOR doc IN docs FILTER doc.value == { foo: "bar" } RETURN doc

* INCOMPATIBLE CHANGE: removed undocumented method `collection.saveOrReplace`

  this feature was never advertised nor documented nor tested.

* INCOMPATIBLE CHANGE: removed undocumented REST API method `/_api/simple/BY-EXAMPLE-HASH`

  this feature was never advertised nor documented nor tested.

* added explicit startup parameter `--server.reuse-address`

  This flag can be used to control whether sockets should be acquired with the SO_REUSEADDR
  flag.

  Regardless of this setting, sockets on Windows are always acquired using the
  SO_EXCLUSIVEADDRUSE flag.

* removed undocumented REST API method GET `/_admin/database-name`

* added user validation API at POST `/_api/user/<username>`

* slightly improved users management API in `/_api/user`:

  Previously, when creating a new user via HTTP POST, the username needed to be
  passed in an attribute `username`. When users were returned via this API,
  the usernames were returned in an attribute named `user`. This was slightly
  confusing and was changed in 2.0 as follows:

  - when adding a user via HTTP POST, the username can be specified in an attribute
  `user`. If this attribute is not used, the API will look into the attribute `username`
  as before and use that value.
  - when users are returned via HTTP GET, the usernames are still returned in an
    attribute `user`.

  This change should be fully downwards-compatible with the previous version of the API.

* added AQL SLICE function to extract slices from lists

* made module loader more node compatible

* the startup option `--javascript.package-path` for arangosh is now deprecated and does
  nothing. Using it will not cause an error, but the option is ignored.

* added coffee script support

* Several UI improvements.

* Exchanged icons in the graphviewer toolbar

* always start networking and HTTP listeners when starting the server (even in
  console mode)

* allow vertex and edge filtering with user-defined functions in TRAVERSAL,
  TRAVERSAL_TREE and SHORTEST_PATH AQL functions:

      // using user-defined AQL functions for edge and vertex filtering
      RETURN TRAVERSAL(friends, friendrelations, "friends/john", "outbound", {
        followEdges: "myfunctions::checkedge",
        filterVertices: "myfunctions::checkvertex"
      })

      // using the following custom filter functions
      var aqlfunctions = require("org/arangodb/aql/functions");
      aqlfunctions.register("myfunctions::checkedge", function (config, vertex, edge, path) {
        return (edge.type !== 'dislikes'); // don't follow these edges
      }, false);

      aqlfunctions.register("myfunctions::checkvertex", function (config, vertex, path) {
        if (vertex.isDeleted || ! vertex.isActive) {
          return [ "prune", "exclude" ]; // exclude these and don't follow them
        }
        return [ ]; // include everything else
      }, false);

* fail if invalid `strategy`, `order` or `itemOrder` attribute values
  are passed to the AQL TRAVERSAL function. Omitting these attributes
  is not considered an error, but specifying an invalid value for any
  of these attributes will make an AQL query fail.

* issue #751: Create database through API should return HTTP status code 201

  By default, the server now returns HTTP 201 (created) when creating a new
  database successfully. To keep compatibility with older ArangoDB versions, the
  startup parameter `--server.default-api-compatibility` can be set to a value
  of `10400` to indicate API compatibility with ArangoDB 1.4. The compatibility
  can also be enforced by setting the `X-Arango-Version` HTTP header in a
  client request to this API on a per-request basis.

* allow direct access from the `db` object to collections whose names start
  with an underscore (e.g. db._users).

  Previously, access to such collections via the `db` object was possible from
  arangosh, but not from arangod (and thus Foxx and actions). The only way
  to access such collections from these places was via the `db._collection(<name>)`
  workaround.

* allow `\n` (as well as `\r\n`) as line terminator in batch requests sent to
  `/_api/batch` HTTP API.

* use `--data-binary` instead of `--data` parameter in generated cURL examples

* issue #703: Also show path of logfile for fm.config()

* issue #675: Dropping a collection used in "graph" module breaks the graph

* added "static" Graph.drop() method for graphs API

* fixed issue #695: arangosh server.password error

* use pretty-printing in `--console` mode by default

* simplified ArangoDB startup options

  Some startup options are now superfluous or their usage is simplified. The
  following options have been changed:

  * `--javascript.modules-path`: this option has been removed. The modules paths
    are determined by arangod and arangosh automatically based on the value of
    `--javascript.startup-directory`.

    If the option is set on startup, it is ignored so startup will not abort with
    an error `unrecognized option`.

  * `--javascript.action-directory`: this option has been removed. The actions
    directory is determined by arangod automatically based on the value of
    `--javascript.startup-directory`.

    If the option is set on startup, it is ignored so startup will not abort with
    an error `unrecognized option`.

  * `--javascript.package-path`: this option is still available but it is not
    required anymore to set the standard package paths (e.g. `js/npm`). arangod
    will automatically use this standard package path regardless of whether it
    was specified via the options.

    It is possible to use this option to add additional package paths to the
    standard value.

  Configuration files included with arangod are adjusted accordingly.

* layout of the graphs tab adapted to better fit with the other tabs

* database selection is moved to the bottom right corner of the web interface

* removed priority queue index type

  this feature was never advertised nor documented nor tested.

* display internal attributes in document source view of web interface

* removed separate shape collections

  When upgrading to ArangoDB 2.0, existing collections will be converted to include
  shapes and attribute markers in the datafiles instead of using separate files for
  shapes.

  When a collection is converted, existing shapes from the SHAPES directory will
  be written to a new datafile in the collection directory, and the SHAPES directory
  will be removed afterwards.

  This saves up to 2 MB of memory and disk space for each collection
  (savings are higher, the less different shapes there are in a collection).
  Additionally, one less file descriptor per opened collection will be used.

  When creating a new collection, the amount of sync calls may be reduced. The same
  may be true for documents with yet-unknown shapes. This may help performance
  in these cases.

* added AQL functions `NTH` and `POSITION`

* added signal handler for arangosh to save last command in more cases

* added extra prompt placeholders for arangosh:
  - `%e`: current endpoint
  - `%u`: current user

* added arangosh option `--javascript.gc-interval` to control amount of
  garbage collection performed by arangosh

* fixed issue #651: Allow addEdge() to take vertex ids in the JS library

* removed command-line option `--log.format`

  In previous versions, this option did not have an effect for most log messages, so
  it got removed.

* removed C++ logger implementation

  Logging inside ArangoDB is now done using the LOG_XXX() macros. The LOGGER_XXX()
  macros are gone.

* added collection status "loading"


v1.4.16 (XXXX-XX-XX)
--------------------

* fixed too eager datafile deletion

  this issue could have caused a crash when the compaction had marked datafiles as obsolete
  and they were removed while "old" temporary query results still pointed to the old datafile
  positions

* fixed issue #826: Replication fails when a collection's configuration changes


v1.4.15 (2014-04-19)
--------------------

* bugfix for AQL query optimizer

  the following type of query was too eagerly optimized, leading to errors in code-generation:

      LET a = (FOR i IN [] RETURN i) LET b = (FOR i IN [] RETURN i) RETURN 1

  the problem occurred when both lists in the subqueries were empty. In this case invalid code
  was generated and the query couldn't be executed.


v1.4.14 (2014-04-05)
--------------------

* fixed race conditions during shape / attribute insertion

  A race condition could have led to spurious `cannot find attribute #xx` or
  `cannot find shape #xx` (where xx is a number) warning messages being logged
  by the server. This happened when a new attribute was inserted and at the same
  time was queried by another thread.

  Also fixed a race condition that may have occurred when a thread tried to
  access the shapes / attributes hash tables while they were resized. In this
  cases, the shape / attribute may have been hashed to a wrong slot.

* fixed a memory barrier / cpu synchronization problem with libev, affecting
  Windows with Visual Studio 2013 (probably earlier versions are affected, too)

  The issue is described in detail here:
  http://lists.schmorp.de/pipermail/libev/2014q1/002318.html


v1.4.13 (2014-03-14)
--------------------

* added diagnostic output for Foxx application upload

* allow dump & restore from ArangoDB 1.4 with an ArangoDB 2.0 server

* allow startup options `temp-path` and `default-language` to be specified from the arangod
  configuration file and not only from the command line

* fixed too eager compaction

  The compaction will now wait for several seconds before trying to re-compact the same
  collection. Additionally, some other limits have been introduced for the compaction.


v1.4.12 (2014-03-05)
--------------------

* fixed display bug in web interface which caused the following problems:
  - documents were displayed in web interface as being empty
  - document attributes view displayed many attributes with content "undefined"
  - document source view displayed many attributes with name "TYPEOF" and value "undefined"
  - an alert popping up in the browser with message "Datatables warning..."

* re-introduced old-style read-write locks to supports Windows versions older than
  Windows 2008R2 and Windows 7. This should re-enable support for Windows Vista and
  Windows 2008.


v1.4.11 (2014-02-27)
--------------------

* added SHORTEST_PATH AQL function

  this calculates the shortest paths between two vertices, using the Dijkstra
  algorithm, employing a min-heap

  By default, ArangoDB does not know the distance between any two vertices and
  will use a default distance of 1. A custom distance function can be registered
  as an AQL user function to make the distance calculation use any document
  attributes or custom logic:

      RETURN SHORTEST_PATH(cities, motorways, "cities/CGN", "cities/MUC", "outbound", {
        paths: true,
        distance: "myfunctions::citydistance"
      })

      // using the following custom distance function
      var aqlfunctions = require("org/arangodb/aql/functions");
      aqlfunctions.register("myfunctions::distance", function (config, vertex1, vertex2, edge) {
        return Math.sqrt(Math.pow(vertex1.x - vertex2.x) + Math.pow(vertex1.y - vertex2.y));
      }, false);

* fixed bug in Graph.pathTo function

* fixed small memleak in AQL optimizer

* fixed access to potentially uninitialized variable when collection had a cap constraint


v1.4.10 (2014-02-21)
--------------------

* fixed graph constructor to allow graph with some parameter to be used

* added node.js "events" and "stream"

* updated npm packages

* added loading of .json file

* Fixed http return code in graph api with waitForSync parameter.

* Fixed documentation in graph, simple and index api.

* removed 2 tests due to change in ruby library.

* issue #756: set access-control-expose-headers on CORS response

  the following headers are now whitelisted by ArangoDB in CORS responses:
  - etag
  - content-encoding
  - content-length
  - location
  - server
  - x-arango-errors
  - x-arango-async-id


v1.4.9 (2014-02-07)
-------------------

* return a document's current etag in response header for HTTP HEAD requests on
  documents that return an HTTP 412 (precondition failed) error. This allows
  retrieving the document's current revision easily.

* added AQL function `SKIPLIST` to directly access skiplist indexes from AQL

  This is a shortcut method to use a skiplist index for retrieving specific documents in
  indexed order. The function capability is rather limited, but it may be used
  for several cases to speed up queries. The documents are returned in index order if
  only one condition is used.

      /* return all documents with mycollection.created > 12345678 */
      FOR doc IN SKIPLIST(mycollection, { created: [[ '>', 12345678 ]] })
        RETURN doc

      /* return first document with mycollection.created > 12345678 */
      FOR doc IN SKIPLIST(mycollection, { created: [[ '>', 12345678 ]] }, 0, 1)
        RETURN doc

      /* return all documents with mycollection.created between 12345678 and 123456790 */
      FOR doc IN SKIPLIST(mycollection, { created: [[ '>', 12345678 ], [ '<=', 123456790 ]] })
        RETURN doc

      /* return all documents with mycollection.a equal 1 and .b equal 2 */
      FOR doc IN SKIPLIST(mycollection, { a: [[ '==', 1 ]], b: [[ '==', 2 ]] })
        RETURN doc

  The function requires a skiplist index with the exact same attributes to
  be present on the specified collection. All attributes present in the skiplist
  index must be specified in the conditions specified for the `SKIPLIST` function.
  Attribute declaration order is important, too: attributes must be specified in the
  same order in the condition as they have been declared in the skiplist index.

* added command-line option `--server.disable-authentication-unix-sockets`

  with this option, authentication can be disabled for all requests coming
  in via UNIX domain sockets, enabling clients located on the same host as
  the ArangoDB server to connect without authentication.
  Other connections (e.g. TCP/IP) are not affected by this option.

  The default value for this option is `false`.
  Note: this option is only supported on platforms that support Unix domain
  sockets.

* call global arangod instance destructor on shutdown

* issue #755: TRAVERSAL does not use strategy, order and itemOrder options

  these options were not honored when configuring a traversal via the AQL
  TRAVERSAL function. Now, these options are used if specified.

* allow vertex and edge filtering with user-defined functions in TRAVERSAL,
  TRAVERSAL_TREE and SHORTEST_PATH AQL functions:

      // using user-defined AQL functions for edge and vertex filtering
      RETURN TRAVERSAL(friends, friendrelations, "friends/john", "outbound", {
        followEdges: "myfunctions::checkedge",
        filterVertices: "myfunctions::checkvertex"
      })

      // using the following custom filter functions
      var aqlfunctions = require("org/arangodb/aql/functions");
      aqlfunctions.register("myfunctions::checkedge", function (config, vertex, edge, path) {
        return (edge.type !== 'dislikes'); // don't follow these edges
      }, false);

      aqlfunctions.register("myfunctions::checkvertex", function (config, vertex, path) {
        if (vertex.isDeleted || ! vertex.isActive) {
          return [ "prune", "exclude" ]; // exclude these and don't follow them
        }
        return [ ]; // include everything else
      }, false);

* issue #748: add vertex filtering to AQL's TRAVERSAL[_TREE]() function


v1.4.8 (2014-01-31)
-------------------

* install foxx apps in the web interface

* fixed a segfault in the import API


v1.4.7 (2014-01-23)
-------------------

* issue #744: Add usage example arangoimp from Command line

* issue #738: added __dirname, __filename pseudo-globals. Fixes #733. (@by pluma)

* mount all Foxx applications in system apps directory on startup


v1.4.6 (2014-01-20)
-------------------

* issue #736: AQL function to parse collection and key from document handle

* added fm.rescan() method for Foxx-Manager

* fixed issue #734: foxx cookie and route problem

* added method `fm.configJson` for arangosh

* include `startupPath` in result of API `/_api/foxx/config`


v1.4.5 (2014-01-15)
-------------------

* fixed issue #726: Alternate Windows Install Method

* fixed issue #716: dpkg -P doesn't remove everything

* fixed bugs in description of HTTP API `_api/index`

* fixed issue #732: Rest API GET revision number

* added missing documentation for several methods in HTTP API `/_api/edge/...`

* fixed typos in description of HTTP API `_api/document`

* defer evaluation of AQL subqueries and logical operators (lazy evaluation)

* Updated font in WebFrontend, it now contains a version that renders properly on Windows

* generally allow function return values as call parameters to AQL functions

* fixed potential deadlock in global context method execution

* added override file "arangod.conf.local" (and co)


v1.4.4 (2013-12-24)
-------------------

* uid and gid are now set in the scripts, there is no longer a separate config file for
  arangod when started from a script

* foxx-manager is now an alias for arangosh

* arango-dfdb is now an alias for arangod, moved from bin to sbin

* changed from readline to linenoise for Windows

* added --install-service and --uninstall-service for Windows

* removed --daemon and --supervisor for Windows

* arangosh and arangod now uses the config-file which maps the binary name, i. e. if you
  rename arangosh to foxx-manager it will use the config file foxx-manager.conf

* fixed lock file for Windows

* fixed issue #711, #687: foxx-manager throws internal errors

* added `--server.ssl-protocol` option for client tools
  this allows connecting from arangosh, arangoimp, arangoimp etc. to an ArangoDB
  server that uses a non-default value for `--server.ssl-protocol`. The default
  value for the SSL protocol is 4 (TLSv1). If the server is configured to use a
  different protocol, it was not possible to connect to it with the client tools.

* added more detailed request statistics

  This adds the number of async-executed HTTP requests plus the number of HTTP
  requests per individual HTTP method type.

* added `--force` option for arangorestore
  this option allows continuing a restore operation even if the server reports errors
  in the middle of the restore operation

* better error reporting for arangorestore
  in case the server returned an HTTP error, arangorestore previously reported this
  error as `internal error` without any details only. Now server-side errors are
  reported by arangorestore with the server's error message

* include more system collections in dumps produced by arangodump
  previously some system collections were intentionally excluded from dumps, even if the
  dump was run with `--include-system-collections`. for example, the collections `_aal`,
  `_modules`, `_routing`, and `_users` were excluded. This makes sense in a replication
  context but not always in a dump context.
  When specifying `--include-system-collections`, arangodump will now include the above-
  mentioned collections in the dump, too. Some other system collections are still excluded
  even when the dump is run with `--include-system-collections`, for example `_replication`
  and `_trx`.

* fixed issue #701: ArangoStatement undefined in arangosh

* fixed typos in configuration files


v1.4.3 (2013-11-25)
-------------------

* fixed a segfault in the AQL optimizer, occurring when a constant non-list value was
  used on the right-hand side of an IN operator that had a collection attribute on the
  left-hand side

* issue #662:

  Fixed access violation errors (crashes) in the Windows version, occurring under some
  circumstances when accessing databases with multiple clients in parallel

* fixed issue #681: Problem with ArchLinux PKGBUILD configuration


v1.4.2 (2013-11-20)
-------------------

* fixed issue #669: Tiny documentation update

* ported Windows version to use native Windows API SRWLocks (slim read-write locks)
  and condition variables instead of homemade versions

  MSDN states the following about the compatibility of SRWLocks and Condition Variables:

      Minimum supported client:
      Windows Server 2008 [desktop apps | Windows Store apps]

      Minimum supported server:
      Windows Vista [desktop apps | Windows Store apps]

* fixed issue #662: ArangoDB on Windows hanging

  This fixes a deadlock issue that occurred on Windows when documents were written to
  a collection at the same time when some other thread tried to drop the collection.

* fixed file-based logging in Windows

  the logger complained on startup if the specified log file already existed

* fixed startup of server in daemon mode (`--daemon` startup option)

* fixed a segfault in the AQL optimizer

* issue #671: Method graph.measurement does not exist

* changed Windows condition variable implementation to use Windows native
  condition variables

  This is an attempt to fix spurious Windows hangs as described in issue #662.

* added documentation for JavaScript traversals

* added --code-page command-line option for Windows version of arangosh

* fixed a problem when creating edges via the web interface.

  The problem only occurred if a collection was created with type "document
  collection" via the web interface, and afterwards was dropped and re-created
  with type "edge collection". If the web interface page was not reloaded,
  the old collection type (document) was cached, making the subsequent creation
  of edges into the (seeming-to-be-document) collection fail.

  The fix is to not cache the collection type in the web interface. Users of
  an older version of the web interface can reload the collections page if they
  are affected.

* fixed a caching problem in arangosh: if a collection was created using the web
  interface, and then removed via arangosh, arangosh did not actually drop the
  collection due to caching.

  Because the `drop` operation was not carried out, this caused misleading error
  messages when trying to re-create the collection (e.g. `cannot create collection:
  duplicate name`).

* fixed ALT-introduced characters for arangosh console input on Windows

  The Windows readline port was not able to handle characters that are built
  using CTRL or ALT keys. Regular characters entered using the CTRL or ALT keys
  were silently swallowed and not passed to the terminal input handler.

  This did not seem to cause problems for the US keyboard layout, but was a
  severe issue for keyboard layouts that require the ALT (or ALT-GR) key to
  construct characters. For example, entering the character `{` with a German
  keyboard layout requires pressing ALT-GR + 9.

* fixed issue #665: Hash/skiplist combo madness bit my ass

  this fixes a problem with missing/non-deterministic rollbacks of inserts in
  case of a unique constraint violation into a collection with multiple secondary
  indexes (with at least one of them unique)

* fixed issue #664: ArangoDB installer on Windows requires drive c:

* partly fixed issue #662: ArangoDB on Windows hanging

  This fixes dropping databases on Windows. In previous 1.4 versions on Windows,
  one shape collection file was not unloaded and removed when dropping a database,
  leaving one directory and one shape collection file in the otherwise-dropped
  database directory.

* fixed issue #660: updated documentation on indexes


v1.4.1 (2013-11-08)
-------------------

* performance improvements for skip-list deletes


v1.4.1-rc1 (2013-11-07)
-----------------------

* fixed issue #635: Web-Interface should have a "Databases" Menu for Management

* fixed issue #624: Web-Interface is missing a Database selector

* fixed segfault in bitarray query

* fixed issue #656: Cannot create unique index through web interface

* fixed issue #654: bitarray index makes server down

* fixed issue #653: Slow query

* fixed issue #650: Randomness of any() should be improved

* made AQL `DOCUMENT()` function polymorphic and work with just one parameter.

  This allows using the `DOCUMENT` function like this:

      DOCUMENT('users/john')
      DOCUMENT([ 'users/john', 'users/amy' ])

  in addition to the existing use cases:

      DOCUMENT(users, 'users/john')
      DOCUMENT(users, 'john')
      DOCUMENT(users, [ 'users/john' ])
      DOCUMENT(users, [ 'users/john', 'users/amy' ])
      DOCUMENT(users, [ 'john', 'amy' ])

* simplified usage of ArangoDB batch API

  It is not necessary anymore to send the batch boundary in the HTTP `Content-Type`
  header. Previously, the batch API expected the client to send a Content-Type header
  of`multipart/form-data; boundary=<some boundary value>`. This is still supported in
  ArangoDB 2.0, but clients can now also omit this header. If the header is not
  present in a client request, ArangoDB will ignore the request content type and
  read the MIME boundary from the beginning of the request body.

  This also allows using the batch API with the Swagger "Try it out" feature (which is
  not too good at sending a different or even dynamic content-type request header).

* added API method GET `/_api/database/user`

  This returns the list of databases a specific user can see without changing the
  username/passwd.

* issue #424: Documentation about IDs needs to be upgraded


v1.4.0 (2013-10-29)
-------------------

* fixed issue #648: /batch API is missing from Web Interface API Documentation (Swagger)

* fixed issue #647: Icon tooltips missing

* fixed issue #646: index creation in web interface

* fixed issue #645: Allow jumping from edge to linked vertices

* merged PR for issue #643: Some minor corrections and a link to "Downloads"

* fixed issue #642: Completion of error handling

* fixed issue #639: compiling v1.4 on maverick produces warnings on -Wstrict-null-sentinel

* fixed issue #634: Web interface bug: Escape does not always propagate

* fixed issue #620: added startup option `--server.default-api-compatibility`

  This adds the following changes to the ArangoDB server and clients:
  - the server provides a new startup option `--server.default-api-compatibility`.
    This option can be used to determine the compatibility of (some) server API
    return values. The value for this parameter is a server version number,
    calculated as follows: `10000 * major + 100 * minor` (e.g. `10400` for ArangoDB
    1.3). The default value is `10400` (1.4), the minimum allowed value is `10300`
    (1.3).

    When setting this option to a value lower than the current server version,
    the server might respond with old-style results to "old" clients, increasing
    compatibility with "old" (non-up-to-date) clients.

  - the server will on each incoming request check for an HTTP header
    `x-arango-version`. Clients can optionally set this header to the API
    version number they support. For example, if a client sends the HTTP header
    `x-arango-version: 10300`, the server will pick this up and might send ArangoDB
    1.3-style responses in some situations.

    Setting either the startup parameter or using the HTTP header (or both) allows
    running "old" clients with newer versions of ArangoDB, without having to adjust
    the clients too much.

  - the `location` headers returned by the server for the APIs `/_api/document/...`
    and `/_api/collection/...` will have different values depending on the used API
    version. If the API compatibility is `10300`, the `location` headers returned
    will look like this:

        location: /_api/document/....

    whereas when an API compatibility of `10400` or higher is used, the `location`
    headers will look like this:

        location: /_db/<database name>/_api/document/...

  Please note that even in the presence of this, old API versions still may not
  be supported forever by the server.

* fixed issue #643: Some minor corrections and a link to "Downloads" by @frankmayer

* started issue #642: Completion of error handling

* fixed issue #639: compiling v1.4 on maverick produces warnings on
  -Wstrict-null-sentinel

* fixed issue #621: Standard Config needs to be fixed

* added function to manage indexes (web interface)

* improved server shutdown time by signaling shutdown to applicationserver,
  logging, cleanup and compactor threads

* added foxx-manager `replace` command

* added foxx-manager `installed` command (a more intuitive alias for `list`)

* fixed issue #617: Swagger API is missing '/_api/version'

* fixed issue #615: Swagger API: Some commands have no parameter entry forms

* fixed issue #614: API : Typo in : Request URL /_api/database/current

* fixed issue #609: Graph viz tool - different background color

* fixed issue #608: arangosh config files - eventually missing in the manual

* fixed issue #607: Admin interface: no core documentation

* fixed issue #603: Aardvark Foxx App Manager

* fixed a bug in type-mapping between AQL user functions and the AQL layer

  The bug caused errors like the following when working with collection documents
  in an AQL user function:

      TypeError: Cannot assign to read only property '_id' of #<ShapedJson>

* create less system collections when creating a new database

  This is achieved by deferring collection creation until the collections are actually
  needed by ArangoDB. The following collections are affected by the change:
  - `_fishbowl`
  - `_structures`


v1.4.0-beta2 (2013-10-14)
-------------------------

* fixed compaction on Windows

  The compaction on Windows did not ftruncate the cleaned datafiles to a smaller size.
  This has been fixed so not only the content of the files is cleaned but also files
  are re-created with potentially smaller sizes.

* only the following system collections will be excluded from replication from now on:
  - `_replication`
  - `_trx`
  - `_users`
  - `_aal`
  - `_fishbowl`
  - `_modules`
  - `_routing`

  Especially the following system collections will now be included in replication:
  - `_aqlfunctions`
  - `_graphs`

  In previous versions of ArangoDB, all system collections were excluded from the
  replication.

  The change also caused a change in the replication logger and applier:
  in previous versions of ArangoDB, only a collection's id was logged for an operation.
  This has not caused problems for non-system collections but for system collections
  there ids might differ. In addition to a collection id ArangoDB will now also log the
  name of a collection for each replication event.

  The replication applier will now look for the collection name attribute in logged
  events preferably.

* added database selection to arango-dfdb

* provide foxx-manager, arangodump, and arangorestore in Windows build

* ArangoDB 1.4 will refuse to start if option `--javascript.app-path` is not set.

* added startup option `--server.allow-method-override`

  This option can be set to allow overriding the HTTP request method in a request using
  one of the following custom headers:

  - x-http-method-override
  - x-http-method
  - x-method-override

  This allows bypassing proxies and tools that would otherwise just let certain types of
  requests pass. Enabling this option may impose a security risk, so it should only be
  used in very controlled environments.

  The default value for this option is `false` (no method overriding allowed).

* added "details" URL parameter for bulk import API

  Setting the `details` URL parameter to `true` in a call to POST `/_api/import` will make
  the import return details about non-imported documents in the `details` attribute. If
  `details` is `false` or omitted, no `details` attribute will be present in the response.
  This is the same behavior that previous ArangoDB versions exposed.

* added "complete" option for bulk import API

  Setting the `complete` URL parameter to `true` in a call to POST `/_api/import` will make
  the import completely fail if at least one of documents cannot be imported successfully.

  It defaults to `false`, which will make ArangoDB continue importing the other documents
  from the import even if some documents cannot be imported. This is the same behavior that
  previous ArangoDB versions exposed.

* added missing swagger documentation for `/_api/log`

* calling `/_api/logs` (or `/_admin/logs`) is only permitted from the `_system` database now.

  Calling this API method for/from other database will result in an HTTP 400.

' ported fix from https://github.com/novus/nvd3/commit/0894152def263b8dee60192f75f66700cea532cc

  This prevents JavaScript errors from occurring in Chrome when in the admin interface,
  section "Dashboard".

* show current database name in web interface (bottom right corner)

* added missing documentation for /_api/import in swagger API docs

* allow specification of database name for replication sync command replication applier

  This allows syncing from a master database with a different name than the slave database.

* issue #601: Show DB in prompt

  arangosh now displays the database name as part of the prompt by default.

  Can change the prompt by using the `--prompt` option, e.g.

      > arangosh --prompt "my db is named \"%d\"> "


v1.4.0-beta1 (2013-10-01)
-------------------------

* make the Foxx manager use per-database app directories

  Each database now has its own subdirectory for Foxx applications. Each database
  can thus use different Foxx applications if required. A Foxx app for a specific
  database resides in `<app-path>/databases/<database-name>/<app-name>`.

  System apps are shared between all databases. They reside in `<app-path>/system/<app-name>`.

* only trigger an engine reset in development mode for URLs starting with `/dev/`

  This prevents ArangoDB from reloading all Foxx applications when it is not
  actually necessary.

* changed error code from 10 (bad parameter) to 1232 (invalid key generator) for
  errors that are due to an invalid key generator specification when creating a new
  collection

* automatic detection of content-type / mime-type for Foxx assets based on filenames,
  added possibility to override auto detection

* added endpoint management API at `/_api/endpoint`

* changed HTTP return code of PUT `/_api/cursor` from 400 to 404 in case a
  non-existing cursor is referred to

* issue #360: added support for asynchronous requests

  Incoming HTTP requests with the headers `x-arango-async: true` or
  `x-arango-async: store` will be answered by the server instantly with a generic
  HTTP 202 (Accepted) response.

  The actual requests will be queued and processed by the server asynchronously,
  allowing the client to continue sending other requests without waiting for the
  server to process the actually requested operation.

  The exact point in time when a queued request is executed is undefined. If an
  error occurs during execution of an asynchronous request, the client will not
  be notified by the server.

  The maximum size of the asynchronous task queue can be controlled using the new
  option `--scheduler.maximal-queue-size`. If the queue contains this many number of
  tasks and a new asynchronous request comes in, the server will reject it with an
  HTTP 500 (internal server error) response.

  Results of incoming requests marked with header `x-arango-async: true` will be
  discarded by the server immediately. Clients have no way of accessing the result
  of such asynchronously executed request. This is just _fire and forget_.

  To later retrieve the result of an asynchronously executed request, clients can
  mark a request with the header `x-arango-async: keep`. This makes the server
  store the result of the request in memory until explicitly fetched by a client
  via the `/_api/job` API. The `/_api/job` API also provides methods for basic
  inspection of which pending or already finished requests there are on the server,
  plus ways for garbage collecting unneeded results.

* Added new option `--scheduler.maximal-queue-size`.

* issue #590: Manifest Lint

* added data dump and restore tools, arangodump and arangorestore.

  arangodump can be used to create a logical dump of an ArangoDB database, or
  just dedicated collections. It can be used to dump both a collection's structure
  (properties and indexes) and data (documents).

  arangorestore can be used to restore data from a dump created with arangodump.
  arangorestore currently does not re-create any indexes, and doesn't yet handle
  referenced documents in edges properly when doing just partial restores.
  This will be fixed until 1.4 stable.

* introduced `--server.database` option for arangosh, arangoimp, and arangob.

  The option allows these client tools to use a certain database for their actions.
  In arangosh, the current database can be switched at any time using the command

      db._useDatabase(<name>);

  When no database is specified, all client tools will assume they should use the
  default database `_system`. This is done for downwards-compatibility reasons.

* added basic multi database support (alpha)

  New databases can be created using the REST API POST `/_api/database` and the
  shell command `db._createDatabase(<name>)`.

  The default database in ArangoDB is called `_system`. This database is always
  present and cannot be deleted by the user. When an older version of ArangoDB is
  upgraded to 1.4, the previously only database will automatically become the
  `_system` database.

  New databases can be created with the above commands, and can be deleted with the
  REST API DELETE `/_api/database/<name>` or the shell command `db._dropDatabase(<name>);`.

  Deleting databases is still unstable in ArangoDB 1.4 alpha and might crash the
  server. This will be fixed until 1.4 stable.

  To access a specific database via the HTTP REST API, the `/_db/<name>/` prefix
  can be used in all URLs. ArangoDB will check if an incoming request starts with
  this prefix, and will automatically pick the database name from it. If the prefix
  is not there, ArangoDB will assume the request is made for the default database
  (`_system`). This is done for downwards-compatibility reasons.

  That means, the following URL pathnames are logically identical:

      /_api/document/mycollection/1234
      /_db/_system/document/mycollection/1234

  To access a different database (e.g. `test`), the URL pathname would look like this:

      /_db/test/document/mycollection/1234

  New databases can also be created and existing databases can only be dropped from
  within the default database (`_system`). It is not possible to drop the `_system`
  database itself.

  Cross-database operations are unintended and unsupported. The intention of the
  multi-database feature is to have the possibility to have a few databases managed
  by ArangoDB in parallel, but to only access one database at a time from a connection
  or a request.

  When accessing the web interface via the URL pathname `/_admin/html/` or `/_admin/aardvark`,
  the web interface for the default database (`_system`) will be displayed.
  To access the web interface for a different database, the database name can be
  put into the URLs as a prefix, e.g. `/_db/test/_admin/html` or
  `/_db/test/_admin/aardvark`.

  All internal request handlers and also all user-defined request handlers and actions
  (including Foxx) will only get to see the unprefixed URL pathnames (i.e. excluding
  any database name prefix). This is to ensure downwards-compatibility.

  To access the name of the requested database from any action (including Foxx), use
  use `req.database`.

  For example, when calling the URL `/myapp/myaction`, the content of `req.database`
  will be `_system` (the default database because no database got specified) and the
  content of `req.url` will be `/myapp/myaction`.

  When calling the URL `/_db/test/myapp/myaction`, the content of `req.database` will be
  `test`, and the content of `req.url` will still be `/myapp/myaction`.

* Foxx now excludes files starting with . (dot) when bundling assets

  This mitigates problems with editor swap files etc.

* made the web interface a Foxx application

  This change caused the files for the web interface to be moved from `html/admin` to
  `js/apps/aardvark` in the file system.

  The base URL for the admin interface changed from `_admin/html/index.html` to
  `_admin/aardvark/index.html`.

  The "old" redirection to `_admin/html/index.html` will now produce a 404 error.

  When starting ArangoDB with the `--upgrade` option, this will automatically be remedied
  by putting in a redirection from `/` to `/_admin/aardvark/index.html`, and from
  `/_admin/html/index.html` to `/_admin/aardvark/index.html`.

  This also obsoletes the following configuration (command-line) options:
  - `--server.admin-directory`
  - `--server.disable-admin-interface`

  when using these now obsolete options when the server is started, no error is produced
  for downwards-compatibility.

* changed User-Agent value sent by arangoimp, arangosh, and arangod from "VOC-Agent" to
  "ArangoDB"

* changed journal file creation behavior as follows:

  Previously, a journal file for a collection was always created when a collection was
  created. When a journal filled up and became full, the current journal was made a
  datafile, and a new (empty) journal was created automatically. There weren't many
  intended situations when a collection did not have at least one journal.

  This is changed now as follows:
  - when a collection is created, no journal file will be created automatically
  - when there is a write into a collection without a journal, the journal will be
    created lazily
  - when there is a write into a collection with a full journal, a new journal will
    be created automatically

  From the end user perspective, nothing should have changed, except that there is now
  less disk usage for empty collections. Disk usage of infrequently updated collections
  might also be reduced significantly by running the `rotate()` method of a collection,
  and not writing into a collection subsequently.

* added method `collection.rotate()`

  This allows premature rotation of a collection's current journal file into a (read-only)
  datafile. The purpose of using `rotate()` is to prematurely allow compaction (which is
  performed on datafiles only) on data, even if the journal was not filled up completely.

  Using `rotate()` may make sense in the following scenario:

      c = db._create("test");
      for (i = 0; i < 1000; ++i) {
        c.save(...); // insert lots of data here
      }

      ...
      c.truncate(); // collection is now empty
      // only data in datafiles will be compacted by following compaction runs
      // all data in the current journal would not be compacted

      // calling rotate will make the current journal a datafile, and thus make it
      // eligible for compaction
      c.rotate();

  Using `rotate()` may also be useful when data in a collection is known to not change
  in the immediate future. After having completed all write operations on a collection,
  performing a `rotate()` will reduce the size of the current journal to the actually
  required size (remember that journals are pre-allocated with a specific size) before
  making the journal a datafile. Thus `rotate()` may cause disk space savings, even if
  the datafiles does not qualify for compaction after rotation.

  Note: rotating the journal is asynchronous, so that the actual rotation may be executed
  after `rotate()` returns to the caller.

* changed compaction to merge small datafiles together (up to 3 datafiles are merged in
  a compaction run)

  In the regular case, this should leave less small datafiles stay around on disk and allow
  using less file descriptors in total.

* added AQL MINUS function

* added AQL UNION_DISTINCT function (more efficient than combination of `UNIQUE(UNION())`)

* updated mruby to 2013-08-22

* issue #587: Add db._create() in help for startup arangosh

* issue #586: Share a link on installation instructions in the User Manual

* issue #585: Bison 2.4 missing on Mac for custom build

* issue #584: Web interface images broken in devel

* issue #583: Small documentation update

* issue #581: Parameter binding for attributes

* issue #580: Small improvements (by @guidoreina)

* issue #577: Missing documentation for collection figures in implementor manual

* issue #576: Get disk usage for collections and graphs

  This extends the result of the REST API for /_api/collection/figures with
  the attributes `compactors.count`, `compactors.fileSize`, `shapefiles.count`,
  and `shapefiles.fileSize`.

* issue #575: installing devel version on mac (low prio)

* issue #574: Documentation (POST /_admin/routing/reload)

* issue #558: HTTP cursors, allow count to ignore LIMIT


v1.4.0-alpha1 (2013-08-02)
--------------------------

* added replication. check online manual for details.

* added server startup options `--server.disable-replication-logger` and
  `--server.disable-replication-applier`

* removed action deployment tool, this now handled with Foxx and its manager or
  by kaerus node utility

* fixed a server crash when using byExample / firstExample inside a transaction
  and the collection contained a usable hash/skiplist index for the example

* defineHttp now only expects a single context

* added collection detail dialog (web interface)

  Shows collection properties, figures (datafiles, journals, attributes, etc.)
  and indexes.

* added documents filter (web interface)

  Allows searching for documents based on attribute values. One or many filter
  conditions can be defined, using comparison operators such as '==', '<=', etc.

* improved AQL editor (web interface)

  Editor supports keyboard shortcuts (Submit, Undo, Redo, Select).
  Editor allows saving and reusing of user-defined queries.
  Added example queries to AQL editor.
  Added comment button.

* added document import (web interface)

  Allows upload of JSON-data from files. Files must have an extension of .json.

* added dashboard (web interface)

  Shows the status of replication and multiple system charts, e.g.
  Virtual Memory Size, Request Time, HTTP Connections etc.

* added API method `/_api/graph` to query all graphs with all properties.

* added example queries in web interface AQL editor

* added arango.reconnect(<host>) method for arangosh to dynamically switch server or
  user name

* added AQL range operator `..`

  The `..` operator can be used to easily iterate over a sequence of numeric
  values. It will produce a list of values in the defined range, with both bounding
  values included.

  Example:

      2010..2013

  will produce the following result:

      [ 2010, 2011, 2012, 2013 ]

* added AQL RANGE function

* added collection.first(count) and collection.last(count) document access functions

  These functions allow accessing the first or last n documents in a collection. The order
  is determined by document insertion/update time.

* added AQL INTERSECTION function

* INCOMPATIBLE CHANGE: changed AQL user function namespace resolution operator from `:` to `::`

  AQL user-defined functions were introduced in ArangoDB 1.3, and the namespace resolution
  operator for them was the single colon (`:`). A function call looked like this:

      RETURN mygroup:myfunc()

  The single colon caused an ambiguity in the AQL grammar, making it indistinguishable from
  named attributes or the ternary operator in some cases, e.g.

      { mygroup:myfunc ? mygroup:myfunc }

  The change of the namespace resolution operator from `:` to `::` fixes this ambiguity.

  Existing user functions in the database will be automatically fixed when starting ArangoDB
  1.4 with the `--upgrade` option. However, queries using user-defined functions need to be
  adjusted on the client side to use the new operator.

* allow multiple AQL LET declarations separated by comma, e.g.
  LET a = 1, b = 2, c = 3

* more useful AQL error messages

  The error position (line/column) is more clearly indicated for parse errors.
  Additionally, if a query references a collection that cannot be found, the error
  message will give a hint on the collection name

* changed return value for AQL `DOCUMENT` function in case document is not found

  Previously, when the AQL `DOCUMENT` function was called with the id of a document and
  the document could not be found, it returned `undefined`. This value is not part of the
  JSON type system and this has caused some problems.
  Starting with ArangoDB 1.4, the `DOCUMENT` function will return `null` if the document
  looked for cannot be found.

  In case the function is called with a list of documents, it will continue to return all
  found documents, and will not return `null` for non-found documents. This has not changed.

* added single line comments for AQL

  Single line comments can be started with a double forward slash: `//`.
  They end at the end of the line, or the end of the query string, whichever is first.

* fixed documentation issues #567, #568, #571.

* added collection.checksum(<withData>) method to calculate CRC checksums for
  collections

  This can be used to
  - check if data in a collection has changed
  - compare the contents of two collections on different ArangoDB instances

* issue #565: add description line to aal.listAvailable()

* fixed several out-of-memory situations when double freeing or invalid memory
  accesses could happen

* less msyncing during the creation of collections

  This is achieved by not syncing the initial (standard) markers in shapes collections.
  After all standard markers are written, the shapes collection will get synced.

* renamed command-line option `--log.filter` to `--log.source-filter` to avoid
  misunderstandings

* introduced new command-line option `--log.content-filter` to optionally restrict
  logging to just specific log messages (containing the filter string, case-sensitive).

  For example, to filter on just log entries which contain `ArangoDB`, use:

      --log.content-filter "ArangoDB"

* added optional command-line option `--log.requests-file` to log incoming HTTP
  requests to a file.

  When used, all HTTP requests will be logged to the specified file, containing the
  client IP address, HTTP method, requests URL, HTTP response code, and size of the
  response body.

* added a signal handler for SIGUSR1 signal:

  when ArangoDB receives this signal, it will respond all further incoming requests
  with an HTTP 503 (Service Unavailable) error. This will be the case until another
  SIGUSR1 signal is caught. This will make ArangoDB start serving requests regularly
  again. Note: this is not implemented on Windows.

* limited maximum request URI length to 16384 bytes:

  Incoming requests with longer request URIs will be responded to with an HTTP
  414 (Request-URI Too Long) error.

* require version 1.0 or 1.1 in HTTP version signature of requests sent by clients:

  Clients sending requests with a non-HTTP 1.0 or non-HTTP 1.1 version number will
  be served with an HTTP 505 (HTTP Version Not Supported) error.

* updated manual on indexes:

  using system attributes such as `_id`, `_key`, `_from`, `_to`, `_rev` in indexes is
  disallowed and will be rejected by the server. This was the case since ArangoDB 1.3,
  but was not properly documented.

* issue #563: can aal become a default object?

  aal is now a prefab object in arangosh

* prevent certain system collections from being renamed, dropped, or even unloaded.

  Which restrictions there are for which system collections may vary from release to
  release, but users should in general not try to modify system collections directly
  anyway.

  Note: there are no such restrictions for user-created collections.

* issue #559: added Foxx documentation to user manual

* added server startup option `--server.authenticate-system-only`. This option can be
  used to restrict the need for HTTP authentication to internal functionality and APIs,
  such as `/_api/*` and `/_admin/*`.
  Setting this option to `true` will thus force authentication for the ArangoDB APIs
  and the web interface, but allow unauthenticated requests for other URLs (including
  user defined actions and Foxx applications).
  The default value of this option is `false`, meaning that if authentication is turned
  on, authentication is still required for *all* incoming requests. Only by setting the
  option to `true` this restriction is lifted and authentication becomes required for
  URLs starting with `/_` only.

  Please note that authentication still needs to be enabled regularly by setting the
  `--server.disable-authentication` parameter to `false`. Otherwise no authentication
  will be required for any URLs as before.

* protect collections against unloading when there are still document barriers around.

* extended cap constraints to optionally limit the active data size in a collection to
  a specific number of bytes.

  The arguments for creating a cap constraint are now:
  `collection.ensureCapConstraint(<count>, <byteSize>);`

  It is supported to specify just a count as in ArangoDB 1.3 and before, to specify
  just a fileSize, or both. The first met constraint will trigger the automated
  document removal.

* added `db._exists(doc)` and `collection.exists(doc)` for easy document existence checks

* added API `/_api/current-database` to retrieve information about the database the
  client is currently connected to (note: the API `/_api/current-database` has been
  removed in the meantime. The functionality is accessible via `/_api/database/current`
  now).

* ensure a proper order of tick values in datafiles/journals/compactors.
  any new files written will have the _tick values of their markers in order. for
  older files, there are edge cases at the beginning and end of the datafiles when
  _tick values are not properly in order.

* prevent caching of static pages in PathHandler.
  whenever a static page is requested that is served by the general PathHandler, the
  server will respond to HTTP GET requests with a "Cache-Control: max-age=86400" header.

* added "doCompact" attribute when creating collections and to collection.properties().
  The attribute controls whether collection datafiles are compacted.

* changed the HTTP return code from 400 to 404 for some cases when there is a referral
  to a non-existing collection or document.

* introduced error code 1909 `too many iterations` that is thrown when graph traversals
  hit the `maxIterations` threshold.

* optionally limit traversals to a certain number of iterations
  the limitation can be achieved via the traversal API by setting the `maxIterations`
  attribute, and also via the AQL `TRAVERSAL` and `TRAVERSAL_TREE` functions by setting
  the same attribute. If traversals are not limited by the end user, a server-defined
  limit for `maxIterations` may be used to prevent server-side traversals from running
  endlessly.

* added graph traversal API at `/_api/traversal`

* added "API" link in web interface, pointing to REST API generated with Swagger

* moved "About" link in web interface into "links" menu

* allow incremental access to the documents in a collection from out of AQL
  this allows reading documents from a collection chunks when a full collection scan
  is required. memory usage might be must lower in this case and queries might finish
  earlier if there is an additional LIMIT statement

* changed AQL COLLECT to use a stable sort, so any previous SORT order is preserved

* issue #547: Javascript error in the web interface

* issue #550: Make AQL graph functions support key in addition to id

* issue #526: Unable to escape when an errorneous command is entered into the js shell

* issue #523: Graph and vertex methods for the javascript api

* issue #517: Foxx: Route parameters with capital letters fail

* issue #512: Binded Parameters for LIMIT


v1.3.3 (2013-08-01)
-------------------

* issue #570: updateFishbowl() fails once

* updated and fixed generated examples

* issue #559: added Foxx documentation to user manual

* added missing error reporting for errors that happened during import of edges


v1.3.2 (2013-06-21)
-------------------

* fixed memleak in internal.download()

* made the shape-collection journal size adaptive:
  if too big shapes come in, a shape journal will be created with a big-enough size
  automatically. the maximum size of a shape journal is still restricted, but to a
  very big value that should never be reached in practice.

* fixed a segfault that occurred when inserting documents with a shape size bigger
  than the default shape journal size (2MB)

* fixed a locking issue in collection.truncate()

* fixed value overflow in accumulated filesizes reported by collection.figures()

* issue #545: AQL FILTER unnecessary (?) loop

* issue #549: wrong return code with --daemon


v1.3.1 (2013-05-24)
-------------------

* removed currently unused _ids collection

* fixed usage of --temp-path in aranogd and arangosh

* issue #540: suppress return of temporary internal variables in AQL

* issue #530: ReferenceError: ArangoError is not a constructor

* issue #535: Problem with AQL user functions javascript API

* set --javascript.app-path for test execution to prevent startup error

* issue #532: Graph _edgesCache returns invalid data?

* issue #531: Arangod errors

* issue #529: Really weird transaction issue

* fixed usage of --temp-path in aranogd and arangosh


v1.3.0 (2013-05-10)
-------------------

* fixed problem on restart ("datafile-xxx is not sealed") when server was killed
  during a compaction run

* fixed leak when using cursors with very small batchSize

* issue #508: `unregistergroup` function not mentioned in http interface docs

* issue #507: GET /_api/aqlfunction returns code inside parentheses

* fixed issue #489: Bug in aal.install

* fixed issue 505: statistics not populated on MacOS


v1.3.0-rc1 (2013-04-24)
-----------------------

* updated documentation for 1.3.0

* added node modules and npm packages

* changed compaction to only compact datafiles with more at least 10% of dead
  documents (byte size-wise)

* issue #498: fixed reload of authentication info when using
  `require("org/arangodb/users").reload()`

* issue #495: Passing an empty array to create a document results in a
  "phantom" document

* added more precision for requests statistics figures

* added "sum" attribute for individual statistics results in statistics API
  at /_admin/statistics

* made "limit" an optional parameter in AQL function NEAR().
  limit can now be either omitted completely, or set to 0. If so, an internal
  default value (currently 100) will be applied for the limit.

* issue #481

* added "attributes.count" to output of `collection.figures()`
  this also affects the REST API /_api/collection/<name>/figures

* added IndexedPropertyGetter for ShapedJson objects

* added API for user-defined AQL functions

* issue #475: A better error message for deleting a non-existent graph

* issue #474: Web interface problems with the JS Shell

* added missing documentation for AQL UNION function

* added transaction support.
  This provides ACID transactions for ArangoDB. Transactions can be invoked
  using the `db._executeTransaction()` function, or the `/_api/transaction`
  REST API.

* switched to semantic versioning (at least for alpha & alpha naming)

* added saveOrReplace() for server-side JS

v1.3.alpha1 (2013-04-05)
------------------------

* cleanup of Module, Package, ArangoApp and modules "internal", "fs", "console"

* use Error instead of string in throw to allow stack-trace

* issue #454: error while creation of Collection

* make `collection.count()` not recalculate the number of documents on the fly, but
  use some internal document counters.

* issue #457: invalid string value in web interface

* make datafile id (datafile->_fid) identical to the numeric part of the filename.
  E.g. the datafile `journal-123456.db` will now have a datafile marker with the same
  fid (i.e. `123456`) instead of a different value. This change will only affect
  datafiles that are created with 1.3 and not any older files.
  The intention behind this change is to make datafile debugging easier.

* consistently discard document attributes with reserved names (system attributes)
  but without any known meaning, for example `_test`, `_foo`, ...

  Previously, these attributes were saved with the document regularly in some cases,
  but were discarded in other cases.
  Now these attributes are discarded consistently. "Real" system attributes such as
  `_key`, `_from`, `_to` are not affected and will work as before.

  Additionally, attributes with an empty name (``) are discarded when documents are
  saved.

  Though using reserved or empty attribute names in documents was not really and
  consistently supported in previous versions of ArangoDB, this change might cause
  an incompatibility for clients that rely on this feature.

* added server startup flag `--database.force-sync-properties` to force syncing of
  collection properties on collection creation, deletion and on property update.
  The default value is true to mimic the behavior of previous versions of ArangoDB.
  If set to false, collection properties are written to disk but no call to sync()
  is made.

* added detailed output of server version and components for REST APIs
  `/_admin/version` and `/_api/version`. To retrieve this extended information,
  call the REST APIs with URL parameter `details=true`.

* issue #443: For git-based builds include commit hash in version

* adjust startup log output to be more compact, less verbose

* set the required minimum number of file descriptors to 256.
  On server start, this number is enforced on systems that have rlimit. If the limit
  cannot be enforced, starting the server will fail.
  Note: 256 is considered to be the absolute minimum value. Depending on the use case
  for ArangoDB, a much higher number of file descriptors should be used.

  To avoid checking & potentially changing the number of maximum open files, use the
  startup option `--server.descriptors-minimum 0`

* fixed shapedjson to json conversion for special numeric values (NaN, +inf, -inf).
  Before, "NaN", "inf", or "-inf" were written into the JSONified output, but these
  values are not allowed in JSON. Now, "null" is written to the JSONified output as
  required.

* added AQL functions VARIANCE_POPULATION(), VARIANCE_SAMPLE(), STDDEV_POPULATION(),
  STDDEV_SAMPLE(), AVERAGE(), MEDIAN() to calculate statistical values for lists

* added AQL SQRT() function

* added AQL TRIM(), LEFT() and RIGHT() string functions

* fixed issue #436: GET /_api/document on edge

* make AQL REVERSE() and LENGTH() functions work on strings, too

* disabled DOT generation in `make doxygen`. this speeds up docs generation

* renamed startup option `--dispatcher.report-intervall` to `--dispatcher.report-interval`

* renamed startup option `--scheduler.report-intervall` to `--scheduler.report-interval`

* slightly changed output of REST API method /_admin/log.
  Previously, the log messages returned also contained the date and log level, now
  they will only contain the log message, and no date and log level information.
  This information can be re-created by API users from the `timestamp` and `level`
  attributes of the result.

* removed configure option `--enable-zone-debug`
  memory zone debugging is now automatically turned on when compiling with ArangoDB
  `--enable-maintainer-mode`

* removed configure option `--enable-arangob`
  arangob is now always included in the build


v1.2.3 (XXXX-XX-XX)
-------------------

* added optional parameter `edgexamples` for AQL function EDGES() and NEIGHBORS()

* added AQL function NEIGHBORS()

* added freebsd support

* fixed firstExample() query with `_id` and `_key` attributes

* issue triAGENS/ArangoDB-PHP#55: AQL optimizer may have mis-optimized duplicate
  filter statements with limit


v1.2.2 (2013-03-26)
-------------------

* fixed save of objects with common sub-objects

* issue #459: fulltext internal memory allocation didn't scale well
  This fix improves loading times for collections with fulltext indexes that have
  lots of equal words indexed.

* issue #212: auto-increment support

  The feature can be used by creating a collection with the extra `keyOptions`
  attribute as follows:

      db._create("mycollection", { keyOptions: { type: "autoincrement", offset: 1, increment: 10, allowUserKeys: true } });

  The `type` attribute will make sure the keys will be auto-generated if no
  `_key` attribute is specified for a document.

  The `allowUserKeys` attribute determines whether users might still supply own
  `_key` values with documents or if this is considered an error.

  The `increment` value determines the actual increment value, whereas the `offset`
  value can be used to seed to value sequence with a specific starting value.
  This will be useful later in a multi-master setup, when multiple servers can use
  different auto-increment seed values and thus generate non-conflicting auto-increment values.

  The default values currently are:

  - `allowUserKeys`: `true`
  - `offset`: `0`
  - `increment`: `1`

  The only other available key generator type currently is `traditional`.
  The `traditional` key generator will auto-generate keys in a fashion as ArangoDB
  always did (some increasing integer value, with a more or less unpredictable
  increment value).

  Note that for the `traditional` key generator there is only the option to disallow
  user-supplied keys and give the server the sole responsibility for key generation.
  This can be achieved by setting the `allowUserKeys` property to `false`.

  This change also introduces the following errors that API implementors may want to check
  the return values for:

  - 1222: `document key unexpected`: will be raised when a document is created with
    a `_key` attribute, but the underlying collection was set up with the `keyOptions`
    attribute `allowUserKeys: false`.

  - 1225: `out of keys`: will be raised when the auto-increment key generator runs
    out of keys. This may happen when the next key to be generated is 2^64 or higher.
    In practice, this will only happen if the values for `increment` or `offset` are
    not set appropriately, or if users are allowed to supply own keys, those keys
    are near the 2^64 threshold, and later the auto-increment feature kicks in and
    generates keys that cross that threshold.

    In practice it should not occur with proper configuration and proper usage of the
    collections.

  This change may also affect the following REST APIs:
  - POST `/_api/collection`: the server does now accept the optional `keyOptions`
    attribute in the second parameter
  - GET `/_api/collection/properties`: will return the `keyOptions` attribute as part
    of the collection's properties. The previous optional attribute `createOptions`
    is now gone.

* fixed `ArangoStatement.explain()` method with bind variables

* fixed misleading "cursor not found" error message in arangosh that occurred when
  `count()` was called for client-side cursors

* fixed handling of empty attribute names, which may have crashed the server under
  certain circumstances before

* fixed usage of invalid pointer in error message output when index description could
  not be opened


v1.2.1 (2013-03-14)
-------------------

* issue #444: please darken light color in arangosh

* issue #442: pls update post install info on osx

* fixed conversion of special double values (NaN, -inf, +inf) when converting from
  shapedjson to JSON

* fixed compaction of markers (location of _key was not updated correctly in memory,
  leading to _keys pointing to undefined memory after datafile rotation)

* fixed edge index key pointers to use document master pointer plus offset instead
  of direct _key address

* fixed case when server could not create any more journal or compactor files.
  Previously a wrong status code may have been returned, and not being able to create
  a new compactor file may have led to an infinite loop with error message
  "could not create compactor".

* fixed value truncation for numeric filename parts when renaming datafiles/journals


v1.2.0 (2013-03-01)
-------------------

* by default statistics are now switch off; in order to enable comment out
  the "disable-statistics = yes" line in "arangod.conf"

* fixed issue #435: csv parser skips data at buffer border

* added server startup option `--server.disable-statistics` to turn off statistics
  gathering without recompilation of ArangoDB.
  This partly addresses issue #432.

* fixed dropping of indexes without collection name, e.g.
  `db.xxx.dropIndex("123456");`
  Dropping an index like this failed with an assertion error.

* fixed issue #426: arangoimp should be able to import edges into edge collections

* fixed issue #425: In case of conflict ArangoDB returns HTTP 400 Bad request
  (with 1207 Error) instead of HTTP 409 Conflict

* fixed too greedy token consumption in AQL for negative values:
  e.g. in the statement `RETURN { a: 1 -2 }` the minus token was consumed as part
  of the value `-2`, and not interpreted as the binary arithmetic operator


v1.2.beta3 (2013-02-22)
-----------------------

* issue #427: ArangoDB Importer Manual has no navigation links (previous|home|next)

* issue #319: Documentation missing for Emergency console and incomplete for datafile debugger.

* issue #370: add documentation for reloadRouting and flushServerModules

* issue #393: added REST API for user management at /_api/user

* issue #393, #128: added simple cryptographic functions for user actions in module "crypto":
  * require("org/arangodb/crypto").md5()
  * require("org/arangodb/crypto").sha256()
  * require("org/arangodb/crypto").rand()

* added replaceByExample() Javascript and REST API method

* added updateByExample() Javascript and REST API method

* added optional "limit" parameter for removeByExample() Javascript and REST API method

* fixed issue #413

* updated bundled V8 version from 3.9.4 to 3.16.14.1
  Note: the Windows version used a more recent version (3.14.0.1) and was not updated.

* fixed issue #404: keep original request url in request object


v1.2.beta2 (2013-02-15)
-----------------------

* fixed issue #405: 1.2 compile warnings

* fixed issue #333: [debian] Group "arangodb" is not used when starting vie init.d script

* added optional parameter 'excludeSystem' to GET /_api/collection
  This parameter can be used to disable returning system collections in the list
  of all collections.

* added AQL functions KEEP() and UNSET()

* fixed issue #348: "HTTP Interface for Administration and Monitoring"
  documentation errors.

* fix stringification of specific positive int64 values. Stringification of int64
  values with the upper 32 bits cleared and the 33rd bit set were broken.

* issue #395:  Collection properties() function should return 'isSystem' for
  Javascript and REST API

* make server stop after upgrade procedure when invoked with `--upgrade option`.
  When started with the `--upgrade` option, the server will perfom
  the upgrade, and then exit with a status code indicating the result of the
  upgrade (0 = success, 1 = failure). To start the server regularly in either
  daemon or console mode, the `--upgrade` option must not be specified.
  This change was introduced to allow init.d scripts check the result of
  the upgrade procedure, even in case an upgrade was successful.
  this was introduced as part of issue #391.

* added AQL function EDGES()

* added more crash-protection when reading corrupted collections at startup

* added documentation for AQL function CONTAINS()

* added AQL function LIKE()

* replaced redundant error return code 1520 (Unable to open collection) with error code
  1203 (Collection not found). These error codes have the same meanings, but one of
  them was returned from AQL queries only, the other got thrown by other parts of
  ArangoDB. Now, error 1203 (Collection not found) is used in AQL too in case a
  non-existing collection is used.

v1.2.beta1 (2013-02-01)
-----------------------

* fixed issue #382: [Documentation error] Maschine... should be Machine...

* unified history file locations for arangod, arangosh, and arangoirb.
  - The readline history for arangod (emergency console) is now stored in file
    $HOME/.arangod. It was stored in $HOME/.arango before.
  - The readline history for arangosh is still stored in $HOME/.arangosh.
  - The readline history for arangoirb is now stored in $HOME/.arangoirb. It was
    stored in $HOME/.arango-mrb before.

* fixed issue #381: _users user should have a unique constraint

* allow negative list indexes in AQL to access elements from the end of a list,
  e.g. ```RETURN values[-1]``` will return the last element of the `values` list.

* collection ids, index ids, cursor ids, and document revision ids created and
  returned by ArangoDB are now returned as strings with numeric content inside.
  This is done to prevent some value overrun/truncation in any part of the
  complete client/server workflow.
  In ArangoDB 1.1 and before, these values were previously returned as
  (potentially very big) integer values. This may cause problems (clipping, overrun,
  precision loss) for clients that do not support big integers natively and store
  such values in IEEE754 doubles internally. This type loses precision after about
  52 bits and is thus not safe to hold an id.
  Javascript and 32 bit-PHP are examples for clients that may cause such problems.
  Therefore, ids are now returned by ArangoDB as strings, with the string
  content being the integer value as before.

  Example for documents ("_rev" attribute):
  - Document returned by ArangoDB 1.1: { "_rev": 1234, ... }
  - Document returned by ArangoDB 1.2: { "_rev": "1234", ... }

  Example for collections ("id" attribute / "_id" property):
  - Collection returned by ArangoDB 1.1: { "id": 9327643, "name": "test", ... }
  - Collection returned by ArangoDB 1.2: { "id": "9327643", "name": "test", ... }

  Example for cursors ("id" attribute):
  - Collection returned by ArangoDB 1.1: { "id": 11734292, "hasMore": true, ... }
  - Collection returned by ArangoDB 1.2: { "id": "11734292", "hasMore": true, ... }

* global variables are not automatically available anymore when starting the
  arangod Javascript emergency console (i.e. ```arangod --console```).

  Especially, the variables `db`, `edges`, and `internal` are not available
  anymore. `db` and `internal` can be made available in 1.2 by
  ```var db = require("org/arangodb").db;``` and
  ```var internal = require("internal");```, respectively.
  The reason for this change is to get rid of global variables in the server
  because this will allow more specific inclusion of functionality.

  For convenience, the global variable `db` is still available by default in
  arangosh. The global variable `edges`, which since ArangoDB 1.1 was kind of
  a redundant wrapper of `db`, has been removed in 1.2 completely.
  Please use `db` instead, and if creating an edge collection, use the explicit
  ```db._createEdgeCollection()``` command.

* issue #374: prevent endless redirects when calling admin interface with
  unexpected URLs

* issue #373: TRAVERSAL() `trackPaths` option does not work. Instead `paths` does work

* issue #358: added support for CORS

* honor optional waitForSync property for document removal, replace, update, and
  save operations in arangosh. The waitForSync parameter for these operations
  was previously honored by the REST API and on the server-side, but not when
  the waitForSync parameter was specified for a document operation in arangosh.

* calls to db.collection.figures() and /_api/collection/<collection>/figures now
  additionally return the number of shapes used in the collection in the
  extra attribute "shapes.count"

* added AQL TRAVERSAL_TREE() function to return a hierarchical result from a traversal

* added AQL TRAVERSAL() function to return the results from a traversal

* added AQL function ATTRIBUTES() to return the attribute names of a document

* removed internal server-side AQL functions from global scope.

  Now the AQL internal functions can only be accessed via the exports of the
  ahuacatl module, which can be included via ```require("org/arangodb/ahuacatl")```.
  It shouldn't be necessary for clients to access this module at all, but
  internal code may use this module.

  The previously global AQL-related server-side functions were moved to the
  internal namespace. This produced the following function name changes on
  the server:

     old name              new name
     ------------------------------------------------------
     AHUACATL_RUN       => require("internal").AQL_QUERY
     AHUACATL_EXPLAIN   => require("internal").AQL_EXPLAIN
     AHUACATL_PARSE     => require("internal").AQL_PARSE

  Again, clients shouldn't have used these functions at all as there is the
  ArangoStatement object to execute AQL queries.

* fixed issue #366: Edges index returns strange description

* added AQL function MATCHES() to check a document against a list of examples

* added documentation and tests for db.collection.removeByExample

* added --progress option for arangoimp. This will show the percentage of the input
  file that has been processed by arangoimp while the import is still running. It can
  be used as a rough indicator of progress for the entire import.

* make the server log documents that cannot be imported via /_api/import into the
  logfile using the warning log level. This may help finding illegal documents in big
  import runs.

* check on server startup whether the database directory and all collection directories
  are writable. if not, the server startup will be aborted. this prevents serious
  problems with collections being non-writable and this being detected at some pointer
  after the server has been started

* allow the following AQL constructs: FUNC(...)[...], FUNC(...).attribute

* fixed issue #361: Bug in Admin Interface. Header disappears when clicking new collection

* Added in-memory only collections

  Added collection creation parameter "isVolatile":
  if set to true, the collection is created as an in-memory only collection,
  meaning that all document data of that collection will reside in memory only,
  and will not be stored permanently to disk.
  This means that all collection data will be lost when the collection is unloaded
  or the server is shut down.
  As this collection type does not have datafile disk overhead for the regular
  document operations, it may be faster than normal disk-backed collections. The
  actual performance gains strongly depend on the underlying OS, filesystem, and
  settings though.
  This collection type should be used for caches only and not for any sensible data
  that cannot be re-created otherwise.
  Some platforms, namely Windows, currently do not support this collection type.
  When creating an in-memory collection on such platform, an error message will be
  returned by ArangoDB telling the user the platform does not support it.

  Note: in-memory collections are an experimental feature. The feature might
  change drastically or even be removed altogether in a future version of ArangoDB.

* fixed issue #353: Please include "pretty print" in Emergency Console

* fixed issue #352: "pretty print" console.log
  This was achieved by adding the dump() function for the "internal" object

* reduced insertion time for edges index
  Inserting into the edges index now avoids costly comparisons in case of a hash
  collision, reducing the prefilling/loading timer for bigger edge collections

* added fulltext queries to AQL via FULLTEXT() function. This allows search
  fulltext indexes from an AQL query to find matching documents

* added fulltext index type. This index type allows indexing words and prefixes of
  words from a specific document attribute. The index can be queries using a
  SimpleQueryFull object, the HTTP REST API at /_api/simple/fulltext, or via AQL

* added collection.revision() method to determine whether a collection has changed.
  The revision method returns a revision string that can be used by client programs
  for equality/inequality comparisons. The value returned by the revision method
  should be treated by clients as an opaque string and clients should not try to
  figure out the sense of the revision id. This is still useful enough to check
  whether data in a collection has changed.

* issue #346: adaptively determine NUMBER_HEADERS_PER_BLOCK

* issue #338: arangosh cursor positioning problems

* issue #326: use limit optimization with filters

* issue #325: use index to avoid sorting

* issue #324: add limit optimization to AQL

* removed arango-password script and added Javascript functionality to add/delete
  users instead. The functionality is contained in module `users` and can be invoked
  as follows from arangosh and arangod:
  * require("users").save("name", "passwd");
  * require("users").replace("name", "newPasswd");
  * require("users").remove("name");
  * require("users").reload();
  These functions are intentionally not offered via the web interface.
  This also addresses issue #313

* changed print output in arangosh and the web interface for JSON objects.
  Previously, printing a JSON object in arangosh resulted in the attribute values
  being printed as proper JSON, but attribute names were printed unquoted and
  unescaped. This was fine for the purpose of arangosh, but lead to invalid
  JSON being produced. Now, arangosh will produce valid JSON that can be used
  to send it back to ArangoDB or use it with arangoimp etc.

* fixed issue #300: allow importing documents via the REST /_api/import API
  from a JSON list, too.
  So far, the API only supported importing from a format that had one JSON object
  on each line. This is sometimes inconvenient, e.g. when the result of an AQL
  query or any other list is to be imported. This list is a JSON list and does not
  necessary have a document per line if pretty-printed.
  arangoimp now supports the JSON list format, too. However, the format requires
  arangoimp and the server to read the entire dataset at once. If the dataset is
  too big (bigger than --max-upload-size) then the import will be rejected. Even if
  increased, the entire list must fit in memory on both the client and the server,
  and this may be more resource-intensive than importing individual lines in chunks.

* removed unused parameter --reuse-ids for arangoimp. This parameter did not have
  any effect in 1.2, was never publicly announced and did evil (TM) things.

* fixed issue #297 (partly): added whitespace between command line and
  command result in arangosh, added shell colors for better usability

* fixed issue #296: system collections not usable from AQL

* fixed issue #295: deadlock on shutdown

* fixed issue #293: AQL queries should exploit edges index

* fixed issue #292: use index when filtering on _key in AQL

* allow user-definable document keys
  users can now define their own document keys by using the _key attribute
  when creating new documents or edges. Once specified, the value of _key is
  immutable.
  The restrictions for user-defined key values are:
  * the key must be at most 254 bytes long
  * it must consist of the letters a-z (lower or upper case), the digits 0-9,
    the underscore (_) or dash (-) characters only
  * any other characters, especially multi-byte sequences, whitespace or
    punctuation characters cannot be used inside key values

  Specifying a document key is optional when creating new documents. If no
  document key is specified, ArangoDB will create a document key itself.
  There are no guarantees about the format and pattern of auto-generated document
  keys other than the above restrictions.
  Clients should therefore treat auto-generated document keys as opaque values.
  Keys can be used to look up and reference documents, e.g.:
  * saving a document: `db.users.save({ "_key": "fred", ... })`
  * looking up a document: `db.users.document("fred")`
  * referencing other documents: `edges.relations.save("users/fred", "users/john", ...)`

  This change is downwards-compatible to ArangoDB 1.1 because in ArangoDB 1.1
  users were not able to define their own keys. If the user does not supply a _key
  attribute when creating a document, ArangoDB 1.2 will still generate a key of
  its own as ArangoDB 1.1 did. However, all documents returned by ArangoDB 1.2 will
  include a _key attribute and clients should be able to handle that (e.g. by
  ignoring it if not needed). Documents returned will still include the _id attribute
  as in ArangoDB 1.1.

* require collection names everywhere where a collection id was allowed in
  ArangoDB 1.1 & 1.0
  This change requires clients to use a collection name in place of a collection id
  at all places the client deals with collections.
  Examples:
  * creating edges: the _from and _to attributes must now contain collection names instead
    of collection ids: `edges.relations.save("test/my-key1", "test/my-key2", ...)`
  * retrieving edges: the returned _from and _to attributes now will contain collection
    names instead of ids, too: _from: `test/fred` instead of `1234/3455`
  * looking up documents: db.users.document("fred") or db._document("users/fred")

  Collection names must be used in REST API calls instead of collection ids, too.
  This change is thus not completely downwards-compatible to ArangoDB 1.1. ArangoDB 1.1
  required users to use collection ids in many places instead of collection names.
  This was unintuitive and caused overhead in cases when just the collection name was
  known on client-side but not its id. This overhead can now be avoided so clients can
  work with the collection names directly. There is no need to work with collection ids
  on the client side anymore.
  This change will likely require adjustments to API calls issued by clients, and also
  requires a change in how clients handle the _id value of returned documents. Previously,
  the _id value of returned documents contained the collection id, a slash separator and
  the document number. Since 1.2, _id will contain the collection name, a slash separator
  and the document key. The same applies to the _from and _to attribute values of edges
  that are returned by ArangoDB.

  Also removed (now unnecessary) location header in responses of the collections REST API.
  The location header was previously returned because it was necessary for clients.
  When clients created a collection, they specified the collection name. The collection
  id was generated on the server, but the client needed to use the server-generated
  collection id for further API calls, e.g. when creating edges etc. Therefore, the
  full collection URL, also containing the collection id, was returned by the server in
  responses to the collection API, in the HTTP location header.
  Returning the location header has become unnecessary in ArangoDB 1.2 because users
  can access collections by name and do not need to care about collection ids.


v1.1.3 (2013-XX-XX)
-------------------

* fix case when an error message was looked up for an error code but no error
  message was found. In this case a NULL ptr was returned and not checked everywhere.
  The place this error popped up was when inserting into a non-unique hash index
  failed with a specific, invalid error code.

* fixed issue #381:  db._collection("_users").getIndexes();

* fixed issue #379: arango-password fatal issue javscript.startup-directory

* fixed issue #372: Command-Line Options for the Authentication and Authorization


v1.1.2 (2013-01-20)
-------------------

* upgraded to mruby 2013-01-20 583983385b81c21f82704b116eab52d606a609f4

* fixed issue #357: Some spelling and grammar errors

* fixed issue #355: fix quotes in pdf manual

* fixed issue #351: Strange arangosh error message for long running query

* fixed randomly hanging connections in arangosh on MacOS

* added "any" query method: this returns a random document from a collection. It
  is also available via REST HTTP at /_api/simple/any.

* added deployment tool

* added getPeerVertex

* small fix for logging of long messages: the last character of log messages longer
  than 256 bytes was not logged.

* fixed truncation of human-readable log messages for web interface: the trailing \0
  byte was not appended for messages longer than 256 bytes

* fixed issue #341: ArangoDB crashes when stressed with Batch jobs
  Contrary to the issue title, this did not have anything to do with batch jobs but
  with too high memory usage. The memory usage of ArangoDB is now reduced for cases
   when there are lots of small collections with few documents each

* started with issue #317: Feature Request (from Google Groups): DATE handling

* backported issue #300: Extend arangoImp to Allow importing result set-like
  (list of documents) formatted files

* fixed issue #337: "WaitForSync" on new collection does not work on Win/X64

* fixed issue #336: Collections REST API docs

* fixed issue #335: mmap errors due to wrong memory address calculation

* fixed issue #332: arangoimp --use-ids parameter seems to have no impact

* added option '--server.disable-authentication' for arangosh as well. No more passwd
  prompts if not needed

* fixed issue #330: session logging for arangosh

* fixed issue #329: Allow passing script file(s) as parameters for arangosh to run

* fixed issue #328: 1.1 compile warnings

* fixed issue #327: Javascript parse errors in front end


v1.1.1 (2012-12-18)
-------------------

* fixed issue #339: DELETE /_api/cursor/cursor-identifier return incollect errorNum

  The fix for this has led to a signature change of the function actions.resultNotFound().
  The meaning of parameter #3 for This function has changed from the error message string
  to the error code. The error message string is now parameter #4.
  Any client code that uses this function in custom actions must be adjusted.

* fixed issue #321: Problem upgrading arangodb 1.0.4 to 1.1.0 with Homebrew (OSX 10.8.2)

* fixed issue #230: add navigation and search for online documentation

* fixed issue #315: Strange result in PATH

* fixed issue #323: Wrong function returned in error message of AQL CHAR_LENGTH()

* fixed some log errors on startup / shutdown due to pid file handling and changing
  of directories


v1.1.0 (2012-12-05)
-------------------

* WARNING:
  arangod now performs a database version check at startup. It will look for a file
  named "VERSION" in its database directory. If the file is not present, arangod will
  perform an automatic upgrade of the database directory. This should be the normal
  case when upgrading from ArangoDB 1.0 to ArangoDB 1.1.

  If the VERSION file is present but is from an older version of ArangoDB, arangod
  will refuse to start and ask the user to run a manual upgrade first. A manual upgrade
  can be performed by starting arangod with the option `--upgrade`.

  This upgrade procedure shall ensure that users have full control over when they
  perform any updates/upgrades of their data, and can plan backups accordingly. The
  procedure also guarantees that the server is not run without any required system
  collections or with in incompatible data state.

* added AQL function DOCUMENT() to retrieve a document by its _id value

* fixed issue #311: fixed segfault on unload

* fixed issue #309: renamed stub "import" button from web interface

* fixed issue #307: added WaitForSync column in collections list in in web interface

* fixed issue #306: naming in web interface

* fixed issue #304: do not clear AQL query text input when switching tabs in
  web interface

* fixed issue #303: added documentation about usage of var keyword in web interface

* fixed issue #301: PATCH does not work in web interface

# fixed issue #269: fix make distclean & clean

* fixed issue #296: system collections not usable from AQL

* fixed issue #295: deadlock on shutdown

* added collection type label to web interface

* fixed issue #290: the web interface now disallows creating non-edges in edge collections
  when creating collections via the web interface, the collection type must also be
  specified (default is document collection)

* fixed issue #289: tab-completion does not insert any spaces

* fixed issue #282: fix escaping in web interface

* made AQL function NOT_NULL take any number of arguments. Will now return its
  first argument that is not null, or null if all arguments are null. This is downwards
  compatible.

* changed misleading AQL function name NOT_LIST() to FIRST_LIST() and slightly changed
  the behavior. The function will now return its first argument that is a list, or null
  if none of the arguments are lists.
  This is mostly downwards-compatible. The only change to the previous implementation in
  1.1-beta will happen if two arguments were passed and the 1st and 2nd arguments were
  both no lists. In previous 1.1, the 2nd argument was returned as is, but now null
  will be returned.

* add AQL function FIRST_DOCUMENT(), with same behavior as FIRST_LIST(), but working
  with documents instead of lists.

* added UPGRADING help text

* fixed issue #284: fixed Javascript errors when adding edges/vertices without own
  attributes

* fixed issue #283: AQL LENGTH() now works on documents, too

* fixed issue #281: documentation for skip lists shows wrong example

* fixed AQL optimizer bug, related to OR-combined conditions that filtered on the
  same attribute but with different conditions

* fixed issue #277: allow usage of collection names when creating edges
  the fix of this issue also implies validation of collection names / ids passed to
  the REST edge create method. edges with invalid collection ids or names in the
  "from" or "to" values will be rejected and not saved


v1.1.beta2 (2012-11-13)
-----------------------

* fixed arangoirb compilation

* fixed doxygen


v1.1.beta1 (2012-10-24)
-----------------------

* fixed AQL optimizer bug

* WARNING:
  - the user has changed from "arango" to "arangodb", the start script has changed from
    "arangod" to "arangodb", the database directory has changed from "/var/arangodb" to
    "/var/lib/arangodb" to be compliant with various Linux policies

  - In 1.1, we have introduced types for collections: regular documents go into document
    collections, and edges go into edge collections. The prefixing (db.xxx vs. edges.xxx)
    works slightly different in 1.1: edges.xxx can still be used to access collections,
    however, it will not determine the type of existing collections anymore. To create an
    edge collection 1.1, you can use db._createEdgeCollection() or edges._create().
    And there's of course also db._createDocumentCollection().
    db._create() is also still there and will create a document collection by default,
    whereas edges._create() will create an edge collection.

  - the admin web interface that was previously available via the simple URL suffix /
    is now available via a dedicated URL suffix only: /_admin/html
    The reason for this is that routing and URLs are now subject to changes by the end user,
    and only URLs parts prefixed with underscores (e.g. /_admin or /_api) are reserved
    for ArangoDB's internal usage.

* the server now handles requests with invalid Content-Length header values as follows:
  - if Content-Length is negative, the server will respond instantly with HTTP 411
    (length required)

  - if Content-Length is positive but shorter than the supplied body, the server will
    respond with HTTP 400 (bad request)

  - if Content-Length is positive but longer than the supplied body, the server will
    wait for the client to send the missing bytes. The server allows 90 seconds for this
    and will close the connection if the client does not send the remaining data

  - if Content-Length is bigger than the maximum allowed size (512 MB), the server will
    fail with HTTP 413 (request entity too large).

  - if the length of the HTTP headers is greater than the maximum allowed size (1 MB),
    the server will fail with HTTP 431 (request header fields too large)

* issue #265: allow optional base64 encoding/decoding of action response data

* issue #252: create _modules collection using arango-upgrade (note: arango-upgrade was
  finally replaced by the `--upgrade` option for arangod)

* issue #251: allow passing arbitrary options to V8 engine using new command line option:
  --javascript.v8-options. Using this option, the Harmony features or other settings in
  v8 can be enabled if the end user requires them

* issue #248: allow AQL optimizer to pull out completely uncorrelated subqueries to the
  top level, resulting in less repeated evaluation of the subquery

* upgraded to Doxygen 1.8.0

* issue #247: added AQL function MERGE_RECURSIVE

* issue #246: added clear() function in arangosh

* issue #245: Documentation: Central place for naming rules/limits inside ArangoDB

* reduced size of hash index elements by 50 %, allowing more index elements to fit in
  memory

* issue #235: GUI Shell throws Error:ReferenceError: db is not defined

* issue #229: methods marked as "under construction"

* issue #228: remove unfinished APIs (/_admin/config/*)

* having the OpenSSL library installed is now a prerequisite to compiling ArangoDB
  Also removed the --enable-ssl configure option because ssl is always required.

* added AQL functions TO_LIST, NOT_LIST

* issue #224: add optional Content-Id for batch requests

* issue #221: more documentation on AQL explain functionality. Also added
  ArangoStatement.explain() client method

* added db._createStatement() method on server as well (was previously available
  on the client only)

* issue #219: continue in case of "document not found" error in PATHS() function

* issue #213: make waitForSync overridable on specific actions

* changed AQL optimizer to use indexes in more cases. Previously, indexes might
  not have been used when in a reference expression the inner collection was
  specified last. Example: FOR u1 IN users FOR u2 IN users FILTER u1._id == u2._id
  Previously, this only checked whether an index could be used for u2._id (not
  possible). It was not checked whether an index on u1._id could be used (possible).
  Now, for expressions that have references/attribute names on both sides of the
  above as above, indexes are checked for both sides.

* issue #204: extend the CSV import by TSV and by user configurable
  separator character(s)

* issue #180: added support for batch operations

* added startup option --server.backlog-size
  this allows setting the value of the backlog for the listen() system call.
  the default value is 10, the maximum value is platform-dependent

* introduced new configure option "--enable-maintainer-mode" for
  ArangoDB maintainers. this option replaces the previous compile switches
  --with-boost-test, --enable-bison, --enable-flex and --enable-errors-dependency
  the individual configure options have been removed. --enable-maintainer-mode
  turns them all on.

* removed potentially unused configure option --enable-memfail

* fixed issue #197: HTML web interface calls /_admin/user-manager/session

* fixed issue #195: VERSION file in database directory

* fixed issue #193: REST API HEAD request returns a message body on 404

* fixed issue #188: intermittent issues with 1.0.0
  (server-side cursors not cleaned up in all cases, pthreads deadlock issue)

* issue #189: key store should use ISO datetime format bug

* issue #187: run arango-upgrade on server start (note: arango-upgrade was finally
  replaced by the `--upgrade` option for arangod)n

* fixed issue #183: strange unittest error

* fixed issue #182: manual pages

* fixed issue #181: use getaddrinfo

* moved default database directory to "/var/lib/arangodb" in accordance with
  http://www.pathname.com/fhs/pub/fhs-2.3.html

* fixed issue #179: strange text in import manual

* fixed issue #178: test for aragoimp is missing

* fixed issue #177: a misleading error message was returned if unknown variables
  were used in certain positions in an AQL query.

* fixed issue #176: explain how to use AQL from the arangosh

* issue #175: re-added hidden (and deprecated) option --server.http-port. This
  option is only there to be downwards-compatible to Arango 1.0.

* fixed issue #174: missing Documentation for `within`

* fixed issue #170: add db.<coll_name>.all().toArray() to arangosh help screen

* fixed issue #169: missing argument in Simple Queries

* added program arango-upgrade. This program must be run after installing ArangoDB
  and after upgrading from a previous version of ArangoDB. The arango-upgrade script
  will ensure all system collections are created and present in the correct state.
  It will also perform any necessary data updates.
  Note: arango-upgrade was finally replaced by the `--upgrade` option for arangod.

* issue #153: edge collection should be a flag for a collection
  collections now have a type so that the distinction between document and edge
  collections can now be done at runtime using a collection's type value.
  A collection's type can be queried in Javascript using the <collection>.type() method.

  When new collections are created using db._create(), they will be document
  collections by default. When edge._create() is called, an edge collection will be created.
  To explicitly create a collection of a specific/different type, use the methods
  _createDocumentCollection() or _createEdgeCollection(), which are available for
  both the db and the edges object.
  The Javascript objects ArangoEdges and ArangoEdgesCollection have been removed
  completely.
  All internal and test code has been adjusted for this, and client code
  that uses edges.* should also still work because edges is still there and creates
  edge collections when _create() is called.

  INCOMPATIBLE CHANGE: Client code might still need to be changed in the following aspect:
  Previously, collections did not have a type so documents and edges could be inserted
  in the same collection. This is now disallowed. Edges can only be inserted into
  edge collections now. As there were no collection types in 1.0, ArangoDB will perform
  an automatic upgrade when migrating from 1.0 to 1.1.
  The automatic upgrade will check every collection and determine its type as follows:
  - if among the first 50 documents in the collection there are documents with
    attributes "_from" and "_to", the collection is typed as an edge collection
  - if among the first 50 documents in the collection there are no documents with
    attributes "_from" and "_to", the collection is made as a document collection

* issue #150: call V8 garbage collection on server periodically

* issue #110: added support for partial updates

  The REST API for documents now offers an HTTP PATCH method to partially update
  documents. Overwriting/replacing documents is still available via the HTTP PUT method
  as before. The Javascript API in the shell also offers a new update() method in extension to
  the previously existing replace() method.


v1.0.4 (2012-11-12)
-------------------

* issue #275: strange error message in arangosh 1.0.3 at startup


v1.0.3 (2012-11-08)
-------------------

* fixed AQL optimizer bug

* issue #273: fixed segfault in arangosh on HTTP 40x

* issue #265: allow optional base64 encoding/decoding of action response data

* issue #252: _modules collection not created automatically


v1.0.2 (2012-10-22)
-------------------

* repository CentOS-X.Y moved to CentOS-X, same for Debian

* bugfix for rollback from edges

* bugfix for hash indexes

* bugfix for StringBuffer::erase_front

* added autoload for modules

* added AQL function TO_LIST


v1.0.1 (2012-09-30)
-------------------

* draft for issue #165: front-end application howto

* updated mruby to cf8fdea4a6598aa470e698e8cbc9b9b492319d

* fix for issue #190: install doesn't create log directory

* fix for issue #194: potential race condition between creating and dropping collections

* fix for issue #193: REST API HEAD request returns a message body on 404

* fix for issue #188: intermittent issues with 1.0.0

* fix for issue #163: server cannot create collection because of abandoned files

* fix for issue #150: call V8 garbage collection on server periodically


v1.0.0 (2012-08-17)
-------------------

* fix for issue #157: check for readline and ncurses headers, not only libraries


v1.0.beta4 (2012-08-15)
-----------------------

* fix for issue #152: fix memleak for barriers


v1.0.beta3 (2012-08-10)
-----------------------

* fix for issue #151: Memleak, collection data not removed

* fix for issue #149: Inconsistent port for admin interface

* fix for issue #163: server cannot create collection because of abandoned files

* fix for issue #157: check for readline and ncurses headers, not only libraries

* fix for issue #108: db.<collection>.truncate() inefficient

* fix for issue #109: added startup note about cached collection names and how to
  refresh them

* fix for issue #156: fixed memleaks in /_api/import

* fix for issue #59: added tests for /_api/import

* modified return value for calls to /_api/import: now, the attribute "empty" is
  returned as well, stating the number of empty lines in the input. Also changed the
  return value of the error code attribute ("errorNum") from 1100 ("corrupted datafile")
  to 400 ("bad request") in case invalid/unexpected JSON data was sent to the server.
  This error code is more appropriate as no datafile is broken but just input data is
  incorrect.

* fix for issue #152: Memleak for barriers

* fix for issue #151: Memleak, collection data not removed

* value of --database.maximal-journal-size parameter is now validated on startup. If
  value is smaller than the minimum value (currently 1048576), an error is thrown and
  the server will not start. Before this change, the global value of maximal journal
  size was not validated at server start, but only on collection level

* increased sleep value in statistics creation loop from 10 to 500 microseconds. This
  reduces accuracy of statistics values somewhere after the decimal points but saves
  CPU time.

* avoid additional sync() calls when writing partial shape data (attribute name data)
  to disk. sync() will still be called when the shape marker (will be written after
  the attributes) is written to disk

* issue #147: added flag --database.force-sync-shapes to force synching of shape data
  to disk. The default value is true so it is the same behavior as in version 1.0.
  if set to false, shape data is synched to disk if waitForSync for the collection is
  set to true, otherwise, shape data is not synched.

* fix for issue #145: strange issue on Travis: added epsilon for numeric comparison in
  geo index

* fix for issue #136: adjusted message during indexing

* issue #131: added timeout for HTTP keep-alive connections. The default value is 300
  seconds. There is a startup parameter server.keep-alive-timeout to configure the value.
  Setting it to 0 will disable keep-alive entirely on the server.

* fix for issue #137: AQL optimizer should use indexes for ref accesses with
  2 named attributes


v1.0.beta2 (2012-08-03)
-----------------------

* fix for issue #134: improvements for centos RPM

* fixed problem with disable-admin-interface in config file


v1.0.beta1 (2012-07-29)
-----------------------

* fixed issue #118: We need a collection "debugger"

* fixed issue #126: Access-Shaper must be cached

* INCOMPATIBLE CHANGE: renamed parameters "connect-timeout" and "request-timeout"
  for arangosh and arangoimp to "--server.connect-timeout" and "--server.request-timeout"

* INCOMPATIBLE CHANGE: authorization is now required on the server side
  Clients sending requests without HTTP authorization will be rejected with HTTP 401
  To allow backwards compatibility, the server can be started with the option
  "--server.disable-authentication"

* added options "--server.username" and "--server.password" for arangosh and arangoimp
  These parameters must be used to specify the user and password to be used when
  connecting to the server. If no password is given on the command line, arangosh/
  arangoimp will interactively prompt for a password.
  If no user name is specified on the command line, the default user "root" will be
  used.

* added startup option "--server.ssl-cipher-list" to determine which ciphers to
  use in SSL context. also added SSL_OP_CIPHER_SERVER_PREFERENCE to SSL default
  options so ciphers are tried in server and not in client order

* changed default SSL protocol to TLSv1 instead of SSLv2

* changed log-level of SSL-related messages

* added SSL connections if server is compiled with OpenSSL support. Use --help-ssl

* INCOMPATIBLE CHANGE: removed startup option "--server.admin-port".
  The new endpoints feature (see --server.endpoint) allows opening multiple endpoints
  anyway, and the distinction between admin and "other" endpoints can be emulated
  later using privileges.

* INCOMPATIBLE CHANGE: removed startup options "--port", "--server.port", and
  "--server.http-port" for arangod.
  These options have been replaced by the new "--server.endpoint" parameter

* INCOMPATIBLE CHANGE: removed startup option "--server" for arangosh and arangoimp.
  These options have been replaced by the new "--server.endpoint" parameter

* Added "--server.endpoint" option to arangod, arangosh, and arangoimp.
  For arangod, this option allows specifying the bind endpoints for the server
  The server can be bound to one or multiple endpoints at once. For arangosh
  and arangoimp, the option specifies the server endpoint to connect to.
  The following endpoint syntax is currently supported:
  - tcp://host:port or http@tcp://host:port (HTTP over IPv4)
  - tcp://[host]:port or http@tcp://[host]:port (HTTP over IPv6)
  - ssl://host:port or http@tcp://host:port (HTTP over SSL-encrypted IPv4)
  - ssl://[host]:port or http@tcp://[host]:port (HTTP over SSL-encrypted IPv6)
  - unix:///path/to/socket or http@unix:///path/to/socket (HTTP over UNIX socket)

  If no port is specified, the default port of 8529 will be used.

* INCOMPATIBLE CHANGE: removed startup options "--server.require-keep-alive" and
  "--server.secure-require-keep-alive".
  The server will now behave as follows which should be more conforming to the
  HTTP standard:
  * if a client sends a "Connection: close" header, the server will close the
    connection
  * if a client sends a "Connection: keep-alive" header, the server will not
    close the connection
  * if a client does not send any "Connection" header, the server will assume
    "keep-alive" if the request was an HTTP/1.1 request, and "close" if the
    request was an HTTP/1.0 request

* (minimal) internal optimizations for HTTP request parsing and response header
  handling

* fixed Unicode unescaping bugs for \f and surrogate pairs in BasicsC/strings.c

* changed implementation of TRI_BlockCrc32 algorithm to use 8 bytes at a time

* fixed issue #122: arangod doesn't start if <log.file> cannot be created

* fixed issue #121: wrong collection size reported

* fixed issue #98: Unable to change journalSize

* fixed issue #88: fds not closed

* fixed escaping of document data in HTML admin front end

* added HTTP basic authentication, this is always turned on

* added server startup option --server.disable-admin-interface to turn off the
  HTML admin interface

* honor server startup option --database.maximal-journal-size when creating new
  collections without specific journalsize setting. Previously, these
  collections were always created with journal file sizes of 32 MB and the
  --database.maximal-journal-size setting was ignored

* added server startup option --database.wait-for-sync to control the default
  behavior

* renamed "--unit-tests" to "--javascript.unit-tests"


v1.0.alpha3 (2012-06-30)
------------------------

* fixed issue #116: createCollection=create option doesn't work

* fixed issue #115: Compilation issue under OSX 10.7 Lion & 10.8 Mountain Lion
  (homebrew)

* fixed issue #114: image not found

* fixed issue #111: crash during "make unittests"

* fixed issue #104: client.js -> ARANGO_QUIET is not defined


v1.0.alpha2 (2012-06-24)
------------------------

* fixed issue #112: do not accept document with duplicate attribute names

* fixed issue #103: Should we cleanup the directory structure

* fixed issue #100: "count" attribute exists in cursor response with "count:
  false"

* fixed issue #84 explain command

* added new MRuby version (2012-06-02)

* added --log.filter

* cleanup of command line options:
** --startup.directory => --javascript.startup-directory
** --quite => --quiet
** --gc.interval => --javascript.gc-interval
** --startup.modules-path => --javascript.modules-path
** --action.system-directory => --javascript.action-directory
** --javascript.action-threads => removed (is now the same pool as --server.threads)

* various bug-fixes

* support for import

* added option SKIP_RANGES=1 for make unittests

* fixed several range-related assertion failures in the AQL query optimizer

* fixed AQL query optimizations for some edge cases (e.g. nested subqueries with
  invalid constant filter expressions)


v1.0.alpha1 (2012-05-28)
------------------------

Alpha Release of ArangoDB 1.0<|MERGE_RESOLUTION|>--- conflicted
+++ resolved
@@ -1,13 +1,8 @@
-<<<<<<< HEAD
-
 v3.4.1 (XXXX-XX-XX)
-------------------------
+-------------------
 
 * fixed TypeError being thrown instead of validation errors when Foxx manifest
   validation fails
-=======
-v3.4.1 (XXXX-XX-XX)
--------------------
 
 * make AQL REMOVE operations use less memory with the RocksDB storage engine
 
@@ -48,7 +43,6 @@
 -------------------
 
 * Add license key checking to enterprise version in Docker containers.
->>>>>>> 8557fdaf
 
 
 v3.4.0-rc.5 (2018-11-29)
