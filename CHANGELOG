--- conflicted
+++ resolved
@@ -1,7 +1,6 @@
 devel
 -----
 
-<<<<<<< HEAD
 * An AQL query that uses the edge index only and returns the opposite side of
   the edge can now be executed in a more optimized way:
   e.g. FOR edge IN edgeCollection FILTER edge._from == "v/1" RETURN edge._to
@@ -46,8 +45,6 @@
 * fixed issue #7586: a running query within the user interface was not shown
   if the active view was `Running Queries` or `Slow Query History`.
 
-=======
->>>>>>> a19f90c7
 * allow usage of floating point values in AQL without leading zeros, e.g.
   `.1234`. Previous versions of ArangoDB required a leading zero in front of
   the decimal separator, i.e `0.1234`.
