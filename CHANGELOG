<<<<<<< HEAD
v1.1.x (XXXX-XX-XX)
-------------------
=======
v1.0.beta1 (2012-07-29)
-----------------------

* fixed issue #118: We need a collection "debugger"
>>>>>>> 925dca60

* fixed issue #126: Access-Shaper must be cached

* INCOMPATIBLE CHANGE: renamed parameters "connect-timeout" and "request-timeout" 
  for arangosh and arangoimp to "--server.connect-timeout" and "--server.request-timeout"

* INCOMPATIBLE CHANGE: authorization is now required on the server side
  Clients sending requests without HTTP autorization will be rejected with HTTP 401
  To allow backwards compatibility, the server can be started with the option
  "--server.disable-authentication"

* added options "--server.username" and "--server.password" for arangosh and arangoimp
  These parameters must be used to specify the user and password to be used when
  connecting to the server. If no password is given on the command line, arangosh/
  arangoimp will interactively prompt for a password.
  If no user name is specified on the command line, the default user "root" will be
  used.

* added startup option "--server.ssl-cipher-list" to determine which ciphers to
  use in SSL context. also added SSL_OP_CIPHER_SERVER_PREFERENCE to SSL default 
  options so ciphers are tried in server and not in client order

* changed default SSL protocol to TLSv1 instead of SSLv2

* changed log-level of SSL-related messages

* added SSL connections if server is compiled with OpenSSL support. Use --help-ssl

* INCOMPATIBLE CHANGE: removed startup option "--server.admin-port". 
  The new endpoints feature (see --server.endpoint) allows opening multiple endpoints 
  anyway, and the distinction between admin and "other" endpoints can be emulated 
  later using privileges

* INCOMPATIBLE CHANGE: removed startup options "--port", "--server.port", and 
  "--server.http-port" for arangod. 
  These options have been replaced by the new "--server.endpoint" parameter
  
* INCOMPATIBLE CHANGE: removed startup option "--server" for arangosh and arangoimp.
  These options have been replaced by the new "--server.endpoint" parameter

* Added "--server.endpoint" option to arangod, arangosh, and arangoimp.
  For arangod, this option allows specifying the bind endpoints for the server
  The server can be bound to one or multiple endpoints at once. For arangosh
  and arangoimp, the option specifies the server endpoint to connect to.
  The following endpoint syntax is currently supported:
  - tcp://host:port or http@tcp://host:port (HTTP over IPv4)
  - tcp://[host]:port or http@tcp://[host]:port (HTTP over IPv6)
  - ssl://host:port or http@tcp://host:port (HTTP over SSL-encrypted IPv4)
  - ssl://[host]:port or http@tcp://[host]:port (HTTP over SSL-encrypted IPv6)
  - unix://path/to/socket or http@unix:///path/to/socket (HTTP over UNIX socket)

  If no port is specified, the default port of 8529 will be used.

* INCOMPATIBLE CHANGE: removed startup options "--server.require-keep-alive" and 
  "--server.secure-require-keep-alive". 
  The server will now behave as follows which should be more conforming to the 
  HTTP standard:
  * if a client sends a "Connection: close" header, the server will close the
    connection
  * if a client sends a "Connection: keep-alive" header, the server will not
    close the connection
  * if a client does not send any "Connection" header, the server will assume
    "keep-alive" if the request was an HTTP/1.1 request, and "close" if the
    request was an HTTP/1.0 request

* (minimal) internal optimisations for HTTP request parsing and response header 
  handling

* fixed Unicode unescaping bugs for \f and surrogate pairs in BasicsC/strings.c

* changed implementation of TRI_BlockCrc32 algorithm to use 8 bytes at a time

* fixed issue #122: arangod doesn't start if <log.file> cannot be created

* fixed issue #121: wrong collection size reported

* fixed issue #98: Unable to change journalSize

* fixed issue #88: fds not closed

* fixed escaping of document data in HTML admin front end

* added HTTP basic authentication, this is always turned on

* added server startup option --server.disable-admin-interface to turn off the
  HTML admin interface

* honor server startup option --database.maximal-journal-size when creating new
  collections without specific journalsize setting. Previously, these
  collections were always created with journal file sizes of 32 MB and the
  --database.maximal-journal-size setting was ignored

* added server startup option --database.wait-for-sync to control the default
  behavior

* renamed "--unit-tests" to "--javascript.unit-tests"

v1.0.alpha3 (2012-06-30)
------------------------

* fixed issue #116: createCollection=create option doesn't work

* fixed issue #115: Compilation issue under OSX 10.7 Lion & 10.8 Mountain Lion
  (homebrew)

* fixed issue #114: image not found

* fixed issue #111: crash during "make unittests"

* fixed issue #104: client.js -> ARANGO_QUIET is not defined


v1.0.alpha2 (2012-06-24)
------------------------

* fixed issue #112: do not accept document with duplicate attribute names

* fixed issue #103: Should we cleanup the directory structure

* fixed issue #100: "count" attribute exists in cursor response with "count:
  false"

* fixed issue #84 explain command 

* added new MRuby version (2012-06-02)

* added --log.filter

* cleanup of command line options:
** --startup.directory => --javascript.startup-directory
** --quite => --quiet
** --gc.interval => --javascript.gc-interval
** --startup.modules-path => --javascript.modules-path
** --action.system-directory => --javascript.action-directory
** --javascript.action-threads => removed (is now the same pool as --server.threads)

* various bug-fixes

* support for import

* added option SKIP_RANGES=1 for make unittests

* fixed several range-related assertion failures in the AQL query optimiser

* fixed AQL query optimisations for some edge cases (e.g. nested subqueries with
  invalid constant filter expressions)


v1.0.alpha1 (2012-05-28)
------------------------

Alpha Release of ArangoDB 1.0<|MERGE_RESOLUTION|>--- conflicted
+++ resolved
@@ -1,12 +1,7 @@
-<<<<<<< HEAD
-v1.1.x (XXXX-XX-XX)
--------------------
-=======
 v1.0.beta1 (2012-07-29)
 -----------------------
 
 * fixed issue #118: We need a collection "debugger"
->>>>>>> 925dca60
 
 * fixed issue #126: Access-Shaper must be cached
 
