v3.3.21 (XXXX-XX-XX)
--------------------

<<<<<<< HEAD
* fixed TypeError being thrown instead of validation errors when Foxx manifest
  validation fails
=======
* fixed issue #7586: a running query within the user interface was not shown
  if the active view was `Running Queries` or `Slow Query History`.

* improve Windows installer error messages, fix Windows installer backup routine
  and exit code handling

* make AQL REMOVE operations use less memory with the RocksDB storage engine

  the previous implementation of batch removals read everything to remove into
  memory first before carrying out the first remove operation. The new version
  will only read in about 1000 documents each time and then remove these. Queries
  such as

      FOR doc IN collection FILTER ... REMOVE doc IN collection

  will benefit from this change in terms of memory usage.

>>>>>>> f711fcdc

v3.3.20 (2018-11-28)
--------------------

* upgraded arangodb starter version to 0.13.9

* Added RocksDB option `--rocksdb.total-write-buffer-size` to limit total memory
  usage across all RocksDB in-memory write buffers

  The total amount of data to build up in all in-memory buffers (backed by log
  files). This option, together with the block cache size configuration option,
  can be used to limit memory usage. If set to 0, the memory usage is not limited.
  This is the default setting in 3.3. The default setting may be adjusted in
  future versions of ArangoDB.

  If set to a value greater than 0, this will cap the memory usage for write buffers,
  but may have an effect on write performance.

* Added RocksDB configuration option `--rocksdb.enforce-block-cache-size-limit`

  Whether or not the maximum size of the RocksDB block cache is strictly enforced.
  This option can be set to limit the memory usage of the block cache to at most the
  specified size. If then inserting a data block into the cache would exceed the
  cache's capacity, the data block will not be inserted. If the flag is not set,
  a data block may still get inserted into the cache. It is evicted later, but the
  cache may temporarily grow beyond its capacity limit.

* Export version and storage engine in cluster health

* Potential fix for issue #7407: arangorestore very slow converting from
  mmfiles to rocksdb

* Updated joi library (Web UI), improved foxx mount path validation

* fix internal issue #2786: improved confirmation dialog when clicking the
  Truncate button in the Web UI

* fix for supervision, which started failing servers using old transient store

* fixed Foxx queues not retrying jobs with infinite `maxFailures`

* Fixed a race condition in a coordinator, it could happen in rare cases and
  only with the maintainer mode enabled if the creation of a collection is in
  progress and at the same time a deletion is forced.

* disable startup warning for Linux kernel variable `vm.overcommit_memory` settings
  values of 0 or 1.
  Effectively `overcommit_memory` settings value of 0 or 1 fix two memory-allocation
  related issues with the default memory allocator used in ArangoDB release builds on
  64bit Linux.
  The issues will remain when running with an `overcommit_memory` settings value of 2,
  so this is now discouraged.
  Setting `overcommit_memory` to 0 or 1 (0 is the Linux kernel's default) fixes issues
  with increasing numbers of memory mappings for the arangod process (which may lead
  to an out-of-memory situation if the kernel's maximum number of mappings threshold
  is hit) and an increasing amount of memory that the kernel counts as "committed".
  With an `overcommit_memory` setting of 0 or 1, an arangod process may either be
  killed by the kernel's OOM killer or will die with a segfault when accessing memory
  it has allocated before but the kernel could not provide later on. This is still
  more acceptable than the kernel not providing any more memory to the process when
  there is still physical memory left, which may have occurred with an `overcommit_memory`
  setting of 2 after the arangod process had done lots of allocations.

  In summary, the recommendation for the `overcommit_memory` setting is now to set it
  to 0 or 1 (0 is kernel default) and not use 2.

* force connection timeout to be 7 seconds to allow libcurl time to retry lost DNS
  queries.

* increase maximum number of collections/shards in an AQL query from 256 to 2048

* don't rely on `_modules` collection being present and usable for arangod startup

* optimizes the web ui's routing which could possibly led to unwanted events.

* fixes some graph data parsing issues in the ui, e.g. cleaning up duplicate
  edges inside the graph viewer.

* in a cluster environment, the arangod process now exits if wrong credentials
  are used during the startup process.

* Fixed an AQL bug where the optimize-traversals rule was falsely applied to
  extensions with inline expressions and thereby ignoring them

* fix side-effects of sorting larger arrays (>= 16 members) of constant literal
  values in AQL, when the array was not used only for IN-value filtering but also
  later in the query.
  The array values were sorted so the IN-value lookup could use a binary search
  instead of a linear search, but this did not take into account that the array
  could have been used elsewhere in the query, e.g. as a return value. The fix
  will create a copy of the array and sort the copy, leaving the original array
  untouched.

* fixed a bug when cluster indexes were usable for queries, while
  still being built on db servers

* fix move leader shard: wait until all but the old leader are in sync.
  This fixes some unstable tests.

* cluster health features more elaborate agent records


v3.3.19 (2018-10-20)
--------------------

* fixes validation of allowed or not allowed foxx service mount paths within
  the Web UI

* The single database or single coordinator statistics in a cluster
  environment within the Web UI sometimes got called way too often.
  This caused artifacts in the graphs, which is now fixed.

* An aardvark statistics route could not collect and sum up the statistics of
  all coordinators if one of them was ahead and had more results than the others

* upgraded arangodb starter version to 0.13.6

* turn on intermediate commits in replication applier in order to decrease
  the size of transactional operations on replication (issue #6821)

* fixed issue #6770: document update: ignoreRevs parameter ignored

* when returning memory to the OS, use the same memory protection flags as
  when initializing the memory

  this prevents "hole punching" and keeps the OS from splitting one memory
  mapping into multiple mappings with different memory protection settings

* fix internal issue #2770: the Query Profiling modal dialog in the Web UI
  was slightly malformed.

* fix internal issue #2035: the Web UI now updates its indices view to check
  whether new indices exist or not.

* fix internal issue #6808: newly created databases within the Web UI did not
  appear when used Internet Explorer 11 as a browser.

* fix internal issue #2688: the Web UI's graph viewer created malformed node
  labels if a node was expanded multiple times.

* fix internal issue #2957: the Web UI was not able to display more than 1000
  documents, even when it was set to a higher amount.

* fix internal issue #2785: web ui's sort dialog sometimes got rendered, even
  if it should not.

* fix internal issue #2764: the waitForSync property of a satellite collection
  could not be changed via the Web UI

* improved logging in case of replication errors

* recover short server id from agency after a restart of a cluster node

  this fixes problems with short server ids being set to 0 after a node restart,
  which then prevented cursor result load-forwarding between multiple coordinators
  to work properly

  this should fix arangojs#573

* increased default timeouts in replication

  this decreases the chances of followers not getting in sync with leaders because
  of replication operations timing out

* fixed internal issue #1983: the Web UI was showing a deletion confirmation
  multiple times.

* fixed agents busy looping gossip

* handle missing `_frontend` collections gracefully

  the `_frontend` system collection is not required for normal ArangoDB operations,
  so if it is missing for whatever reason, ensure that normal operations can go
  on.


v3.3.18
-------

* not released


v3.3.17 (2018-10-04)
--------------------

* upgraded arangosync version to 0.6.0

* added several advanced options for configuring and debugging LDAP connections.
  Please note that some of the following options are platform-specific and may not
  work on all platforms or with all LDAP servers reliably:

  - `--ldap.serialized`: whether or not calls into the underlying LDAP library
    should be serialized.
    This option can be used to work around thread-unsafe LDAP library functionality.
  - `--ldap.serialize-timeout`: sets the timeout value that is used when waiting to
    enter the LDAP library call serialization lock. This is only meaningful when
    `--ldap.serialized` has been set to `true`.
  - `--ldap.retries`: number of tries to attempt a connection. Setting this to values
    greater than one will make ArangoDB retry to contact the LDAP server in case no
    connection can be made initially.
  - `--ldap.restart`: whether or not the LDAP library should implicitly restart
    connections
  - `--ldap.referrals`: whether or not the LDAP library should implicitly chase
    referrals
  - `--ldap.debug`: turn on internal OpenLDAP library output (warning: will print
    to stdout).
  - `--ldap.timeout`: timeout value (in seconds) for synchronous LDAP API calls
    (a value of 0 means default timeout).
  - `--ldap.network-timeout`: timeout value (in seconds) after which network operations
    following the initial connection return in case of no activity (a value of 0 means
    default timeout).
  - `--ldap.async-connect`: whether or not the connection to the LDAP library will
    be done asynchronously.

* fixed a shutdown race in ArangoDB's logger, which could have led to some buffered
  log messages being discarded on shutdown

* display shard synchronization progress for collections outside of the
  `_system` database

* fixed issue #6611: Properly display JSON properties of user defined foxx services
  configuration within the web UI

* fixed issue #6583: Agency node segfaults if sent an authenticated HTTP request is sent to its port

* when cleaning out a leader it could happen that it became follower instead of
  being removed completely

* make synchronous replication detect more error cases when followers cannot
  apply the changes from the leader

* fix some TLS errors that occurred when combining HTTPS/TLS transport with the
  VelocyStream protocol (VST)

  That combination could have led to spurious errors such as "TLS padding error"
  or "Tag mismatch" and connections being closed

* agency endpoint updates now go through RAFT

v3.3.16 (2018-09-19)
--------------------

* fix undefined behavior in AQL query result cache

* the query editor within the web ui is now catching http 501 responses
  properly

* fixed issue #6495 (Document not found when removing records)

* fixed undefined behavior in cluster plan-loading procedure that may have
  unintentionally modified a shared structure

* reduce overhead of function initialization in AQL COLLECT aggregate functions,
  for functions COUNT/LENGTH, SUM and AVG

  this optimization will only be noticable when the COLLECT produces many groups
  and the "hash" COLLECT variant is used

* fixed potential out-of-bounds access in admin log REST handler /_admin/log,
  which could have led to the server returning an HTTP 500 error

* catch more exceptions in replication and handle them appropriately


v3.3.15 (2018-09-10)
--------------------

* fixed an issue in the "sorted" AQL COLLECT variant, that may have led to producing
  an incorrect number of results

* upgraded arangodb starter version to 0.13.3

* fixed issue #5941 if using breadth-first search in traversals uniqueness checks
  on path (vertices and edges) have not been applied. In SmartGraphs the checks
  have been executed properly.

* added more detailed progress output to arangorestore, showing the percentage of
  how much data is restored for bigger collections plus a set of overview statistics
  after each processed collection

* added option `--rocksdb.use-file-logging` to enable writing of RocksDB's own
  informational LOG files into RocksDB's database directory.

  This option is turned off by default, but can be enabled for debugging RocksDB
  internals and performance.

* improved error messages when managing Foxx services

  Install/replace/upgrade will now provide additional information when an error
  is encountered during setup. Errors encountered during a `require` call will
  also include information about the underlying cause in the error message.

* fixed some Foxx script names being displayed incorrectly in web UI and Foxx CLI

* added startup option `--query.optimizer-max-plans value`

  This option allows limiting the number of query execution plans created by the
  AQL optimizer for any incoming queries. The default value is `128`.

  By adjusting this value it can be controlled how many different query execution
  plans the AQL query optimizer will generate at most for any given AQL query.
  Normally the AQL query optimizer will generate a single execution plan per AQL query,
  but there are some cases in which it creates multiple competing plans. More plans
  can lead to better optimized queries, however, plan creation has its costs. The
  more plans are created and shipped through the optimization pipeline, the more time
  will be spent in the optimizer.

  Lowering this option's value will make the optimizer stop creating additional plans
  when it has already created enough plans.

  Note that this setting controls the default maximum number of plans to create. The
  value can still be adjusted on a per-query basis by setting the *maxNumberOfPlans*
  attribute when running a query.

  This change also lowers the default maximum number of query plans from 192 to 128.

* bug fix: facilitate faster shutdown of coordinators and db servers

* cluster nodes should retry registering in agency until successful

* fixed some web ui action events related to Running Queries view and Slow
  Queries History view

* Create a default pacing algorithm for arangoimport to avoid TimeoutErrors
  on VMs with limited disk throughput

* backport PR 6150: establish unique function to indicate when
  application is terminating and therefore network retries should not occur

* backport PR #5201: eliminate race scenario where handlePlanChange
  could run infinite times after an execution exceeded 7.4 second time span


v3.3.14 (2018-08-15)
--------------------

* upgraded arangodb starter version to 0.13.1

* Foxx HTTP API errors now log stacktraces

* fixed issue #5736: Foxx HTTP API responds with 500 error when request body
  is too short

* fixed issue #5831: custom queries in the ui could not be loaded if the user
  only has read access to the _system database.

* fixed internal issue #2566: corrected web UI alignment of the nodes table

* fixed internal issue #2869: when attaching a follower with global applier to an
  authenticated leader already existing users have not been replicated, all users
  created/modified later are replicated.

* fixed internal issue #2865: dumping from an authenticated arangodb the users have
  not been included

* fixed issue #5943: misplaced database ui icon and wrong cursor type were used

* fixed issue #5354: updated the web UI JSON editor, improved usability

* fixed issue #5648: fixed error message when saving unsupported document types

* fixed issue #6076: Segmentation fault after AQL query

  This also fixes issues #6131 and #6174

* fixed issue #5884: Subquery nodes are no longer created on DBServers

* fixed issue #6031: Broken LIMIT in nested list iterations

* fixed internal issue #2812: Cluster fails to create many indexes in parallel

* intermediate commits in the RocksDB engine are now only enabled in standalone AQL
  queries (not within a JS transaction), standalone truncate as well as for the
  "import" API

* Bug fix: race condition could request data from Agency registry that did not
  exist yet.  This caused a throw that would end the Supervision thread.
  All registry query APIs no longer throw exceptions.


v3.3.13 (2018-07-26)
--------------------

* fixed internal issue #2567: the web UI was showing the possibility to move a
  shard from a follower to the current leader

* fixed issue #5977: Unexpected execution plan when subquery contains COLLECT

* Bugfix: The AQL syntax variants `UPDATE/REPLACE k WITH d` now correctly take
  _rev from k instead of d (when ignoreRevs is false) and ignore d._rev.

* put an upper bound on the number of documents to be scanned when using
  `db.<collection>.any()` in the RocksDB storage engine

  previous versions of ArangoDB did a scan of a random amount of documents in
  the collection, up to the total number of documents available. this produced
  a random selection with a good quality, but needed to scan half the number
  of documents in the collection on average.

  The new version will only scan up to 500 documents, so it produces a less
  random result, but will be a lot faster especially for large collections.

  The implementation of `any()` for the MMFiles engine remains unchanged. The
  MMFiles engine will pick a random document from the entire range of the
  in-memory primary index without performing scans.

* return an empty result set instead of an "out of memory" exception when
  querying the geo index with invalid (out of range) coordinates

* added load balancer support and user-restriction to cursor API.

  If a cursor is accessed on a different coordinator than where it was created,
  the requests will be forwarded to the correct coordinator. If a cursor is
  accessed by a different user than the one who created it, the request will
  be denied.

* keep failed follower in followers list in Plan.

  This increases the changes of a failed follower getting back into sync if the
  follower comes back after a short time. In this case the follower can try to
  get in sync again, which normally takes less time than seeding a completely
  new follower.

* fix assertion failure and undefined behavior in Unix domain socket connections,
  introduced by 3.3.12

* added configuration option `--rocksdb.sync-interval`

  This option specifies interval (in milliseconds) that ArangoDB will use to
  automatically synchronize data in RocksDB's write-ahead log (WAL) files to
  disk. Automatic syncs will only be performed for not-yet synchronized data,
  and only for operations that have been executed without the *waitForSync*
  attribute.

  Automatic synchronization is performed by a background thread. The default
  sync interval is 0, meaning the automatic background syncing is turned off.
  Background syncing in 3.3 is opt-in, whereas in ArangoDB 3.4 the default sync
  interval will be 100 milliseconds.

  Note: this option is not supported on Windows platforms. Setting the sync
  interval to a value greater 0 will produce a startup warning.

* fixed graph creation sometimes failing with 'edge collection
  already used in edge def' when the edge definition contained multiple vertex
  collections, despite the edge definitions being identical

* inception could get caught in a trap, where agent configuration
  version and timeout multiplier lead to incapacitated agency

* fixed issue #5827: Batch request handling incompatible with .NET's default
  ContentType format

* fixed agency's log compaction for internal issue #2249

* inspector collects additionally disk data size and storage engine statistics

* fixed a bug in the replication protocol which could lead to followers not
  getting in sync for a long time

v3.3.12 (2018-07-12)
--------------------

* issue #5854: RocksDB engine would frequently request a new DelayToken.  This caused
  excessive write delay on the next Put() call.  Alternate approach taken.

* fixed graph creation under some circumstances failing with 'edge collection
  already used in edge def' despite the edge definitions being identical

* fixed issue #5727: Edge document with user provided key is inserted as many
  times as the number of shards, violating the primary index

* fixed internal issue #2658: AQL modification queries did not allow `_rev`
  checking. There is now a new option `ignoreRevs` which can be set to `false`
  in order to force AQL modification queries to match revision ids before
  doing any modifications

* fixed issue #5679: Replication applier restrictions will crash synchronisation
  after initial sync

* fixed potential issue in RETURN DISTINCT CollectBlock implementation
  that led to the block producing an empty result

* changed communication tasks to use boost strands instead of locks,
  this fixes a race condition with parallel VST communication over
  SSL

* fixed agency restart from compaction without data

* fixed for agent coming back to agency with changed endpoint and
  total data loss

* more patient agency tests to allow for ASAN tests to successfully finish


v3.3.11 (2018-06-26)
--------------------

* upgraded arangosync version to 0.5.3

* upgraded arangodb starter version to 0.12.0

* fixed internal issue #2559: "unexpected document key" error when custom
  shard keys are used and the "allowUserKeys" key generator option is set
  to false

* fixed AQL DOCUMENT lookup function for documents for sharded collections with
  more than a single shard and using a custom shard key (i.e. some shard
  key attribute other than `_key`).
  The previous implementation of DOCUMENT restricted to lookup to a single
  shard in all cases, though this restriction was invalid. That lead to
  `DOCUMENT` not finding documents in cases the wrong shard was contacted. The
  fixed implementation in 3.3.11 will reach out to all shards to find the
  document, meaning it will produce the correct result, but will cause more
  cluster-internal traffic. This increase in traffic may be high if the number
  of shards is also high, because each invocation of `DOCUMENT` will have to
  contact all shards.
  There will be no performance difference for non-sharded collections or
  collections that are sharded by `_key` or that only have a single shard.

* reimplemented replication view in web UI

* fixed internal issue #2256: ui, document id not showing up when deleting a document

* fixed internal issue #2163: wrong labels within foxx validation of service
  input parameters

* fixed internal issue #2160: fixed misplaced tooltips in indices view

* added new arangoinspect client tool, to help users and customers easily collect
  information of any ArangoDB server setup, and facilitate troubleshooting for the
  ArangoDB Support Team


v3.3.10 (2018-06-04)
--------------------

* make optimizer rule "remove-filter-covered-by-index" not stop after removing
  a sub-condition from a FILTER statement, but pass the optimized FILTER
  statement again into the optimizer rule for further optimizations.
  This allows optimizing away some more FILTER conditions than before.

* allow accessing /_admin/status URL on followers too in active failover setup

* fix cluster COLLECT optimization for attributes that were in "sorted" variant of
  COLLECT and that were provided by a sorted index on the collected attribute

* apply fulltext index optimization rule for multiple fulltext searches in
  the same query

  this fixes https://stackoverflow.com/questions/50496274/two-fulltext-searches-on-arangodb-cluster-v8-is-involved

* validate `_from` and `_to` values of edges on updates consistently

* fixed issue #5400: Unexpected AQL Result

* fixed issue #5429: Frequent 'updated local foxx repository' messages

* fixed issue #5252: Empty result if FULLTEXT() is used together with LIMIT offset

* fixed issue #5035: fixed a vulnerability issue within the web ui's index view

* inception was ignoring leader's configuration


v3.3.9 (2018-05-17)
-------------------

* added `/_admin/repair/distributeShardsLike` that repairs collections with
  distributeShardsLike where the shards aren't actually distributed like in the
  prototype collection, as could happen due to internal issue #1770

* fixed Foxx queues bug when queues are created in a request handler with an
  ArangoDB authentication header

* upgraded arangosync version to 0.5.1

* upgraded arangodb starter version to 0.11.3

* fix cluster upgrading issue introduced in 3.3.8

  the issue made arangod crash when starting a DB server with option
  `--database.auto-upgrade true`

* fix C++ implementation of AQL ZIP function to return each distinct attribute
  name only once. The previous implementation added non-unique attribute names
  multiple times, which led to follow-up issues.
  Now if an attribute name occurs multiple times in the input list of attribute
  names, it will only be incorporated once into the result object, with the
  value that corresponds to the first occurrence.
  This fix also changes the V8 implementation of the ZIP function, which now
  will always return the first value for non-unique attribute names and not the
  last occurring value.

* self heal during a Foxx service install, upgrade or replace no longer breaks
  the respective operation

* make /_api/index, /_api/database and /_api/user REST handlers use the scheduler's
  internal queue, so they do not run in an I/O handling thread

* fixed issue #4919: C++ implementation of LIKE function now matches the old and
  correct behavior of the JavaScript implementation.

* added REST API endpoint /_admin/server/availability for monitoring purposes

* UI: fixed an unreasonable event bug within the modal view engine

* fixed issue #3811: gharial api is now checking existence of _from and _to vertices
  during edge creation

* fixed internal issue #2149: number of documents in the UI is not adjusted after
  moving them

* fixed internal issue #2150: UI - loading a saved query does not update the list
  of bind parameters

* fixed internal issue #2147 - fixed database filter in UI

* fixed issue #4934: Wrong used GeoIndex depending on FILTER order

* added `query` and `aql.literal` helpers to `@arangodb` module.

* remove post-sort from GatherNode in cluster AQL queries that do use indexes
  for filtering but that do not require a sorted result

  This optimization can speed up gathering data from multiple shards, because
  it allows to remove a merge sort of the individual shards' results.

* extend the already existing "reduce-extraction-to-projection" AQL optimizer
  rule for RocksDB to provide projections of up to 5 document attributes. The
  previous implementation only supported a projection for a single document
  attribute. The new implementation will extract up to 5 document attributes from
  a document while scanning a collection via an EnumerateCollectionNode.
  Additionally the new version of the optimizer rule can also produce projections
  when scanning an index via an IndexNode.
  The optimization is benefial especially for huge documents because it will copy
  out only the projected attributes from the document instead of copying the entire
  document data from the storage engine.

  When applied, the explainer will show the projected attributes in a `projections`
  remark for an EnumerateCollectionNode or IndexNode. The optimization is limited
  to the RocksDB storage engine.

* added index-only optimization for AQL queries that can satisfy the retrieval of
  all required document attributes directly from an index.

  This optimization will be triggered for the RocksDB engine if an index is used
  that covers all required attributes of the document used later on in the query.
  If applied, it will save retrieving the actual document data (which would require
  an extra lookup in RocksDB), but will instead build the document data solely
  from the index values found. It will only be applied when using up to 5 attributes
  from the document, and only if the rest of the document data is not used later
  on in the query.

  The optimization is currently available for the RocksDB engine for the index types
  primary, edge, hash, skiplist and persistent.

  If the optimization is applied, it will show up as "index only" in an AQL
  query's execution plan for an IndexNode.

* added scan-only optimization for AQL queries that iterate over collections or
  indexes and that do not need to return the actual document values.

  Not fetching the document values from the storage engine will provide a
  considerable speedup when using the RocksDB engine, but may also help a bit
  in case of the MMFiles engine. The optimization will only be applied when
  full-scanning or index-scanning a collection without refering to any of its
  documents later on, and, for an IndexNode, if all filter conditions for the
  documents of the collection are covered by the index.

  If the optimization is applied, it will show up as "scan only" in an AQL
  query's execution plan for an EnumerateCollectionNode or an IndexNode.

* extend existing "collect-in-cluster" optimizer rule to run grouping, counting
  and deduplication on the DB servers in several cases, so that the coordinator
  will only need to sum up the potentially smaller results from the individual shards.

  The following types of COLLECT queries are covered now:
  - RETURN DISTINCT expr
  - COLLECT WITH COUNT INTO ...
  - COLLECT var1 = expr1, ..., varn = exprn (WITH COUNT INTO ...), without INTO or KEEP
  - COLLECT var1 = expr1, ..., varn = exprn AGGREGATE ..., without INTO or KEEP, for
    aggregate functions COUNT/LENGTH, SUM, MIN and MAX.

* honor specified COLLECT method in AQL COLLECT options

  for example, when the user explicitly asks for the COLLECT method
  to be `sorted`, the optimizer will now not produce an alternative
  version of the plan using the hash method.

  additionally, if the user explcitly asks for the COLLECT method to
  be `hash`, the optimizer will now change the existing plan to use
  the hash method if possible instead of just creating an alternative
  plan.

  `COLLECT ... OPTIONS { method: 'sorted' }` => always use sorted method
  `COLLECT ... OPTIONS { method: 'hash' }`   => use hash if this is technically possible
  `COLLECT ...` (no options)                 => create a plan using sorted, and another plan using hash method

* added bulk document lookups for MMFiles engine, which will improve the performance
  of document lookups from an inside an index in case the index lookup produces many
  documents


v3.3.8 (2018-04-24)
-------------------

* included version of ArangoDB Starter (`arangodb` binary) updated to v0.10.11,
  see [Starter changelog](https://github.com/arangodb-helper/arangodb/blob/master/CHANGELOG.md)

* added arangod startup option `--dump-options` to print all configuration parameters
  as a JSON object

* fixed: (Enterprise only) If you restore a SmartGraph where the collections
  are still existing and are supposed to be dropped on restore we ended up in
  duplicate name error. This is now gone and the SmartGraph is correctly restored.

* fix lookups by `_id` in smart graph edge collections

* improve startup resilience in case there are datafile errors (MMFiles)

  also allow repairing broken VERSION files automatically on startup by
  specifying the option `--database.ignore-datafile-errors true`

* fix issue #4582: UI query editor now supports usage of empty string as bind parameter value

* fixed internal issue #2148: Number of documents found by filter is misleading in web UI

* added startup option `--database.required-directory-state`

  using this option it is possible to require the database directory to be
  in a specific state on startup. the options for this value are:

  - non-existing: database directory must not exist
  - existing: database directory must exist
  - empty: database directory must exist but be empty
  - populated: database directory must exist and contain specific files already
  - any: any state allowed

* field "$schema" in Foxx manifest.json files no longer produce warnings

* added `@arangodb/locals` module to expose the Foxx service context as an
  alternative to using `module.context` directly.

* supervision can be put into maintenance mode


v3.3.7 (2018-04-11)
-------------------

* added hidden option `--query.registry-ttl` to control the lifetime of cluster AQL
  query parts

* fixed internal issue #2237: AQL queries on collections with replicationFactor:
  "satellite" crashed arangod in single server mode

* fixed restore of satellite collections: replicationFactor was set to 1 during
  restore

* fixed dump and restore of smart graphs:
  a) The dump will not include the hidden shadow collections anymore, they were dumped
     accidentially and only contain duplicated data.
  b) Restore will now ignore hidden shadow collections as all data is contained
     in the smart-edge collection. You can manually include these collections from an
     old dump (3.3.5 or earlier) by using `--force`.
  c) Restore of a smart-graph will now create smart collections properly instead
     of getting into `TIMEOUT_IN_CLUSTER_OPERATION`

* fixed issue in AQL query optimizer rule "restrict-to-single-shard", which
  may have sent documents to a wrong shard in AQL INSERT queries that specified
  the value for `_key` using an expression (and not a constant value)
  Important: if you were affected by this bug in v3.3.5 it is required that you
  recreate your dataset in v3.3.6 (i.e. dumping and restoring) instead of doing
  a simple binary upgrade

* added /_admin/status HTTP API for debugging purposes

* added ArangoShell helper function for packaging all information about an
  AQL query so it can be run and analyzed elsewhere:

  query = "FOR doc IN mycollection FILTER doc.value > 42 RETURN doc";
  require("@arangodb/aql/explainer").debugDump("/tmp/query-debug-info", query);

  Entitled users can send the generated file to the ArangoDB support to facilitate
  reproduction and debugging.

* added hidden option `--server.ask-jwt-secret`. This is an internal option
  for debugging and should not be exposed to end-users.

* fix for internal issue #2215. supervision will now wait for agent to
  fully prepare before adding 10 second grace period after leadership change

* fixed internal issue #2215's FailedLeader timeout bug

v3.3.5 (2018-03-28)
-------------------

* fixed issue #4934: Wrong used GeoIndex depending on FILTER order

* make build id appear in startup log message alongside with other version info

* make AQL data modification operations that are sent to all shards and that are
  supposed to return values (i.e. `RETURN OLD` or `RETURN NEW`) not return fake
  empty result rows if the document to be updated/replaced/removed was not present
  on the target shard

* added AQL optimizer rule `restrict-to-single-shard`

  This rule will kick in if a collection operation (index lookup or data
  modification operation) will only affect a single shard, and the operation can be
  restricted to the single shard and is not applied for all shards. This optimization
  can be applied for queries that access a collection only once in the query, and that
  do not use traversals, shortest path queries and that do not access collection data
  dynamically using the `DOCUMENT`, `FULLTEXT`, `NEAR` or `WITHIN` AQL functions.
  Additionally, the optimizer will only pull off this optimization if can safely
  determine the values of all the collection's shard keys from the query, and when the
  shard keys are covered by a single index (this is always true if the shard key is
  the default `_key`)

* display missing attributes of GatherNodes in AQL explain output

* make AQL optimizer rule `undistribute-remove-after-enum-coll` fire in a few
  more cases in which it is possible

* slightly improve index selection for the RocksDB engine when there are multiple
  competing indexes with the same attribute prefixes, but different amount of
  attributes covered. In this case, the more specialized index will be preferred
  now

* fix issue #4924: removeFollower now prefers to remove the last follower(s)

* added "collect-in-cluster" optimizer rule to have COLLECT WITH COUNT queries
  without grouping being executed on the DB servers and the coordinator only summing
  up the counts from the individual shards

* fixed issue #4900: Nested FOR query uses index but ignores other filters

* properly exit v8::Context in one place where it was missing before

* added hidden option `--cluster.index-create-timeout` for controlling the
  default value of the index creation timeout in cluster
  under normal circumstances, this option does not need to be adjusted

* increase default timeout for index creation in cluster to 3600s

* fixed issue #4843: Query-Result has more Docs than the Collection itself

* fixed the behavior of ClusterInfo when waiting for current to catch
  up with plan in create collection.

* fixed issue #4827: COLLECT on edge _to field doesn't group distinct values as expected (MMFiles)


v3.3.4 (2018-03-01)
-------------------

* fix AQL `fullCount` result value in some cluster cases when it was off a bit

* fix issue #4651: Simple query taking forever until a request timeout error

* fix issue #4657: fixed incomplete content type header

* Vastly improved the Foxx Store UI

* fix issue #4677: AQL WITH with bind parameters results in "access after data-modification"
  for two independent UPSERTs

* remove unused startup option `--ldap.permissions-attribute-name`

* fix issue #4457: create /var/tmp/arangod with correct user in supervisor mode

* remove long disfunctional admin/long_echo handler

* fixed Foxx API:

  * PUT /_api/foxx/service: Respect force flag
  * PATCH /_api/foxx/service: Check whether a service under given mount exists

* internal issue #1726: supervision failed to remove multiple servers
  from health monitoring at once.

* more information from inception, why agent is activated

* fixed a bug where supervision tried to deal with shards of virtual collections

* Behaviour of permissions for databases and collections changed:
  The new fallback rule for databases for which an access level is not explicitly specified:
  Choose the higher access level of:
    * A wildcard database grant
    * A database grant on the `_system` database
  The new fallback rule for collections for which an access level is not explicitly specified:
  Choose the higher access level of:
    * Any wildcard access grant in the same database, or on "*/*"
    * The access level for the current database
    * The access level for the `_system` database

* fix internal issue 1770: collection creation using distributeShardsLike yields
  errors and did not distribute shards correctly in the following cases:
  1. If numberOfShards * replicationFactor % nrDBServers != 0
     (shards * replication is not divisible by DBServers).
  2. If there was failover / move shard case on the leading collection
     and creating the follower collection afterwards.

* fix timeout issues in replication client expiration

* added missing edge filter to neighbors-only traversals
  in case a filter condition was moved into the traverser and the traversal was
  executed in breadth-first mode and was returning each visited vertex exactly
  once, and there was a filter on the edges of the path and the resulting vertices
  and edges were not used later, the edge filter was not applied

* fixed issue #4160: Run arangod with "--database.auto-upgrade" option always crash silently without error log

* fix internal issue #1848: AQL optimizer was trying to resolve attribute accesses
  to attributes of constant object values at query compile time, but only did so far
  the very first attribute in each object

  this fixes https://stackoverflow.com/questions/48648737/beginner-bug-in-for-loops-from-objects

* fix inconvenience: If we want to start server with a non-existing
  --javascript.app-path it will now be created (if possible)

* fixed: REST API `POST _api/foxx` now returns HTTP code 201 on success, as documented.
         returned 200 before.

* fixed: REST API `PATCH _api/foxx/dependencies` now updates the existing dependencies
         instead of replacing them.

* fixed: Foxx upload of single javascript file. You now can upload via http-url pointing
         to a javascript file.

* fixed issue #4395: If your foxx app includes an `APP` folder it got
         accidently removed by selfhealing this is not the case anymore.

* fixed internal issue #1969 - command apt-get purge/remove arangodb3e was failing


v3.3.3 (2018-01-26)
-------------------

* fix issue #4272: VERSION file keeps disappearing

* fix internal issue #81: quotation marks disappeared when switching table/json
  editor in the query editor ui

* added option `--rocksdb.throttle` to control whether write-throttling is enabled
  Write-throttling is turned on by default, to reduce chances of compactions getting
  too far behind and blocking incoming writes.

* fixed issue #4308: Crash when getter for error.name throws an error (on Windows)

* UI: fixed a query editor caching and parsing issue

* Fixed internal issue #1683: fixes an UI issue where a collection name gets wrongly cached
  within the documents overview of a collection.

* Fixed an issue with the index estimates in RocksDB in the case a transaction is aborted.
  Former the index estimates were modified if the transaction commited or not.
  Now they will only be modified if the transaction commited successfully.

* UI: optimized login view for very small screen sizes

* UI: optimized error messages for invalid query bind parameter

* Truncate in RocksDB will now do intermediate commits every 10.000 documents
  if truncate fails or the server crashes during this operation all deletes
  that have been commited so far are persisted.

* make the default value of `--rocksdb.block-cache-shard-bits` use the RocksDB
  default value. This will mostly mean the default number block cache shard
  bits is lower than before, allowing each shard to store more data and cause
  less evictions from block cache

* UI: optimized login view for very small screen sizes

* issue #4222: Permission error preventing AQL query import / export on webui

* UI: optimized error messages for invalid query bind parameter

* UI: upgraded swagger ui to version 3.9.0

* issue #3504: added option `--force-same-database` for arangorestore

  with this option set to true, it is possible to make any arangorestore attempt
  fail if the specified target database does not match the database name
  specified in the source dump's "dump.json" file. it can thus be used to
  prevent restoring data into the "wrong" database

  The option is set to `false` by default to ensure backwards-compatibility

* make the default value of `--rocksdb.block-cache-shard-bits` use the RocksDB
  default value. This will mostly mean the default number block cache shard
  bits is lower than before, allowing each shard to store more data and cause
  less evictions from block cache

* fixed issue #4255: AQL SORT consuming too much memory

* fixed incorrect persistence of RAFT vote and term


v3.3.2 (2018-01-04)
-------------------

* fixed issue #4199: Internal failure: JavaScript exception in file 'arangosh.js'
  at 98,7: ArangoError 4: Expecting type String

* fixed issue in agency supervision with a good server being left in
  failedServers

* distinguish isReady and allInSync in clusterInventory

* fixed issue #4197: AQL statement not working in 3.3.1 when upgraded from 3.2.10

* do not reuse collection ids when restoring collections from a dump, but assign
  new collection ids, this should prevent collection id conflicts

* fix issue #4393: broken handling of unix domain sockets in
  JS_Download

v3.3.1 (2017-12-28)
-------------------

* UI: displayed wrong wfs property for a collection when using RocksDB as
  storage engine

* added `--ignore-missing` option to arangoimp
  this option allows importing lines with less fields than specified in the CSV
  header line

* changed misleading error message from "no leader" to "not a leader"

* optimize usage of AQL FULLTEXT index function to a FOR loop with index
  usage in some cases
  When the optimization is applied, this especially speeds up fulltext index
  queries in the cluster

* UI: improved the behavior during collection creation in a cluster environment

* Agency lockup fixes for very small machines.

* Agency performance improvement by finer grained locking.

* Use steady_clock in agency whereever possible.

* Agency prevent Supervision thread crash.

* Fix agency integer overflow in timeout calculation.


v3.3.0 (2017-12-14)
-------------------

* release version

* added a missing try/catch block in the supervision thread


v3.3.rc8 (2017-12-12)
---------------------

* UI: fixed broken foxx configuration keys. Some valid configuration values
  could not be edited via the ui.

* UI: Shard distribution view now has an accordion view instead of displaying
  all shards of all collections at once.

* UI: pressing the return key inside a select2 box no longer triggers the modals

* UI: coordinators and db servers are now in sorted order (ascending)


v3.3.rc7 (2017-12-07)
---------------------

* fixed issue #3741: fix terminal color output in Windows

* UI: fixed issue #3822: disabled name input field for system collections

* fixed issue #3640: limit in subquery

* fixed issue #3745: Invalid result when using OLD object with array attribute in UPSERT statement

* UI: edge collections were wrongly added to from and to vertices select box during graph creation

* UI: added not found views for documents and collections

* UI: using default user database api during database creation now

* UI: the graph viewer backend now picks one random start vertex of the
  first 1000 documents instead of calling any(). The implementation of
  "any" is known to scale bad on huge collections with RocksDB.

* UI: fixed disappearing of the navigation label in some case special case

* UI: the graph viewer now displays updated label values correctly.
  Additionally the included node/edge editor now closes automatically
	after a successful node/edge update.

* fixed issue #3917: traversals with high maximal depth take extremely long
  in planning phase.


v3.3.rc4 (2017-11-28)
---------------------

* minor bug-fixes


v3.3.rc3 (2017-11-24)
---------------------

* bug-fixes


v3.3.rc2 (2017-11-22)
---------------------

* UI: document/edge editor now remembering their modes (e.g. code or tree)

* UI: optimized error messages for invalid graph definitions. Also fixed a
  graph renderer cleanup error.

* UI: added a delay within the graph viewer while changing the colors of the
  graph. Necessary due different browser behaviour.

* added options `--encryption.keyfile` and `--encryption.key-generator` to arangodump
  and arangorestore

* UI: the graph viewer now displays updated label values correctly.
  Additionally the included node/edge editor now closes automatically
	after a successful node/edge update.

* removed `--recycle-ids` option for arangorestore

  using that option could have led to problems on the restore, with potential
  id conflicts between the originating server (the source dump server) and the
  target server (the restore server)


v3.3.rc1 (2017-11-17)
---------------------

* add readonly mode REST API

* allow compilation of ArangoDB source code with g++ 7

* upgrade minimum required g++ compiler version to g++ 5.4
  That means ArangoDB source code will not compile with g++ 4.x or g++ < 5.4 anymore.

* AQL: during a traversal if a vertex is not found. It will not print an ERROR to the log and continue
  with a NULL value, but will register a warning at the query and continue with a NULL value.
  The situation is not desired as an ERROR as ArangoDB can store edges pointing to non-existing
  vertex which is perfectly valid, but it may be a n issue on the data model, so users
  can directly see it on the query now and do not "by accident" have to check the LOG output.


v3.3.beta1 (2017-11-07)
-----------------------

* introduce `enforceReplicationFactor`: An optional parameter controlling
  if the server should bail out during collection creation if there are not
  enough DBServers available for the desired `replicationFactor`.

* fixed issue #3516: Show execution time in arangosh

  this change adds more dynamic prompt components for arangosh
  The following components are now available for dynamic prompts,
  settable via the `--console.prompt` option in arangosh:

  - '%t': current time as timestamp
  - '%a': elpased time since ArangoShell start in seconds
  - '%p': duration of last command in seconds
  - '%d': name of current database
  - '%e': current endpoint
  - '%E': current endpoint without protocol
  - '%u': current user

  The time a command takes can be displayed easily by starting arangosh with `--console.prompt "%p> "`.

* make the ArangoShell refill its collection cache when a yet-unknown collection
  is first accessed. This fixes the following problem:

      arangosh1> db._collections();  // shell1 lists all collections
      arangosh2> db._create("test"); // shell2 now creates a new collection 'test'
      arangosh1> db.test.insert({}); // shell1 is not aware of the collection created
                                     // in shell2, so the insert will fail

* incremental transfer of initial collection data now can handle partial
  responses for a chunk, allowing the leader/master to send smaller chunks
  (in terms of HTTP response size) and limit memory usage

* initial creation of shards for cluster collections is now faster with
  replicationFactor values bigger than 1. this is achieved by an optimization
  for the case when the collection on the leader is still empty

* potential fix for issue #3517: several "filesystem full" errors in logs
  while there's a lot of disk space

* added C++ implementations for AQL function `SUBSTRING()`, `LEFT()`, `RIGHT()` and `TRIM()`


v3.3.milestone2 (2017-10-19)
----------------------------

* added new replication module

* make AQL `DISTINCT` not change the order of the results it is applied on

* show C++ function name of call site in ArangoDB log output

  This requires option `--log.line-number` to be set to *true*

* fixed issue #3408: Hard crash in query for pagination

* UI: fixed unresponsive events in cluster shards view

* UI: added word wrapping to query editor

* fixed issue #3395: AQL: cannot instantiate CollectBlock with undetermined
  aggregation method

* minimum number of V8 contexts in console mode must be 2, not 1. this is
  required to ensure the console gets one dedicated V8 context and all other
  operations have at least one extra context. This requirement was not enforced
  anymore.

* UI: fixed wrong user attribute name validation, issue #3228

* make AQL return a proper error message in case of a unique key constraint
  violation. previously it only returned the generic "unique constraint violated"
  error message but omitted the details about which index caused the problem.

  This addresses https://stackoverflow.com/questions/46427126/arangodb-3-2-unique-constraint-violation-id-or-key

* fix potential overflow in CRC marker check when a corrupted CRC marker
  is found at the very beginning of an MMFiles datafile


v3.3.milestone1 (2017-10-11)
----------------------------

* added option `--server.local-authentication`

* UI: added user roles

* added config option `--log.color` to toggle colorful logging to terminal

* added config option `--log.thread-name` to additionally log thread names

* usernames must not start with `:role:`, added new options:
    --server.authentication-timeout
    --ldap.roles-attribute-name
    --ldap.roles-transformation
    --ldap.roles-search
    --ldap.superuser-role
    --ldap.roles-include
    --ldap.roles-exclude

* performance improvements for full collection scans and a few other operations
  in MMFiles engine

* added `--rocksdb.encryption-key-generator` for enterprise

* removed `--compat28` parameter from arangodump and replication API

  older ArangoDB versions will no longer be supported by these tools.

* increase the recommended value for `/proc/sys/vm/max_map_count` to a value
  eight times as high as the previous recommended value. Increasing the
  values helps to prevent an ArangoDB server from running out of memory mappings.

  The raised minimum recommended value may lead to ArangoDB showing some startup
  warnings as follows:

      WARNING {memory} maximum number of memory mappings per process is 65530, which seems too low. it is recommended to set it to at least 512000
      WARNING {memory} execute 'sudo sysctl -w "vm.max_map_count=512000"'


v3.2.17 (XXXX-XX-XX)
--------------------

* added missing virtual destructor for MMFiles transaction data context object

* make synchronous replication detect more error cases when followers cannot
  apply the changes from the leader

* fixed undefined behavior in cluster plan-loading procedure that may have
  unintentionally modified a shared structure

* cluster nodes should retry registering in agency until successful

* fixed issue #5354: updated the ui json editor, improved usability

* fixed issue #5648: fixed error message when saving unsupported document
  types

* fixed issue #5943: misplaced database ui icon and wrong cursor type were used


v3.2.16 (2018-07-12)
--------------------

* upgraded arangodb starter version to 0.12.0

* make edge cache initialization and invalidation more portable by avoiding memset
  on non-POD types

* fixed internal issue #2256: ui, document id not showing up when deleting a document

* fixed issue #5400: Unexpected AQL Result

* Fixed issue #5035: fixed a vulnerability issue within the web ui's index view

* issue one HTTP call less per cluster AQL query

* self heal during a Foxx service install, upgrade or replace no longer breaks
  the respective operation

* inception was ignoring leader's configuration

* inception could get caught in a trap, where agent configuration
  version and timeout multiplier lead to incapacitated agency

* more patient agency tests to allow for ASAN tests to successfully finish

* fixed for agent coming back to agency with changed endpoint and
  total data loss

* fixed agency restart from compaction without data


v3.2.15 (2018-05-13)
--------------------

* upgraded arangodb starter version to 0.11.2

* make /_api/index and /_api/database REST handlers use the scheduler's internal
  queue, so they do not run in an I/O handling thread

* fixed issue #3811: gharial api is now checking existence of _from and _to vertices
  during edge creation


v3.2.14 (2018-04-20)
--------------------

* field "$schema" in Foxx manifest.json files no longer produce warnings

* added `@arangodb/locals` module to expose the Foxx service context as an
  alternative to using `module.context` directly.

* the internal implementation of REST API `/_api/simple/by-example` now uses
  C++ instead of JavaScript

* supervision can be switched to maintenance mode f.e. for rolling upgrades


v3.2.13 (2018-04-13)
--------------------

* improve startup resilience in case there are datafile errors (MMFiles)

  also allow repairing broken VERSION files automatically on startup by
  specifying the option `--database.ignore-datafile-errors true`

* fix issue #4582: UI query editor now supports usage of empty string as bind parameter value

* fix issue #4924: removeFollower now prefers to remove the last follower(s)

* fixed issue #4934: Wrong used GeoIndex depending on FILTER order

* fixed the behavior of clusterinfo when waiting for current to catch
  up with plan in create collection.

* fix for internal issue #2215. supervision will now wait for agent to
  fully prepare before adding 10 second grace period after leadership change

* fixed interal issue #2215 FailedLeader timeout bug


v3.2.12 (2018-02-27)
--------------------

* remove long disfunctional admin/long_echo handler

* fixed Foxx API:

  * PUT /_api/foxx/service: Respect force flag
  * PATCH /_api/foxx/service: Check whether a service under given mount exists

* fix issue #4457: create /var/tmp/arangod with correct user in supervisor mode

* fix internal issue #1848

  AQL optimizer was trying to resolve attribute accesses
  to attributes of constant object values at query compile time, but only did so far
  the very first attribute in each object

  this fixes https://stackoverflow.com/questions/48648737/beginner-bug-in-for-loops-from-objects

* fix inconvenience: If we want to start server with a non-existing
  --javascript.app-path it will now be created (if possible)

* fixed: REST API `POST _api/foxx` now returns HTTP code 201 on success, as documented.
         returned 200 before.

* fixed: REST API `PATCH _api/foxx/dependencies` now updates the existing dependencies
         instead of replacing them.

* fixed: Foxx upload of single javascript file. You now can upload via http-url pointing
         to a javascript file.

* fixed issue #4395: If your foxx app includes an `APP` folder it got accidently removed by selfhealing
         this is not the case anymore.

* fix internal issue 1770: collection creation using distributeShardsLike yields
  errors and did not distribute shards correctly in the following cases:
  1. If numberOfShards * replicationFactor % nrDBServers != 0
     (shards * replication is not divisible by DBServers).
  2. If there was failover / move shard case on the leading collection
     and creating the follower collection afterwards.

* fix timeout issues in replication client expiration

+ fix some inconsistencies in replication for RocksDB engine that could have led
  to some operations not being shipped from master to slave servers

* fix issue #4272: VERSION file keeps disappearing

* fix internal issue #81: quotation marks disappeared when switching table/json
  editor in the query editor ui

* make the default value of `--rocksdb.block-cache-shard-bits` use the RocksDB
  default value. This will mostly mean the default number block cache shard
  bits is lower than before, allowing each shard to store more data and cause
  less evictions from block cache

* fix issue #4393: broken handling of unix domain sockets in
  JS_Download

* fix internal bug #1726: supervision failed to remove multiple
  removed servers from health UI

* fixed internal issue #1969 - command apt-get purge/remove arangodb3e was failing

* fixed a bug where supervision tried to deal with shards of virtual collections


v3.2.11 (2018-01-17)
--------------------

* Fixed an issue with the index estimates in RocksDB in the case a transaction is aborted.
  Former the index estimates were modified if the transaction commited or not.
  Now they will only be modified if the transaction commited successfully.

* Truncate in RocksDB will now do intermediate commits every 10.000 documents
  if truncate fails or the server crashes during this operation all deletes
  that have been commited so far are persisted.

* fixed issue #4308: Crash when getter for error.name throws an error (on Windows)

* UI: fixed a query editor caching and parsing issue for arrays and objects

* Fixed internal issue #1684: Web UI: saving arrays/objects as bind parameters faulty

* Fixed internal issue #1683: fixes an UI issue where a collection name gets wrongly cached
  within the documents overview of a collection.

* issue #4222: Permission error preventing AQL query import / export on webui

* UI: optimized login view for very small screen sizes

* UI: Shard distribution view now has an accordion view instead of displaying
  all shards of all collections at once.

* UI: optimized error messages for invalid query bind parameter

* fixed missing transaction events in RocksDB asynchronous replication

* fixed issue #4255: AQL SORT consuming too much memory

* fixed issue #4199: Internal failure: JavaScript exception in file 'arangosh.js'
  at 98,7: ArangoError 4: Expecting type String

* fixed issue #3818: Foxx configuration keys cannot contain spaces (will not save)

* UI: displayed wrong "waitForSync" property for a collection when
  using RocksDB as storage engine

* prevent binding to the same combination of IP and port on Windows

* fixed incorrect persistence of RAFT vote and term


v3.2.10 (2017-12-22)
--------------------

* replication: more robust initial sync

* fixed a bug in the RocksDB engine that would prevent recalculated
  collection counts to be actually stored

* fixed issue #4095: Inconsistent query execution plan

* fixed issue #4056: Executing empty query causes crash

* fixed issue #4045: Out of memory in `arangorestore` when no access
  rights to dump files

* fixed issue #3031: New Graph: Edge definitions with edges in
  fromCollections and toCollections

* fixed issue #2668: UI: when following wrong link from edge to vertex in
  nonexisting collection misleading error is printed

* UI: improved the behavior during collection creation in a cluster environment

* UI: the graph viewer backend now picks one random start vertex of the
  first 1000 documents instead of calling any(). The implementation of
  any is known to scale bad on huge collections with rocksdb.

* fixed snapshots becoming potentially invalid after intermediate commits in
  the RocksDB engine

* backport agency inquire API changes

* fixed issue #3822: Field validation error in ArangoDB UI - Minor

* UI: fixed disappearing of the navigation label in some cases

* UI: fixed broken foxx configuration keys. Some valid configuration values
  could not be edited via the ui.

* fixed issue #3640: limit in subquery

* UI: edge collections were wrongly added to from and to vertices select
  box during graph creation

* fixed issue #3741: fix terminal color output in Windows

* fixed issue #3917: traversals with high maximal depth take extremely long
  in planning phase.

* fix equality comparison for MMFiles documents in AQL functions UNIQUE
  and UNION_DISTINCT


v3.2.9 (2017-12-04)
-------------------

* under certain conditions, replication could stop. Now fixed by adding an
  equality check for requireFromPresent tick value

* fixed locking for replication context info in RocksDB engine
  this fixes undefined behavior when parallel requests are made to the
  same replication context

* UI: added not found views for documents and collections

* fixed issue #3858: Foxx queues stuck in 'progress' status

* allow compilation of ArangoDB source code with g++ 7

* fixed issue #3224: Issue in the Foxx microservices examples

* fixed a deadlock in user privilege/permission change routine

* fixed a deadlock on server shutdown

* fixed some collection locking issues in MMFiles engine

* properly report commit errors in AQL write queries to the caller for the
  RocksDB engine

* UI: optimized error messages for invalid graph definitions. Also fixed a
  graph renderer cleanrenderer cleanup error.

* UI: document/edge editor now remembering their modes (e.g. code or tree)

* UI: added a delay within the graph viewer while changing the colors of the
  graph. Necessary due different browser behaviour.

* fix removal of failed cluster nodes via web interface

* back port of ClusterComm::wait fix in devel
  among other things this fixes too eager dropping of other followers in case
  one of the followers does not respond in time

* transact interface in agency should not be inquired as of now

* inquiry tests and blocking of inquiry on AgencyGeneralTransaction


v3.2.8 (2017-11-18)
-------------------

* fixed a race condition occuring when upgrading via linux package manager

* fixed authentication issue during replication


v3.2.7 (2017-11-13)
-------------------

* Cluster customers, which have upgraded from 3.1 to 3.2 need to upgrade
  to 3.2.7. The cluster supervision is otherwise not operational.

* Fixed issue #3597: AQL with path filters returns unexpected results
  In some cases breadth first search in combination with vertex filters
  yields wrong result, the filter was not applied correctly.

* fixed some undefined behavior in some internal value caches for AQL GatherNodes
  and SortNodes, which could have led to sorted results being effectively not
  correctly sorted.

* make the replication applier for the RocksDB engine start automatically after a
  restart of the server if the applier was configured with its `autoStart` property
  set to `true`. previously the replication appliers were only automatically restarted
  at server start for the MMFiles engine.

* fixed arangodump batch size adaptivity in cluster mode and upped default batch size
  for arangodump

  these changes speed up arangodump in cluster context

* smart graphs now return a proper inventory in response to replication inventory
  requests

* fixed issue #3618: Inconsistent behavior of OR statement with object bind parameters

* only users with read/write rights on the "_system" database can now execute
  "_admin/shutdown" as well as modify properties of the write-ahead log (WAL)

* increase default maximum number of V8 contexts to at least 16 if not explicitly
  configured otherwise.
  the procedure for determining the actual maximum value of V8 contexts is unchanged
  apart from the value `16` and works as follows:
  - if explicitly set, the value of the configuration option `--javascript.v8-contexts`
    is used as the maximum number of V8 contexts
  - when the option is not set, the maximum number of V8 contexts is determined
    by the configuration option `--server.threads` if that option is set. if
    `--server.threads` is not set, then the maximum number of V8 contexts is the
    server's reported hardware concurrency (number of processors visible
    to the arangod process). if that would result in a maximum value of less than 16
    in any of these two cases, then the maximum value will be increased to 16.

* fixed issue #3447: ArangoError 1202: AQL: NotFound: (while executing) when
  updating collection

* potential fix for issue #3581: Unexpected "rocksdb unique constraint
  violated" with unique hash index

* fixed geo index optimizer rule for geo indexes with a single (array of coordinates)
  attribute.

* improved the speed of the shards overview in cluster (API endpoint /_api/cluster/shardDistribution API)
  It is now guaranteed to return after ~2 seconds even if the entire cluster is unresponsive.

* fix agency precondition check for complex objects
  this fixes issues with several CAS operations in the agency

* several fixes for agency restart and shutdown

* the cluster-internal representation of planned collection objects is now more
  lightweight than before, using less memory and not allocating any cache for indexes
  etc.

* fixed issue #3403: How to kill long running AQL queries with the browser console's
  AQL (display issue)

* fixed issue #3549: server reading ENGINE config file fails on common standard
  newline character

* UI: fixed error notifications for collection modifications

* several improvements for the truncate operation on collections:

  * the timeout for the truncate operation was increased in cluster mode in
    order to prevent too frequent "could not truncate collection" errors

  * after a truncate operation, collections in MMFiles still used disk space.
    to reclaim disk space used by truncated collection, the truncate actions
    in the web interface and from the ArangoShell now issue an extra WAL flush
    command (in cluster mode, this command is also propagated to all servers).
    the WAL flush allows all servers to write out any pending operations into the
    datafiles of the truncated collection. afterwards, a final journal rotate
    command is sent, which enables the compaction to entirely remove all datafiles
    and journals for the truncated collection, so that all disk space can be
    reclaimed

  * for MMFiles a special method will be called after a truncate operation so that
    all indexes of the collection can free most of their memory. previously some
    indexes (hash and skiplist indexes) partially kept already allocated memory
    in order to avoid future memory allocations

  * after a truncate operation in the RocksDB engine, an additional compaction
    will be triggered for the truncated collection. this compaction removes all
    deletions from the key space so that follow-up scans over the collection's key
    range do not have to filter out lots of already-removed values

  These changes make truncate operations potentially more time-consuming than before,
  but allow for memory/disk space savings afterwards.

* enable JEMalloc background threads for purging and returning unused memory
  back to the operating system (Linux only)

  JEMalloc will create its background threads on demand. The number of background
  threads is capped by the number of CPUs or active arenas. The background threads run
  periodically and purge unused memory pages, allowing memory to be returned to the
  operating system.

  This change will make the arangod process create several additional threads.
  It is accompanied by an increased `TasksMax` value in the systemd service configuration
  file for the arangodb3 service.

* upgraded bundled V8 engine to bugfix version v5.7.492.77

  this upgrade fixes a memory leak in upstream V8 described in
  https://bugs.chromium.org/p/v8/issues/detail?id=5945 that will result in memory
  chunks only getting uncommitted but not unmapped


v3.2.6 (2017-10-26)
-------------------

* UI: fixed event cleanup in cluster shards view

* UI: reduced cluster dashboard api calls

* fixed a permission problem that prevented collection contents to be displayed
  in the web interface

* removed posix_fadvise call from RocksDB's PosixSequentialFile::Read(). This is
  consistent with Facebook PR 2573 (#3505)

  this fix should improve the performance of the replication with the RocksDB
  storage engine

* allow changing of collection replication factor for existing collections

* UI: replicationFactor of a collection is now changeable in a cluster
  environment

* several fixes for the cluster agency

* fixed undefined behavior in the RocksDB-based geo index

* fixed Foxxmaster failover

* purging or removing the Debian/Ubuntu arangodb3 packages now properly stops
  the arangod instance before actuallying purging or removing


v3.2.5 (2017-10-16)
-------------------

* general-graph module and _api/gharial now accept cluster options
  for collection creation. It is now possible to set replicationFactor and
  numberOfShards for all collections created via this graph object.
  So adding a new collection will not result in a singleShard and
  no replication anymore.

* fixed issue #3408: Hard crash in query for pagination

* minimum number of V8 contexts in console mode must be 2, not 1. this is
  required to ensure the console gets one dedicated V8 context and all other
  operations have at least one extra context. This requirement was not enforced
  anymore.

* fixed issue #3395: AQL: cannot instantiate CollectBlock with undetermined
  aggregation method

* UI: fixed wrong user attribute name validation, issue #3228

* fix potential overflow in CRC marker check when a corrupted CRC marker
  is found at the very beginning of an MMFiles datafile

* UI: fixed unresponsive events in cluster shards view

* Add statistics about the V8 context counts and number of available/active/busy
  threads we expose through the server statistics interface.


v3.2.4 (2017-09-26)
-------------------

* UI: no default index selected during index creation

* UI: added replicationFactor option during SmartGraph creation

* make the MMFiles compactor perform less writes during normal compaction
  operation

  This partially fixes issue #3144

* make the MMFiles compactor configurable

  The following options have been added:

* `--compaction.db-sleep-time`: sleep interval between two compaction runs
    (in s)
  * `--compaction.min-interval"`: minimum sleep time between two compaction
     runs (in s)
  * `--compaction.min-small-data-file-size`: minimal filesize threshold
    original datafiles have to be below for a compaction
  * `--compaction.dead-documents-threshold`: minimum unused count of documents
    in a datafile
  * `--compaction.dead-size-threshold`: how many bytes of the source data file
    are allowed to be unused at most
  * `--compaction.dead-size-percent-threshold`: how many percent of the source
    datafile should be unused at least
  * `--compaction.max-files`: Maximum number of files to merge to one file
  * `--compaction.max-result-file-size`: how large may the compaction result
    file become (in bytes)
  * `--compaction.max-file-size-factor`: how large the resulting file may
    be in comparison to the collection's `--database.maximal-journal-size' setting`

* fix downwards-incompatibility in /_api/explain REST handler

* fix Windows implementation for fs.getTempPath() to also create a
  sub-directory as we do on linux

* fixed a multi-threading issue in cluster-internal communication

* performance improvements for traversals and edge lookups

* removed internal memory zone handling code. the memory zones were a leftover
  from the early ArangoDB days and did not provide any value in the current
  implementation.

* (Enterprise only) added `skipInaccessibleCollections` option for AQL queries:
  if set, AQL queries (especially graph traversals) will treat collections to
  which a user has no access rights to as if these collections were empty.

* adjusted scheduler thread handling to start and stop less threads in
  normal operations

* leader-follower replication catchup code has been rewritten in C++

* early stage AQL optimization now also uses the C++ implementations of
  AQL functions if present. Previously it always referred to the JavaScript
  implementations and ignored the C++ implementations. This change gives
  more flexibility to the AQL optimizer.

* ArangoDB tty log output is now colored for log messages with levels
  FATAL, ERR and WARN.

* changed the return values of AQL functions `REGEX_TEST` and `REGEX_REPLACE`
  to `null` when the input regex is invalid. Previous versions of ArangoDB
  partly returned `false` for invalid regexes and partly `null`.

* added `--log.role` option for arangod

  When set to `true`, this option will make the ArangoDB logger print a single
  character with the server's role into each logged message. The roles are:

  - U: undefined/unclear (used at startup)
  - S: single server
  - C: coordinator
  - P: primary
  - A: agent

  The default value for this option is `false`, so no roles will be logged.


v3.2.3 (2017-09-07)
-------------------

* fixed issue #3106: orphan collections could not be registered in general-graph module

* fixed wrong selection of the database inside the internal cluster js api

* added startup option `--server.check-max-memory-mappings` to make arangod check
  the number of memory mappings currently used by the process and compare it with
  the maximum number of allowed mappings as determined by /proc/sys/vm/max_map_count

  The default value is `true`, so the checks will be performed. When the current
  number of mappings exceeds 90% of the maximum number of mappings, the creation
  of further V8 contexts will be deferred.

  Note that this option is effective on Linux systems only.

* arangoimp now has a `--remove-attribute` option

* added V8 context lifetime control options
  `--javascript.v8-contexts-max-invocations` and `--javascript.v8-contexts-max-age`

  These options allow specifying after how many invocations a used V8 context is
  disposed, or after what time a V8 context is disposed automatically after its
  creation. If either of the two thresholds is reached, an idl V8 context will be
  disposed.

  The default value of `--javascript.v8-contexts-max-invocations` is 0, meaning that
  the maximum number of invocations per context is unlimited. The default value
  for `--javascript.v8-contexts-max-age` is 60 seconds.

* fixed wrong UI cluster health information

* fixed issue #3070: Add index in _jobs collection

* fixed issue #3125: HTTP Foxx API JSON parsing

* fixed issue #3120: Foxx queue: job isn't running when server.authentication = true

* fixed supervision failure detection and handling, which happened with simultaneous
  agency leadership change


v3.2.2 (2017-08-23)
-------------------

* make "Rebalance shards" button work in selected database only, and not make
  it rebalance the shards of all databases

* fixed issue #2847: adjust the response of the DELETE `/_api/users/database/*` calls

* fixed issue #3075: Error when upgrading arangoDB on linux ubuntu 16.04

* fixed a buffer overrun in linenoise console input library for long input strings

* increase size of the linenoise input buffer to 8 KB

* abort compilation if the detected GCC or CLANG isn't in the range of compilers
  we support

* fixed spurious cluster hangups by always sending AQL-query related requests
  to the correct servers, even after failover or when a follower drops

  The problem with the previous shard-based approach was that responsibilities
  for shards may change from one server to another at runtime, after the query
  was already instanciated. The coordinator and other parts of the query then
  sent further requests for the query to the servers now responsible for the
  shards.
  However, an AQL query must send all further requests to the same servers on
  which the query was originally instanciated, even in case of failover.
  Otherwise this would potentially send requests to servers that do not know
  about the query, and would also send query shutdown requests to the wrong
  servers, leading to abandoned queries piling up and using resources until
  they automatically time out.

* fixed issue with RocksDB engine acquiring the collection count values too
  early, leading to the collection count values potentially being slightly off
  even in exclusive transactions (for which the exclusive access should provide
  an always-correct count value)

* fixed some issues in leader-follower catch-up code, specifically for the
  RocksDB engine

* make V8 log fatal errors to syslog before it terminates the process.
  This change is effective on Linux only.

* fixed issue with MMFiles engine creating superfluous collection journals
  on shutdown

* fixed issue #3067: Upgrade from 3.2 to 3.2.1 reset autoincrement keys

* fixed issue #3044: ArangoDB server shutdown unexpectedly

* fixed issue #3039: Incorrect filter interpretation

* fixed issue #3037: Foxx, internal server error when I try to add a new service

* improved MMFiles fulltext index document removal performance
  and fulltext index query performance for bigger result sets

* ui: fixed a display bug within the slow and running queries view

* ui: fixed a bug when success event triggers twice in a modal

* ui: fixed the appearance of the documents filter

* ui: graph vertex collections not restricted to 10 anymore

* fixed issue #2835: UI detection of JWT token in case of server restart or upgrade

* upgrade jemalloc version to 5.0.1

  This fixes problems with the memory allocator returing "out of memory" when
  calling munmap to free memory in order to return it to the OS.

  It seems that calling munmap on Linux can increase the number of mappings, at least
  when a region is partially unmapped. This can lead to the process exceeding its
  maximum number of mappings, and munmap and future calls to mmap returning errors.

  jemalloc version 5.0.1 does not have the `--enable-munmap` configure option anymore,
  so the problem is avoided. To return memory to the OS eventually, jemalloc 5's
  background purge threads are used on Linux.

* fixed issue #2978: log something more obvious when you log a Buffer

* fixed issue #2982: AQL parse error?

* fixed issue #3125: HTTP Foxx API Json parsing

v3.2.1 (2017-08-09)
-------------------

* added C++ implementations for AQL functions `LEFT()`, `RIGHT()` and `TRIM()`

* fixed docs for issue #2968: Collection _key autoincrement value increases on error

* fixed issue #3011: Optimizer rule reduce-extraction-to-projection breaks queries

* Now allowing to restore users in a sharded environment as well
  It is still not possible to restore collections that are sharded
  differently than by _key.

* fixed an issue with restoring of system collections and user rights.
  It was not possible to restore users into an authenticated server.

* fixed issue #2977: Documentation for db._createDatabase is wrong

* ui: added bind parameters to slow query history view

* fixed issue #1751: Slow Query API should provide bind parameters, webui should display them

* ui: fixed a bug when moving multiple documents was not possible

* fixed docs for issue #2968: Collection _key autoincrement value increases on error

* AQL CHAR_LENGTH(null) returns now 0. Since AQL TO_STRING(null) is '' (string of length 0)

* ui: now supports single js file upload for Foxx services in addition to zip files

* fixed a multi-threading issue in the agency when callElection was called
  while the Supervision was calling updateSnapshot

* added startup option `--query.tracking-with-bindvars`

  This option controls whether the list of currently running queries
  and the list of slow queries should contain the bind variables used
  in the queries or not.

  The option can be changed at runtime using the commands

      // enables tracking of bind variables
      // set to false to turn tracking of bind variables off
      var value = true;
      require("@arangodb/aql/queries").properties({
        trackBindVars: value
      });

* index selectivity estimates are now available in the cluster as well

* fixed issue #2943: loadIndexesIntoMemory not returning the same structure
  as the rest of the collection APIs

* fixed issue #2949: ArangoError 1208: illegal name

* fixed issue #2874: Collection properties do not return `isVolatile`
  attribute

* potential fix for issue #2939: Segmentation fault when starting
  coordinator node

* fixed issue #2810: out of memory error when running UPDATE/REPLACE
  on medium-size collection

* fix potential deadlock errors in collector thread

* disallow the usage of volatile collections in the RocksDB engine
  by throwing an error when a collection is created with attribute
  `isVolatile` set to `true`.
  Volatile collections are unsupported by the RocksDB engine, so
  creating them should not succeed and silently create a non-volatile
  collection

* prevent V8 from issuing SIGILL instructions when it runs out of memory

  Now arangod will attempt to log a FATAL error into its logfile in case V8
  runs out of memory. In case V8 runs out of memory, it will still terminate the
  entire process. But at least there should be something in the ArangoDB logs
  indicating what the problem was. Apart from that, the arangod process should
  now be exited with SIGABRT rather than SIGILL as it shouldn't return into the
  V8 code that aborted the process with `__builtin_trap`.

  this potentially fixes issue #2920: DBServer crashing automatically post upgrade to 3.2

* Foxx queues and tasks now ensure that the scripts in them run with the same
  permissions as the Foxx code who started the task / queue

* fixed issue #2928: Offset problems

* fixed issue #2876: wrong skiplist index usage in edge collection

* fixed issue #2868: cname missing from logger-follow results in rocksdb

* fixed issue #2889: Traversal query using incorrect collection id

* fixed issue #2884: AQL traversal uniqueness constraints "propagating" to other traversals? Weird results

* arangoexport: added `--query` option for passing an AQL query to export the result

* fixed issue #2879: No result when querying for the last record of a query

* ui: allows now to edit default access level for collections in database
  _system for all users except the root user.

* The _users collection is no longer accessible outside the arngod process, _queues is always read-only

* added new option "--rocksdb.max-background-jobs"

* removed options "--rocksdb.max-background-compactions", "--rocksdb.base-background-compactions" and "--rocksdb.max-background-flushes"

* option "--rocksdb.compaction-read-ahead-size" now defaults to 2MB

* change Windows build so that RocksDB doesn't enforce AVX optimizations by default
  This fixes startup crashes on servers that do not have AVX CPU extensions

* speed up RocksDB secondary index creation and dropping

* removed RocksDB note in Geo index docs


v3.2.0 (2017-07-20)
-------------------

* fixed UI issues

* fixed multi-threading issues in Pregel

* fixed Foxx resilience

* added command-line option `--javascript.allow-admin-execute`

  This option can be used to control whether user-defined JavaScript code
  is allowed to be executed on server by sending via HTTP to the API endpoint
  `/_admin/execute`  with an authenticated user account.
  The default value is `false`, which disables the execution of user-defined
  code. This is also the recommended setting for production. In test environments,
  it may be convenient to turn the option on in order to send arbitrary setup
  or teardown commands for execution on the server.


v3.2.beta6 (2017-07-18)
-----------------------

* various bugfixes


v3.2.beta5 (2017-07-16)
-----------------------

* numerous bugfixes


v3.2.beta4 (2017-07-04)
-----------------------

* ui: fixed document view _from and _to linking issue for special characters

* added function `db._parse(query)` for parsing an AQL query and returning information about it

* fixed one medium priority and two low priority security user interface
  issues found by owasp zap.

* ui: added index deduplicate options

* ui: fixed renaming of collections for the rocksdb storage engine

* documentation and js fixes for secondaries

* RocksDB storage format was changed, users of the previous beta/alpha versions
  must delete the database directory and re-import their data

* enabled permissions on database and collection level

* added and changed some user related REST APIs
    * added `PUT /_api/user/{user}/database/{database}/{collection}` to change collection permission
    * added `GET /_api/user/{user}/database/{database}/{collection}`
    * added optional `full` parameter to the `GET /_api/user/{user}/database/` REST call

* added user functions in the arangoshell `@arangodb/users` module
    * added `grantCollection` and `revokeCollection` functions
    * added `permission(user, database, collection)` to retrieve collection specific rights

* added "deduplicate" attribute for array indexes, which controls whether inserting
  duplicate index values from the same document into a unique array index will lead to
  an error or not:

      // with deduplicate = true, which is the default value:
      db._create("test");
      db.test.ensureIndex({ type: "hash", fields: ["tags[*]"], deduplicate: true });
      db.test.insert({ tags: ["a", "b"] });
      db.test.insert({ tags: ["c", "d", "c"] }); // will work, because deduplicate = true
      db.test.insert({ tags: ["a"] }); // will fail

      // with deduplicate = false
      db._create("test");
      db.test.ensureIndex({ type: "hash", fields: ["tags[*]"], deduplicate: false });
      db.test.insert({ tags: ["a", "b"] });
      db.test.insert({ tags: ["c", "d", "c"] }); // will not work, because deduplicate = false
      db.test.insert({ tags: ["a"] }); // will fail

  The "deduplicate" attribute is now also accepted by the index creation HTTP
  API endpoint POST /_api/index and is returned by GET /_api/index.

* added optimizer rule "remove-filters-covered-by-traversal"

* Debian/Ubuntu installer: make messages about future package upgrades more clear

* fix a hangup in VST

  The problem happened when the two first chunks of a VST message arrived
  together on a connection that was newly switched to VST.

* fix deletion of outdated WAL files in RocksDB engine

* make use of selectivity estimates in hash, skiplist and persistent indexes
  in RocksDB engine

* changed VM overcommit recommendation for user-friendliness

* fix a shutdown bug in the cluster: a destroyed query could still be active

* do not terminate the entire server process if a temp file cannot be created
  (Windows only)

* fix log output in the front-end, it stopped in case of too many messages


v3.2.beta3 (2017-06-27)
-----------------------

* numerous bugfixes


v3.2.beta2 (2017-06-20)
-----------------------

* potentially fixed issue #2559: Duplicate _key generated on insertion

* fix invalid results (too many) when a skipping LIMIT was used for a
  traversal. `LIMIT x` or `LIMIT 0, x` were not affected, but `LIMIT s, x`
  may have returned too many results

* fix races in SSL communication code

* fix invalid locking in JWT authentication cache, which could have
  crashed the server

* fix invalid first group results for sorted AQL COLLECT when LIMIT
  was used

* fix potential race, which could make arangod hang on startup

* removed `exception` field from transaction error result; users should throw
  explicit `Error` instances to return custom exceptions (addresses issue #2561)

* fixed issue #2613: Reduce log level when Foxx manager tries to self heal missing database

* add a read only mode for users and collection level authorization

* removed `exception` field from transaction error result; users should throw
  explicit `Error` instances to return custom exceptions (addresses issue #2561)

* fixed issue #2677: Foxx disabling development mode creates non-deterministic service bundle

* fixed issue #2684: Legacy service UI not working


v3.2.beta1 (2017-06-12)
-----------------------

* provide more context for index errors (addresses issue #342)

* arangod now validates several OS/environment settings on startup and warns if
  the settings are non-ideal. Most of the checks are executed on Linux systems only.

* fixed issue #2515: The replace-or-with-in optimization rule might prevent use of indexes

* added `REGEX_REPLACE` AQL function

* the RocksDB storage format was changed, users of the previous alpha versions
  must delete the database directory and re-import their data

* added server startup option `--query.fail-on-warning`

  setting this option to `true` will abort any AQL query with an exception if
  it causes a warning at runtime. The value can be overridden per query by
  setting the `failOnWarning` attribute in a query's options.

* added --rocksdb.num-uncompressed-levels to adjust number of non-compressed levels

* added checks for memory managment and warn (i. e. if hugepages are enabled)

* set default SSL cipher suite string to "HIGH:!EXPORT:!aNULL@STRENGTH"

* fixed issue #2469: Authentication = true does not protect foxx-routes

* fixed issue #2459: compile success but can not run with rocksdb

* `--server.maximal-queue-size` is now an absolute maximum. If the queue is
  full, then 503 is returned. Setting it to 0 means "no limit".

* (Enterprise only) added authentication against an LDAP server

* fixed issue #2083: Foxx services aren't distributed to all coordinators

* fixed issue #2384: new coordinators don't pick up existing Foxx services

* fixed issue #2408: Foxx service validation causes unintended side-effects

* extended HTTP API with routes for managing Foxx services

* added distinction between hasUser and authorized within Foxx
  (cluster internal requests are authorized requests but don't have a user)

* arangoimp now has a `--threads` option to enable parallel imports of data

* PR #2514: Foxx services that can't be fixed by self-healing now serve a 503 error

* added `time` function to `@arangodb` module


v3.2.alpha4 (2017-04-25)
------------------------

* fixed issue #2450: Bad optimization plan on simple query

* fixed issue #2448: ArangoDB Web UI takes no action when Delete button is clicked

* fixed issue #2442: Frontend shows already deleted databases during login

* added 'x-content-type-options: nosniff' to avoid MSIE bug

* set default value for `--ssl.protocol` from TLSv1 to TLSv1.2.

* AQL breaking change in cluster:
  The SHORTEST_PATH statement using edge-collection names instead
  of a graph name now requires to explicitly name the vertex-collection names
  within the AQL query in the cluster. It can be done by adding `WITH <name>`
  at the beginning of the query.

  Example:
  ```
  FOR v,e IN OUTBOUND SHORTEST_PATH @start TO @target edges [...]
  ```

  Now has to be:

  ```
  WITH vertices
  FOR v,e IN OUTBOUND SHORTEST_PATH @start TO @target edges [...]
  ```

  This change is due to avoid dead-lock sitations in clustered case.
  An error stating the above is included.

* add implicit use of geo indexes when using SORT/FILTER in AQL, without
  the need to use the special-purpose geo AQL functions `NEAR` or `WITHIN`.

  the special purpose `NEAR` AQL function can now be substituted with the
  following AQL (provided there is a geo index present on the `doc.latitude`
  and `doc.longitude` attributes):

      FOR doc in geoSort
        SORT DISTANCE(doc.latitude, doc.longitude, 0, 0)
        LIMIT 5
        RETURN doc

  `WITHIN` can be substituted with the following AQL:

      FOR doc in geoFilter
        FILTER DISTANCE(doc.latitude, doc.longitude, 0, 0) < 2000
        RETURN doc

  Compared to using the special purpose AQL functions this approach has the
  advantage that it is more composable, and will also honor any `LIMIT` values
  used in the AQL query.

* potential fix for shutdown hangs on OSX

* added KB, MB, GB prefix for integer parameters, % for integer parameters
  with a base value

* added JEMALLOC 4.5.0

* added `--vm.resident-limit` and `--vm.path` for file-backed memory mapping
  after reaching a configurable maximum RAM size

* try recommended limit for file descriptors in case of unlimited
  hard limit

* issue #2413: improve logging in case of lock timeout and deadlocks

* added log topic attribute to /_admin/log api

* removed internal build option `USE_DEV_TIMERS`

  Enabling this option activated some proprietary timers for only selected
  events in arangod. Instead better use `perf` to gather timings.


v3.2.alpha3 (2017-03-22)
------------------------

* increase default collection lock timeout from 30 to 900 seconds

* added function `db._engine()` for retrieval of storage engine information at
  server runtime

  There is also an HTTP REST handler at GET /_api/engine that returns engine
  information.

* require at least cmake 3.2 for building ArangoDB

* make arangod start with less V8 JavaScript contexts

  This speeds up the server start (a little bit) and makes it use less memory.
  Whenever a V8 context is needed by a Foxx action or some other operation and
  there is no usable V8 context, a new one will be created dynamically now.

  Up to `--javascript.v8-contexts` V8 contexts will be created, so this option
  will change its meaning. Previously as many V8 contexts as specified by this
  option were created at server start, and the number of V8 contexts did not
  change at runtime. Now up to this number of V8 contexts will be in use at the
  same time, but the actual number of V8 contexts is dynamic.

  The garbage collector thread will automatically delete unused V8 contexts after
  a while. The number of spare contexts will go down to as few as configured in
  the new option `--javascript.v8-contexts-minimum`. Actually that many V8 contexts
  are also created at server start.

  The first few requests in new V8 contexts will take longer than in contexts
  that have been there already. Performance may therefore suffer a bit for the
  initial requests sent to ArangoDB or when there are only few but performance-
  critical situations in which new V8 contexts will be created. If this is a
  concern, it can easily be fixed by setting `--javascipt.v8-contexts-minimum`
  and `--javascript.v8-contexts` to a relatively high value, which will guarantee
  that many number of V8 contexts to be created at startup and kept around even
  when unused.

  Waiting for an unused V8 context will now also abort if no V8 context can be
  acquired/created after 120 seconds.

* improved diagnostic messages written to logfiles by supervisor process

* fixed issue #2367

* added "bindVars" to attributes of currently running and slow queries

* added "jsonl" as input file type for arangoimp

* upgraded version of bundled zlib library from 1.2.8 to 1.2.11

* added input file type `auto` for arangoimp so it can automatically detect the
  type of the input file from the filename extension

* fixed variables parsing in GraphQL

* added `--translate` option for arangoimp to translate attribute names from
  the input files to attriubte names expected by ArangoDB

  The `--translate` option can be specified multiple times (once per translation
  to be executed). The following example renames the "id" column from the input
  file to "_key", and the "from" column to "_from", and the "to" column to "_to":

      arangoimp --type csv --file data.csv --translate "id=_key" --translate "from=_from" --translate "to=_to"

  `--translate` works for CSV and TSV inputs only.

* changed default value for `--server.max-packet-size` from 128 MB to 256 MB

* fixed issue #2350

* fixed issue #2349

* fixed issue #2346

* fixed issue #2342

* change default string truncation length from 80 characters to 256 characters for
  `print`/`printShell` functions in ArangoShell and arangod. This will emit longer
  prefixes of string values before truncating them with `...`, which is helpful
  for debugging.

* always validate incoming JSON HTTP requests for duplicate attribute names

  Incoming JSON data with duplicate attribute names will now be rejected as
  invalid. Previous versions of ArangoDB only validated the uniqueness of
  attribute names inside incoming JSON for some API endpoints, but not
  consistently for all APIs.

* don't let read-only transactions block the WAL collector

* allow passing own `graphql-sync` module instance to Foxx GraphQL router

* arangoexport can now export to csv format

* arangoimp: fixed issue #2214

* Foxx: automatically add CORS response headers

* added "OPTIONS" to CORS `access-control-allow-methods` header

* Foxx: Fix arangoUser sometimes not being set correctly

* fixed issue #1974


v3.2.alpha2 (2017-02-20)
------------------------

* ui: fixed issue #2065

* ui: fixed a dashboard related memory issue

* Internal javascript rest actions will now hide their stack traces to the client
  unless maintainer mode is activated. Instead they will always log to the logfile

* Removed undocumented internal HTTP API:
  * PUT _api/edges

  The documented GET _api/edges and the undocumented POST _api/edges remains unmodified.

* updated V8 version to 5.7.0.0

* change undocumented behaviour in case of invalid revision ids in
  If-Match and If-None-Match headers from 400 (BAD) to 412 (PRECONDITION
  FAILED).

* change undocumented behaviour in case of invalid revision ids in
  JavaScript document operations from 1239 ("illegal document revision")
  to 1200 ("conflict").

* added data export tool, arangoexport.

  arangoexport can be used to export collections to json, jsonl or xml
  and export a graph or collections to xgmml.

* fixed a race condition when closing a connection

* raised default hard limit on threads for very small to 64

* fixed negative counting of http connection in UI


v3.2.alpha1 (2017-02-05)
------------------------

* added figure `httpRequests` to AQL query statistics

* removed revisions cache intermediate layer implementation

* obsoleted startup options `--database.revision-cache-chunk-size` and
  `--database.revision-cache-target-size`

* fix potential port number over-/underruns

* added startup option `--log.shorten-filenames` for controlling whether filenames
  in log messages should be shortened to just the filename with the absolute path

* removed IndexThreadFeature, made `--database.index-threads` option obsolete

* changed index filling to make it more parallel, dispatch tasks to boost::asio

* more detailed stacktraces in Foxx apps

* generated Foxx services now use swagger tags


v3.1.24 (XXXX-XX-XX)
--------------------

* fixed one more LIMIT issue in traversals


v3.1.23 (2017-06-19)
--------------------

* potentially fixed issue #2559: Duplicate _key generated on insertion

* fix races in SSL communication code

* fix invalid results (too many) when a skipping LIMIT was used for a
  traversal. `LIMIT x` or `LIMIT 0, x` were not affected, but `LIMIT s, x`
  may have returned too many results

* fix invalid first group results for sorted AQL COLLECT when LIMIT
  was used

* fix invalid locking in JWT authentication cache, which could have
  crashed the server

* fix undefined behavior in traverser when traversals were used inside
  a FOR loop


v3.1.22 (2017-06-07)
--------------------

* fixed issue #2505: Problem with export + report of a bug

* documented changed behavior of WITH

* fixed ui glitch in aardvark

* avoid agency compaction bug

* fixed issue #2283: disabled proxy communication internally


v3.1.21 (2017-05-22)
--------------------

* fixed issue #2488:  AQL operator IN error when data use base64 chars

* more randomness in seeding RNG

v3.1.20 (2016-05-16)
--------------------

* fixed incorrect sorting for distributeShardsLike

* improve reliability of AgencyComm communication with Agency

* fixed shard numbering bug, where ids were erouneously incremented by 1

* remove an unnecessary precondition in createCollectionCoordinator

* funny fail rotation fix

* fix in SimpleHttpClient for correct advancement of readBufferOffset

* forward SIG_HUP in supervisor process to the server process to fix logrotaion
  You need to stop the remaining arangod server process manually for the upgrade to work.


v3.1.19 (2017-04-28)
--------------------

* Fixed a StackOverflow issue in Traversal and ShortestPath. Occured if many (>1000) input
  values in a row do not return any result. Fixes issue: #2445

* fixed issue #2448

* fixed issue #2442

* added 'x-content-type-options: nosniff' to avoid MSIE bug

* fixed issue #2441

* fixed issue #2440

* Fixed a StackOverflow issue in Traversal and ShortestPath. Occured if many (>1000) input
  values in a row do not return any result. Fixes issue: #2445

* fix occasional hanging shutdowns on OS X


v3.1.18 (2017-04-18)
--------------------

* fixed error in continuous synchronization of collections

* fixed spurious hangs on server shutdown

* better error messages during restore collection

* completely overhaul supervision. More detailed tests

* Fixed a dead-lock situation in cluster traversers, it could happen in
  rare cases if the computation on one DBServer could be completed much earlier
  than the other server. It could also be restricted to SmartGraphs only.

* (Enterprise only) Fixed a bug in SmartGraph DepthFirstSearch. In some
  more complicated queries, the maxDepth limit of 1 was not considered strictly
  enough, causing the traverser to do unlimited depth searches.

* fixed issue #2415

* fixed issue #2422

* fixed issue #1974


v3.1.17 (2017-04-04)
--------------------

* (Enterprise only) fixed a bug where replicationFactor was not correctly
  forwarded in SmartGraph creation.

* fixed issue #2404

* fixed issue #2397

* ui - fixed smart graph option not appearing

* fixed issue #2389

* fixed issue #2400


v3.1.16 (2017-03-27)
--------------------

* fixed issue #2392

* try to raise file descriptors to at least 8192, warn otherwise

* ui - aql editor improvements + updated ace editor version (memory leak)

* fixed lost HTTP requests

* ui - fixed some event issues

* avoid name resolution when given connection string is a valid ip address

* helps with issue #1842, bug in COLLECT statement in connection with LIMIT.

* fix locking bug in cluster traversals

* increase lock timeout defaults

* increase various cluster timeouts

* limit default target size for revision cache to 1GB, which is better for
  tight RAM situations (used to be 40% of (totalRAM - 1GB), use
  --database.revision-cache-target-size <VALUEINBYTES> to get back the
  old behaviour

* fixed a bug with restarted servers indicating status as "STARTUP"
  rather that "SERVING" in Nodes UI.


v3.1.15 (2017-03-20)
--------------------

* add logrotate configuration as requested in #2355

* fixed issue #2376

* ui - changed document api due a chrome bug

* ui - fixed a submenu bug

* added endpoint /_api/cluster/endpoints in cluster case to get all
  coordinator endpoints

* fix documentation of /_api/endpoint, declaring this API obsolete.

* Foxx response objects now have a `type` method for manipulating the content-type header

* Foxx tests now support `xunit` and `tap` reporters


v3.1.14 (2017-03-13)
--------------------

* ui - added feature request (multiple start nodes within graph viewer) #2317

* added missing locks to authentication cache methods

* ui - added feature request (multiple start nodes within graph viewer) #2317

* ui - fixed wrong merge of statistics information from different coordinators

* ui - fixed issue #2316

* ui - fixed wrong protocol usage within encrypted environment

* fixed compile error on Mac Yosemite

* minor UI fixes


v3.1.13 (2017-03-06)
--------------------

* fixed variables parsing in GraphQL

* fixed issue #2214

* fixed issue #2342

* changed thread handling to queue only user requests on coordinator

* use exponential backoff when waiting for collection locks

* repair short name server lookup in cluster in the case of a removed
  server


v3.1.12 (2017-02-28)
--------------------

* disable shell color escape sequences on Windows

* fixed issue #2326

* fixed issue #2320

* fixed issue #2315

* fixed a race condition when closing a connection

* raised default hard limit on threads for very small to 64

* fixed negative counting of http connection in UI

* fixed a race when renaming collections

* fixed a race when dropping databases


v3.1.11 (2017-02-17)
--------------------

* fixed a race between connection closing and sending out last chunks of data to clients
  when the "Connection: close" HTTP header was set in requests

* ui: optimized smart graph creation usability

* ui: fixed #2308

* fixed a race in async task cancellation via `require("@arangodb/tasks").unregisterTask()`

* fixed spuriously hanging threads in cluster AQL that could sit idle for a few minutes

* fixed potential numeric overflow for big index ids in index deletion API

* fixed sort issue in cluster, occurring when one of the local sort buffers of a
  GatherNode was empty

* reduce number of HTTP requests made for certain kinds of join queries in cluster,
  leading to speedup of some join queries

* supervision deals with demised coordinators correctly again

* implement a timeout in TraverserEngineRegistry

* agent communication reduced in large batches of append entries RPCs

* inception no longer estimates RAFT timings

* compaction in agents has been moved to a separate thread

* replicated logs hold local timestamps

* supervision jobs failed leader and failed follower revisited for
  function in precarious stability situations

* fixed bug in random number generator for 64bit int


v3.1.10 (2017-02-02)
--------------------

* updated versions of bundled node modules:
  - joi: from 8.4.2 to 9.2.0
  - joi-to-json-schema: from 2.2.0 to 2.3.0
  - sinon: from 1.17.4 to 1.17.6
  - lodash: from 4.13.1 to 4.16.6

* added shortcut for AQL ternary operator
  instead of `condition ? true-part : false-part` it is now possible to also use a
  shortcut variant `condition ? : false-part`, e.g.

      FOR doc IN docs RETURN doc.value ?: 'not present'

  instead of

      FOR doc IN docs RETURN doc.value ? doc.value : 'not present'

* fixed wrong sorting order in cluster, if an index was used to sort with many
  shards.

* added --replication-factor, --number-of-shards and --wait-for-sync to arangobench

* turn on UTF-8 string validation for VelocyPack values received via VST connections

* fixed issue #2257

* upgraded Boost version to 1.62.0

* added optional detail flag for db.<collection>.count()
  setting the flag to `true` will make the count operation returned the per-shard
  counts for the collection:

      db._create("test", { numberOfShards: 10 });
      for (i = 0; i < 1000; ++i) {
        db.test.insert({value: i});
      }
      db.test.count(true);

      {
        "s100058" : 99,
        "s100057" : 103,
        "s100056" : 100,
        "s100050" : 94,
        "s100055" : 90,
        "s100054" : 122,
        "s100051" : 109,
        "s100059" : 99,
        "s100053" : 95,
        "s100052" : 89
      }

* added optional memory limit for AQL queries:

      db._query("FOR i IN 1..100000 SORT i RETURN i", {}, { options: { memoryLimit: 100000 } });

  This option limits the default maximum amount of memory (in bytes) that a single
  AQL query can use.
  When a single AQL query reaches the specified limit value, the query will be
  aborted with a *resource limit exceeded* exception. In a cluster, the memory
  accounting is done per shard, so the limit value is effectively a memory limit per
  query per shard.

  The global limit value can be overriden per query by setting the *memoryLimit*
  option value for individual queries when running an AQL query.

* added server startup option `--query.memory-limit`

* added convenience function to create vertex-centric indexes.

  Usage: `db.collection.ensureVertexCentricIndex("label", {type: "hash", direction: "outbound"})`
  That will create an index that can be used on OUTBOUND with filtering on the
  edge attribute `label`.

* change default log output for tools to stdout (instead of stderr)

* added option -D to define a configuration file environment key=value

* changed encoding behavior for URLs encoded in the C++ code of ArangoDB:
  previously the special characters `-`, `_`, `~` and `.` were returned as-is
  after URL-encoding, now `.` will be encoded to be `%2e`.
  This also changes the behavior of how incoming URIs are processed: previously
  occurrences of `..` in incoming request URIs were collapsed (e.g. `a/../b/` was
  collapsed to a plain `b/`). Now `..` in incoming request URIs are not collapsed.

* Foxx request URL suffix is no longer unescaped

* @arangodb/request option json now defaults to `true` if the response body is not empty and encoding is not explicitly set to `null` (binary).
  The option can still be set to `false` to avoid unnecessary attempts at parsing the response as JSON.

* Foxx configuration values for unknown options will be discarded when saving the configuration in production mode using the web interface

* module.context.dependencies is now immutable

* process.stdout.isTTY now returns `true` in arangosh and when running arangod with the `--console` flag

* add support for Swagger tags in Foxx


v3.1.9 (XXXX-XX-XX)
-------------------

* macos CLI package: store databases and apps in the users home directory

* ui: fixed re-login issue within a non system db, when tab was closed

* fixed a race in the VelocyStream Commtask implementation

* fixed issue #2256


v3.1.8 (2017-01-09)
-------------------

* add Windows silent installer

* add handling of debug symbols during Linux & windows release builds.

* fixed issue #2181

* fixed issue #2248: reduce V8 max old space size from 3 GB to 1 GB on 32 bit systems

* upgraded Boost version to 1.62.0

* fixed issue #2238

* fixed issue #2234

* agents announce new endpoints in inception phase to leader

* agency leadership accepts updatet endpoints to given uuid

* unified endpoints replace localhost with 127.0.0.1

* fix several problems within an authenticated cluster


v3.1.7 (2016-12-29)
-------------------

* fixed one too many elections in RAFT

* new agency comm backported from devel


v3.1.6 (2016-12-20)
-------------------

* fixed issue #2227

* fixed issue #2220

* agency constituent/agent bug fixes in race conditions picking up
  leadership

* supervision does not need waking up anymore as it is running
  regardless

* agents challenge their leadership more rigorously


v3.1.5 (2016-12-16)
-------------------

* lowered default value of `--database.revision-cache-target-size` from 75% of
  RAM to less than 40% of RAM

* fixed issue #2218

* fixed issue #2217

* Foxx router.get/post/etc handler argument can no longer accidentally omitted

* fixed issue #2223


v3.1.4 (2016-12-08)
-------------------

* fixed issue #2211

* fixed issue #2204

* at cluster start, coordinators wait until at least one DBserver is there,
  and either at least two DBservers are there or 15s have passed, before they
  initiate the bootstrap of system collections.

* more robust agency startup from devel

* supervision's AddFollower adds many followers at once

* supervision has new FailedFollower job

* agency's Node has new method getArray

* agency RAFT timing estimates more conservative in waitForSync
  scenario

* agency RAFT timing estimates capped at maximum 2.0/10.0 for low/high


v3.1.3 (2016-12-02)
-------------------

* fix a traversal bug when using skiplist indexes:
  if we have a skiplist of ["a", "unused", "_from"] and a traversal like:
  FOR v,e,p IN OUTBOUND @start @@edges
    FILTER p.edges[0].a == 'foo'
    RETURN v
  And the above index applied on "a" is considered better than EdgeIndex, than
  the executor got into undefined behaviour.

* fix endless loop when trying to create a collection with replicationFactor: -1


v3.1.2 (2016-11-24)
-------------------

* added support for descriptions field in Foxx dependencies

* (Enterprise only) fixed a bug in the statistic report for SmartGraph traversals.
Now they state correctly how many documents were fetched from the index and how many
have been filtered.

* Prevent uniform shard distribution when replicationFactor == numServers

v3.1.1 (2016-11-15)
-------------------

* fixed issue #2176

* fixed issue #2168

* display index usage of traversals in AQL explainer output (previously missing)

* fixed issue #2163

* preserve last-used HLC value across server starts

* allow more control over handling of pre-3.1 _rev values

  this changes the server startup option `--database.check-30-revisions` from a boolean (true/false)
  parameter to a string parameter with the following possible values:

  - "fail":
    will validate _rev values of 3.0 collections on collection loading and throw an exception when invalid _rev values are found.
    in this case collections with invalid _rev values are marked as corrupted and cannot be used in the ArangoDB 3.1 instance.
    the fix procedure for such collections is to export the collections from 3.0 database with arangodump and restore them in 3.1 with arangorestore.
    collections that do not contain invalid _rev values are marked as ok and will not be re-checked on following loads.
    collections that contain invalid _rev values will be re-checked on following loads.

  - "true":
    will validate _rev values of 3.0 collections on collection loading and print a warning when invalid _rev values are found.
    in this case collections with invalid _rev values can be used in the ArangoDB 3.1 instance.
    however, subsequent operations on documents with invalid _rev values may silently fail or fail with explicit errors.
    the fix procedure for such collections is to export the collections from 3.0 database with arangodump and restore them in 3.1 with arangorestore.
    collections that do not contain invalid _rev values are marked as ok and will not be re-checked on following loads.
    collections that contain invalid _rev values will be re-checked on following loads.

  - "false":
    will not validate _rev values on collection loading and not print warnings.
    no hint is given when invalid _rev values are found.
    subsequent operations on documents with invalid _rev values may silently fail or fail with explicit errors.
    this setting does not affect whether collections are re-checked later.
    collections will be re-checked on following loads if `--database.check-30-revisions` is later set to either `true` or `fail`.

  The change also suppresses warnings that were printed when collections were restored using arangorestore, and the restore
  data contained invalid _rev values. Now these warnings are suppressed, and new HLC _rev values are generated for these documents
  as before.

* added missing functions to AQL syntax highlighter in web interface

* fixed display of `ANY` direction in traversal explainer output (direction `ANY` was shown as either
  `INBOUND` or `OUTBOUND`)

* changed behavior of toJSON() function when serializing an object before saving it in the database

  if an object provides a toJSON() function, this function is still called for serializing it.
  the change is that the result of toJSON() is not stringified anymore, but saved as is. previous
  versions of ArangoDB called toJSON() and after that additionally stringified its result.

  This change will affect the saving of JS Buffer objects, which will now be saved as arrays of
  bytes instead of a comma-separated string of the Buffer's byte contents.

* allow creating unique indexes on more attributes than present in shardKeys

  The following combinations of shardKeys and indexKeys are allowed/not allowed:

  shardKeys     indexKeys
      a             a        ok
      a             b    not ok
      a           a b        ok
    a b             a    not ok
    a b             b    not ok
    a b           a b        ok
    a b         a b c        ok
  a b c           a b    not ok
  a b c         a b c        ok

* fixed wrong version in web interface login screen (EE only)

* make web interface not display an exclamation mark next to ArangoDB version number 3.1

* fixed search for arbitrary document attributes in web interface in case multiple
  search values were used on different attribute names. in this case, the search always
  produced an empty result

* disallow updating `_from` and `_to` values of edges in Smart Graphs. Updating these
  attributes would lead to potential redistribution of edges to other shards, which must be
  avoided.

* fixed issue #2148

* updated graphql-sync dependency to 0.6.2

* fixed issue #2156

* fixed CRC4 assembly linkage


v3.1.0 (2016-10-29)
-------------------

* AQL breaking change in cluster:

  from ArangoDB 3.1 onwards `WITH` is required for traversals in a
  clustered environment in order to avoid deadlocks.

  Note that for queries that access only a single collection or that have all
  collection names specified somewhere else in the query string, there is no
  need to use *WITH*. *WITH* is only useful when the AQL query parser cannot
  automatically figure out which collections are going to be used by the query.
  *WITH* is only useful for queries that dynamically access collections, e.g.
  via traversals, shortest path operations or the *DOCUMENT()* function.

  more info can be found [here](https://github.com/arangodb/arangodb/blob/devel/Documentation/Books/AQL/Operations/With.md)

* added AQL function `DISTANCE` to calculate the distance between two arbitrary
  coordinates (haversine formula)

* fixed issue #2110

* added Auto-aptation of RAFT timings as calculations only


v3.1.rc2 (2016-10-10)
---------------------

* second release candidate


v3.1.rc1 (2016-09-30)
---------------------

* first release candidate


v3.1.alpha2 (2016-09-01)
------------------------

* added module.context.createDocumentationRouter to replace module.context.apiDocumentation

* bug in RAFT implementation of reads. dethroned leader still answered requests in isolation

* ui: added new graph viewer

* ui: aql-editor added tabular & graph display

* ui: aql-editor improved usability

* ui: aql-editor: query profiling support

* fixed issue #2109

* fixed issue #2111

* fixed issue #2075

* added AQL function `DISTANCE` to calculate the distance between two arbitrary
  coordinates (haversine formula)

* rewrote scheduler and dispatcher based on boost::asio

  parameters changed:
    `--scheduler.threads` and `--server.threads` are now merged into a single one: `--server.threads`

    hidden `--server.extra-threads` has been removed

    hidden `--server.aql-threads` has been removed

    hidden `--server.backend` has been removed

    hidden `--server.show-backends` has been removed

    hidden `--server.thread-affinity` has been removed

* fixed issue #2086

* fixed issue #2079

* fixed issue #2071

  make the AQL query optimizer inject filter condition expressions referred to
  by variables during filter condition aggregation.
  For example, in the following query

      FOR doc IN collection
        LET cond1 = (doc.value == 1)
        LET cond2 = (doc.value == 2)
        FILTER cond1 || cond2
        RETURN { doc, cond1, cond2 }

  the optimizer will now inject the conditions for `cond1` and `cond2` into the filter
  condition `cond1 || cond2`, expanding it to `(doc.value == 1) || (doc.value == 2)`
  and making these conditions available for index searching.

  Note that the optimizer previously already injected some conditions into other
  conditions, but only if the variable that defined the condition was not used
  elsewhere. For example, the filter condition in the query

      FOR doc IN collection
        LET cond = (doc.value == 1)
        FILTER cond
        RETURN { doc }

  already got optimized before because `cond` was only used once in the query and
  the optimizer decided to inject it into the place where it was used.

  This only worked for variables that were referred to once in the query.
  When a variable was used multiple times, the condition was not injected as
  in the following query:

      FOR doc IN collection
        LET cond = (doc.value == 1)
        FILTER cond
        RETURN { doc, cond }

  The fix for #2070 now will enable this optimization so that the query can
  use an index on `doc.value` if available.

* changed behavior of AQL array comparison operators for empty arrays:
  * `ALL` and `ANY` now always return `false` when the left-hand operand is an
    empty array. The behavior for non-empty arrays does not change:
    * `[] ALL == 1` will return `false`
    * `[1] ALL == 1` will return `true`
    * `[1, 2] ALL == 1` will return `false`
    * `[2, 2] ALL == 1` will return `false`
    * `[] ANY == 1` will return `false`
    * `[1] ANY == 1` will return `true`
    * `[1, 2] ANY == 1` will return `true`
    * `[2, 2] ANY == 1` will return `false`
  * `NONE` now always returns `true` when the left-hand operand is an empty array.
    The behavior for non-empty arrays does not change:
    * `[] NONE == 1` will return `true`
    * `[1] NONE == 1` will return `false`
    * `[1, 2] NONE == 1` will return `false`
    * `[2, 2] NONE == 1` will return `true`

* added experimental AQL functions `JSON_STRINGIFY` and `JSON_PARSE`

* added experimental support for incoming gzip-compressed requests

* added HTTP REST APIs for online loglevel adjustments:

  - GET `/_admin/log/level` returns the current loglevel settings
  - PUT `/_admin/log/level` modifies the current loglevel settings

* PATCH /_api/gharial/{graph-name}/vertex/{collection-name}/{vertex-key}
  - changed default value for keepNull to true

* PATCH /_api/gharial/{graph-name}/edge/{collection-name}/{edge-key}
  - changed default value for keepNull to true

* renamed `maximalSize` attribute in parameter.json files to `journalSize`

  The `maximalSize` attribute will still be picked up from collections that
  have not been adjusted. Responses from the replication API will now also use
  `journalSize` instead of `maximalSize`.

* added `--cluster.system-replication-factor` in order to adjust the
  replication factor for new system collections

* fixed issue #2012

* added a memory expection in case V8 memory gets too low

* added Optimizer Rule for other indexes in Traversals
  this allows AQL traversals to use other indexes than the edge index.
  So traversals with filters on edges can now make use of more specific
  indexes, e.g.

      FOR v, e, p IN 2 OUTBOUND @start @@edge FILTER p.edges[0].foo == "bar"

  will prefer a Hash Index on [_from, foo] above the EdgeIndex.

* fixed epoch computation in hybrid logical clock

* fixed thread affinity

* replaced require("internal").db by require("@arangodb").db

* added option `--skip-lines` for arangoimp
  this allows skipping the first few lines from the import file in case the
  CSV or TSV import are used

* fixed periodic jobs: there should be only one instance running - even if it
  runs longer than the period

* improved performance of primary index and edge index lookups

* optimizations for AQL `[*]` operator in case no filter, no projection and
  no offset/limit are used

* added AQL function `OUTERSECTION` to return the symmetric difference of its
  input arguments

* Foxx manifests of installed services are now saved to disk with indentation

* Foxx tests and scripts in development mode should now always respect updated
  files instead of loading stale modules

* When disabling Foxx development mode the setup script is now re-run

* Foxx now provides an easy way to directly serve GraphQL requests using the
  `@arangodb/foxx/graphql` module and the bundled `graphql-sync` dependency

* Foxx OAuth2 module now correctly passes the `access_token` to the OAuth2 server

* added iconv-lite and timezone modules

* web interface now allows installing GitHub and zip services in legacy mode

* added module.context.createDocumentationRouter to replace module.context.apiDocumentation

* bug in RAFT implementation of reads. dethroned leader still answered
  requests in isolation

* all lambdas in ClusterInfo might have been left with dangling references.

* Agency bug fix for handling of empty json objects as values.

* Foxx tests no longer support the Mocha QUnit interface as this resulted in weird
  inconsistencies in the BDD and TDD interfaces. This fixes the TDD interface
  as well as out-of-sequence problems when using the BDD before/after functions.

* updated bundled JavaScript modules to latest versions; joi has been updated from 8.4 to 9.2
  (see [joi 9.0.0 release notes](https://github.com/hapijs/joi/issues/920) for information on
  breaking changes and new features)

* fixed issue #2139

* updated graphql-sync dependency to 0.6.2

* fixed issue #2156


v3.0.13 (XXXX-XX-XX)
--------------------

* fixed issue #2315

* fixed issue #2210


v3.0.12 (2016-11-23)
--------------------

* fixed issue #2176

* fixed issue #2168

* fixed issues #2149, #2159

* fixed error reporting for issue #2158

* fixed assembly linkage bug in CRC4 module

* added support for descriptions field in Foxx dependencies


v3.0.11 (2016-11-08)
--------------------

* fixed issue #2140: supervisor dies instead of respawning child

* fixed issue #2131: use shard key value entered by user in web interface

* fixed issue #2129: cannot kill a long-run query

* fixed issue #2110

* fixed issue #2081

* fixed issue #2038

* changes to Foxx service configuration or dependencies should now be
  stored correctly when options are cleared or omitted

* Foxx tests no longer support the Mocha QUnit interface as this resulted in weird
  inconsistencies in the BDD and TDD interfaces. This fixes the TDD interface
  as well as out-of-sequence problems when using the BDD before/after functions.

* fixed issue #2148


v3.0.10 (2016-09-26)
--------------------

* fixed issue #2072

* fixed issue #2070

* fixed slow cluster starup issues. supervision will demonstrate more
  patience with db servers


v3.0.9 (2016-09-21)
-------------------

* fixed issue #2064

* fixed issue #2060

* speed up `collection.any()` and skiplist index creation

* fixed multiple issues where ClusterInfo bug hung agency in limbo
  timeouting on multiple collection and database callbacks


v3.0.8 (2016-09-14)
-------------------

* fixed issue #2052

* fixed issue #2005

* fixed issue #2039

* fixed multiple issues where ClusterInfo bug hung agency in limbo
  timeouting on multiple collection and database callbacks


v3.0.7 (2016-09-05)
-------------------

* new supervision job handles db server failure during collection creation.


v3.0.6 (2016-09-02)
-------------------

* fixed issue #2026

* slightly better error diagnostics for AQL query compilation and replication

* fixed issue #2018

* fixed issue #2015

* fixed issue #2012

* fixed wrong default value for arangoimp's `--on-duplicate` value

* fix execution of AQL traversal expressions when there are multiple
  conditions that refer to variables set outside the traversal

* properly return HTTP 503 in JS actions when backend is gone

* supervision creates new key in agency for failed servers

* new shards will not be allocated on failed or cleaned servers


v3.0.5 (2016-08-18)
-------------------

* execute AQL ternary operator via C++ if possible

* fixed issue #1977

* fixed extraction of _id attribute in AQL traversal conditions

* fix SSL agency endpoint

* Minimum RAFT timeout was one order of magnitude to short.

* Optimized RAFT RPCs from leader to followers for efficiency.

* Optimized RAFT RPC handling on followers with respect to compaction.

* Fixed bug in handling of duplicates and overlapping logs

* Fixed bug in supervision take over after leadership change.

v3.0.4 (2016-08-01)
-------------------

* added missing lock for periodic jobs access

* fix multiple foxx related cluster issues

* fix handling of empty AQL query strings

* fixed issue in `INTERSECTION` AQL function with duplicate elements
  in the source arrays

* fixed issue #1970

* fixed issue #1968

* fixed issue #1967

* fixed issue #1962

* fixed issue #1959

* replaced require("internal").db by require("@arangodb").db

* fixed issue #1954

* fixed issue #1953

* fixed issue #1950

* fixed issue #1949

* fixed issue #1943

* fixed segfault in V8, by backporting https://bugs.chromium.org/p/v8/issues/detail?id=5033

* Foxx OAuth2 module now correctly passes the `access_token` to the OAuth2 server

* fixed credentialed CORS requests properly respecting --http.trusted-origin

* fixed a crash in V8Periodic task (forgotten lock)

* fixed two bugs in synchronous replication (syncCollectionFinalize)


v3.0.3 (2016-07-17)
-------------------

* fixed issue #1942

* fixed issue #1941

* fixed array index batch insertion issues for hash indexes that caused problems when
  no elements remained for insertion

* fixed AQL MERGE() function with External objects originating from traversals

* fixed some logfile recovery errors with error message "document not found"

* fixed issue #1937

* fixed issue #1936

* improved performance of arangorestore in clusters with synchronous
  replication

* Foxx tests and scripts in development mode should now always respect updated
  files instead of loading stale modules

* When disabling Foxx development mode the setup script is now re-run

* Foxx manifests of installed services are now saved to disk with indentation


v3.0.2 (2016-07-09)
-------------------

* fixed assertion failure in case multiple remove operations were used in the same query

* fixed upsert behavior in case upsert was used in a loop with the same document example

* fixed issue #1930

* don't expose local file paths in Foxx error messages.

* fixed issue #1929

* make arangodump dump the attribute `isSystem` when dumping the structure
  of a collection, additionally make arangorestore not fail when the attribute
  is missing

* fixed "Could not extract custom attribute" issue when using COLLECT with
  MIN/MAX functions in some contexts

* honor presence of persistent index for sorting

* make AQL query optimizer not skip "use-indexes-rule", even if enough
  plans have been created already

* make AQL optimizer not skip "use-indexes-rule", even if enough execution plans
  have been created already

* fix double precision value loss in VelocyPack JSON parser

* added missing SSL support for arangorestore

* improved cluster import performance

* fix Foxx thumbnails on DC/OS

* fix Foxx configuration not being saved

* fix Foxx app access from within the frontend on DC/OS

* add option --default-replication-factor to arangorestore and simplify
  the control over the number of shards when restoring

* fix a bug in the VPack -> V8 conversion if special attributes _key,
  _id, _rev, _from and _to had non-string values, which is allowed
  below the top level

* fix malloc_usable_size for darwin


v3.0.1 (2016-06-30)
-------------------

* fixed periodic jobs: there should be only one instance running - even if it
  runs longer than the period

* increase max. number of collections in AQL queries from 32 to 256

* fixed issue #1916: header "authorization" is required" when opening
  services page

* fixed issue #1915: Explain: member out of range

* fixed issue #1914: fix unterminated buffer

* don't remove lockfile if we are the same (now stale) pid
  fixes docker setups (our pid will always be 1)

* do not use revision id comparisons in compaction for determining whether a
  revision is obsolete, but marker memory addresses
  this ensures revision ids don't matter when compacting documents

* escape Unicode characters in JSON HTTP responses
  this converts UTF-8 characters in HTTP responses of arangod into `\uXXXX`
  escape sequences. This makes the HTTP responses fit into the 7 bit ASCII
  character range, which speeds up HTTP response parsing for some clients,
  namely node.js/v8

* add write before read collections when starting a user transaction
  this allows specifying the same collection in both read and write mode without
  unintended side effects

* fixed buffer overrun that occurred when building very large result sets

* index lookup optimizations for primary index and edge index

* fixed "collection is a nullptr" issue when starting a traversal from a transaction

* enable /_api/import on coordinator servers


v3.0.0 (2016-06-22)
-------------------

* minor GUI fixxes

* fix for replication and nonces


v3.0.0-rc3 (2016-06-19)
-----------------------

* renamed various Foxx errors to no longer refer to Foxx services as apps

* adjusted various error messages in Foxx to be more informative

* specifying "files" in a Foxx manifest to be mounted at the service root
  no longer results in 404s when trying to access non-file routes

* undeclared path parameters in Foxx no longer break the service

* trusted reverse proxy support is now handled more consistently

* ArangoDB request compatibility and user are now exposed in Foxx

* all bundled NPM modules have been upgraded to their latest versions


v3.0.0-rc2 (2016-06-12)
-----------------------

* added option `--server.max-packet-size` for client tools

* renamed option `--server.ssl-protocol` to `--ssl.protocol` in client tools
  (was already done for arangod, but overlooked for client tools)

* fix handling of `--ssl.protocol` value 5 (TLS v1.2) in client tools, which
  claimed to support it but didn't

* config file can use '@include' to include a different config file as base


v3.0.0-rc1 (2016-06-10)
-----------------------

* the user management has changed: it now has users that are independent of
  databases. A user can have one or more database assigned to the user.

* forward ported V8 Comparator bugfix for inline heuristics from
  https://github.com/v8/v8/commit/5ff7901e24c2c6029114567de5a08ed0f1494c81

* changed to-string conversion for AQL objects and arrays, used by the AQL
  function `TO_STRING()` and implicit to-string casts in AQL

  - arrays are now converted into their JSON-stringify equivalents, e.g.

    - `[ ]` is now converted to `[]`
    - `[ 1, 2, 3 ]` is now converted to `[1,2,3]`
    - `[ "test", 1, 2 ] is now converted to `["test",1,2]`

    Previous versions of ArangoDB converted arrays with no members into the
    empty string, and non-empty arrays into a comma-separated list of member
    values, without the surrounding angular brackets. Additionally, string
    array members were not enclosed in quotes in the result string:

    - `[ ]` was converted to ``
    - `[ 1, 2, 3 ]` was converted to `1,2,3`
    - `[ "test", 1, 2 ] was converted to `test,1,2`

  - objects are now converted to their JSON-stringify equivalents, e.g.

    - `{ }` is converted to `{}`
    - `{ a: 1, b: 2 }` is converted to `{"a":1,"b":2}`
    - `{ "test" : "foobar" }` is converted to `{"test":"foobar"}`

    Previous versions of ArangoDB always converted objects into the string
    `[object Object]`

  This change affects also the AQL functions `CONCAT()` and `CONCAT_SEPARATOR()`
  which treated array values differently in previous versions. Previous versions
  of ArangoDB automatically flattened array values on the first level of the array,
  e.g. `CONCAT([1, 2, 3, [ 4, 5, 6 ]])` produced `1,2,3,4,5,6`. Now this will produce
  `[1,2,3,[4,5,6]]`. To flatten array members on the top level, you can now use
  the more explicit `CONCAT(FLATTEN([1, 2, 3, [4, 5, 6]], 1))`.

* added C++ implementations for AQL functions `SLICE()`, `CONTAINS()` and
  `RANDOM_TOKEN()`

* as a consequence of the upgrade to V8 version 5, the implementation of the
  JavaScript `Buffer` object had to be changed. JavaScript `Buffer` objects in
  ArangoDB now always store their data on the heap. There is no shared pool
  for small Buffer values, and no pointing into existing Buffer data when
  extracting slices. This change may increase the cost of creating Buffers with
  short contents or when peeking into existing Buffers, but was required for
  safer memory management and to prevent leaks.

* the `db` object's function `_listDatabases()` was renamed to just `_databases()`
  in order to make it more consistent with the existing `_collections()` function.
  Additionally the `db` object's `_listEndpoints()` function was renamed to just
  `_endpoints()`.

* changed default value of `--server.authentication` from `false` to `true` in
  configuration files etc/relative/arangod.conf and etc/arangodb/arangod.conf.in.
  This means the server will be started with authentication enabled by default,
  requiring all client connections to provide authentication data when connecting
  to ArangoDB. Authentication can still be turned off via setting the value of
  `--server.authentication` to `false` in ArangoDB's configuration files or by
  specifying the option on the command-line.

* Changed result format for querying all collections via the API GET `/_api/collection`.

  Previous versions of ArangoDB returned an object with an attribute named `collections`
  and an attribute named `names`. Both contained all available collections, but
  `collections` contained the collections as an array, and `names` contained the
  collections again, contained in an object in which the attribute names were the
  collection names, e.g.

  ```
  {
    "collections": [
      {"id":"5874437","name":"test","isSystem":false,"status":3,"type":2},
      {"id":"17343237","name":"something","isSystem":false,"status":3,"type":2},
      ...
    ],
    "names": {
      "test": {"id":"5874437","name":"test","isSystem":false,"status":3,"type":2},
      "something": {"id":"17343237","name":"something","isSystem":false,"status":3,"type":2},
      ...
    }
  }
  ```
  This result structure was redundant, and therefore has been simplified to just

  ```
  {
    "result": [
      {"id":"5874437","name":"test","isSystem":false,"status":3,"type":2},
      {"id":"17343237","name":"something","isSystem":false,"status":3,"type":2},
      ...
    ]
  }
  ```

  in ArangoDB 3.0.

* added AQL functions `TYPENAME()` and `HASH()`

* renamed arangob tool to arangobench

* added AQL string comparison operator `LIKE`

  The operator can be used to compare strings like this:

      value LIKE search

  The operator is currently implemented by calling the already existing AQL
  function `LIKE`.

  This change also makes `LIKE` an AQL keyword. Using `LIKE` in either case as
  an attribute or collection name in AQL thus requires quoting.

* make AQL optimizer rule "remove-unnecessary-calculations" fire in more cases

  The rule will now remove calculations that are used exactly once in other
  expressions (e.g. `LET a = doc RETURN a.value`) and calculations,
  or calculations that are just references (e.g. `LET a = b`).

* renamed AQL optimizer rule "merge-traversal-filter" to "optimize-traversals"
  Additionally, the optimizer rule will remove unused edge and path result variables
  from the traversal in case they are specified in the `FOR` section of the traversal,
  but not referenced later in the query. This saves constructing edges and paths
  results.

* added AQL optimizer rule "inline-subqueries"

  This rule can pull out certain subqueries that are used as an operand to a `FOR`
  loop one level higher, eliminating the subquery completely. For example, the query

      FOR i IN (FOR j IN [1,2,3] RETURN j) RETURN i

  will be transformed by the rule to:

      FOR i IN [1,2,3] RETURN i

  The query

      FOR name IN (FOR doc IN _users FILTER doc.status == 1 RETURN doc.name) LIMIT 2 RETURN name

  will be transformed into

      FOR tmp IN _users FILTER tmp.status == 1 LIMIT 2 RETURN tmp.name

  The rule will only fire when the subquery is used as an operand to a `FOR` loop, and
  if the subquery does not contain a `COLLECT` with an `INTO` variable.

* added new endpoint "srv://" for DNS service records

* The result order of the AQL functions VALUES and ATTRIBUTES has never been
  guaranteed and it only had the "correct" ordering by accident when iterating
  over objects that were not loaded from the database. This accidental behavior
  is now changed by introduction of VelocyPack. No ordering is guaranteed unless
  you specify the sort parameter.

* removed configure option `--enable-logger`

* added AQL array comparison operators

  All AQL comparison operators now also exist in an array variant. In the
  array variant, the operator is preceded with one of the keywords *ALL*, *ANY*
  or *NONE*. Using one of these keywords changes the operator behavior to
  execute the comparison operation for all, any, or none of its left hand
  argument values. It is therefore expected that the left hand argument
  of an array operator is an array.

  Examples:

      [ 1, 2, 3 ] ALL IN [ 2, 3, 4 ]   // false
      [ 1, 2, 3 ] ALL IN [ 1, 2, 3 ]   // true
      [ 1, 2, 3 ] NONE IN [ 3 ]        // false
      [ 1, 2, 3 ] NONE IN [ 23, 42 ]   // true
      [ 1, 2, 3 ] ANY IN [ 4, 5, 6 ]   // false
      [ 1, 2, 3 ] ANY IN [ 1, 42 ]     // true
      [ 1, 2, 3 ] ANY == 2             // true
      [ 1, 2, 3 ] ANY == 4             // false
      [ 1, 2, 3 ] ANY > 0              // true
      [ 1, 2, 3 ] ANY <= 1             // true
      [ 1, 2, 3 ] NONE < 99            // false
      [ 1, 2, 3 ] NONE > 10            // true
      [ 1, 2, 3 ] ALL > 2              // false
      [ 1, 2, 3 ] ALL > 0              // true
      [ 1, 2, 3 ] ALL >= 3             // false
      ["foo", "bar"] ALL != "moo"      // true
      ["foo", "bar"] NONE == "bar"     // false
      ["foo", "bar"] ANY == "foo"      // true

* improved AQL optimizer to remove unnecessary sort operations in more cases

* allow enclosing AQL identifiers in forward ticks in addition to using
  backward ticks

  This allows for convenient writing of AQL queries in JavaScript template strings
  (which are delimited with backticks themselves), e.g.

      var q = `FOR doc IN ´collection´ RETURN doc.´name´`;

* allow to set `print.limitString` to configure the number of characters
  to output before truncating

* make logging configurable per log "topic"

  `--log.level <level>` sets the global log level to <level>, e.g. `info`,
  `debug`, `trace`.

  `--log.level topic=<level>` sets the log level for a specific topic.
  Currently, the following topics exist: `collector`, `compactor`, `mmap`,
  `performance`, `queries`, and `requests`. `performance` and `requests` are
  set to FATAL by default. `queries` is set to info. All others are
  set to the global level by default.

  The new log option `--log.output <definition>` allows directing the global
  or per-topic log output to different outputs. The output definition
  "<definition>" can be one of

    "-" for stdin
    "+" for stderr
    "syslog://<syslog-facility>"
    "syslog://<syslog-facility>/<application-name>"
    "file://<relative-path>"

  The option can be specified multiple times in order to configure the output
  for different log topics. To set up a per-topic output configuration, use
  `--log.output <topic>=<definition>`, e.g.

    queries=file://queries.txt

  logs all queries to the file "queries.txt".

* the option `--log.requests-file` is now deprecated. Instead use

    `--log.level requests=info`
    `--log.output requests=file://requests.txt`

* the option `--log.facility` is now deprecated. Instead use

    `--log.output requests=syslog://facility`

* the option `--log.performance` is now deprecated. Instead use

    `--log.level performance=trace`

* removed option `--log.source-filter`

* removed configure option `--enable-logger`

* change collection directory names to include a random id component at the end

  The new pattern is `collection-<id>-<random>`, where `<id>` is the collection
  id and `<random>` is a random number. Previous versions of ArangoDB used a
  pattern `collection-<id>` without the random number.

  ArangoDB 3.0 understands both the old and name directory name patterns.

* removed mostly unused internal spin-lock implementation

* removed support for pre-Windows 7-style locks. This removes compatibility for
  Windows versions older than Windows 7 (e.g. Windows Vista, Windows XP) and
  Windows 2008R2 (e.g. Windows 2008).

* changed names of sub-threads started by arangod

* added option `--default-number-of-shards` to arangorestore, allowing creating
  collections with a specifiable number of shards from a non-cluster dump

* removed support for CoffeeScript source files

* removed undocumented SleepAndRequeue

* added WorkMonitor to inspect server threads

* when downloading a Foxx service from the web interface the suggested filename
  is now based on the service's mount path instead of simply "app.zip"

* the `@arangodb/request` response object now stores the parsed JSON response
  body in a property `json` instead of `body` when the request was made using the
  `json` option. The `body` instead contains the response body as a string.

* the Foxx API has changed significantly, 2.8 services are still supported
  using a backwards-compatible "legacy mode"


v2.8.12 (XXXX-XX-XX)
--------------------

* issue #2091: decrease connect timeout to 5 seconds on startup

* fixed issue #2072

* slightly better error diagnostics for some replication errors

* fixed issue #1977

* fixed issue in `INTERSECTION` AQL function with duplicate elements
  in the source arrays

* fixed issue #1962

* fixed issue #1959

* export aqlQuery template handler as require('org/arangodb').aql for forwards-compatibility


v2.8.11 (2016-07-13)
--------------------

* fixed array index batch insertion issues for hash indexes that caused problems when
  no elements remained for insertion

* fixed issue #1937


v2.8.10 (2016-07-01)
--------------------

* make sure next local _rev value used for a document is at least as high as the
  _rev value supplied by external sources such as replication

* make adding a collection in both read- and write-mode to a transaction behave as
  expected (write includes read). This prevents the `unregister collection used in
  transaction` error

* fixed sometimes invalid result for `byExample(...).count()` when an index plus
  post-filtering was used

* fixed "collection is a nullptr" issue when starting a traversal from a transaction

* honor the value of startup option `--database.wait-for-sync` (that is used to control
  whether new collections are created with `waitForSync` set to `true` by default) also
  when creating collections via the HTTP API (and thus the ArangoShell). When creating
  a collection via these mechanisms, the option was ignored so far, which was inconsistent.

* fixed issue #1826: arangosh --javascript.execute: internal error (geo index issue)

* fixed issue #1823: Arango crashed hard executing very simple query on windows


v2.8.9 (2016-05-13)
-------------------

* fixed escaping and quoting of extra parameters for executables in Mac OS X App

* added "waiting for" status variable to web interface collection figures view

* fixed undefined behavior in query cache invaldation

* fixed access to /_admin/statistics API in case statistics are disable via option
  `--server.disable-statistics`

* Foxx manager will no longer fail hard when Foxx store is unreachable unless installing
  a service from the Foxx store (e.g. when behind a firewall or GitHub is unreachable).


v2.8.8 (2016-04-19)
-------------------

* fixed issue #1805: Query: internal error (location: arangod/Aql/AqlValue.cpp:182).
  Please report this error to arangodb.com (while executing)

* allow specifying collection name prefixes for `_from` and `_to` in arangoimp:

  To avoid specifying complete document ids (consisting of collection names and document
  keys) for *_from* and *_to* values when importing edges with arangoimp, there are now
  the options *--from-collection-prefix* and *--to-collection-prefix*.

  If specified, these values will be automatically prepended to each value in *_from*
  (or *_to* resp.). This allows specifying only document keys inside *_from* and/or *_to*.

  *Example*

      > arangoimp --from-collection-prefix users --to-collection-prefix products ...

  Importing the following document will then create an edge between *users/1234* and
  *products/4321*:

  ```js
  { "_from" : "1234", "_to" : "4321", "desc" : "users/1234 is connected to products/4321" }
  ```

* requests made with the interactive system API documentation in the web interface
  (Swagger) will now respect the active database instead of always using `_system`


v2.8.7 (2016-04-07)
-------------------

* optimized primary=>secondary failover

* fix to-boolean conversion for documents in AQL

* expose the User-Agent HTTP header from the ArangoShell since Github seems to
  require it now, and we use the ArangoShell for fetching Foxx repositories from Github

* work with http servers that only send

* fixed potential race condition between compactor and collector threads

* fix removal of temporary directories on arangosh exit

* javadoc-style comments in Foxx services are no longer interpreted as
  Foxx comments outside of controller/script/exports files (#1748)

* removed remaining references to class syntax for Foxx Model and Repository
  from the documentation

* added a safe-guard for corrupted master-pointer


v2.8.6 (2016-03-23)
-------------------

* arangosh can now execute JavaScript script files that contain a shebang
  in the first line of the file. This allows executing script files directly.

  Provided there is a script file `/path/to/script.js` with the shebang
  `#!arangosh --javascript.execute`:

      > cat /path/to/script.js
      #!arangosh --javascript.execute
      print("hello from script.js");

  If the script file is made executable

      > chmod a+x /path/to/script.js

  it can be invoked on the shell directly and use arangosh for its execution:

      > /path/to/script.js
      hello from script.js

  This did not work in previous versions of ArangoDB, as the whole script contents
  (including the shebang) were treated as JavaScript code.
  Now shebangs in script files will now be ignored for all files passed to arangosh's
  `--javascript.execute` parameter.

  The alternative way of executing a JavaScript file with arangosh still works:

      > arangosh --javascript.execute /path/to/script.js
      hello from script.js

* added missing reset of traversal state for nested traversals.
  The state of nested traversals (a traversal in an AQL query that was
  located in a repeatedly executed subquery or inside another FOR loop)
  was not reset properly, so that multiple invocations of the same nested
  traversal with different start vertices led to the nested traversal
  always using the start vertex provided on the first invocation.

* fixed issue #1781: ArangoDB startup time increased tremendously

* fixed issue #1783: SIGHUP should rotate the log


v2.8.5 (2016-03-11)
-------------------

* Add OpenSSL handler for TLS V1.2 as sugested by kurtkincaid in #1771

* fixed issue #1765 (The webinterface should display the correct query time)
  and #1770 (Display ACTUAL query time in aardvark's AQL editor)

* Windows: the unhandled exception handler now calls the windows logging
  facilities directly without locks.
  This fixes lockups on crashes from the logging framework.

* improve nullptr handling in logger.

* added new endpoint "srv://" for DNS service records

* `org/arangodb/request` no longer sets the content-type header to the
  string "undefined" when no content-type header should be sent (issue #1776)


v2.8.4 (2016-03-01)
-------------------

* global modules are no longer incorrectly resolved outside the ArangoDB
  JavaScript directory or the Foxx service's root directory (issue #1577)

* improved error messages from Foxx and JavaScript (issues #1564, #1565, #1744)


v2.8.3 (2016-02-22)
-------------------

* fixed AQL filter condition collapsing for deeply-nested cases, potentially
  enabling usage of indexes in some dedicated cases

* added parentheses in AQL explain command output to correctly display precedence
  of logical and arithmetic operators

* Foxx Model event listeners defined on the model are now correctly invoked by
  the Repository methods (issue #1665)

* Deleting a Foxx service in the frontend should now always succeed even if the
  files no longer exist on the file system (issue #1358)

* Routing actions loaded from the database no longer throw exceptions when
  trying to load other modules using "require"

* The `org/arangodb/request` response object now sets a property `json` to the
  parsed JSON response body in addition to overwriting the `body` property when
  the request was made using the `json` option.

* Improved Windows stability

* Fixed a bug in the interactive API documentation that would escape slashes
  in document-handle fields. Document handles are now provided as separate
  fields for collection name and document key.


v2.8.2 (2016-02-09)
-------------------

* the continuous replication applier will now prevent the master's WAL logfiles
  from being removed if they are still needed by the applier on the slave. This
  should help slaves that suffered from masters garbage collection WAL logfiles
  which would have been needed by the slave later.

  The initial synchronization will block removal of still needed WAL logfiles
  on the master for 10 minutes initially, and will extend this period when further
  requests are made to the master. Initial synchronization hands over its handle
  for blocking logfile removal to the continuous replication when started via
  the *setupReplication* function. In this case, continuous replication will
  extend the logfile removal blocking period for the required WAL logfiles when
  the slave makes additional requests.

  All handles that block logfile removal will time out automatically after at
  most 5 minutes should a master not be contacted by the slave anymore (e.g. in
  case the slave's replication is turned off, the slaves loses the connection
  to the master or the slave goes down).

* added all-in-one function *setupReplication* to synchronize data from master
  to slave and start the continuous replication:

      require("@arangodb/replication").setupReplication(configuration);

  The command will return when the initial synchronization is finished and the
  continuous replication has been started, or in case the initial synchronization
  has failed.

  If the initial synchronization is successful, the command will store the given
  configuration on the slave. It also configures the continuous replication to start
  automatically if the slave is restarted, i.e. *autoStart* is set to *true*.

  If the command is run while the slave's replication applier is already running,
  it will first stop the running applier, drop its configuration and do a
  resynchronization of data with the master. It will then use the provided configration,
  overwriting any previously existing replication configuration on the slave.

  The following example demonstrates how to use the command for setting up replication
  for the *_system* database. Note that it should be run on the slave and not the
  master:

      db._useDatabase("_system");
      require("@arangodb/replication").setupReplication({
        endpoint: "tcp://master.domain.org:8529",
        username: "myuser",
        password: "mypasswd",
        verbose: false,
        includeSystem: false,
        incremental: true,
        autoResync: true
      });

* the *sync* and *syncCollection* functions now always start the data synchronization
  as an asynchronous server job. The call to *sync* or *syncCollection* will block
  until synchronization is either complete or has failed with an error. The functions
  will automatically poll the slave periodically for status updates.

  The main benefit is that the connection to the slave does not need to stay open
  permanently and is thus not affected by timeout issues. Additionally the caller does
  not need to query the synchronization status from the slave manually as this is
  now performed automatically by these functions.

* fixed undefined behavior when explaining some types of AQL traversals, fixed
  display of some types of traversals in AQL explain output


v2.8.1 (2016-01-29)
-------------------

* Improved AQL Pattern matching by allowing to specify a different traversal
  direction for one or many of the edge collections.

      FOR v, e, p IN OUTBOUND @start @@ec1, INBOUND @@ec2, @@ec3

  will traverse *ec1* and *ec3* in the OUTBOUND direction and for *ec2* it will use
  the INBOUND direction. These directions can be combined in arbitrary ways, the
  direction defined after *IN [steps]* will we used as default direction and can
  be overriden for specific collections.
  This feature is only available for collection lists, it is not possible to
  combine it with graph names.

* detect more types of transaction deadlocks early

* fixed display of relational operators in traversal explain output

* fixed undefined behavior in AQL function `PARSE_IDENTIFIER`

* added "engines" field to Foxx services generated in the admin interface

* added AQL function `IS_SAME_COLLECTION`:

  *IS_SAME_COLLECTION(collection, document)*: Return true if *document* has the same
  collection id as the collection specified in *collection*. *document* can either be
  a [document handle](../Glossary/README.md#document-handle) string, or a document with
  an *_id* attribute. The function does not validate whether the collection actually
  contains the specified document, but only compares the name of the specified collection
  with the collection name part of the specified document.
  If *document* is neither an object with an *id* attribute nor a *string* value,
  the function will return *null* and raise a warning.

      /* true */
      IS_SAME_COLLECTION('_users', '_users/my-user')
      IS_SAME_COLLECTION('_users', { _id: '_users/my-user' })

      /* false */
      IS_SAME_COLLECTION('_users', 'foobar/baz')
      IS_SAME_COLLECTION('_users', { _id: 'something/else' })


v2.8.0 (2016-01-25)
-------------------

* avoid recursive locking


v2.8.0-beta8 (2016-01-19)
-------------------------

* improved internal datafile statistics for compaction and compaction triggering
  conditions, preventing excessive growth of collection datafiles under some
  workloads. This should also fix issue #1596.

* renamed AQL optimizer rule `remove-collect-into` to `remove-collect-variables`

* fixed primary and edge index lookups prematurely aborting searches when the
  specified id search value contained a different collection than the collection
  the index was created for


v2.8.0-beta7 (2016-01-06)
-------------------------

* added vm.runInThisContext

* added AQL keyword `AGGREGATE` for use in AQL `COLLECT` statement

  Using `AGGREGATE` allows more efficient aggregation (incrementally while building
  the groups) than previous versions of AQL, which built group aggregates afterwards
  from the total of all group values.

  `AGGREGATE` can be used inside a `COLLECT` statement only. If used, it must follow
  the declaration of grouping keys:

      FOR doc IN collection
        COLLECT gender = doc.gender AGGREGATE minAge = MIN(doc.age), maxAge = MAX(doc.age)
        RETURN { gender, minAge, maxAge }

  or, if no grouping keys are used, it can follow the `COLLECT` keyword:

      FOR doc IN collection
        COLLECT AGGREGATE minAge = MIN(doc.age), maxAge = MAX(doc.age)
        RETURN {
  minAge, maxAge
}

  Only specific expressions are allowed on the right-hand side of each `AGGREGATE`
  assignment:

  - on the top level the expression must be a call to one of the supported aggregation
    functions `LENGTH`, `MIN`, `MAX`, `SUM`, `AVERAGE`, `STDDEV_POPULATION`, `STDDEV_SAMPLE`,
    `VARIANCE_POPULATION`, or `VARIANCE_SAMPLE`

  - the expression must not refer to variables introduced in the `COLLECT` itself

* Foxx: mocha test paths with wildcard characters (asterisks) now work on Windows

* reserved AQL keyword `NONE` for future use

* web interface: fixed a graph display bug concerning dashboard view

* web interface: fixed several bugs during the dashboard initialize process

* web interface: included several bugfixes: #1597, #1611, #1623

* AQL query optimizer now converts `LENGTH(collection-name)` to an optimized
  expression that returns the number of documents in a collection

* adjusted the behavior of the expansion (`[*]`) operator in AQL for non-array values

  In ArangoDB 2.8, calling the expansion operator on a non-array value will always
  return an empty array. Previous versions of ArangoDB expanded non-array values by
  calling the `TO_ARRAY()` function for the value, which for example returned an
  array with a single value for boolean, numeric and string input values, and an array
  with the object's values for an object input value. This behavior was inconsistent
  with how the expansion operator works for the array indexes in 2.8, so the behavior
  is now unified:

  - if the left-hand side operand of `[*]` is an array, the array will be returned as
    is when calling `[*]` on it
  - if the left-hand side operand of `[*]` is not an array, an empty array will be
    returned by `[*]`

  AQL queries that rely on the old behavior can be changed by either calling `TO_ARRAY`
  explicitly or by using the `[*]` at the correct position.

  The following example query will change its result in 2.8 compared to 2.7:

      LET values = "foo" RETURN values[*]

  In 2.7 the query has returned the array `[ "foo" ]`, but in 2.8 it will return an
  empty array `[ ]`. To make it return the array `[ "foo" ]` again, an explicit
  `TO_ARRAY` function call is needed in 2.8 (which in this case allows the removal
  of the `[*]` operator altogether). This also works in 2.7:

      LET values = "foo" RETURN TO_ARRAY(values)

  Another example:

      LET values = [ { name: "foo" }, { name: "bar" } ]
      RETURN values[*].name[*]

  The above returned `[ [ "foo" ], [ "bar" ] ] in 2.7. In 2.8 it will return
  `[ [ ], [ ] ]`, because the value of `name` is not an array. To change the results
  to the 2.7 style, the query can be changed to

      LET values = [ { name: "foo" }, { name: "bar" } ]
      RETURN values[* RETURN TO_ARRAY(CURRENT.name)]

  The above also works in 2.7.
  The following types of queries won't change:

      LET values = [ 1, 2, 3 ] RETURN values[*]
      LET values = [ { name: "foo" }, { name: "bar" } ] RETURN values[*].name
      LET values = [ { names: [ "foo", "bar" ] }, { names: [ "baz" ] } ] RETURN values[*].names[*]
      LET values = [ { names: [ "foo", "bar" ] }, { names: [ "baz" ] } ] RETURN values[*].names[**]

* slightly adjusted V8 garbage collection strategy so that collection eventually
  happens in all contexts that hold V8 external references to documents and
  collections.

  also adjusted default value of `--javascript.gc-frequency` from 10 seconds to
  15 seconds, as less internal operations are carried out in JavaScript.

* fixes for AQL optimizer and traversal

* added `--create-collection-type` option to arangoimp

  This allows specifying the type of the collection to be created when
  `--create-collection` is set to `true`.

* Foxx export cache should no longer break if a broken app is loaded in the
  web admin interface.


v2.8.0-beta2 (2015-12-16)
-------------------------

* added AQL query optimizer rule "sort-in-values"

  This rule pre-sorts the right-hand side operand of the `IN` and `NOT IN`
  operators so the operation can use a binary search with logarithmic complexity
  instead of a linear search. The rule is applied when the right-hand side
  operand of an `IN` or `NOT IN` operator in a filter condition is a variable that
  is defined in a different loop/scope than the operator itself. Additionally,
  the filter condition must consist of solely the `IN` or `NOT IN` operation
  in order to avoid any side-effects.

* changed collection status terminology in web interface for collections for
  which an unload request has been issued from `in the process of being unloaded`
  to `will be unloaded`.

* unloading a collection via the web interface will now trigger garbage collection
  in all v8 contexts and force a WAL flush. This increases the chances of perfoming
  the unload faster.

* added the following attributes to the result of `collection.figures()` and the
  corresponding HTTP API at `PUT /_api/collection/<name>/figures`:

  - `documentReferences`: The number of references to documents in datafiles
    that JavaScript code currently holds. This information can be used for
    debugging compaction and unload issues.
  - `waitingFor`: An optional string value that contains information about
    which object type is at the head of the collection's cleanup queue. This
    information can be used for debugging compaction and unload issues.
  - `compactionStatus.time`: The point in time the compaction for the collection
    was last executed. This information can be used for debugging compaction
    issues.
  - `compactionStatus.message`: The action that was performed when the compaction
    was last run for the collection. This information can be used for debugging
    compaction issues.

  Note: `waitingFor` and `compactionStatus` may be empty when called on a coordinator
  in a cluster.

* the compaction will now provide queryable status info that can be used to track
  its progress. The compaction status is displayed in the web interface, too.

* better error reporting for arangodump and arangorestore

* arangodump will now fail by default when trying to dump edges that
  refer to already dropped collections. This can be circumvented by
  specifying the option `--force true` when invoking arangodump

* fixed cluster upgrade procedure

* the AQL functions `NEAR` and `WITHIN` now have stricter validations
  for their input parameters `limit`, `radius` and `distance`. They may now throw
  exceptions when invalid parameters are passed that may have not led
  to exceptions in previous versions.

* deprecation warnings now log stack traces

* Foxx: improved backwards compatibility with 2.5 and 2.6

  - reverted Model and Repository back to non-ES6 "classes" because of
    compatibility issues when using the extend method with a constructor

  - removed deprecation warnings for extend and controller.del

  - restored deprecated method Model.toJSONSchema

  - restored deprecated `type`, `jwt` and `sessionStorageApp` options
    in Controller#activateSessions

* Fixed a deadlock problem in the cluster


v2.8.0-beta1 (2015-12-06)
-------------------------

* added AQL function `IS_DATESTRING(value)`

  Returns true if *value* is a string that can be used in a date function.
  This includes partial dates such as *2015* or *2015-10* and strings containing
  invalid dates such as *2015-02-31*. The function will return false for all
  non-string values, even if some of them may be usable in date functions.


v2.8.0-alpha1 (2015-12-03)
--------------------------

* added AQL keywords `GRAPH`, `OUTBOUND`, `INBOUND` and `ANY` for use in graph
  traversals, reserved AQL keyword `ALL` for future use

  Usage of these keywords as collection names, variable names or attribute names
  in AQL queries will not be possible without quoting. For example, the following
  AQL query will still work as it uses a quoted collection name and a quoted
  attribute name:

      FOR doc IN `OUTBOUND`
        RETURN doc.`any`

* issue #1593: added AQL `POW` function for exponentation

* added cluster execution site info in explain output for AQL queries

* replication improvements:

  - added `autoResync` configuration parameter for continuous replication.

    When set to `true`, a replication slave will automatically trigger a full data
    re-synchronization with the master when the master cannot provide the log data
    the slave had asked for. Note that `autoResync` will only work when the option
    `requireFromPresent` is also set to `true` for the continuous replication, or
    when the continuous syncer is started and detects that no start tick is present.

    Automatic re-synchronization may transfer a lot of data from the master to the
    slave and may be expensive. It is therefore turned off by default.
    When turned off, the slave will never perform an automatic re-synchronization
    with the master.

  - added `idleMinWaitTime` and `idleMaxWaitTime` configuration parameters for
    continuous replication.

    These parameters can be used to control the minimum and maximum wait time the
    slave will (intentionally) idle and not poll for master log changes in case the
    master had sent the full logs already.
    The `idleMaxWaitTime` value will only be used when `adapativePolling` is set
    to `true`. When `adaptivePolling` is disable, only `idleMinWaitTime` will be
    used as a constant time span in which the slave will not poll the master for
    further changes. The default values are 0.5 seconds for `idleMinWaitTime` and
    2.5 seconds for `idleMaxWaitTime`, which correspond to the hard-coded values
    used in previous versions of ArangoDB.

  - added `initialSyncMaxWaitTime` configuration parameter for initial and continuous
    replication

    This option controls the maximum wait time (in seconds) that the initial
    synchronization will wait for a response from the master when fetching initial
    collection data. If no response is received within this time period, the initial
    synchronization will give up and fail. This option is also relevant for
    continuous replication in case *autoResync* is set to *true*, as then the
    continuous replication may trigger a full data re-synchronization in case
    the master cannot the log data the slave had asked for.

  - HTTP requests sent from the slave to the master during initial synchronization
    will now be retried if they fail with connection problems.

  - the initial synchronization now logs its progress so it can be queried using
    the regular replication status check APIs.

  - added `async` attribute for `sync` and `syncCollection` operations called from
    the ArangoShell. Setthing this attribute to `true` will make the synchronization
    job on the server go into the background, so that the shell does not block. The
    status of the started asynchronous synchronization job can be queried from the
    ArangoShell like this:

        /* starts initial synchronization */
        var replication = require("@arangodb/replication");
        var id = replication.sync({
          endpoint: "tcp://master.domain.org:8529",
          username: "myuser",
          password: "mypasswd",
          async: true
       });

       /* now query the id of the returned async job and print the status */
       print(replication.getSyncResult(id));

    The result of `getSyncResult()` will be `false` while the server-side job
    has not completed, and different to `false` if it has completed. When it has
    completed, all job result details will be returned by the call to `getSyncResult()`.


* fixed non-deterministic query results in some cluster queries

* fixed issue #1589

* return HTTP status code 410 (gone) instead of HTTP 408 (request timeout) for
  server-side operations that are canceled / killed. Sending 410 instead of 408
  prevents clients from re-starting the same (canceled) operation. Google Chrome
  for example sends the HTTP request again in case it is responded with an HTTP
  408, and this is exactly the opposite of the desired behavior when an operation
  is canceled / killed by the user.

* web interface: queries in AQL editor now cancelable

* web interface: dashboard - added replication information

* web interface: AQL editor now supports bind parameters

* added startup option `--server.hide-product-header` to make the server not send
  the HTTP response header `"Server: ArangoDB"` in its HTTP responses. By default,
  the option is turned off so the header is still sent as usual.

* added new AQL function `UNSET_RECURSIVE` to recursively unset attritutes from
  objects/documents

* switched command-line editor in ArangoShell and arangod to linenoise-ng

* added automatic deadlock detection for transactions

  In case a deadlock is detected, a multi-collection operation may be rolled back
  automatically and fail with error 29 (`deadlock detected`). Client code for
  operations containing more than one collection should be aware of this potential
  error and handle it accordingly, either by giving up or retrying the transaction.

* Added C++ implementations for the AQL arithmetic operations and the following
  AQL functions:
  - ABS
  - APPEND
  - COLLECTIONS
  - CURRENT_DATABASE
  - DOCUMENT
  - EDGES
  - FIRST
  - FIRST_DOCUMENT
  - FIRST_LIST
  - FLATTEN
  - FLOOR
  - FULLTEXT
  - LAST
  - MEDIAN
  - MERGE_RECURSIVE
  - MINUS
  - NEAR
  - NOT_NULL
  - NTH
  - PARSE_IDENTIFIER
  - PERCENTILE
  - POP
  - POSITION
  - PUSH
  - RAND
  - RANGE
  - REMOVE_NTH
  - REMOVE_VALUE
  - REMOVE_VALUES
  - ROUND
  - SHIFT
  - SQRT
  - STDDEV_POPULATION
  - STDDEV_SAMPLE
  - UNSHIFT
  - VARIANCE_POPULATION
  - VARIANCE_SAMPLE
  - WITHIN
  - ZIP

* improved performance of skipping over many documents in an AQL query when no
  indexes and no filters are used, e.g.

      FOR doc IN collection
        LIMIT 1000000, 10
        RETURN doc

* Added array indexes

  Hash indexes and skiplist indexes can now optionally be defined for array values
  so they index individual array members.

  To define an index for array values, the attribute name is extended with the
  expansion operator `[*]` in the index definition:

      arangosh> db.colName.ensureHashIndex("tags[*]");

  When given the following document

      { tags: [ "AQL", "ArangoDB", "Index" ] }

  the index will now contain the individual values `"AQL"`, `"ArangoDB"` and `"Index"`.

  Now the index can be used for finding all documents having `"ArangoDB"` somewhere in their
  tags array using the following AQL query:

      FOR doc IN colName
        FILTER "ArangoDB" IN doc.tags[*]
        RETURN doc

* rewrote AQL query optimizer rule `use-index-range` and renamed it to `use-indexes`.
  The name change affects rule names in the optimizer's output.

* rewrote AQL execution node `IndexRangeNode` and renamed it to `IndexNode`. The name
  change affects node names in the optimizer's explain output.

* added convenience function `db._explain(query)` for human-readable explanation
  of AQL queries

* module resolution as used by `require` now behaves more like in node.js

* the `org/arangodb/request` module now returns response bodies for error responses
  by default. The old behavior of not returning bodies for error responses can be
  re-enabled by explicitly setting the option `returnBodyOnError` to `false` (#1437)


v2.7.6 (2016-01-30)
-------------------

* detect more types of transaction deadlocks early


v2.7.5 (2016-01-22)
-------------------

* backported added automatic deadlock detection for transactions

  In case a deadlock is detected, a multi-collection operation may be rolled back
  automatically and fail with error 29 (`deadlock detected`). Client code for
  operations containing more than one collection should be aware of this potential
  error and handle it accordingly, either by giving up or retrying the transaction.

* improved internal datafile statistics for compaction and compaction triggering
  conditions, preventing excessive growth of collection datafiles under some
  workloads. This should also fix issue #1596.

* Foxx export cache should no longer break if a broken app is loaded in the
  web admin interface.

* Foxx: removed some incorrect deprecation warnings.

* Foxx: mocha test paths with wildcard characters (asterisks) now work on Windows


v2.7.4 (2015-12-21)
-------------------

* slightly adjusted V8 garbage collection strategy so that collection eventually
  happens in all contexts that hold V8 external references to documents and
  collections.

* added the following attributes to the result of `collection.figures()` and the
  corresponding HTTP API at `PUT /_api/collection/<name>/figures`:

  - `documentReferences`: The number of references to documents in datafiles
    that JavaScript code currently holds. This information can be used for
    debugging compaction and unload issues.
  - `waitingFor`: An optional string value that contains information about
    which object type is at the head of the collection's cleanup queue. This
    information can be used for debugging compaction and unload issues.
  - `compactionStatus.time`: The point in time the compaction for the collection
    was last executed. This information can be used for debugging compaction
    issues.
  - `compactionStatus.message`: The action that was performed when the compaction
    was last run for the collection. This information can be used for debugging
    compaction issues.

  Note: `waitingFor` and `compactionStatus` may be empty when called on a coordinator
  in a cluster.

* the compaction will now provide queryable status info that can be used to track
  its progress. The compaction status is displayed in the web interface, too.


v2.7.3 (2015-12-17)
-------------------

* fixed some replication value conversion issues when replication applier properties
  were set via ArangoShell

* fixed disappearing of documents for collections transferred via `sync` or
  `syncCollection` if the collection was dropped right before synchronization
  and drop and (re-)create collection markers were located in the same WAL file


* fixed an issue where overwriting the system sessions collection would break
  the web interface when authentication is enabled

v2.7.2 (2015-12-01)
-------------------

* replication improvements:

  - added `autoResync` configuration parameter for continuous replication.

    When set to `true`, a replication slave will automatically trigger a full data
    re-synchronization with the master when the master cannot provide the log data
    the slave had asked for. Note that `autoResync` will only work when the option
    `requireFromPresent` is also set to `true` for the continuous replication, or
    when the continuous syncer is started and detects that no start tick is present.

    Automatic re-synchronization may transfer a lot of data from the master to the
    slave and may be expensive. It is therefore turned off by default.
    When turned off, the slave will never perform an automatic re-synchronization
    with the master.

  - added `idleMinWaitTime` and `idleMaxWaitTime` configuration parameters for
    continuous replication.

    These parameters can be used to control the minimum and maximum wait time the
    slave will (intentionally) idle and not poll for master log changes in case the
    master had sent the full logs already.
    The `idleMaxWaitTime` value will only be used when `adapativePolling` is set
    to `true`. When `adaptivePolling` is disable, only `idleMinWaitTime` will be
    used as a constant time span in which the slave will not poll the master for
    further changes. The default values are 0.5 seconds for `idleMinWaitTime` and
    2.5 seconds for `idleMaxWaitTime`, which correspond to the hard-coded values
    used in previous versions of ArangoDB.

  - added `initialSyncMaxWaitTime` configuration parameter for initial and continuous
    replication

    This option controls the maximum wait time (in seconds) that the initial
    synchronization will wait for a response from the master when fetching initial
    collection data. If no response is received within this time period, the initial
    synchronization will give up and fail. This option is also relevant for
    continuous replication in case *autoResync* is set to *true*, as then the
    continuous replication may trigger a full data re-synchronization in case
    the master cannot the log data the slave had asked for.

  - HTTP requests sent from the slave to the master during initial synchronization
    will now be retried if they fail with connection problems.

  - the initial synchronization now logs its progress so it can be queried using
    the regular replication status check APIs.

* fixed non-deterministic query results in some cluster queries

* added missing lock instruction for primary index in compactor size calculation

* fixed issue #1589

* fixed issue #1583

* fixed undefined behavior when accessing the top level of a document with the `[*]`
  operator

* fixed potentially invalid pointer access in shaper when the currently accessed
  document got re-located by the WAL collector at the very same time

* Foxx: optional configuration options no longer log validation errors when assigned
  empty values (#1495)

* Foxx: constructors provided to Repository and Model sub-classes via extend are
  now correctly called (#1592)


v2.7.1 (2015-11-07)
-------------------

* switch to linenoise next generation

* exclude `_apps` collection from replication

  The slave has its own `_apps` collection which it populates on server start.
  When replicating data from the master to the slave, the data from the master may
  clash with the slave's own data in the `_apps` collection. Excluding the `_apps`
  collection from replication avoids this.

* disable replication appliers when starting in modes `--upgrade`, `--no-server`
  and `--check-upgrade`

* more detailed output in arango-dfdb

* fixed "no start tick" issue in replication applier

  This error could occur after restarting a slave server after a shutdown
  when no data was ever transferred from the master to the slave via the
  continuous replication

* fixed problem during SSL client connection abort that led to scheduler thread
  staying at 100% CPU saturation

* fixed potential segfault in AQL `NEIGHBORS` function implementation when C++ function
  variant was used and collection names were passed as strings

* removed duplicate target for some frontend JavaScript files from the Makefile

* make AQL function `MERGE()` work on a single array parameter, too.
  This allows combining the attributes of multiple objects from an array into
  a single object, e.g.

      RETURN MERGE([
        { foo: 'bar' },
        { quux: 'quetzalcoatl', ruled: true },
        { bar: 'baz', foo: 'done' }
      ])

  will now return:

      {
        "foo": "done",
        "quux": "quetzalcoatl",
        "ruled": true,
        "bar": "baz"
      }

* fixed potential deadlock in collection status changing on Windows

* fixed hard-coded `incremental` parameter in shell implementation of
  `syncCollection` function in replication module

* fix for GCC5: added check for '-stdlib' option


v2.7.0 (2015-10-09)
-------------------

* fixed request statistics aggregation
  When arangod was started in supervisor mode, the request statistics always showed
  0 requests, as the statistics aggregation thread did not run then.

* read server configuration files before dropping privileges. this ensures that
  the SSL keyfile specified in the configuration can be read with the server's start
  privileges (i.e. root when using a standard ArangoDB package).

* fixed replication with a 2.6 replication configuration and issues with a 2.6 master

* raised default value of `--server.descriptors-minimum` to 1024

* allow Foxx apps to be installed underneath URL path `/_open/`, so they can be
  (intentionally) accessed without authentication.

* added *allowImplicit* sub-attribute in collections declaration of transactions.
  The *allowImplicit* attributes allows making transactions fail should they
  read-access a collection that was not explicitly declared in the *collections*
  array of the transaction.

* added "special" password ARANGODB_DEFAULT_ROOT_PASSWORD. If you pass
  ARANGODB_DEFAULT_ROOT_PASSWORD as password, it will read the password
  from the environment variable ARANGODB_DEFAULT_ROOT_PASSWORD


v2.7.0-rc2 (2015-09-22)
-----------------------

* fix over-eager datafile compaction

  This should reduce the need to compact directly after loading a collection when a
  collection datafile contained many insertions and updates for the same documents. It
  should also prevent from re-compacting already merged datafiles in case not many
  changes were made. Compaction will also make fewer index lookups than before.

* added `syncCollection()` function in module `org/arangodb/replication`

  This allows synchronizing the data of a single collection from a master to a slave
  server. Synchronization can either restore the whole collection by transferring all
  documents from the master to the slave, or incrementally by only transferring documents
  that differ. This is done by partitioning the collection's entire key space into smaller
  chunks and comparing the data chunk-wise between master and slave. Only chunks that are
  different will be re-transferred.

  The `syncCollection()` function can be used as follows:

      require("org/arangodb/replication").syncCollection(collectionName, options);

  e.g.

      require("org/arangodb/replication").syncCollection("myCollection", {
        endpoint: "tcp://127.0.0.1:8529",  /* master */
        username: "root",                  /* username for master */
        password: "secret",                /* password for master */
        incremental: true                  /* use incremental mode */
      });


* additionally allow the following characters in document keys:

  `(` `)` `+` `,` `=` `;` `$` `!` `*` `'` `%`


v2.7.0-rc1 (2015-09-17)
-----------------------

* removed undocumented server-side-only collection functions:
  * collection.OFFSET()
  * collection.NTH()
  * collection.NTH2()
  * collection.NTH3()

* upgraded Swagger to version 2.0 for the Documentation

  This gives the user better prepared test request structures.
  More conversions will follow so finally client libraries can be auto-generated.

* added extra AQL functions for date and time calculation and manipulation.
  These functions were contributed by GitHub users @CoDEmanX and @friday.
  A big thanks for their work!

  The following extra date functions are available from 2.7 on:

  * `DATE_DAYOFYEAR(date)`: Returns the day of year number of *date*.
    The return values range from 1 to 365, or 366 in a leap year respectively.

  * `DATE_ISOWEEK(date)`: Returns the ISO week date of *date*.
    The return values range from 1 to 53. Monday is considered the first day of the week.
    There are no fractional weeks, thus the last days in December may belong to the first
    week of the next year, and the first days in January may be part of the previous year's
    last week.

  * `DATE_LEAPYEAR(date)`: Returns whether the year of *date* is a leap year.

  * `DATE_QUARTER(date)`: Returns the quarter of the given date (1-based):
    * 1: January, February, March
    * 2: April, May, June
    * 3: July, August, September
    * 4: October, November, December

  - *DATE_DAYS_IN_MONTH(date)*: Returns the number of days in *date*'s month (28..31).

  * `DATE_ADD(date, amount, unit)`: Adds *amount* given in *unit* to *date* and
    returns the calculated date.

    *unit* can be either of the following to specify the time unit to add or
    subtract (case-insensitive):
    - y, year, years
    - m, month, months
    - w, week, weeks
    - d, day, days
    - h, hour, hours
    - i, minute, minutes
    - s, second, seconds
    - f, millisecond, milliseconds

    *amount* is the number of *unit*s to add (positive value) or subtract
    (negative value).

  * `DATE_SUBTRACT(date, amount, unit)`: Subtracts *amount* given in *unit* from
    *date* and returns the calculated date.

    It works the same as `DATE_ADD()`, except that it subtracts. It is equivalent
    to calling `DATE_ADD()` with a negative amount, except that `DATE_SUBTRACT()`
    can also subtract ISO durations. Note that negative ISO durations are not
    supported (i.e. starting with `-P`, like `-P1Y`).

  * `DATE_DIFF(date1, date2, unit, asFloat)`: Calculate the difference
    between two dates in given time *unit*, optionally with decimal places.
    Returns a negative value if *date1* is greater than *date2*.

  * `DATE_COMPARE(date1, date2, unitRangeStart, unitRangeEnd)`: Compare two
    partial dates and return true if they match, false otherwise. The parts to
    compare are defined by a range of time units.

    The full range is: years, months, days, hours, minutes, seconds, milliseconds.
    Pass the unit to start from as *unitRangeStart*, and the unit to end with as
    *unitRangeEnd*. All units in between will be compared. Leave out *unitRangeEnd*
    to only compare *unitRangeStart*.

  * `DATE_FORMAT(date, format)`: Format a date according to the given format string.
    It supports the following placeholders (case-insensitive):
    - %t: timestamp, in milliseconds since midnight 1970-01-01
    - %z: ISO date (0000-00-00T00:00:00.000Z)
    - %w: day of week (0..6)
    - %y: year (0..9999)
    - %yy: year (00..99), abbreviated (last two digits)
    - %yyyy: year (0000..9999), padded to length of 4
    - %yyyyyy: year (-009999 .. +009999), with sign prefix and padded to length of 6
    - %m: month (1..12)
    - %mm: month (01..12), padded to length of 2
    - %d: day (1..31)
    - %dd: day (01..31), padded to length of 2
    - %h: hour (0..23)
    - %hh: hour (00..23), padded to length of 2
    - %i: minute (0..59)
    - %ii: minute (00..59), padded to length of 2
    - %s: second (0..59)
    - %ss: second (00..59), padded to length of 2
    - %f: millisecond (0..999)
    - %fff: millisecond (000..999), padded to length of 3
    - %x: day of year (1..366)
    - %xxx: day of year (001..366), padded to length of 3
    - %k: ISO week date (1..53)
    - %kk: ISO week date (01..53), padded to length of 2
    - %l: leap year (0 or 1)
    - %q: quarter (1..4)
    - %a: days in month (28..31)
    - %mmm: abbreviated English name of month (Jan..Dec)
    - %mmmm: English name of month (January..December)
    - %www: abbreviated English name of weekday (Sun..Sat)
    - %wwww: English name of weekday (Sunday..Saturday)
    - %&: special escape sequence for rare occasions
    - %%: literal %
    - %: ignored

* new WAL logfiles and datafiles are now created non-sparse

  This prevents SIGBUS signals being raised when memory of a sparse datafile is accessed
  and the disk is full and the accessed file part is not actually disk-backed. In
  this case the mapped memory region is not necessarily backed by physical memory, and
  accessing the memory may raise SIGBUS and crash arangod.

* the `internal.download()` function and the module `org/arangodb/request` used some
  internal library function that handled the sending of HTTP requests from inside of
  ArangoDB. This library unconditionally set an HTTP header `Accept-Encoding: gzip`
  in all outgoing HTTP requests.

  This has been fixed in 2.7, so `Accept-Encoding: gzip` is not set automatically anymore.
  Additionally, the header `User-Agent: ArangoDB` is not set automatically either. If
  client applications desire to send these headers, they are free to add it when
  constructing the requests using the `download` function or the request module.

* fixed issue #1436: org/arangodb/request advertises deflate without supporting it

* added template string generator function `aqlQuery` for generating AQL queries

  This can be used to generate safe AQL queries with JavaScript parameter
  variables or expressions easily:

      var name = 'test';
      var attributeName = '_key';
      var query = aqlQuery`FOR u IN users FILTER u.name == ${name} RETURN u.${attributeName}`;
      db._query(query);

* report memory usage for document header data (revision id, pointer to data etc.)
  in `db.collection.figures()`. The memory used for document headers will now
  show up in the already existing attribute `indexes.size`. Due to that, the index
  sizes reported by `figures()` in 2.7 will be higher than those reported by 2.6,
  but the 2.7 values are more accurate.

* IMPORTANT CHANGE: the filenames in dumps created by arangodump now contain
  not only the name of the dumped collection, but also an additional 32-digit hash
  value. This is done to prevent overwriting dump files in case-insensitive file
  systems when there exist multiple collections with the same name (but with
  different cases).

  For example, if a database has two collections: `test` and `Test`, previous
  versions of ArangoDB created the files

  * `test.structure.json` and `test.data.json` for collection `test`
  * `Test.structure.json` and `Test.data.json` for collection `Test`

  This did not work for case-insensitive filesystems, because the files for the
  second collection would have overwritten the files of the first. arangodump in
  2.7 will create the following filenames instead:

  * `test_098f6bcd4621d373cade4e832627b4f6.structure.json` and `test_098f6bcd4621d373cade4e832627b4f6.data.json`
  * `Test_0cbc6611f5540bd0809a388dc95a615b.structure.json` and `Test_0cbc6611f5540bd0809a388dc95a615b.data.json`

  These filenames will be unambiguous even in case-insensitive filesystems.

* IMPORTANT CHANGE: make arangod actually close lingering client connections
  when idle for at least the duration specified via `--server.keep-alive-timeout`.
  In previous versions of ArangoDB, connections were not closed by the server
  when the timeout was reached and the client was still connected. Now the
  connection is properly closed by the server in case of timeout. Client
  applications relying on the old behavior may now need to reconnect to the
  server when their idle connections time out and get closed (note: connections
  being idle for a long time may be closed by the OS or firewalls anyway -
  client applications should be aware of that and try to reconnect).

* IMPORTANT CHANGE: when starting arangod, the server will drop the process
  privileges to the specified values in options `--server.uid` and `--server.gid`
  instantly after parsing the startup options.

  That means when either `--server.uid` or `--server.gid` are set, the privilege
  change will happen earlier. This may prevent binding the server to an endpoint
  with a port number lower than 1024 if the arangodb user has no privileges
  for that. Previous versions of ArangoDB changed the privileges later, so some
  startup actions were still carried out under the invoking user (i.e. likely
  *root* when started via init.d or system scripts) and especially binding to
  low port numbers was still possible there.

  The default privileges for user *arangodb* will not be sufficient for binding
  to port numbers lower than 1024. To have an ArangoDB 2.7 bind to a port number
  lower than 1024, it needs to be started with either a different privileged user,
  or the privileges of the *arangodb* user have to raised manually beforehand.

* added AQL optimizer rule `patch-update-statements`

* Linux startup scripts and systemd configuration for arangod now try to
  adjust the NOFILE (number of open files) limits for the process. The limit
  value is set to 131072 (128k) when ArangoDB is started via start/stop
  commands

* When ArangoDB is started/stopped manually via the start/stop commands, the
  main process will wait for up to 10 seconds after it forks the supervisor
  and arangod child processes. If the startup fails within that period, the
  start/stop script will fail with an exit code other than zero. If the
  startup of the supervisor or arangod is still ongoing after 10 seconds,
  the main program will still return with exit code 0. The limit of 10 seconds
  is arbitrary because the time required for a startup is not known in advance.

* added startup option `--database.throw-collection-not-loaded-error`

  Accessing a not-yet loaded collection will automatically load a collection
  on first access. This flag controls what happens in case an operation
  would need to wait for another thread to finalize loading a collection. If
  set to *true*, then the first operation that accesses an unloaded collection
  will load it. Further threads that try to access the same collection while
  it is still loading immediately fail with an error (1238, *collection not loaded*).
  This is to prevent all server threads from being blocked while waiting on the
  same collection to finish loading. When the first thread has completed loading
  the collection, the collection becomes regularly available, and all operations
  from that point on can be carried out normally, and error 1238 will not be
  thrown anymore for that collection.

  If set to *false*, the first thread that accesses a not-yet loaded collection
  will still load it. Other threads that try to access the collection while
  loading will not fail with error 1238 but instead block until the collection
  is fully loaded. This configuration might lead to all server threads being
  blocked because they are all waiting for the same collection to complete
  loading. Setting the option to *true* will prevent this from happening, but
  requires clients to catch error 1238 and react on it (maybe by scheduling
  a retry for later).

  The default value is *false*.

* added better control-C support in arangosh

  When CTRL-C is pressed in arangosh, it will now print a `^C` first. Pressing
  CTRL-C again will reset the prompt if something was entered before, or quit
  arangosh if no command was entered directly before.

  This affects the arangosh version build with Readline-support only (Linux
  and MacOS).

  The MacOS version of ArangoDB for Homebrew now depends on Readline, too. The
  Homebrew formula has been changed accordingly.
  When self-compiling ArangoDB on MacOS without Homebrew, Readline now is a
  prerequisite.

* increased default value for collection-specific `indexBuckets` value from 1 to 8

  Collections created from 2.7 on will use the new default value of `8` if not
  overridden on collection creation or later using
  `collection.properties({ indexBuckets: ... })`.

  The `indexBuckets` value determines the number of buckets to use for indexes of
  type `primary`, `hash` and `edge`. Having multiple index buckets allows splitting
  an index into smaller components, which can be filled in parallel when a collection
  is loading. Additionally, resizing and reallocation of indexes are faster and
  less intrusive if the index uses multiple buckets, because resize and reallocation
  will affect only data in a single bucket instead of all index values.

  The index buckets will be filled in parallel when loading a collection if the collection
  has an `indexBuckets` value greater than 1 and the collection contains a significant
  amount of documents/edges (the current threshold is 256K documents but this value
  may change in future versions of ArangoDB).

* changed HTTP client to use poll instead of select on Linux and MacOS

  This affects the ArangoShell and user-defined JavaScript code running inside
  arangod that initiates its own HTTP calls.

  Using poll instead of select allows using arbitrary high file descriptors
  (bigger than the compiled in FD_SETSIZE). Server connections are still handled using
  epoll, which has never been affected by FD_SETSIZE.

* implemented AQL `LIKE` function using ICU regexes

* added `RETURN DISTINCT` for AQL queries to return unique results:

      FOR doc IN collection
        RETURN DISTINCT doc.status

  This change also introduces `DISTINCT` as an AQL keyword.

* removed `createNamedQueue()` and `addJob()` functions from org/arangodb/tasks

* use less locks and more atomic variables in the internal dispatcher
  and V8 context handling implementations. This leads to improved throughput in
  some ArangoDB internals and allows for higher HTTP request throughput for
  many operations.

  A short overview of the improvements can be found here:

  https://www.arangodb.com/2015/08/throughput-enhancements/

* added shorthand notation for attribute names in AQL object literals:

      LET name = "Peter"
      LET age = 42
      RETURN { name, age }

  The above is the shorthand equivalent of the generic form

      LET name = "Peter"
      LET age = 42
      RETURN { name : name, age : age }

* removed configure option `--enable-timings`

  This option did not have any effect.

* removed configure option `--enable-figures`

  This option previously controlled whether HTTP request statistics code was
  compiled into ArangoDB or not. The previous default value was `true` so
  statistics code was available in official packages. Setting the option to
  `false` led to compile errors so it is doubtful the default value was
  ever changed. By removing the option some internal statistics code was also
  simplified.

* removed run-time manipulation methods for server endpoints:

  * `db._removeEndpoint()`
  * `db._configureEndpoint()`
  * HTTP POST `/_api/endpoint`
  * HTTP DELETE `/_api/endpoint`

* AQL query result cache

  The query result cache can optionally cache the complete results of all or selected AQL queries.
  It can be operated in the following modes:

  * `off`: the cache is disabled. No query results will be stored
  * `on`: the cache will store the results of all AQL queries unless their `cache`
    attribute flag is set to `false`
  * `demand`: the cache will store the results of AQL queries that have their
    `cache` attribute set to `true`, but will ignore all others

  The mode can be set at server startup using the `--database.query-cache-mode` configuration
  option and later changed at runtime.

  The following HTTP REST APIs have been added for controlling the query cache:

  * HTTP GET `/_api/query-cache/properties`: returns the global query cache configuration
  * HTTP PUT `/_api/query-cache/properties`: modifies the global query cache configuration
  * HTTP DELETE `/_api/query-cache`: invalidates all results in the query cache

  The following JavaScript functions have been added for controlling the query cache:

  * `require("org/arangodb/aql/cache").properties()`: returns the global query cache configuration
  * `require("org/arangodb/aql/cache").properties(properties)`: modifies the global query cache configuration
  * `require("org/arangodb/aql/cache").clear()`: invalidates all results in the query cache

* do not link arangoimp against V8

* AQL function call arguments optimization

  This will lead to arguments in function calls inside AQL queries not being copied but passed
  by reference. This may speed up calls to functions with bigger argument values or queries that
  call functions a lot of times.

* upgraded V8 version to 4.3.61

* removed deprecated AQL `SKIPLIST` function.

  This function was introduced in older versions of ArangoDB with a less powerful query optimizer to
  retrieve data from a skiplist index using a `LIMIT` clause. It was marked as deprecated in ArangoDB
  2.6.

  Since ArangoDB 2.3 the behavior of the `SKIPLIST` function can be emulated using regular AQL
  constructs, e.g.

      FOR doc IN @@collection
        FILTER doc.value >= @value
        SORT doc.value DESC
        LIMIT 1
        RETURN doc

* the `skip()` function for simple queries does not accept negative input any longer.
  This feature was deprecated in 2.6.0.

* fix exception handling

  In some cases JavaScript exceptions would re-throw without information of the original problem.
  Now the original exception is logged for failure analysis.

* based REST API method PUT `/_api/simple/all` on the cursor API and make it use AQL internally.

  The change speeds up this REST API method and will lead to additional query information being
  returned by the REST API. Clients can use this extra information or ignore it.

* Foxx Queue job success/failure handlers arguments have changed from `(jobId, jobData, result, jobFailures)` to `(result, jobData, job)`.

* added Foxx Queue job options `repeatTimes`, `repeatUntil` and `repeatDelay` to automatically re-schedule jobs when they are completed.

* added Foxx manifest configuration type `password` to mask values in the web interface.

* fixed default values in Foxx manifest configurations sometimes not being used as defaults.

* fixed optional parameters in Foxx manifest configurations sometimes not being cleared correctly.

* Foxx dependencies can now be marked as optional using a slightly more verbose syntax in your manifest file.

* converted Foxx constructors to ES6 classes so you can extend them using class syntax.

* updated aqb to 2.0.

* updated chai to 3.0.

* Use more madvise calls to speed up things when memory is tight, in particular
  at load time but also for random accesses later.

* Overhauled web interface

  The web interface now has a new design.

  The API documentation for ArangoDB has been moved from "Tools" to "Links" in the web interface.

  The "Applications" tab in the web interfaces has been renamed to "Services".


v2.6.12 (2015-12-02)
--------------------

* fixed disappearing of documents for collections transferred via `sync` if the
  the collection was dropped right before synchronization and drop and (re-)create
  collection markers were located in the same WAL file

* added missing lock instruction for primary index in compactor size calculation

* fixed issue #1589

* fixed issue #1583

* Foxx: optional configuration options no longer log validation errors when assigned
  empty values (#1495)


v2.6.11 (2015-11-18)
--------------------

* fixed potentially invalid pointer access in shaper when the currently accessed
  document got re-located by the WAL collector at the very same time


v2.6.10 (2015-11-10)
--------------------

* disable replication appliers when starting in modes `--upgrade`, `--no-server`
  and `--check-upgrade`

* more detailed output in arango-dfdb

* fixed potential deadlock in collection status changing on Windows

* issue #1521: Can't dump/restore with user and password


v2.6.9 (2015-09-29)
-------------------

* added "special" password ARANGODB_DEFAULT_ROOT_PASSWORD. If you pass
  ARANGODB_DEFAULT_ROOT_PASSWORD as password, it will read the password
  from the environment variable ARANGODB_DEFAULT_ROOT_PASSWORD

* fixed failing AQL skiplist, sort and limit combination

  When using a Skiplist index on an attribute (say "a") and then using sort
  and skip on this attribute caused the result to be empty e.g.:

    require("internal").db.test.ensureSkiplist("a");
    require("internal").db._query("FOR x IN test SORT x.a LIMIT 10, 10");

  Was always empty no matter how many documents are stored in test.
  This is now fixed.

v2.6.8 (2015-09-09)
-------------------

* ARM only:

  The ArangoDB packages for ARM require the kernel to allow unaligned memory access.
  How the kernel handles unaligned memory access is configurable at runtime by
  checking and adjusting the contents `/proc/cpu/alignment`.

  In order to operate on ARM, ArangoDB requires the bit 1 to be set. This will
  make the kernel trap and adjust unaligned memory accesses. If this bit is not
  set, the kernel may send a SIGBUS signal to ArangoDB and terminate it.

  To set bit 1 in `/proc/cpu/alignment` use the following command as a privileged
  user (e.g. root):

      echo "2" > /proc/cpu/alignment

  Note that this setting affects all user processes and not just ArangoDB. Setting
  the alignment with the above command will also not make the setting permanent,
  so it will be lost after a restart of the system. In order to make the setting
  permanent, it should be executed during system startup or before starting arangod.

  The ArangoDB start/stop scripts do not adjust the alignment setting, but rely on
  the environment to have the correct alignment setting already. The reason for this
  is that the alignment settings also affect all other user processes (which ArangoDB
  is not aware of) and thus may have side-effects outside of ArangoDB. It is therefore
  more reasonable to have the system administrator carry out the change.


v2.6.7 (2015-08-25)
-------------------

* improved AssocMulti index performance when resizing.

  This makes the edge index perform less I/O when under memory pressure.


v2.6.6 (2015-08-23)
-------------------

* added startup option `--server.additional-threads` to create separate queues
  for slow requests.


v2.6.5 (2015-08-17)
-------------------

* added startup option `--database.throw-collection-not-loaded-error`

  Accessing a not-yet loaded collection will automatically load a collection
  on first access. This flag controls what happens in case an operation
  would need to wait for another thread to finalize loading a collection. If
  set to *true*, then the first operation that accesses an unloaded collection
  will load it. Further threads that try to access the same collection while
  it is still loading immediately fail with an error (1238, *collection not loaded*).
  This is to prevent all server threads from being blocked while waiting on the
  same collection to finish loading. When the first thread has completed loading
  the collection, the collection becomes regularly available, and all operations
  from that point on can be carried out normally, and error 1238 will not be
  thrown anymore for that collection.

  If set to *false*, the first thread that accesses a not-yet loaded collection
  will still load it. Other threads that try to access the collection while
  loading will not fail with error 1238 but instead block until the collection
  is fully loaded. This configuration might lead to all server threads being
  blocked because they are all waiting for the same collection to complete
  loading. Setting the option to *true* will prevent this from happening, but
  requires clients to catch error 1238 and react on it (maybe by scheduling
  a retry for later).

  The default value is *false*.

* fixed busy wait loop in scheduler threads that sometimes consumed 100% CPU while
  waiting for events on connections closed unexpectedly by the client side

* handle attribute `indexBuckets` when restoring collections via arangorestore.
  Previously the `indexBuckets` attribute value from the dump was ignored, and the
   server default value for `indexBuckets` was used when restoring a collection.

* fixed "EscapeValue already set error" crash in V8 actions that might have occurred when
  canceling V8-based operations.


v2.6.4 (2015-08-01)
-------------------

* V8: Upgrade to version 4.1.0.27 - this is intended to be the stable V8 version.

* fixed issue #1424: Arango shell should not processing arrows pushing on keyboard


v2.6.3 (2015-07-21)
-------------------

* issue #1409: Document values with null character truncated


v2.6.2 (2015-07-04)
-------------------

* fixed issue #1383: bindVars for HTTP API doesn't work with empty string

* fixed handling of default values in Foxx manifest configurations

* fixed handling of optional parameters in Foxx manifest configurations

* fixed a reference error being thrown in Foxx queues when a function-based job type is used that is not available and no options object is passed to queue.push


v2.6.1 (2015-06-24)
-------------------

* Add missing swagger files to cmake build. fixes #1368

* fixed documentation errors


v2.6.0 (2015-06-20)
-------------------

* using negative values for `SimpleQuery.skip()` is deprecated.
  This functionality will be removed in future versions of ArangoDB.

* The following simple query functions are now deprecated:

  * collection.near
  * collection.within
  * collection.geo
  * collection.fulltext
  * collection.range
  * collection.closedRange

  This also lead to the following REST API methods being deprecated from now on:

  * PUT /_api/simple/near
  * PUT /_api/simple/within
  * PUT /_api/simple/fulltext
  * PUT /_api/simple/range

  It is recommended to replace calls to these functions or APIs with equivalent AQL queries,
  which are more flexible because they can be combined with other operations:

      FOR doc IN NEAR(@@collection, @latitude, @longitude, @limit)
        RETURN doc

      FOR doc IN WITHIN(@@collection, @latitude, @longitude, @radius, @distanceAttributeName)
        RETURN doc

      FOR doc IN FULLTEXT(@@collection, @attributeName, @queryString, @limit)
        RETURN doc

      FOR doc IN @@collection
        FILTER doc.value >= @left && doc.value < @right
        LIMIT @skip, @limit
        RETURN doc`

  The above simple query functions and REST API methods may be removed in future versions
  of ArangoDB.

* deprecated now-obsolete AQL `SKIPLIST` function

  The function was introduced in older versions of ArangoDB with a less powerful query optimizer to
  retrieve data from a skiplist index using a `LIMIT` clause.

  Since 2.3 the same goal can be achieved by using regular AQL constructs, e.g.

      FOR doc IN collection FILTER doc.value >= @value SORT doc.value DESC LIMIT 1 RETURN doc

* fixed issues when switching the database inside tasks and during shutdown of database cursors

  These features were added during 2.6 alpha stage so the fixes affect devel/2.6-alpha builds only

* issue #1360: improved foxx-manager help

* added `--enable-tcmalloc` configure option.

  When this option is set, arangod and the client tools will be linked against tcmalloc, which replaces
  the system allocator. When the option is set, a tcmalloc library must be present on the system under
  one of the names `libtcmalloc`, `libtcmalloc_minimal` or `libtcmalloc_debug`.

  As this is a configure option, it is supported for manual builds on Linux-like systems only. tcmalloc
  support is currently experimental.

* issue #1353: Windows: HTTP API - incorrect path in errorMessage

* issue #1347: added option `--create-database` for arangorestore.

  Setting this option to `true` will now create the target database if it does not exist. When creating
  the target database, the username and passwords passed to arangorestore will be used to create an
  initial user for the new database.

* issue #1345: advanced debug information for User Functions

* issue #1341: Can't use bindvars in UPSERT

* fixed vulnerability in JWT implementation.

* changed default value of option `--database.ignore-datafile-errors` from `true` to `false`

  If the new default value of `false` is used, then arangod will refuse loading collections that contain
  datafiles with CRC mismatches or other errors. A collection with datafile errors will then become
  unavailable. This prevents follow up errors from happening.

  The only way to access such collection is to use the datafile debugger (arango-dfdb) and try to repair
  or truncate the datafile with it.

  If `--database.ignore-datafile-errors` is set to `true`, then collections will become available
  even if parts of their data cannot be loaded. This helps availability, but may cause (partial) data
  loss and follow up errors.

* added server startup option `--server.session-timeout` for controlling the timeout of user sessions
  in the web interface

* add sessions and cookie authentication for ArangoDB's web interface

  ArangoDB's built-in web interface now uses sessions. Session information ids are stored in cookies,
  so clients using the web interface must accept cookies in order to use it

* web interface: display query execution time in AQL editor

* web interface: renamed AQL query *submit* button to *execute*

* web interface: added query explain feature in AQL editor

* web interface: demo page added. only working if demo data is available, hidden otherwise

* web interface: added support for custom app scripts with optional arguments and results

* web interface: mounted apps that need to be configured are now indicated in the app overview

* web interface: added button for running tests to app details

* web interface: added button for configuring app dependencies to app details

* web interface: upgraded API documentation to use Swagger 2

* INCOMPATIBLE CHANGE

  removed startup option `--log.severity`

  The docs for `--log.severity` mentioned lots of severities (e.g. `exception`, `technical`, `functional`, `development`)
  but only a few severities (e.g. `all`, `human`) were actually used, with `human` being the default and `all` enabling the
  additional logging of requests. So the option pretended to control a lot of things which it actually didn't. Additionally,
  the option `--log.requests-file` was around for a long time already, also controlling request logging.

  Because the `--log.severity` option effectively did not control that much, it was removed. A side effect of removing the
  option is that 2.5 installations which used `--log.severity all` will not log requests after the upgrade to 2.6. This can
  be adjusted by setting the `--log.requests-file` option.

* add backtrace to fatal log events

* added optional `limit` parameter for AQL function `FULLTEXT`

* make fulltext index also index text values contained in direct sub-objects of the indexed
  attribute.

  Previous versions of ArangoDB only indexed the attribute value if it was a string. Sub-attributes
  of the index attribute were ignored when fulltext indexing.

  Now, if the index attribute value is an object, the object's values will each be included in the
  fulltext index if they are strings. If the index attribute value is an array, the array's values
  will each be included in the fulltext index if they are strings.

  For example, with a fulltext index present on the `translations` attribute, the following text
  values will now be indexed:

      var c = db._create("example");
      c.ensureFulltextIndex("translations");
      c.insert({ translations: { en: "fox", de: "Fuchs", fr: "renard", ru: "лиса" } });
      c.insert({ translations: "Fox is the English translation of the German word Fuchs" });
      c.insert({ translations: [ "ArangoDB", "document", "database", "Foxx" ] });

      c.fulltext("translations", "лиса").toArray();       // returns only first document
      c.fulltext("translations", "Fox").toArray();        // returns first and second documents
      c.fulltext("translations", "prefix:Fox").toArray(); // returns all three documents

* added batch document removal and lookup commands:

      collection.lookupByKeys(keys)
      collection.removeByKeys(keys)

  These commands can be used to perform multi-document lookup and removal operations efficiently
  from the ArangoShell. The argument to these operations is an array of document keys.

  Also added HTTP APIs for batch document commands:

  * PUT /_api/simple/lookup-by-keys
  * PUT /_api/simple/remove-by-keys

* properly prefix document address URLs with the current database name for calls to the REST
  API method GET `/_api/document?collection=...` (that method will return partial URLs to all
  documents in the collection).

  Previous versions of ArangoDB returned the URLs starting with `/_api/` but without the current
  database name, e.g. `/_api/document/mycollection/mykey`. Starting with 2.6, the response URLs
  will include the database name as well, e.g. `/_db/_system/_api/document/mycollection/mykey`.

* added dedicated collection export HTTP REST API

  ArangoDB now provides a dedicated collection export API, which can take snapshots of entire
  collections more efficiently than the general-purpose cursor API. The export API is useful
  to transfer the contents of an entire collection to a client application. It provides optional
  filtering on specific attributes.

  The export API is available at endpoint `POST /_api/export?collection=...`. The API has the
  same return value structure as the already established cursor API (`POST /_api/cursor`).

  An introduction to the export API is given in this blog post:
  http://jsteemann.github.io/blog/2015/04/04/more-efficient-data-exports/

* subquery optimizations for AQL queries

  This optimization avoids copying intermediate results into subqueries that are not required
  by the subquery.

  A brief description can be found here:
  http://jsteemann.github.io/blog/2015/05/04/subquery-optimizations/

* return value optimization for AQL queries

  This optimization avoids copying the final query result inside the query's main `ReturnNode`.

  A brief description can be found here:
  http://jsteemann.github.io/blog/2015/05/04/return-value-optimization-for-aql/

* speed up AQL queries containing big `IN` lists for index lookups

  `IN` lists used for index lookups had performance issues in previous versions of ArangoDB.
  These issues have been addressed in 2.6 so using bigger `IN` lists for filtering is much
  faster.

  A brief description can be found here:
  http://jsteemann.github.io/blog/2015/05/07/in-list-improvements/

* allow `@` and `.` characters in document keys, too

  This change also leads to document keys being URL-encoded when returned in HTTP `location`
  response headers.

* added alternative implementation for AQL COLLECT

  The alternative method uses a hash table for grouping and does not require its input elements
  to be sorted. It will be taken into account by the optimizer for `COLLECT` statements that do
  not use an `INTO` clause.

  In case a `COLLECT` statement can use the hash table variant, the optimizer will create an extra
  plan for it at the beginning of the planning phase. In this plan, no extra `SORT` node will be
  added in front of the `COLLECT` because the hash table variant of `COLLECT` does not require
  sorted input. Instead, a `SORT` node will be added after it to sort its output. This `SORT` node
  may be optimized away again in later stages. If the sort order of the result is irrelevant to
  the user, adding an extra `SORT null` after a hash `COLLECT` operation will allow the optimizer to
  remove the sorts altogether.

  In addition to the hash table variant of `COLLECT`, the optimizer will modify the original plan
  to use the regular `COLLECT` implementation. As this implementation requires sorted input, the
  optimizer will insert a `SORT` node in front of the `COLLECT`. This `SORT` node may be optimized
  away in later stages.

  The created plans will then be shipped through the regular optimization pipeline. In the end,
  the optimizer will pick the plan with the lowest estimated total cost as usual. The hash table
  variant does not require an up-front sort of the input, and will thus be preferred over the
  regular `COLLECT` if the optimizer estimates many input elements for the `COLLECT` node and
  cannot use an index to sort them.

  The optimizer can be explicitly told to use the regular *sorted* variant of `COLLECT` by
  suffixing a `COLLECT` statement with `OPTIONS { "method" : "sorted" }`. This will override the
  optimizer guesswork and only produce the *sorted* variant of `COLLECT`.

  A blog post on the new `COLLECT` implementation can be found here:
  http://jsteemann.github.io/blog/2015/04/22/collecting-with-a-hash-table/

* refactored HTTP REST API for cursors

  The HTTP REST API for cursors (`/_api/cursor`) has been refactored to improve its performance
  and use less memory.

  A post showing some of the performance improvements can be found here:
  http://jsteemann.github.io/blog/2015/04/01/improvements-for-the-cursor-api/

* simplified return value syntax for data-modification AQL queries

  ArangoDB 2.4 since version allows to return results from data-modification AQL queries. The
  syntax for this was quite limited and verbose:

      FOR i IN 1..10
        INSERT { value: i } IN test
        LET inserted = NEW
        RETURN inserted

  The `LET inserted = NEW RETURN inserted` was required literally to return the inserted
  documents. No calculations could be made using the inserted documents.

  This is now more flexible. After a data-modification clause (e.g. `INSERT`, `UPDATE`, `REPLACE`,
  `REMOVE`, `UPSERT`) there can follow any number of `LET` calculations. These calculations can
  refer to the pseudo-values `OLD` and `NEW` that are created by the data-modification statements.

  This allows returning projections of inserted or updated documents, e.g.:

      FOR i IN 1..10
        INSERT { value: i } IN test
        RETURN { _key: NEW._key, value: i }

  Still not every construct is allowed after a data-modification clause. For example, no functions
  can be called that may access documents.

  More information can be found here:
  http://jsteemann.github.io/blog/2015/03/27/improvements-for-data-modification-queries/

* added AQL `UPSERT` statement

  This adds an `UPSERT` statement to AQL that is a combination of both `INSERT` and `UPDATE` /
  `REPLACE`. The `UPSERT` will search for a matching document using a user-provided example.
  If no document matches the example, the *insert* part of the `UPSERT` statement will be
  executed. If there is a match, the *update* / *replace* part will be carried out:

      UPSERT { page: 'index.html' }                 /* search example */
        INSERT { page: 'index.html', pageViews: 1 } /* insert part */
        UPDATE { pageViews: OLD.pageViews + 1 }     /* update part */
        IN pageViews

  `UPSERT` can be used with an `UPDATE` or `REPLACE` clause. The `UPDATE` clause will perform
  a partial update of the found document, whereas the `REPLACE` clause will replace the found
  document entirely. The `UPDATE` or `REPLACE` parts can refer to the pseudo-value `OLD`, which
  contains all attributes of the found document.

  `UPSERT` statements can optionally return values. In the following query, the return
  attribute `found` will return the found document before the `UPDATE` was applied. If no
  document was found, `found` will contain a value of `null`. The `updated` result attribute will
  contain the inserted / updated document:

      UPSERT { page: 'index.html' }                 /* search example */
        INSERT { page: 'index.html', pageViews: 1 } /* insert part */
        UPDATE { pageViews: OLD.pageViews + 1 }     /* update part */
        IN pageViews
        RETURN { found: OLD, updated: NEW }

  A more detailed description of `UPSERT` can be found here:
  http://jsteemann.github.io/blog/2015/03/27/preview-of-the-upsert-command/

* adjusted default configuration value for `--server.backlog-size` from 10 to 64.

* issue #1231: bug xor feature in AQL: LENGTH(null) == 4

  This changes the behavior of the AQL `LENGTH` function as follows:

  - if the single argument to `LENGTH()` is `null`, then the result will now be `0`. In previous
    versions of ArangoDB, the result of `LENGTH(null)` was `4`.

  - if the single argument to `LENGTH()` is `true`, then the result will now be `1`. In previous
    versions of ArangoDB, the result of `LENGTH(true)` was `4`.

  - if the single argument to `LENGTH()` is `false`, then the result will now be `0`. In previous
    versions of ArangoDB, the result of `LENGTH(false)` was `5`.

  The results of `LENGTH()` with string, numeric, array object argument values do not change.

* issue #1298: Bulk import if data already exists (#1298)

  This change extends the HTTP REST API for bulk imports as follows:

  When documents are imported and the `_key` attribute is specified for them, the import can be
  used for inserting and updating/replacing documents. Previously, the import could be used for
  inserting new documents only, and re-inserting a document with an existing key would have failed
  with a *unique key constraint violated* error.

  The above behavior is still the default. However, the API now allows controlling the behavior
  in case of a unique key constraint error via the optional URL parameter `onDuplicate`.

  This parameter can have one of the following values:

  - `error`: when a unique key constraint error occurs, do not import or update the document but
    report an error. This is the default.

  - `update`: when a unique key constraint error occurs, try to (partially) update the existing
    document with the data specified in the import. This may still fail if the document would
    violate secondary unique indexes. Only the attributes present in the import data will be
    updated and other attributes already present will be preserved. The number of updated documents
    will be reported in the `updated` attribute of the HTTP API result.

  - `replace`: when a unique key constraint error occurs, try to fully replace the existing
    document with the data specified in the import. This may still fail if the document would
    violate secondary unique indexes. The number of replaced documents will be reported in the
    `updated` attribute of the HTTP API result.

  - `ignore`: when a unique key constraint error occurs, ignore this error. There will be no
    insert, update or replace for the particular document. Ignored documents will be reported
    separately in the `ignored` attribute of the HTTP API result.

  The result of the HTTP import API will now contain the attributes `ignored` and `updated`, which
  contain the number of ignored and updated documents respectively. These attributes will contain a
  value of zero unless the `onDuplicate` URL parameter is set to either `update` or `replace`
  (in this case the `updated` attribute may contain non-zero values) or `ignore` (in this case the
  `ignored` attribute may contain a non-zero value).

  To support the feature, arangoimp also has a new command line option `--on-duplicate` which can
  have one of the values `error`, `update`, `replace`, `ignore`. The default value is `error`.

  A few examples for using arangoimp with the `--on-duplicate` option can be found here:
  http://jsteemann.github.io/blog/2015/04/14/updating-documents-with-arangoimp/

* changed behavior of `db._query()` in the ArangoShell:

  if the command's result is printed in the shell, the first 10 results will be printed. Previously
  only a basic description of the underlying query result cursor was printed. Additionally, if the
  cursor result contains more than 10 results, the cursor is assigned to a global variable `more`,
  which can be used to iterate over the cursor result.

  Example:

      arangosh [_system]> db._query("FOR i IN 1..15 RETURN i")
      [object ArangoQueryCursor, count: 15, hasMore: true]

      [
        1,
        2,
        3,
        4,
        5,
        6,
        7,
        8,
        9,
        10
      ]

      type 'more' to show more documents


      arangosh [_system]> more
      [object ArangoQueryCursor, count: 15, hasMore: false]

      [
        11,
        12,
        13,
        14,
        15
      ]

* Disallow batchSize value 0 in HTTP `POST /_api/cursor`:

  The HTTP REST API `POST /_api/cursor` does not accept a `batchSize` parameter value of
  `0` any longer. A batch size of 0 never made much sense, but previous versions of ArangoDB
  did not check for this value. Now creating a cursor using a `batchSize` value 0 will
  result in an HTTP 400 error response

* REST Server: fix memory leaks when failing to add jobs

* 'EDGES' AQL Function

  The AQL function `EDGES` got a new fifth option parameter.
  Right now only one option is available: 'includeVertices'. This is a boolean parameter
  that allows to modify the result of the `EDGES` function.
  Default is 'includeVertices: false' which does not have any effect.
  'includeVertices: true' modifies the result, such that
  {vertex: <vertexDocument>, edge: <edgeDocument>} is returned.

* INCOMPATIBLE CHANGE:

  The result format of the AQL function `NEIGHBORS` has been changed.
  Before it has returned an array of objects containing 'vertex' and 'edge'.
  Now it will only contain the vertex directly.
  Also an additional option 'includeData' has been added.
  This is used to define if only the 'vertex._id' value should be returned (false, default),
  or if the vertex should be looked up in the collection and the complete JSON should be returned
  (true).
  Using only the id values can lead to significantly improved performance if this is the only information
  required.

  In order to get the old result format prior to ArangoDB 2.6, please use the function EDGES instead.
  Edges allows for a new option 'includeVertices' which, set to true, returns exactly the format of NEIGHBORS.
  Example:

      NEIGHBORS(<vertexCollection>, <edgeCollection>, <vertex>, <direction>, <example>)

  This can now be achieved by:

      EDGES(<edgeCollection>, <vertex>, <direction>, <example>, {includeVertices: true})

  If you are nesting several NEIGHBORS steps you can speed up their performance in the following way:

  Old Example:

  FOR va IN NEIGHBORS(Users, relations, 'Users/123', 'outbound') FOR vc IN NEIGHBORS(Products, relations, va.vertex._id, 'outbound') RETURN vc

  This can now be achieved by:

  FOR va IN NEIGHBORS(Users, relations, 'Users/123', 'outbound') FOR vc IN NEIGHBORS(Products, relations, va, 'outbound', null, {includeData: true}) RETURN vc
                                                                                                          ^^^^                  ^^^^^^^^^^^^^^^^^^^
                                                                                                  Use intermediate directly     include Data for final

* INCOMPATIBLE CHANGE:

  The AQL function `GRAPH_NEIGHBORS` now provides an additional option `includeData`.
  This option allows controlling whether the function should return the complete vertices
  or just their IDs. Returning only the IDs instead of the full vertices can lead to
  improved performance .

  If provided, `includeData` is set to `true`, all vertices in the result will be returned
  with all their attributes. The default value of `includeData` is `false`.
  This makes the default function results incompatible with previous versions of ArangoDB.

  To get the old result style in ArangoDB 2.6, please set the options as follows in calls
  to `GRAPH_NEIGHBORS`:

      GRAPH_NEIGHBORS(<graph>, <vertex>, { includeData: true })

* INCOMPATIBLE CHANGE:

  The AQL function `GRAPH_COMMON_NEIGHBORS` now provides an additional option `includeData`.
  This option allows controlling whether the function should return the complete vertices
  or just their IDs. Returning only the IDs instead of the full vertices can lead to
  improved performance .

  If provided, `includeData` is set to `true`, all vertices in the result will be returned
  with all their attributes. The default value of `includeData` is `false`.
  This makes the default function results incompatible with previous versions of ArangoDB.

  To get the old result style in ArangoDB 2.6, please set the options as follows in calls
  to `GRAPH_COMMON_NEIGHBORS`:

      GRAPH_COMMON_NEIGHBORS(<graph>, <vertexExamples1>, <vertexExamples2>, { includeData: true }, { includeData: true })

* INCOMPATIBLE CHANGE:

  The AQL function `GRAPH_SHORTEST_PATH` now provides an additional option `includeData`.
  This option allows controlling whether the function should return the complete vertices
  and edges or just their IDs. Returning only the IDs instead of full vertices and edges
  can lead to improved performance .

  If provided, `includeData` is set to `true`, all vertices and edges in the result will
  be returned with all their attributes. There is also an optional parameter `includePath` of
  type object.
  It has two optional sub-attributes `vertices` and `edges`, both of type boolean.
  Both can be set individually and the result will include all vertices on the path if
  `includePath.vertices == true` and all edges if `includePath.edges == true` respectively.

  The default value of `includeData` is `false`, and paths are now excluded by default.
  This makes the default function results incompatible with previous versions of ArangoDB.

  To get the old result style in ArangoDB 2.6, please set the options as follows in calls
  to `GRAPH_SHORTEST_PATH`:

      GRAPH_SHORTEST_PATH(<graph>, <source>, <target>, { includeData: true, includePath: { edges: true, vertices: true } })

  The attributes `startVertex` and `vertex` that were present in the results of `GRAPH_SHORTEST_PATH`
  in previous versions of ArangoDB will not be produced in 2.6. To calculate these attributes in 2.6,
  please extract the first and last elements from the `vertices` result attribute.

* INCOMPATIBLE CHANGE:

  The AQL function `GRAPH_DISTANCE_TO` will now return only the id the destination vertex
  in the `vertex` attribute, and not the full vertex data with all vertex attributes.

* INCOMPATIBLE CHANGE:

  All graph measurements functions in JavaScript module `general-graph` that calculated a
  single figure previously returned an array containing just the figure. Now these functions
  will return the figure directly and not put it inside an array.

  The affected functions are:

  * `graph._absoluteEccentricity`
  * `graph._eccentricity`
  * `graph._absoluteCloseness`
  * `graph._closeness`
  * `graph._absoluteBetweenness`
  * `graph._betweenness`
  * `graph._radius`
  * `graph._diameter`

* Create the `_graphs` collection in new databases with `waitForSync` attribute set to `false`

  The previous `waitForSync` value was `true`, so default the behavior when creating and dropping
  graphs via the HTTP REST API changes as follows if the new settings are in effect:

  * `POST /_api/graph` by default returns `HTTP 202` instead of `HTTP 201`
  * `DELETE /_api/graph/graph-name` by default returns `HTTP 202` instead of `HTTP 201`

  If the `_graphs` collection still has its `waitForSync` value set to `true`, then the HTTP status
  code will not change.

* Upgraded ICU to version 54; this increases performance in many places.
  based on https://code.google.com/p/chromium/issues/detail?id=428145

* added support for HTTP push aka chunked encoding

* issue #1051: add info whether server is running in service or user mode?

  This will add a "mode" attribute to the result of the result of HTTP GET `/_api/version?details=true`

  "mode" can have the following values:

  - `standalone`: server was started manually (e.g. on command-line)
  - `service`: service is running as Windows service, in daemon mode or under the supervisor

* improve system error messages in Windows port

* increased default value of `--server.request-timeout` from 300 to 1200 seconds for client tools
  (arangosh, arangoimp, arangodump, arangorestore)

* increased default value of `--server.connect-timeout` from 3 to 5 seconds for client tools
  (arangosh, arangoimp, arangodump, arangorestore)

* added startup option `--server.foxx-queues-poll-interval`

  This startup option controls the frequency with which the Foxx queues manager is checking
  the queue (or queues) for jobs to be executed.

  The default value is `1` second. Lowering this value will result in the queue manager waking
  up and checking the queues more frequently, which may increase CPU usage of the server.
  When not using Foxx queues, this value can be raised to save some CPU time.

* added startup option `--server.foxx-queues`

  This startup option controls whether the Foxx queue manager will check queue and job entries.
  Disabling this option can reduce server load but will prevent jobs added to Foxx queues from
  being processed at all.

  The default value is `true`, enabling the Foxx queues feature.

* make Foxx queues really database-specific.

  Foxx queues were and are stored in a database-specific collection `_queues`. However, a global
  cache variable for the queues led to the queue names being treated database-independently, which
  was wrong.

  Since 2.6, Foxx queues names are truly database-specific, so the same queue name can be used in
  two different databases for two different queues. Until then, it is advisable to think of queues
  as already being database-specific, and using the database name as a queue name prefix to be
  avoid name conflicts, e.g.:

      var queueName = "myQueue";
      var Foxx = require("org/arangodb/foxx");
      Foxx.queues.create(db._name() + ":" + queueName);

* added support for Foxx queue job types defined as app scripts.

  The old job types introduced in 2.4 are still supported but are known to cause issues in 2.5
  and later when the server is restarted or the job types are not defined in every thread.

  The new job types avoid this issue by storing an explicit mount path and script name rather
  than an assuming the job type is defined globally. It is strongly recommended to convert your
  job types to the new script-based system.

* renamed Foxx sessions option "sessionStorageApp" to "sessionStorage". The option now also accepts session storages directly.

* Added the following JavaScript methods for file access:
  * fs.copyFile() to copy single files
  * fs.copyRecursive() to copy directory trees
  * fs.chmod() to set the file permissions (non-Windows only)

* Added process.env for accessing the process environment from JavaScript code

* Cluster: kickstarter shutdown routines will more precisely follow the shutdown of its nodes.

* Cluster: don't delete agency connection objects that are currently in use.

* Cluster: improve passing along of HTTP errors

* fixed issue #1247: debian init script problems

* multi-threaded index creation on collection load

  When a collection contains more than one secondary index, they can be built in memory in
  parallel when the collection is loaded. How many threads are used for parallel index creation
  is determined by the new configuration parameter `--database.index-threads`. If this is set
  to 0, indexes are built by the opening thread only and sequentially. This is equivalent to
  the behavior in 2.5 and before.

* speed up building up primary index when loading collections

* added `count` attribute to `parameters.json` files of collections. This attribute indicates
  the number of live documents in the collection on unload. It is read when the collection is
  (re)loaded to determine the initial size for the collection's primary index

* removed remainders of MRuby integration, removed arangoirb

* simplified `controllers` property in Foxx manifests. You can now specify a filename directly
  if you only want to use a single file mounted at the base URL of your Foxx app.

* simplified `exports` property in Foxx manifests. You can now specify a filename directly if
  you only want to export variables from a single file in your Foxx app.

* added support for node.js-style exports in Foxx exports. Your Foxx exports file can now export
  arbitrary values using the `module.exports` property instead of adding properties to the
  `exports` object.

* added `scripts` property to Foxx manifests. You should now specify the `setup` and `teardown`
  files as properties of the `scripts` object in your manifests and can define custom,
  app-specific scripts that can be executed from the web interface or the CLI.

* added `tests` property to Foxx manifests. You can now define test cases using the `mocha`
  framework which can then be executed inside ArangoDB.

* updated `joi` package to 6.0.8.

* added `extendible` package.

* added Foxx model lifecycle events to repositories. See #1257.

* speed up resizing of edge index.

* allow to split an edge index into buckets which are resized individually.
  This is controlled by the `indexBuckets` attribute in the `properties`
  of the collection.

* fix a cluster deadlock bug in larger clusters by marking a thread waiting
  for a lock on a DBserver as blocked


v2.5.7 (2015-08-02)
-------------------

* V8: Upgrade to version 4.1.0.27 - this is intended to be the stable V8 version.


v2.5.6 (2015-07-21)
-------------------

* alter Windows build infrastructure so we can properly store pdb files.

* potentially fixed issue #1313: Wrong metric calculation at dashboard

  Escape whitespace in process name when scanning /proc/pid/stats

  This fixes statistics values read from that file

* Fixed variable naming in AQL `COLLECT INTO` results in case the COLLECT is placed
  in a subquery which itself is followed by other constructs that require variables


v2.5.5 (2015-05-29)
-------------------

* fixed vulnerability in JWT implementation.

* fixed format string for reading /proc/pid/stat

* take into account barriers used in different V8 contexts


v2.5.4 (2015-05-14)
-------------------

* added startup option `--log.performance`: specifying this option at startup will log
  performance-related info messages, mainly timings via the regular logging mechanisms

* cluster fixes

* fix for recursive copy under Windows


v2.5.3 (2015-04-29)
-------------------

* Fix fs.move to work across filesystem borders; Fixes Foxx app installation problems;
  issue #1292.

* Fix Foxx app install when installed on a different drive on Windows

* issue #1322: strange AQL result

* issue #1318: Inconsistent db._create() syntax

* issue #1315: queries to a collection fail with an empty response if the
  collection contains specific JSON data

* issue #1300: Make arangodump not fail if target directory exists but is empty

* allow specifying higher values than SOMAXCONN for `--server.backlog-size`

  Previously, arangod would not start when a `--server.backlog-size` value was
  specified that was higher than the platform's SOMAXCONN header value.

  Now, arangod will use the user-provided value for `--server.backlog-size` and
  pass it to the listen system call even if the value is higher than SOMAXCONN.
  If the user-provided value is higher than SOMAXCONN, arangod will log a warning
  on startup.

* Fixed a cluster deadlock bug. Mark a thread that is in a RemoteBlock as
  blocked to allow for additional dispatcher threads to be started.

* Fix locking in cluster by using another ReadWriteLock class for collections.

* Add a second DispatcherQueue for AQL in the cluster. This fixes a
  cluster-AQL thread explosion bug.


v2.5.2 (2015-04-11)
-------------------

* modules stored in _modules are automatically flushed when changed

* added missing query-id parameter in documentation of HTTP DELETE `/_api/query` endpoint

* added iterator for edge index in AQL queries

  this change may lead to less edges being read when used together with a LIMIT clause

* make graph viewer in web interface issue less expensive queries for determining
  a random vertex from the graph, and for determining vertex attributes

* issue #1285: syntax error, unexpected $undefined near '@_to RETURN obj

  this allows AQL bind parameter names to also start with underscores

* moved /_api/query to C++

* issue #1289: Foxx models created from database documents expose an internal method

* added `Foxx.Repository#exists`

* parallelize initialization of V8 context in multiple threads

* fixed a possible crash when the debug-level was TRACE

* cluster: do not initialize statistics collection on each
  coordinator, this fixes a race condition at startup

* cluster: fix a startup race w.r.t. the _configuration collection

* search for db:// JavaScript modules only after all local files have been
  considered, this speeds up the require command in a cluster considerably

* general cluster speedup in certain areas


v2.5.1 (2015-03-19)
-------------------

* fixed bug that caused undefined behavior when an AQL query was killed inside
  a calculation block

* fixed memleaks in AQL query cleanup in case out-of-memory errors are thrown

* by default, Debian and RedHat packages are built with debug symbols

* added option `--database.ignore-logfile-errors`

  This option controls how collection datafiles with a CRC mismatch are treated.

  If set to `false`, CRC mismatch errors in collection datafiles will lead
  to a collection not being loaded at all. If a collection needs to be loaded
  during WAL recovery, the WAL recovery will also abort (if not forced with
  `--wal.ignore-recovery-errors true`). Setting this flag to `false` protects
  users from unintentionally using a collection with corrupted datafiles, from
  which only a subset of the original data can be recovered.

  If set to `true`, CRC mismatch errors in collection datafiles will lead to
  the datafile being partially loaded. All data up to until the mismatch will
  be loaded. This will enable users to continue with collection datafiles
  that are corrupted, but will result in only a partial load of the data.
  The WAL recovery will still abort when encountering a collection with a
  corrupted datafile, at least if `--wal.ignore-recovery-errors` is not set to
  `true`.

  The default value is *true*, so for collections with corrupted datafiles
  there might be partial data loads once the WAL recovery has finished. If
  the WAL recovery will need to load a collection with a corrupted datafile,
  it will still stop when using the default values.

* INCOMPATIBLE CHANGE:

  make the arangod server refuse to start if during startup it finds a non-readable
  `parameter.json` file for a database or a collection.

  Stopping the startup process in this case requires manual intervention (fixing
  the unreadable files), but prevents follow-up errors due to ignored databases or
  collections from happening.

* datafiles and `parameter.json` files written by arangod are now created with read and write
  privileges for the arangod process user, and with read and write privileges for the arangod
  process group.

  Previously, these files were created with user read and write permissions only.

* INCOMPATIBLE CHANGE:

  abort WAL recovery if one of the collection's datafiles cannot be opened

* INCOMPATIBLE CHANGE:

  never try to raise the privileges after dropping them, this can lead to a race condition while
  running the recovery

  If you require to run ArangoDB on a port lower than 1024, you must run ArangoDB as root.

* fixed inefficiencies in `remove` methods of general-graph module

* added option `--database.slow-query-threshold` for controlling the default AQL slow query
  threshold value on server start

* add system error strings for Windows on many places

* rework service startup so we announce 'RUNNING' only when we're finished starting.

* use the Windows eventlog for FATAL and ERROR - log messages

* fix service handling in NSIS Windows installer, specify human readable name

* add the ICU_DATA environment variable to the fatal error messages

* fixed issue #1265: arangod crashed with SIGSEGV

* fixed issue #1241: Wildcards in examples


v2.5.0 (2015-03-09)
-------------------

* installer fixes for Windows

* fix for downloading Foxx

* fixed issue #1258: http pipelining not working?


v2.5.0-beta4 (2015-03-05)
-------------------------

* fixed issue #1247: debian init script problems


v2.5.0-beta3 (2015-02-27)
-------------------------

* fix Windows install path calculation in arango

* fix Windows logging of long strings

* fix possible undefinedness of const strings in Windows


v2.5.0-beta2 (2015-02-23)
-------------------------

* fixed issue #1256: agency binary not found #1256

* fixed issue #1230: API: document/col-name/_key and cursor return different floats

* front-end: dashboard tries not to (re)load statistics if user has no access

* V8: Upgrade to version 3.31.74.1

* etcd: Upgrade to version 2.0 - This requires go 1.3 to compile at least.

* refuse to startup if ICU wasn't initialized, this will i.e. prevent errors from being printed,
  and libraries from being loaded.

* front-end: unwanted removal of index table header after creating new index

* fixed issue #1248: chrome: applications filtering not working

* fixed issue #1198: queries remain in aql editor (front-end) if you navigate through different tabs

* Simplify usage of Foxx

  Thanks to our user feedback we learned that Foxx is a powerful, yet rather complicated concept.
  With this release we tried to make it less complicated while keeping all its strength.
  That includes a rewrite of the documentation as well as some code changes as listed below:

  * Moved Foxx applications to a different folder.

    The naming convention now is: <app-path>/_db/<dbname>/<mountpoint>/APP
    Before it was: <app-path>/databases/<dbname>/<appname>:<appversion>
    This caused some trouble as apps where cached based on name and version and updates did not apply.
    Hence the path on filesystem and the app's access URL had no relation to one another.
    Now the path on filesystem is identical to the URL (except for slashes and the appended APP)

  * Rewrite of Foxx routing

    The routing of Foxx has been exposed to major internal changes we adjusted because of user feedback.
    This allows us to set the development mode per mountpoint without having to change paths and hold
    apps at separate locations.

  * Foxx Development mode

    The development mode used until 2.4 is gone. It has been replaced by a much more mature version.
    This includes the deprecation of the javascript.dev-app-path parameter, which is useless since 2.5.
    Instead of having two separate app directories for production and development, apps now reside in
    one place, which is used for production as well as for development.
    Apps can still be put into development mode, changing their behavior compared to production mode.
    Development mode apps are still reread from disk at every request, and still they ship more debug
    output.

    This change has also made the startup options `--javascript.frontend-development-mode` and
    `--javascript.dev-app-path` obsolete. The former option will not have any effect when set, and the
    latter option is only read and used during the upgrade to 2.5 and does not have any effects later.

  * Foxx install process

    Installing Foxx apps has been a two step process: import them into ArangoDB and mount them at a
    specific mountpoint. These operations have been joined together. You can install an app at one
    mountpoint, that's it. No fetch, mount, unmount, purge cycle anymore. The commands have been
    simplified to just:

    * install: get your Foxx app up and running
    * uninstall: shut it down and erase it from disk

  * Foxx error output

    Until 2.4 the errors produced by Foxx were not optimal. Often, the error message was just
    `unable to parse manifest` and contained only an internal stack trace.
    In 2.5 we made major improvements there, including a much more fine-grained error output that
    helps you debug your Foxx apps. The error message printed is now much closer to its source and
    should help you track it down.

    Also we added the default handlers for unhandled errors in Foxx apps:

    * You will get a nice internal error page whenever your Foxx app is called but was not installed
      due to any error
    * You will get a proper error message when having an uncaught error appears in any app route

    In production mode the messages above will NOT contain any information about your Foxx internals
    and are safe to be exposed to third party users.
    In development mode the messages above will contain the stacktrace (if available), making it easier for
    your in-house devs to track down errors in the application.

* added `console` object to Foxx apps. All Foxx apps now have a console object implementing
  the familiar Console API in their global scope, which can be used to log diagnostic
  messages to the database.

* added `org/arangodb/request` module, which provides a simple API for making HTTP requests
  to external services.

* added optimizer rule `propagate-constant-attributes`

  This rule will look inside `FILTER` conditions for constant value equality comparisons,
  and insert the constant values in other places in `FILTER`s. For example, the rule will
  insert `42` instead of `i.value` in the second `FILTER` of the following query:

      FOR i IN c1 FOR j IN c2 FILTER i.value == 42 FILTER j.value == i.value RETURN 1

* added `filtered` value to AQL query execution statistics

  This value indicates how many documents were filtered by `FilterNode`s in the AQL query.
  Note that `IndexRangeNode`s can also filter documents by selecting only the required ranges
  from the index. The `filtered` value will not include the work done by `IndexRangeNode`s,
  but only the work performed by `FilterNode`s.

* added support for sparse hash and skiplist indexes

  Hash and skiplist indexes can optionally be made sparse. Sparse indexes exclude documents
  in which at least one of the index attributes is either not set or has a value of `null`.

  As such documents are excluded from sparse indexes, they may contain fewer documents than
  their non-sparse counterparts. This enables faster indexing and can lead to reduced memory
  usage in case the indexed attribute does occur only in some, but not all documents of the
  collection. Sparse indexes will also reduce the number of collisions in non-unique hash
  indexes in case non-existing or optional attributes are indexed.

  In order to create a sparse index, an object with the attribute `sparse` can be added to
  the index creation commands:

      db.collection.ensureHashIndex(attributeName, { sparse: true });
      db.collection.ensureHashIndex(attributeName1, attributeName2, { sparse: true });
      db.collection.ensureUniqueConstraint(attributeName, { sparse: true });
      db.collection.ensureUniqueConstraint(attributeName1, attributeName2, { sparse: true });

      db.collection.ensureSkiplist(attributeName, { sparse: true });
      db.collection.ensureSkiplist(attributeName1, attributeName2, { sparse: true });
      db.collection.ensureUniqueSkiplist(attributeName, { sparse: true });
      db.collection.ensureUniqueSkiplist(attributeName1, attributeName2, { sparse: true });

  Note that in place of the above specialized index creation commands, it is recommended to use
  the more general index creation command `ensureIndex`:

  ```js
  db.collection.ensureIndex({ type: "hash", sparse: true, unique: true, fields: [ attributeName ] });
  db.collection.ensureIndex({ type: "skiplist", sparse: false, unique: false, fields: [ "a", "b" ] });
  ```

  When not explicitly set, the `sparse` attribute defaults to `false` for new indexes.

  This causes a change in behavior when creating a unique hash index without specifying the
  sparse flag: in 2.4, unique hash indexes were implicitly sparse, always excluding `null` values.
  There was no option to control this behavior, and sparsity was neither supported for non-unique
  hash indexes nor skiplists in 2.4. This implicit sparsity of unique hash indexes was considered
  an inconsistency, and therefore the behavior was cleaned up in 2.5. As of 2.5, indexes will
  only be created sparse if sparsity is explicitly requested. Existing unique hash indexes from 2.4
  or before will automatically be migrated so they are still sparse after the upgrade to 2.5.

  Geo indexes are implicitly sparse, meaning documents without the indexed location attribute or
  containing invalid location coordinate values will be excluded from the index automatically. This
  is also a change when compared to pre-2.5 behavior, when documents with missing or invalid
  coordinate values may have caused errors on insertion when the geo index' `unique` flag was set
  and its `ignoreNull` flag was not.

  This was confusing and has been rectified in 2.5. The method `ensureGeoConstaint()` now does the
  same as `ensureGeoIndex()`. Furthermore, the attributes `constraint`, `unique`, `ignoreNull` and
  `sparse` flags are now completely ignored when creating geo indexes.

  The same is true for fulltext indexes. There is no need to specify non-uniqueness or sparsity for
  geo or fulltext indexes. They will always be non-unique and sparse.

  As sparse indexes may exclude some documents, they cannot be used for every type of query.
  Sparse hash indexes cannot be used to find documents for which at least one of the indexed
  attributes has a value of `null`. For example, the following AQL query cannot use a sparse
  index, even if one was created on attribute `attr`:

      FOR doc In collection
        FILTER doc.attr == null
        RETURN doc

  If the lookup value is non-constant, a sparse index may or may not be used, depending on
  the other types of conditions in the query. If the optimizer can safely determine that
  the lookup value cannot be `null`, a sparse index may be used. When uncertain, the optimizer
  will not make use of a sparse index in a query in order to produce correct results.

  For example, the following queries cannot use a sparse index on `attr` because the optimizer
  will not know beforehand whether the comparison values for `doc.attr` will include `null`:

      FOR doc In collection
        FILTER doc.attr == SOME_FUNCTION(...)
        RETURN doc

      FOR other IN otherCollection
        FOR doc In collection
          FILTER doc.attr == other.attr
          RETURN doc

  Sparse skiplist indexes can be used for sorting if the optimizer can safely detect that the
  index range does not include `null` for any of the index attributes.

* inspection of AQL data-modification queries will now detect if the data-modification part
  of the query can run in lockstep with the data retrieval part of the query, or if the data
  retrieval part must be executed before the data modification can start.

  Executing the two in lockstep allows using much smaller buffers for intermediate results
  and starts the actual data-modification operations much earlier than if the two phases
  were executed separately.

* Allow dynamic attribute names in AQL object literals

  This allows using arbitrary expressions to construct attribute names in object
  literals specified in AQL queries. To disambiguate expressions and other unquoted
  attribute names, dynamic attribute names need to be enclosed in brackets (`[` and `]`).
  Example:

      FOR i IN 1..100
        RETURN { [ CONCAT('value-of-', i) ] : i }

* make AQL optimizer rule "use-index-for-sort" remove sort also in case a non-sorted
  index (e.g. a hash index) is used for only equality lookups and all sort attributes
  are covered by the index.

  Example that does not require an extra sort (needs hash index on `value`):

      FOR doc IN collection FILTER doc.value == 1 SORT doc.value RETURN doc

  Another example that does not require an extra sort (with hash index on `value1`, `value2`):

      FOR doc IN collection FILTER doc.value1 == 1 && doc.value2 == 2 SORT doc.value1, doc.value2 RETURN doc

* make AQL optimizer rule "use-index-for-sort" remove sort also in case the sort criteria
  excludes the left-most index attributes, but the left-most index attributes are used
  by the index for equality-only lookups.

  Example that can use the index for sorting (needs skiplist index on `value1`, `value2`):

      FOR doc IN collection FILTER doc.value1 == 1 SORT doc.value2 RETURN doc

* added selectivity estimates for primary index, edge index, and hash index

  The selectivity estimates are returned by the `GET /_api/index` REST API method
  in a sub-attribute `selectivityEstimate` for each index that supports it. This
  attribute will be omitted for indexes that do not provide selectivity estimates.
  If provided, the selectivity estimate will be a numeric value between 0 and 1.

  Selectivity estimates will also be reported in the result of `collection.getIndexes()`
  for all indexes that support this. If no selectivity estimate can be determined for
  an index, the attribute `selectivityEstimate` will be omitted here, too.

  The web interface also shows selectivity estimates for each index that supports this.

  Currently the following index types can provide selectivity estimates:
  - primary index
  - edge index
  - hash index (unique and non-unique)

  No selectivity estimates will be provided when running in cluster mode.

* fixed issue #1226: arangod log issues

* added additional logger if arangod is started in foreground mode on a tty

* added AQL optimizer rule "move-calculations-down"

* use exclusive native SRWLocks on Windows instead of native mutexes

* added AQL functions `MD5`, `SHA1`, and `RANDOM_TOKEN`.

* reduced number of string allocations when parsing certain AQL queries

  parsing numbers (integers or doubles) does not require a string allocation
  per number anymore

* RequestContext#bodyParam now accepts arbitrary joi schemas and rejects invalid (but well-formed) request bodies.

* enforce that AQL user functions are wrapped inside JavaScript function () declarations

  AQL user functions were always expected to be wrapped inside a JavaScript function, but previously
  this was not enforced when registering a user function. Enforcing the AQL user functions to be contained
  inside functions prevents functions from doing some unexpected things that may have led to undefined
  behavior.

* Windows service uninstalling: only remove service if it points to the currently running binary,
  or --force was specified.

* Windows (debug only): print stacktraces on crash and run minidump

* Windows (cygwin): if you run arangosh in a cygwin shell or via ssh we will detect this and use
  the appropriate output functions.

* Windows: improve process management

* fix IPv6 reverse ip lookups - so far we only did IPv4 addresses.

* improve join documentation, add outer join example

* run jslint for unit tests too, to prevent "memory leaks" by global js objects with native code.

* fix error logging for exceptions - we wouldn't log the exception message itself so far.

* improve error reporting in the http client (Windows & *nix)

* improve error reports in cluster

* Standard errors can now contain custom messages.


v2.4.7 (XXXX-XX-XX)
-------------------

* fixed issue #1282: Geo WITHIN_RECTANGLE for nested lat/lng


v2.4.6 (2015-03-18)
-------------------

* added option `--database.ignore-logfile-errors`

  This option controls how collection datafiles with a CRC mismatch are treated.

  If set to `false`, CRC mismatch errors in collection datafiles will lead
  to a collection not being loaded at all. If a collection needs to be loaded
  during WAL recovery, the WAL recovery will also abort (if not forced with
  `--wal.ignore-recovery-errors true`). Setting this flag to `false` protects
  users from unintentionally using a collection with corrupted datafiles, from
  which only a subset of the original data can be recovered.

  If set to `true`, CRC mismatch errors in collection datafiles will lead to
  the datafile being partially loaded. All data up to until the mismatch will
  be loaded. This will enable users to continue with a collection datafiles
  that are corrupted, but will result in only a partial load of the data.
  The WAL recovery will still abort when encountering a collection with a
  corrupted datafile, at least if `--wal.ignore-recovery-errors` is not set to
  `true`.

  The default value is *true*, so for collections with corrupted datafiles
  there might be partial data loads once the WAL recovery has finished. If
  the WAL recovery will need to load a collection with a corrupted datafile,
  it will still stop when using the default values.

* INCOMPATIBLE CHANGE:

  make the arangod server refuse to start if during startup it finds a non-readable
  `parameter.json` file for a database or a collection.

  Stopping the startup process in this case requires manual intervention (fixing
  the unreadable files), but prevents follow-up errors due to ignored databases or
  collections from happening.

* datafiles and `parameter.json` files written by arangod are now created with read and write
  privileges for the arangod process user, and with read and write privileges for the arangod
  process group.

  Previously, these files were created with user read and write permissions only.

* INCOMPATIBLE CHANGE:

  abort WAL recovery if one of the collection's datafiles cannot be opened

* INCOMPATIBLE CHANGE:

  never try to raise the privileges after dropping them, this can lead to a race condition while
  running the recovery

  If you require to run ArangoDB on a port lower than 1024, you must run ArangoDB as root.

* fixed inefficiencies in `remove` methods of general-graph module

* added option `--database.slow-query-threshold` for controlling the default AQL slow query
  threshold value on server start


v2.4.5 (2015-03-16)
-------------------

* added elapsed time to HTTP request logging output (`--log.requests-file`)

* added AQL current and slow query tracking, killing of AQL queries

  This change enables retrieving the list of currently running AQL queries inside the selected database.
  AQL queries with an execution time beyond a certain threshold can be moved to a "slow query" facility
  and retrieved from there. Queries can also be killed by specifying the query id.

  This change adds the following HTTP REST APIs:

  - `GET /_api/query/current`: for retrieving the list of currently running queries
  - `GET /_api/query/slow`: for retrieving the list of slow queries
  - `DELETE /_api/query/slow`: for clearing the list of slow queries
  - `GET /_api/query/properties`: for retrieving the properties for query tracking
  - `PUT /_api/query/properties`: for adjusting the properties for query tracking
  - `DELETE /_api/query/<id>`: for killing an AQL query

  The following JavaScript APIs have been added:

  - require("org/arangodb/aql/queries").current();
  - require("org/arangodb/aql/queries").slow();
  - require("org/arangodb/aql/queries").clearSlow();
  - require("org/arangodb/aql/queries").properties();
  - require("org/arangodb/aql/queries").kill();

* fixed issue #1265: arangod crashed with SIGSEGV

* fixed issue #1241: Wildcards in examples

* fixed comment parsing in Foxx controllers


v2.4.4 (2015-02-24)
-------------------

* fixed the generation template for foxx apps. It now does not create deprecated functions anymore

* add custom visitor functionality for `GRAPH_NEIGHBORS` function, too

* increased default value of traversal option *maxIterations* to 100 times of its previous
  default value


v2.4.3 (2015-02-06)
-------------------

* fix multi-threading with openssl when running under Windows

* fix timeout on socket operations when running under Windows

* Fixed an error in Foxx routing which caused some apps that worked in 2.4.1 to fail with status 500: `undefined is not a function` errors in 2.4.2
  This error was occurring due to seldom internal rerouting introduced by the malformed application handler.


v2.4.2 (2015-01-30)
-------------------

* added custom visitor functionality for AQL traversals

  This allows more complex result processing in traversals triggered by AQL. A few examples
  are shown in [this article](http://jsteemann.github.io/blog/2015/01/28/using-custom-visitors-in-aql-graph-traversals/).

* improved number of results estimated for nodes of type EnumerateListNode and SubqueryNode
  in AQL explain output

* added AQL explain helper to explain arbitrary AQL queries

  The helper function prints the query execution plan and the indexes to be used in the
  query. It can be invoked from the ArangoShell or the web interface as follows:

      require("org/arangodb/aql/explainer").explain(query);

* enable use of indexes for certain AQL conditions with non-equality predicates, in
  case the condition(s) also refer to indexed attributes

  The following queries will now be able to use indexes:

      FILTER a.indexed == ... && a.indexed != ...
      FILTER a.indexed == ... && a.nonIndexed != ...
      FILTER a.indexed == ... && ! (a.indexed == ...)
      FILTER a.indexed == ... && ! (a.nonIndexed == ...)
      FILTER a.indexed == ... && ! (a.indexed != ...)
      FILTER a.indexed == ... && ! (a.nonIndexed != ...)
      FILTER (a.indexed == ... && a.nonIndexed == ...) || (a.indexed == ... && a.nonIndexed == ...)
      FILTER (a.indexed == ... && a.nonIndexed != ...) || (a.indexed == ... && a.nonIndexed != ...)

* Fixed spuriously occurring "collection not found" errors when running queries on local
  collections on a cluster DB server

* Fixed upload of Foxx applications to the server for apps exceeding approx. 1 MB zipped.

* Malformed Foxx applications will now return a more useful error when any route is requested.

  In Production a Foxx app mounted on /app will display an html page on /app/* stating a 503 Service temporarily not available.
  It will not state any information about your Application.
  Before it was a 404 Not Found without any information and not distinguishable from a correct not found on your route.

  In Development Mode the html page also contains information about the error occurred.

* Unhandled errors thrown in Foxx routes are now handled by the Foxx framework itself.

  In Production the route will return a status 500 with a body {error: "Error statement"}.
  In Development the route will return a status 500 with a body {error: "Error statement", stack: "..."}

  Before, it was status 500 with a plain text stack including ArangoDB internal routing information.

* The Applications tab in web interface will now request development apps more often.
  So if you have a fixed a syntax error in your app it should always be visible after reload.


v2.4.1 (2015-01-19)
-------------------

* improved WAL recovery output

* fixed certain OR optimizations in AQL optimizer

* better diagnostics for arangoimp

* fixed invalid result of HTTP REST API method `/_admin/foxx/rescan`

* fixed possible segmentation fault when passing a Buffer object into a V8 function
  as a parameter

* updated AQB module to 1.8.0.


v2.4.0 (2015-01-13)
-------------------

* updated AQB module to 1.7.0.

* fixed V8 integration-related crashes

* make `fs.move(src, dest)` also fail when both `src` and `dest` are
  existing directories. This ensures the same behavior of the move operation
  on different platforms.

* fixed AQL insert operation for multi-shard collections in cluster

* added optional return value for AQL data-modification queries.
  This allows returning the documents inserted, removed or updated with the query, e.g.

      FOR doc IN docs REMOVE doc._key IN docs LET removed = OLD RETURN removed
      FOR doc IN docs INSERT { } IN docs LET inserted = NEW RETURN inserted
      FOR doc IN docs UPDATE doc._key WITH { } IN docs LET previous = OLD RETURN previous
      FOR doc IN docs UPDATE doc._key WITH { } IN docs LET updated = NEW RETURN updated

  The variables `OLD` and `NEW` are automatically available when a `REMOVE`, `INSERT`,
  `UPDATE` or `REPLACE` statement is immediately followed by a `LET` statement.
  Note that the `LET` and `RETURN` statements in data-modification queries are not as
  flexible as the general versions of `LET` and `RETURN`. When returning documents from
  data-modification operations, only a single variable can be assigned using `LET`, and
  the assignment can only be either `OLD` or `NEW`, but not an arbitrary expression. The
  `RETURN` statement also allows using the just-created variable only, and no arbitrary
  expressions.


v2.4.0-beta1 (2014-12-26)
--------------------------

* fixed superstates in FoxxGenerator

* fixed issue #1065: Aardvark: added creation of documents and edges with _key property

* fixed issue #1198: Aardvark: current AQL editor query is now cached

* Upgraded V8 version from 3.16.14 to 3.29.59

  The built-in version of V8 has been upgraded from 3.16.14 to 3.29.59.
  This activates several ES6 (also dubbed *Harmony* or *ES.next*) features in
  ArangoDB, both in the ArangoShell and the ArangoDB server. They can be
  used for scripting and in server-side actions such as Foxx routes, traversals
  etc.

  The following ES6 features are available in ArangoDB 2.4 by default:

  * iterators
  * the `of` operator
  * symbols
  * predefined collections types (Map, Set etc.)
  * typed arrays

  Many other ES6 features are disabled by default, but can be made available by
  starting arangod or arangosh with the appropriate options:

  * arrow functions
  * proxies
  * generators
  * String, Array, and Number enhancements
  * constants
  * enhanced object and numeric literals

  To activate all these ES6 features in arangod or arangosh, start it with
  the following options:

      arangosh --javascript.v8-options="--harmony --harmony_generators"

  More details on the available ES6 features can be found in
  [this blog](https://jsteemann.github.io/blog/2014/12/19/using-es6-features-in-arangodb/).

* Added Foxx generator for building Hypermedia APIs

  A more detailed description is [here](https://www.arangodb.com/2014/12/08/building-hypermedia-apis-foxxgenerator)

* New `Applications` tab in web interface:

  The `applications` tab got a complete redesign.
  It will now only show applications that are currently running on ArangoDB.
  For a selected application, a new detailed view has been created.
  This view provides a better overview of the app:
  * author
  * license
  * version
  * contributors
  * download links
  * API documentation

  To install a new application, a new dialog is now available.
  It provides the features already available in the console application `foxx-manager` plus some more:
  * install an application from Github
  * install an application from a zip file
  * install an application from ArangoDB's application store
  * create a new application from scratch: this feature uses a generator to
    create a Foxx application with pre-defined CRUD methods for a given list
    of collections. The generated Foxx app can either be downloaded as a zip file or
    be installed on the server. Starting with a new Foxx app has never been easier.

* fixed issue #1102: Aardvark: Layout bug in documents overview

  The documents overview was entirely destroyed in some situations on Firefox.
  We replaced the plugin we used there.

* fixed issue #1168: Aardvark: pagination buttons jumping

* fixed issue #1161: Aardvark: Click on Import JSON imports previously uploaded file

* removed configure options `--enable-all-in-one-v8`, `--enable-all-in-one-icu`,
  and `--enable-all-in-one-libev`.

* global internal rename to fix naming incompatibilities with JSON:

  Internal functions with names containing `array` have been renamed to `object`,
  internal functions with names containing `list` have been renamed to `array`.
  The renaming was mainly done in the C++ parts. The documentation has also been
  adjusted so that the correct JSON type names are used in most places.

  The change also led to the addition of a few function aliases in AQL:

  * `TO_LIST` now is an alias of the new `TO_ARRAY`
  * `IS_LIST` now is an alias of the new `IS_ARRAY`
  * `IS_DOCUMENT` now is an alias of the new `IS_OBJECT`

  The changed also renamed the option `mergeArrays` to `mergeObjects` for AQL
  data-modification query options and HTTP document modification API

* AQL: added optimizer rule "remove-filter-covered-by-index"

  This rule removes FilterNodes and CalculationNodes from an execution plan if the
  filter is already covered by a previous IndexRangeNode. Removing the CalculationNode
  and the FilterNode will speed up query execution because the query requires less
  computation.

* AQL: added optimizer rule "remove-sort-rand"

  This rule removes a `SORT RAND()` expression from a query and moves the random
  iteration into the appropriate `EnumerateCollectionNode`. This is more efficient
  than individually enumerating and then sorting randomly.

* AQL: range optimizations for IN and OR

  This change enables usage of indexes for several additional cases. Filters containing
  the `IN` operator can now make use of indexes, and multiple OR- or AND-combined filter
  conditions can now also use indexes if the filters are accessing the same indexed
  attribute.

  Here are a few examples of queries that can now use indexes but couldn't before:

    FOR doc IN collection
      FILTER doc.indexedAttribute == 1 || doc.indexedAttribute > 99
      RETURN doc

    FOR doc IN collection
      FILTER doc.indexedAttribute IN [ 3, 42 ] || doc.indexedAttribute > 99
      RETURN doc

    FOR doc IN collection
      FILTER (doc.indexedAttribute > 2 && doc.indexedAttribute < 10) ||
             (doc.indexedAttribute > 23 && doc.indexedAttribute < 42)
      RETURN doc

* fixed issue #500: AQL parentheses issue

  This change allows passing subqueries as AQL function parameters without using
  duplicate brackets (e.g. `FUNC(query)` instead of `FUNC((query))`

* added optional `COUNT` clause to AQL `COLLECT`

  This allows more efficient group count calculation queries, e.g.

      FOR doc IN collection
        COLLECT age = doc.age WITH COUNT INTO length
        RETURN { age: age, count: length }

  A count-only query is also possible:

      FOR doc IN collection
        COLLECT WITH COUNT INTO length
        RETURN length

* fixed missing makeDirectory when fetching a Foxx application from a zip file

* fixed issue #1134: Change the default endpoint to localhost

  This change will modify the IP address ArangoDB listens on to 127.0.0.1 by default.
  This will make new ArangoDB installations unaccessible from clients other than
  localhost unless changed. This is a security feature.

  To make ArangoDB accessible from any client, change the server's configuration
  (`--server.endpoint`) to either `tcp://0.0.0.0:8529` or the server's publicly
  visible IP address.

* deprecated `Repository#modelPrototype`. Use `Repository#model` instead.

* IMPORTANT CHANGE: by default, system collections are included in replication and all
  replication API return values. This will lead to user accounts and credentials
  data being replicated from master to slave servers. This may overwrite
  slave-specific database users.

  If this is undesired, the `_users` collection can be excluded from replication
  easily by setting the `includeSystem` attribute to `false` in the following commands:

  * replication.sync({ includeSystem: false });
  * replication.applier.properties({ includeSystem: false });

  This will exclude all system collections (including `_aqlfunctions`, `_graphs` etc.)
  from the initial synchronization and the continuous replication.

  If this is also undesired, it is also possible to specify a list of collections to
  exclude from the initial synchronization and the continuous replication using the
  `restrictCollections` attribute, e.g.:

      replication.applier.properties({
        includeSystem: true,
        restrictType: "exclude",
        restrictCollections: [ "_users", "_graphs", "foo" ]
      });

  The HTTP API methods for fetching the replication inventory and for dumping collections
  also support the `includeSystem` control flag via a URL parameter.

* removed DEPRECATED replication methods:
  * `replication.logger.start()`
  * `replication.logger.stop()`
  * `replication.logger.properties()`
  * HTTP PUT `/_api/replication/logger-start`
  * HTTP PUT `/_api/replication/logger-stop`
  * HTTP GET `/_api/replication/logger-config`
  * HTTP PUT `/_api/replication/logger-config`

* fixed issue #1174, which was due to locking problems in distributed
  AQL execution

* improved cluster locking for AQL avoiding deadlocks

* use DistributeNode for modifying queries with REPLACE and UPDATE, if
  possible


v2.3.6 (2015-XX-XX)
-------------------

* fixed AQL subquery optimization that produced wrong result when multiple subqueries
  directly followed each other and and a directly following `LET` statement did refer
  to any but the first subquery.


v2.3.5 (2015-01-16)
-------------------

* fixed intermittent 404 errors in Foxx apps after mounting or unmounting apps

* fixed issue #1200: Expansion operator results in "Cannot call method 'forEach' of null"

* fixed issue #1199: Cannot unlink root node of plan


v2.3.4 (2014-12-23)
-------------------

* fixed cerberus path for MyArangoDB


v2.3.3 (2014-12-17)
-------------------

* fixed error handling in instantiation of distributed AQL queries, this
  also fixes a bug in cluster startup with many servers

* issue #1185: parse non-fractional JSON numbers with exponent (e.g. `4e-261`)

* issue #1159: allow --server.request-timeout and --server.connect-timeout of 0


v2.3.2 (2014-12-09)
-------------------

* fixed issue #1177: Fix bug in the user app's storage

* fixed issue #1173: AQL Editor "Save current query" resets user password

* fixed missing makeDirectory when fetching a Foxx application from a zip file

* put in warning about default changed: fixed issue #1134: Change the default endpoint to localhost

* fixed issue #1163: invalid fullCount value returned from AQL

* fixed range operator precedence

* limit default maximum number of plans created by AQL optimizer to 256 (from 1024)

* make AQL optimizer not generate an extra plan if an index can be used, but modify
  existing plans in place

* fixed AQL cursor ttl (time-to-live) issue

  Any user-specified cursor ttl value was not honored since 2.3.0.

* fixed segfault in AQL query hash index setup with unknown shapes

* fixed memleaks

* added AQL optimizer rule for removing `INTO` from a `COLLECT` statement if not needed

* fixed issue #1131

  This change provides the `KEEP` clause for `COLLECT ... INTO`. The `KEEP` clause
  allows controlling which variables will be kept in the variable created by `INTO`.

* fixed issue #1147, must protect dispatcher ID for etcd

v2.3.1 (2014-11-28)
-------------------

* recreate password if missing during upgrade

* fixed issue #1126

* fixed non-working subquery index optimizations

* do not restrict summary of Foxx applications to 60 characters

* fixed display of "required" path parameters in Foxx application documentation

* added more optimizations of constants values in AQL FILTER conditions

* fixed invalid or-to-in optimization for FILTERs containing comparisons
  with boolean values

* fixed replication of `_graphs` collection

* added AQL list functions `PUSH`, `POP`, `UNSHIFT`, `SHIFT`, `REMOVE_VALUES`,
  `REMOVE_VALUE`, `REMOVE_NTH` and `APPEND`

* added AQL functions `CALL` and `APPLY` to dynamically call other functions

* fixed AQL optimizer cost estimation for LIMIT node

* prevent Foxx queues from permanently writing to the journal even when
  server is idle

* fixed AQL COLLECT statement with INTO clause, which copied more variables
  than v2.2 and thus lead to too much memory consumption.
  This deals with #1107.

* fixed AQL COLLECT statement, this concerned every COLLECT statement,
  only the first group had access to the values of the variables before
  the COLLECT statement. This deals with #1127.

* fixed some AQL internals, where sometimes too many items were
  fetched from upstream in the presence of a LIMIT clause. This should
  generally improve performance.


v2.3.0 (2014-11-18)
-------------------

* fixed syslog flags. `--log.syslog` is deprecated and setting it has no effect,
  `--log.facility` now works as described. Application name has been changed from
  `triagens` to `arangod`. It can be changed using `--log.application`. The syslog
  will only contain the actual log message. The datetime prefix is omitted.

* fixed deflate in SimpleHttpClient

* fixed issue #1104: edgeExamples broken or changed

* fixed issue #1103: Error while importing user queries

* fixed issue #1100: AQL: HAS() fails on doc[attribute_name]

* fixed issue #1098: runtime error when creating graph vertex

* hide system applications in **Applications** tab by default

  Display of system applications can be toggled by using the *system applications*
  toggle in the UI.

* added HTTP REST API for managing tasks (`/_api/tasks`)

* allow passing character lists as optional parameter to AQL functions `TRIM`,
  `LTRIM` and `RTRIM`

  These functions now support trimming using custom character lists. If no character
  lists are specified, all whitespace characters will be removed as previously:

      TRIM("  foobar\t \r\n ")         // "foobar"
      TRIM(";foo;bar;baz, ", "; ")     // "foo;bar;baz"

* added AQL string functions `LTRIM`, `RTRIM`, `FIND_FIRST`, `FIND_LAST`, `SPLIT`,
  `SUBSTITUTE`

* added AQL functions `ZIP`, `VALUES` and `PERCENTILE`

* made AQL functions `CONCAT` and `CONCAT_SEPARATOR` work with list arguments

* dynamically create extra dispatcher threads if required

* fixed issue #1097: schemas in the API docs no longer show required properties as optional


v2.3.0-beta2 (2014-11-08)
-------------------------

* front-end: new icons for uploading and downloading JSON documents into a collection

* front-end: fixed documents pagination css display error

* front-end: fixed flickering of the progress view

* front-end: fixed missing event for documents filter function

* front-end: jsoneditor: added CMD+Return (Mac) CTRL+Return (Linux/Win) shortkey for
  saving a document

* front-end: added information tooltip for uploading json documents.

* front-end: added database management view to the collapsed navigation menu

* front-end: added collection truncation feature

* fixed issue #1086: arangoimp: Odd errors if arguments are not given properly

* performance improvements for AQL queries that use JavaScript-based expressions
  internally

* added AQL geo functions `WITHIN_RECTANGLE` and `IS_IN_POLYGON`

* fixed non-working query results download in AQL editor of web interface

* removed debug print message in AQL editor query export routine

* fixed issue #1075: Aardvark: user name required even if auth is off #1075

  The fix for this prefills the username input field with the current user's
  account name if any and `root` (the default username) otherwise. Additionally,
  the tooltip text has been slightly adjusted.

* fixed issue #1069: Add 'raw' link to swagger ui so that the raw swagger
  json can easily be retrieved

  This adds a link to the Swagger API docs to an application's detail view in
  the **Applications** tab of the web interface. The link produces the Swagger
  JSON directly. If authentication is turned on, the link requires authentication,
  too.

* documentation updates


v2.3.0-beta1 (2014-11-01)
-------------------------

* added dedicated `NOT IN` operator for AQL

  Previously, a `NOT IN` was only achievable by writing a negated `IN` condition:

      FOR i IN ... FILTER ! (i IN [ 23, 42 ]) ...

  This can now alternatively be expressed more intuitively as follows:

      FOR i IN ... FILTER i NOT IN [ 23, 42 ] ...

* added alternative logical operator syntax for AQL

  Previously, the logical operators in AQL could only be written as:
  - `&&`: logical and
  - `||`: logical or
  - `!`: negation

  ArangoDB 2.3 introduces the alternative variants for these operators:
  - `AND`: logical and
  - `OR`: logical or
  - `NOT`: negation

  The new syntax is just an alternative to the old syntax, allowing easier
  migration from SQL. The old syntax is still fully supported and will be.

* improved output of `ArangoStatement.parse()` and POST `/_api/query`

  If an AQL query can be parsed without problems, The return value of
  `ArangoStatement.parse()` now contains an attribute `ast` with the abstract
  syntax tree of the query (before optimizations). Though this is an internal
  representation of the query and is subject to change, it can be used to inspect
  how ArangoDB interprets a given query.

* improved `ArangoStatement.explain()` and POST `/_api/explain`

  The commands for explaining AQL queries have been improved.

* added command-line option `--javascript.v8-contexts` to control the number of
  V8 contexts created in arangod.

  Previously, the number of V8 contexts was equal to the number of server threads
  (as specified by option `--server.threads`).

  However, it may be sensible to create different amounts of threads and V8
  contexts. If the option is not specified, the number of V8 contexts created
  will be equal to the number of server threads. Thus no change in configuration
  is required to keep the old behavior.

  If you are using the default config files or merge them with your local config
  files, please review if the default number of server threads is okay in your
  environment. Additionally you should verify that the number of V8 contexts
  created (as specified in option `--javascript.v8-contexts`) is okay.

* the number of server.threads specified is now the minimum of threads
  started. There are situation in which threads are waiting for results of
  distributed database servers. In this case the number of threads is
  dynamically increased.

* removed index type "bitarray"

  Bitarray indexes were only half-way documented and integrated in previous versions
  of ArangoDB so their benefit was limited. The support for bitarray indexes has
  thus been removed in ArangoDB 2.3. It is not possible to create indexes of type
  "bitarray" with ArangoDB 2.3.

  When a collection is opened that contains a bitarray index definition created
  with a previous version of ArangoDB, ArangoDB will ignore it and log the following
  warning:

      index type 'bitarray' is not supported in this version of ArangoDB and is ignored

  Future versions of ArangoDB may automatically remove such index definitions so the
  warnings will eventually disappear.

* removed internal "_admin/modules/flush" in order to fix requireApp

* added basic support for handling binary data in Foxx

  Requests with binary payload can be processed in Foxx applications by
  using the new method `res.rawBodyBuffer()`. This will return the unparsed request
  body as a Buffer object.

  There is now also the method `req.requestParts()` available in Foxx to retrieve
  the individual components of a multipart HTTP request.

  Buffer objects can now be used when setting the response body of any Foxx action.
  Additionally, `res.send()` has been added as a convenience method for returning
  strings, JSON objects or buffers from a Foxx action:

      res.send("<p>some HTML</p>");
      res.send({ success: true });
      res.send(new Buffer("some binary data"));

  The convenience method `res.sendFile()` can now be used to easily return the
  contents of a file from a Foxx action:

      res.sendFile(applicationContext.foxxFilename("image.png"));

  `fs.write` now accepts not only strings but also Buffer objects as second parameter:

      fs.write(filename, "some data");
      fs.write(filename, new Buffer("some binary data"));

  `fs.readBuffer` can be used to return the contents of a file in a Buffer object.

* improved performance of insertion into non-unique hash indexes significantly in case
  many duplicate keys are used in the index

* issue #1042: set time zone in log output

  the command-line option `--log.use-local-time` was added to print dates and times in
  the server-local timezone instead of UTC

* command-line options that require a boolean value now validate the
  value given on the command-line

  This prevents issues if no value is specified for an option that
  requires a boolean value. For example, the following command-line would
  have caused trouble in 2.2, because `--server.endpoint` would have been
  used as the value for the `--server.disable-authentication` options
  (which requires a boolean value):

      arangod --server.disable-authentication --server.endpoint tcp://127.0.0.1:8529 data

  In 2.3, running this command will fail with an error and requires to
  be modified to:

      arangod --server.disable-authentication true --server.endpoint tcp://127.0.0.1:8529 data

* improved performance of CSV import in arangoimp

* fixed issue #1027: Stack traces are off-by-one

* fixed issue #1026: Modules loaded in different files within the same app
  should refer to the same module

* fixed issue #1025: Traversal not as expected in undirected graph

* added a _relation function in the general-graph module.

  This deprecated _directedRelation and _undirectedRelation.
  ArangoDB does not offer any constraints for undirected edges
  which caused some confusion of users how undirected relations
  have to be handled. Relation now only supports directed relations
  and the user can actively simulate undirected relations.

* changed return value of Foxx.applicationContext#collectionName:

  Previously, the function could return invalid collection names because
  invalid characters were not replaced in the application name prefix, only
  in the collection name passed.

  Now, the function replaces invalid characters also in the application name
  prefix, which might to slightly different results for application names that
  contained any characters outside the ranges [a-z], [A-Z] and [0-9].

* prevent XSS in AQL editor and logs view

* integrated tutorial into ArangoShell and web interface

* added option `--backslash-escape` for arangoimp when running CSV file imports

* front-end: added download feature for (filtered) documents

* front-end: added download feature for the results of a user query

* front-end: added function to move documents to another collection

* front-end: added sort-by attribute to the documents filter

* front-end: added sorting feature to database, graph management and user management view.

* issue #989: front-end: Databases view not refreshing after deleting a database

* issue #991: front-end: Database search broken

* front-end: added infobox which shows more information about a document (_id, _rev, _key) or
  an edge (_id, _rev, _key, _from, _to). The from and to attributes are clickable and redirect
  to their document location.

* front-end: added edit-mode for deleting multiple documents at the same time.

* front-end: added delete button to the detailed document/edge view.

* front-end: added visual feedback for saving documents/edges inside the editor (error/success).

* front-end: added auto-focusing for the first input field in a modal.

* front-end: added validation for user input in a modal.

* front-end: user defined queries are now stored inside the database and are bound to the current
  user, instead of using the local storage functionality of the browsers. The outcome of this is
  that user defined queries are now independently usable from any device. Also queries can now be
  edited through the standard document editor of the front-end through the _users collection.

* front-end: added import and export functionality for user defined queries.

* front-end: added new keywords and functions to the aql-editor theme

* front-end: applied tile-style to the graph view

* front-end: now using the new graph api including multi-collection support

* front-end: foxx apps are now deletable

* front-end: foxx apps are now installable and updateable through github, if github is their
  origin.

* front-end: added foxx app version control. Multiple versions of a single foxx app are now
  installable and easy to manage and are also arranged in groups.

* front-end: the user-set filter of a collection is now stored until the user navigates to
  another collection.

* front-end: fetching and filtering of documents, statistics, and query operations are now
  handled with asynchronous ajax calls.

* front-end: added progress indicator if the front-end is waiting for a server operation.

* front-end: fixed wrong count of documents in the documents view of a collection.

* front-end: fixed unexpected styling of the manage db view and navigation.

* front-end: fixed wrong handling of select fields in a modal view.

* front-end: fixed wrong positioning of some tooltips.

* automatically call `toJSON` function of JavaScript objects (if present)
  when serializing them into database documents. This change allows
  storing JavaScript date objects in the database in a sensible manner.


v2.2.7 (2014-11-19)
-------------------

* fixed issue #998: Incorrect application URL for non-system Foxx apps

* fixed issue #1079: AQL editor: keyword WITH in UPDATE query is not highlighted

* fix memory leak in cluster nodes

* fixed registration of AQL user-defined functions in Web UI (JS shell)

* fixed error display in Web UI for certain errors
  (now error message is printed instead of 'undefined')

* fixed issue #1059: bug in js module console

* fixed issue #1056: "fs": zip functions fail with passwords

* fixed issue #1063: Docs: measuring unit of --wal.logfile-size?

* fixed issue #1062: Docs: typo in 14.2 Example data


v2.2.6 (2014-10-20)
-------------------

* fixed issue #972: Compilation Issue

* fixed issue #743: temporary directories are now unique and one can read
  off the tool that created them, if empty, they are removed atexit

* Highly improved performance of all AQL GRAPH_* functions.

* Orphan collections in general graphs can now be found via GRAPH_VERTICES
  if either "any" or no direction is defined

* Fixed documentation for AQL function GRAPH_NEIGHBORS.
  The option "vertexCollectionRestriction" is meant to filter the target
  vertices only, and should not filter the path.

* Fixed a bug in GRAPH_NEIGHBORS which enforced only empty results
  under certain conditions


v2.2.5 (2014-10-09)
-------------------

* fixed issue #961: allow non-JSON values in undocument request bodies

* fixed issue 1028: libicu is now statically linked

* fixed cached lookups of collections on the server, which may have caused spurious
  problems after collection rename operations


v2.2.4 (2014-10-01)
-------------------

* fixed accessing `_from` and `_to` attributes in `collection.byExample` and
  `collection.firstExample`

  These internal attributes were not handled properly in the mentioned functions, so
  searching for them did not always produce documents

* fixed issue #1030: arangoimp 2.2.3 crashing, not logging on large Windows CSV file

* fixed issue #1025: Traversal not as expected in undirected graph

* fixed issue #1020

  This requires re-introducing the startup option `--database.force-sync-properties`.

  This option can again be used to force fsyncs of collection, index and database properties
  stored as JSON strings on disk in files named `parameter.json`. Syncing these files after
  a write may be necessary if the underlying storage does not sync file contents by itself
  in a "sensible" amount of time after a file has been written and closed.

  The default value is `true` so collection, index and database properties will always be
  synced to disk immediately. This affects creating, renaming and dropping collections as
  well as creating and dropping databases and indexes. Each of these operations will perform
  an additional fsync on the `parameter.json` file if the option is set to `true`.

  It might be sensible to set this option to `false` for workloads that create and drop a
  lot of collections (e.g. test runs).

  Document operations such as creating, updating and dropping documents are not affected
  by this option.

* fixed issue #1016: AQL editor bug

* fixed issue #1014: WITHIN function returns wrong distance

* fixed AQL shortest path calculation in function `GRAPH_SHORTEST_PATH` to return
  complete vertex objects instead of just vertex ids

* allow changing of attributes of documents stored in server-side JavaScript variables

  Previously, the following did not work:

      var doc = db.collection.document(key);
      doc._key = "abc"; // overwriting internal attributes not supported
      doc.value = 123;  // overwriting existing attributes not supported

  Now, modifying documents stored in server-side variables (e.g. `doc` in the above case)
  is supported. Modifying the variables will not update the documents in the database,
  but will modify the JavaScript object (which can be written back to the database using
  `db.collection.update` or `db.collection.replace`)

* fixed issue #997: arangoimp apparently doesn't support files >2gig on Windows

  large file support (requires using `_stat64` instead of `stat`) is now supported on
  Windows


v2.2.3 (2014-09-02)
-------------------

* added `around` for Foxx controller

* added `type` option for HTTP API `GET /_api/document?collection=...`

  This allows controlling the type of results to be returned. By default, paths to
  documents will be returned, e.g.

      [
        `/_api/document/test/mykey1`,
        `/_api/document/test/mykey2`,
        ...
      ]

  To return a list of document ids instead of paths, the `type` URL parameter can be
  set to `id`:

      [
        `test/mykey1`,
        `test/mykey2`,
        ...
      ]

  To return a list of document keys only, the `type` URL parameter can be set to `key`:

      [
        `mykey1`,
        `mykey2`,
        ...
      ]


* properly capitalize HTTP response header field names in case the `x-arango-async`
  HTTP header was used in a request.

* fixed several documentation issues

* speedup for several general-graph functions, AQL functions starting with `GRAPH_`
  and traversals


v2.2.2 (2014-08-08)
-------------------

* allow storing non-reserved attribute names starting with an underscore

  Previous versions of ArangoDB parsed away all attribute names that started with an
  underscore (e.g. `_test', '_foo', `_bar`) on all levels of a document (root level
  and sub-attribute levels). While this behavior was documented, it was unintuitive and
  prevented storing documents inside other documents, e.g.:

      {
        "_key" : "foo",
        "_type" : "mydoc",
        "references" : [
          {
            "_key" : "something",
            "_rev" : "...",
            "value" : 1
          },
          {
            "_key" : "something else",
            "_rev" : "...",
            "value" : 2
          }
        ]
      }

  In the above example, previous versions of ArangoDB removed all attributes and
  sub-attributes that started with underscores, meaning the embedded documents would lose
  some of their attributes. 2.2.2 should preserve such attributes, and will also allow
  storing user-defined attribute names on the top-level even if they start with underscores
  (such as `_type` in the above example).

* fix conversion of JavaScript String, Number and Boolean objects to JSON.

  Objects created in JavaScript using `new Number(...)`, `new String(...)`, or
  `new Boolean(...)` were not converted to JSON correctly.

* fixed a race condition on task registration (i.e. `require("org/arangodb/tasks").register()`)

  this race condition led to undefined behavior when a just-created task with no offset and
  no period was instantly executed and deleted by the task scheduler, before the `register`
  function returned to the caller.

* changed run-tests.sh to execute all suitable tests.

* switch to new version of gyp

* fixed upgrade button


v2.2.1 (2014-07-24)
-------------------

* fixed hanging write-ahead log recovery for certain cases that involved dropping
  databases

* fixed issue with --check-version: when creating a new database the check failed

* issue #947 Foxx applicationContext missing some properties

* fixed issue with --check-version: when creating a new database the check failed

* added startup option `--wal.suppress-shape-information`

  Setting this option to `true` will reduce memory and disk space usage and require
  less CPU time when modifying documents or edges. It should therefore be turned on
  for standalone ArangoDB servers. However, for servers that are used as replication
  masters, setting this option to `true` will effectively disable the usage of the
  write-ahead log for replication, so it should be set to `false` for any replication
  master servers.

  The default value for this option is `false`.

* added optional `ttl` attribute to specify result cursor expiration for HTTP API method
  `POST /_api/cursor`

  The `ttl` attribute can be used to prevent cursor results from timing out too early.

* issue #947: Foxx applicationContext missing some properties

* (reported by Christian Neubauer):

  The problem was that in Google's V8, signed and unsigned chars are not always declared cleanly.
  so we need to force v8 to compile with forced signed chars which is done by the Flag:
    -fsigned-char
  at least it is enough to follow the instructions of compiling arango on rasperry
  and add "CFLAGS='-fsigned-char'" to the make command of V8 and remove the armv7=0

* Fixed a bug with the replication client. In the case of single document
  transactions the collection was not write locked.


v2.2.0 (2014-07-10)
-------------------

* The replication methods `logger.start`, `logger.stop` and `logger.properties` are
  no-ops in ArangoDB 2.2 as there is no separate replication logger anymore. Data changes
  are logged into the write-ahead log in ArangoDB 2.2, and not separately by the
  replication logger. The replication logger object is still there in ArangoDB 2.2 to
  ensure backwards-compatibility, however, logging cannot be started, stopped or
  configured anymore. Using any of these methods will do nothing.

  This also affects the following HTTP API methods:
  - `PUT /_api/replication/logger-start`
  - `PUT /_api/replication/logger-stop`
  - `GET /_api/replication/logger-config`
  - `PUT /_api/replication/logger-config`

  Using any of these methods is discouraged from now on as they will be removed in
  future versions of ArangoDB.

* INCOMPATIBLE CHANGE: replication of transactions has changed. Previously, transactions
  were logged on a master in one big block and shipped to a slave in one block, too.
  Now transactions will be logged and replicated as separate entries, allowing transactions
  to be bigger and also ensure replication progress.

  This change also affects the behavior of the `stop` method of the replication applier.
  If the replication applier is now stopped manually using the `stop` method and later
  restarted using the `start` method, any transactions that were unfinished at the
  point of stopping will be aborted on a slave, even if they later commit on the master.

  In ArangoDB 2.2, stopping the replication applier manually should be avoided unless the
  goal is to stop replication permanently or to do a full resync with the master anyway.
  If the replication applier still must be stopped, it should be made sure that the
  slave has fetched and applied all pending operations from a master, and that no
  extra transactions are started on the master before the `stop` command on the slave
  is executed.

  Replication of transactions in ArangoDB 2.2 might also lock the involved collections on
  the slave while a transaction is either committed or aborted on the master and the
  change has been replicated to the slave. This change in behavior may be important for
  slave servers that are used for read-scaling. In order to avoid long lasting collection
  locks on the slave, transactions should be kept small.

  The `_replication` system collection is not used anymore in ArangoDB 2.2 and its usage is
  discouraged.

* INCOMPATIBLE CHANGE: the figures reported by the `collection.figures` method
  now only reflect documents and data contained in the journals and datafiles of
  collections. Documents or deletions contained only in the write-ahead log will
  not influence collection figures until the write-ahead log garbage collection
  kicks in. The figures for a collection might therefore underreport the total
  resource usage of a collection.

  Additionally, the attributes `lastTick` and `uncollectedLogfileEntries` have been
  added to the result of the `figures` operation and the HTTP API method
  `PUT /_api/collection/figures`

* added `insert` method as an alias for `save`. Documents can now be inserted into
  a collection using either method:

      db.test.save({ foo: "bar" });
      db.test.insert({ foo: "bar" });

* added support for data-modification AQL queries

* added AQL keywords `INSERT`, `UPDATE`, `REPLACE` and `REMOVE` (and `WITH`) to
  support data-modification AQL queries.

  Unquoted usage of these keywords for attribute names in AQL queries will likely
  fail in ArangoDB 2.2. If any such attribute name needs to be used in a query, it
  should be enclosed in backticks to indicate the usage of a literal attribute
  name.

  For example, the following query will fail in ArangoDB 2.2 with a parse error:

      FOR i IN foo RETURN i.remove

  and needs to be rewritten like this:

      FOR i IN foo RETURN i.`remove`

* disallow storing of JavaScript objects that contain JavaScript native objects
  of type `Date`, `Function`, `RegExp` or `External`, e.g.

      db.test.save({ foo: /bar/ });
      db.test.save({ foo: new Date() });

  will now print

      Error: <data> cannot be converted into JSON shape: could not shape document

  Previously, objects of these types were silently converted into an empty object
  (i.e. `{ }`).

  To store such objects in a collection, explicitly convert them into strings
  like this:

      db.test.save({ foo: String(/bar/) });
      db.test.save({ foo: String(new Date()) });

* The replication methods `logger.start`, `logger.stop` and `logger.properties` are
  no-ops in ArangoDB 2.2 as there is no separate replication logger anymore. Data changes
  are logged into the write-ahead log in ArangoDB 2.2, and not separately by the
  replication logger. The replication logger object is still there in ArangoDB 2.2 to
  ensure backwards-compatibility, however, logging cannot be started, stopped or
  configured anymore. Using any of these methods will do nothing.

  This also affects the following HTTP API methods:
  - `PUT /_api/replication/logger-start`
  - `PUT /_api/replication/logger-stop`
  - `GET /_api/replication/logger-config`
  - `PUT /_api/replication/logger-config`

  Using any of these methods is discouraged from now on as they will be removed in
  future versions of ArangoDB.

* INCOMPATIBLE CHANGE: replication of transactions has changed. Previously, transactions
  were logged on a master in one big block and shipped to a slave in one block, too.
  Now transactions will be logged and replicated as separate entries, allowing transactions
  to be bigger and also ensure replication progress.

  This change also affects the behavior of the `stop` method of the replication applier.
  If the replication applier is now stopped manually using the `stop` method and later
  restarted using the `start` method, any transactions that were unfinished at the
  point of stopping will be aborted on a slave, even if they later commit on the master.

  In ArangoDB 2.2, stopping the replication applier manually should be avoided unless the
  goal is to stop replication permanently or to do a full resync with the master anyway.
  If the replication applier still must be stopped, it should be made sure that the
  slave has fetched and applied all pending operations from a master, and that no
  extra transactions are started on the master before the `stop` command on the slave
  is executed.

  Replication of transactions in ArangoDB 2.2 might also lock the involved collections on
  the slave while a transaction is either committed or aborted on the master and the
  change has been replicated to the slave. This change in behavior may be important for
  slave servers that are used for read-scaling. In order to avoid long lasting collection
  locks on the slave, transactions should be kept small.

  The `_replication` system collection is not used anymore in ArangoDB 2.2 and its usage is
  discouraged.

* INCOMPATIBLE CHANGE: the figures reported by the `collection.figures` method
  now only reflect documents and data contained in the journals and datafiles of
  collections. Documents or deletions contained only in the write-ahead log will
  not influence collection figures until the write-ahead log garbage collection
  kicks in. The figures for a collection might therefore underreport the total
  resource usage of a collection.

  Additionally, the attributes `lastTick` and `uncollectedLogfileEntries` have been
  added to the result of the `figures` operation and the HTTP API method
  `PUT /_api/collection/figures`

* added `insert` method as an alias for `save`. Documents can now be inserted into
  a collection using either method:

      db.test.save({ foo: "bar" });
      db.test.insert({ foo: "bar" });

* added support for data-modification AQL queries

* added AQL keywords `INSERT`, `UPDATE`, `REPLACE` and `REMOVE` (and `WITH`) to
  support data-modification AQL queries.

  Unquoted usage of these keywords for attribute names in AQL queries will likely
  fail in ArangoDB 2.2. If any such attribute name needs to be used in a query, it
  should be enclosed in backticks to indicate the usage of a literal attribute
  name.

  For example, the following query will fail in ArangoDB 2.2 with a parse error:

      FOR i IN foo RETURN i.remove

  and needs to be rewritten like this:

      FOR i IN foo RETURN i.`remove`

* disallow storing of JavaScript objects that contain JavaScript native objects
  of type `Date`, `Function`, `RegExp` or `External`, e.g.

      db.test.save({ foo: /bar/ });
      db.test.save({ foo: new Date() });

  will now print

      Error: <data> cannot be converted into JSON shape: could not shape document

  Previously, objects of these types were silently converted into an empty object
  (i.e. `{ }`).

  To store such objects in a collection, explicitly convert them into strings
  like this:

      db.test.save({ foo: String(/bar/) });
      db.test.save({ foo: String(new Date()) });

* honor startup option `--server.disable-statistics` when deciding whether or not
  to start periodic statistics collection jobs

  Previously, the statistics collection jobs were started even if the server was
  started with the `--server.disable-statistics` flag being set to `true`

* removed startup option `--random.no-seed`

  This option had no effect in previous versions of ArangoDB and was thus removed.

* removed startup option `--database.remove-on-drop`

  This option was used for debugging only.

* removed startup option `--database.force-sync-properties`

  This option is now superfluous as collection properties are now stored in the
  write-ahead log.

* introduced write-ahead log

  All write operations in an ArangoDB server instance are automatically logged
  to the server's write-ahead log. The write-ahead log is a set of append-only
  logfiles, and it is used in case of a crash recovery and for replication.
  Data from the write-ahead log will eventually be moved into the journals or
  datafiles of collections, allowing the server to remove older write-ahead log
  logfiles. Figures of collections will be updated when data are moved from the
  write-ahead log into the journals or datafiles of collections.

  Cross-collection transactions in ArangoDB should benefit considerably by this
  change, as less writes than in previous versions are required to ensure the data
  of multiple collections are atomically and durably committed. All data-modifying
  operations inside transactions (insert, update, remove) will write their
  operations into the write-ahead log directly, making transactions with multiple
  operations also require less physical memory than in previous versions of ArangoDB,
  that required all transaction data to fit into RAM.

  The `_trx` system collection is not used anymore in ArangoDB 2.2 and its usage is
  discouraged.

  The data in the write-ahead log can also be used in the replication context.
  The `_replication` collection that was used in previous versions of ArangoDB to
  store all changes on the server is not used anymore in ArangoDB 2.2. Instead,
  slaves can read from a master's write-ahead log to get informed about most
  recent changes. This removes the need to store data-modifying operations in
  both the actual place and the `_replication` collection.

* removed startup option `--server.disable-replication-logger`

  This option is superfluous in ArangoDB 2.2. There is no dedicated replication
  logger in ArangoDB 2.2. There is now always the write-ahead log, and it is also
  used as the server's replication log. Specifying the startup option
  `--server.disable-replication-logger` will do nothing in ArangoDB 2.2, but the
  option should not be used anymore as it might be removed in a future version.

* changed behavior of replication logger

  There is no dedicated replication logger in ArangoDB 2.2 as there is the
  write-ahead log now. The existing APIs for starting and stopping the replication
  logger still exist in ArangoDB 2.2 for downwards-compatibility, but calling
  the start or stop operations are no-ops in ArangoDB 2.2. When querying the
  replication logger status via the API, the server will always report that the
  replication logger is running. Configuring the replication logger is a no-op
  in ArangoDB 2.2, too. Changing the replication logger configuration has no
  effect. Instead, the write-ahead log configuration can be changed.

* removed MRuby integration for arangod

  ArangoDB had an experimental MRuby integration in some of the publish builds.
  This wasn't continuously developed, and so it has been removed in ArangoDB 2.2.

  This change has led to the following startup options being superfluous:

  - `--ruby.gc-interval`
  - `--ruby.action-directory`
  - `--ruby.modules-path`
  - `--ruby.startup-directory`

  Specifying these startup options will do nothing in ArangoDB 2.2, but the
  options should be avoided from now on as they might be removed in future versions.

* reclaim index memory when last document in collection is deleted

  Previously, deleting documents from a collection did not lead to index sizes being
  reduced. Instead, the already allocated index memory was re-used when a collection
  was refilled.

  Now, index memory for primary indexes and hash indexes is reclaimed instantly when
  the last document from a collection is removed.

* inlined and optimized functions in hash indexes

* added AQL TRANSLATE function

  This function can be used to perform lookups from static lists, e.g.

      LET countryNames = { US: "United States", UK: "United Kingdom", FR: "France" }
      RETURN TRANSLATE("FR", countryNames)

* fixed datafile debugger

* fixed check-version for empty directory

* moved try/catch block to the top of routing chain

* added mountedApp function for foxx-manager

* fixed issue #883: arango 2.1 - when starting multi-machine cluster, UI web
  does not change to cluster overview

* fixed dfdb: should not start any other V8 threads

* cleanup of version-check, added module org/arangodb/database-version,
  added --check-version option

* fixed issue #881: [2.1.0] Bombarded (every 10 sec or so) with
  "WARNING format string is corrupt" when in non-system DB Dashboard

* specialized primary index implementation to allow faster hash table
  rebuilding and reduce lookups in datafiles for the actual value of `_key`.

* issue #862: added `--overwrite` option to arangoimp

* removed number of property lookups for documents during AQL queries that
  access documents

* prevent buffering of long print results in arangosh's and arangod's print
  command

  this change will emit buffered intermediate print results and discard the
  output buffer to quickly deliver print results to the user, and to prevent
  constructing very large buffers for large results

* removed sorting of attribute names for use in a collection's shaper

  sorting attribute names was done on document insert to keep attributes
  of a collection in sorted order for faster comparisons. The sort order
  of attributes was only used in one particular and unlikely case, so it
  was removed. Collections with many different attribute names should
  benefit from this change by faster inserts and slightly less memory usage.

* fixed a bug in arangodump which got the collection name in _from and _to
  attributes of edges wrong (all were "_unknown")

* fixed a bug in arangorestore which did not recognize wrong _from and _to
  attributes of edges

* improved error detection and reporting in arangorestore


v2.1.1 (2014-06-06)
-------------------

* fixed dfdb: should not start any other V8 threads

* signature for collection functions was modified

  The basic change was the substitution of the input parameter of the
  function by an generic options object which can contain multiple
  option parameter of the function.
  Following functions were modified
  remove
  removeBySample
  replace
  replaceBySample
  update
  updateBySample

  Old signature is yet supported but it will be removed in future versions

v2.1.0 (2014-05-29)
-------------------

* implemented upgrade procedure for clusters

* fixed communication issue with agency which prevented reconnect
  after an agent failure

* fixed cluster dashboard in the case that one but not all servers
  in the cluster are down

* fixed a bug with coordinators creating local database objects
  in the wrong order (_system needs to be done first)

* improved cluster dashboard


v2.1.0-rc2 (2014-05-25)
-----------------------

* fixed issue #864: Inconsistent behavior of AQL REVERSE(list) function


v2.1.0-rc1 (XXXX-XX-XX)
-----------------------

* added server-side periodic task management functions:

  - require("org/arangodb/tasks").register(): registers a periodic task
  - require("org/arangodb/tasks").unregister(): unregisters and removes a
    periodic task
  - require("org/arangodb/tasks").get(): retrieves a specific tasks or all
    existing tasks

  the previous undocumented function `internal.definePeriodic` is now
  deprecated and will be removed in a future release.

* decrease the size of some seldom used system collections on creation.

  This will make these collections use less disk space and mapped memory.

* added AQL date functions

* added AQL FLATTEN() list function

* added index memory statistics to `db.<collection>.figures()` function

  The `figures` function will now return a sub-document `indexes`, which lists
  the number of indexes in the `count` sub-attribute, and the total memory
  usage of the indexes in bytes in the `size` sub-attribute.

* added AQL CURRENT_DATABASE() function

  This function returns the current database's name.

* added AQL CURRENT_USER() function

  This function returns the current user from an AQL query. The current user is the
  username that was specified in the `Authorization` HTTP header of the request. If
  authentication is turned off or the query was executed outside a request context,
  the function will return `null`.

* fixed issue #796: Searching with newline chars broken?

  fixed slightly different handling of backslash escape characters in a few
  AQL functions. Now handling of escape sequences should be consistent, and
  searching for newline characters should work the same everywhere

* added OpenSSL version check for configure

  It will report all OpenSSL versions < 1.0.1g as being too old.
  `configure` will only complain about an outdated OpenSSL version but not stop.

* require C++ compiler support (requires g++ 4.8, clang++ 3.4 or Visual Studio 13)

* less string copying returning JSONified documents from ArangoDB, e.g. via
  HTTP GET `/_api/document/<collection>/<document>`

* issue #798: Lower case http headers from arango

  This change allows returning capitalized HTTP headers, e.g.
  `Content-Length` instead of `content-length`.
  The HTTP spec says that headers are case-insensitive, but
  in fact several clients rely on a specific case in response
  headers.
  This change will capitalize HTTP headers if the `X-Arango-Version`
  request header is sent by the client and contains a value of at
  least `20100` (for version 2.1). The default value for the
  compatibility can also be set at server start, using the
  `--server.default-api-compatibility` option.

* simplified usage of `db._createStatement()`

  Previously, the function could not be called with a query string parameter as
  follows:

      db._createStatement(queryString);

  Calling it as above resulted in an error because the function expected an
  object as its parameter. From now on, it's possible to call the function with
  just the query string.

* make ArangoDB not send back a `WWW-Authenticate` header to a client in case the
  client sends the `X-Omit-WWW-Authenticate` HTTP header.

  This is done to prevent browsers from showing their built-in HTTP authentication
  dialog for AJAX requests that require authentication.
  ArangoDB will still return an HTTP 401 (Unauthorized) if the request doesn't
  contain valid credentials, but it will omit the `WWW-Authenticate` header,
  allowing clients to bypass the browser's authentication dialog.

* added REST API method HTTP GET `/_api/job/job-id` to query the status of an
  async job without potentially fetching it from the list of done jobs

* fixed non-intuitive behavior in jobs API: previously, querying the status
  of an async job via the API HTTP PUT `/_api/job/job-id` removed a currently
  executing async job from the list of queryable jobs on the server.
  Now, when querying the result of an async job that is still executing,
  the job is kept in the list of queryable jobs so its result can be fetched
  by a subsequent request.

* use a new data structure for the edge index of an edge collection. This
  improves the performance for the creation of the edge index and in
  particular speeds up removal of edges in graphs. Note however that
  this change might change the order in which edges starting at
  or ending in a vertex are returned. However, this order was never
  guaranteed anyway and it is not sensible to guarantee any particular
  order.

* provide a size hint to edge and hash indexes when initially filling them
  this will lead to less re-allocations when populating these indexes

  this may speed up building indexes when opening an existing collection

* don't requeue identical context methods in V8 threads in case a method is
  already registered

* removed arangod command line option `--database.remove-on-compacted`

* export the sort attribute for graph traversals to the HTTP interface

* add support for arangodump/arangorestore for clusters


v2.0.8 (XXXX-XX-XX)
-------------------

* fixed too-busy iteration over skiplists

  Even when a skiplist query was restricted by a limit clause, the skiplist
  index was queried without the limit. this led to slower-than-necessary
  execution times.

* fixed timeout overflows on 32 bit systems

  this bug has led to problems when select was called with a high timeout
  value (2000+ seconds) on 32bit systems that don't have a forgiving select
  implementation. when the call was made on these systems, select failed
  so no data would be read or sent over the connection

  this might have affected some cluster-internal operations.

* fixed ETCD issues on 32 bit systems

  ETCD was non-functional on 32 bit systems at all. The first call to the
  watch API crashed it. This was because atomic operations worked on data
  structures that were not properly aligned on 32 bit systems.

* fixed issue #848: db.someEdgeCollection.inEdge does not return correct
  value when called the 2nd time after a .save to the edge collection


v2.0.7 (2014-05-05)
-------------------

* issue #839: Foxx Manager missing "unfetch"

* fixed a race condition at startup

  this fixes undefined behavior in case the logger was involved directly at
  startup, before the logger initialization code was called. This should have
  occurred only for code that was executed before the invocation of main(),
  e.g. during ctor calls of statically defined objects.


v2.0.6 (2014-04-22)
-------------------

* fixed issue #835: arangosh doesn't show correct database name



v2.0.5 (2014-04-21)
-------------------

* Fixed a caching problem in IE JS Shell

* added cancelation for async jobs

* upgraded to new gyp for V8

* new Windows installer


v2.0.4 (2014-04-14)
-------------------

* fixed cluster authentication front-end issues for Firefox and IE, there are
  still problems with Chrome


v2.0.3 (2014-04-14)
-------------------

* fixed AQL optimizer bug

* fixed front-end issues

* added password change dialog


v2.0.2 (2014-04-06)
-------------------

* during cluster startup, do not log (somewhat expected) connection errors with
  log level error, but with log level info

* fixed dashboard modals

* fixed connection check for cluster planning front end: firefox does
  not support async:false

* document how to persist a cluster plan in order to relaunch an existing
  cluster later


v2.0.1 (2014-03-31)
-------------------

* make ArangoDB not send back a `WWW-Authenticate` header to a client in case the
  client sends the `X-Omit-WWW-Authenticate` HTTP header.

  This is done to prevent browsers from showing their built-in HTTP authentication
  dialog for AJAX requests that require authentication.
  ArangoDB will still return an HTTP 401 (Unauthorized) if the request doesn't
  contain valid credentials, but it will omit the `WWW-Authenticate` header,
  allowing clients to bypass the browser's authentication dialog.

* fixed isses in arango-dfdb:

  the dfdb was not able to unload certain system collections, so these couldn't be
  inspected with the dfdb sometimes. Additionally, it did not truncate corrupt
  markers from datafiles under some circumstances

* added `changePassword` attribute for users

* fixed non-working "save" button in collection edit view of web interface
  clicking the save button did nothing. one had to press enter in one of the input
  fields to send modified form data

* fixed V8 compile error on MacOS X

* prevent `body length: -9223372036854775808` being logged in development mode for
  some Foxx HTTP responses

* fixed several bugs in web interface dashboard

* fixed issue #783: coffee script not working in manifest file

* fixed issue #783: coffee script not working in manifest file

* fixed issue #781: Cant save current query from AQL editor ui

* bumped version in `X-Arango-Version` compatibility header sent by arangosh and other
  client tools from `1.5` to `2.0`.

* fixed startup options for arango-dfdb, added details option for arango-dfdb

* fixed display of missing error messages and codes in arangosh

* when creating a collection via the web interface, the collection type was always
  "document", regardless of the user's choice


v2.0.0 (2014-03-10)
-------------------

* first 2.0 release


v2.0.0-rc2 (2014-03-07)
-----------------------

* fixed cluster authorization


v2.0.0-rc1 (2014-02-28)
-----------------------

* added sharding :-)

* added collection._dbName attribute to query the name of the database from a collection

  more detailed documentation on the sharding and cluster features can be found in the user
  manual, section **Sharding**

* INCOMPATIBLE CHANGE: using complex values in AQL filter conditions with operators other
  than equality (e.g. >=, >, <=, <) will disable usage of skiplist indexes for filter
  evaluation.

  For example, the following queries will be affected by change:

      FOR doc IN docs FILTER doc.value < { foo: "bar" } RETURN doc
      FOR doc IN docs FILTER doc.value >= [ 1, 2, 3 ] RETURN doc

  The following queries will not be affected by the change:

      FOR doc IN docs FILTER doc.value == 1 RETURN doc
      FOR doc IN docs FILTER doc.value == "foo" RETURN doc
      FOR doc IN docs FILTER doc.value == [ 1, 2, 3 ] RETURN doc
      FOR doc IN docs FILTER doc.value == { foo: "bar" } RETURN doc

* INCOMPATIBLE CHANGE: removed undocumented method `collection.saveOrReplace`

  this feature was never advertised nor documented nor tested.

* INCOMPATIBLE CHANGE: removed undocumented REST API method `/_api/simple/BY-EXAMPLE-HASH`

  this feature was never advertised nor documented nor tested.

* added explicit startup parameter `--server.reuse-address`

  This flag can be used to control whether sockets should be acquired with the SO_REUSEADDR
  flag.

  Regardless of this setting, sockets on Windows are always acquired using the
  SO_EXCLUSIVEADDRUSE flag.

* removed undocumented REST API method GET `/_admin/database-name`

* added user validation API at POST `/_api/user/<username>`

* slightly improved users management API in `/_api/user`:

  Previously, when creating a new user via HTTP POST, the username needed to be
  passed in an attribute `username`. When users were returned via this API,
  the usernames were returned in an attribute named `user`. This was slightly
  confusing and was changed in 2.0 as follows:

  - when adding a user via HTTP POST, the username can be specified in an attribute
  `user`. If this attribute is not used, the API will look into the attribute `username`
  as before and use that value.
  - when users are returned via HTTP GET, the usernames are still returned in an
    attribute `user`.

  This change should be fully downwards-compatible with the previous version of the API.

* added AQL SLICE function to extract slices from lists

* made module loader more node compatible

* the startup option `--javascript.package-path` for arangosh is now deprecated and does
  nothing. Using it will not cause an error, but the option is ignored.

* added coffee script support

* Several UI improvements.

* Exchanged icons in the graphviewer toolbar

* always start networking and HTTP listeners when starting the server (even in
  console mode)

* allow vertex and edge filtering with user-defined functions in TRAVERSAL,
  TRAVERSAL_TREE and SHORTEST_PATH AQL functions:

      // using user-defined AQL functions for edge and vertex filtering
      RETURN TRAVERSAL(friends, friendrelations, "friends/john", "outbound", {
        followEdges: "myfunctions::checkedge",
        filterVertices: "myfunctions::checkvertex"
      })

      // using the following custom filter functions
      var aqlfunctions = require("org/arangodb/aql/functions");
      aqlfunctions.register("myfunctions::checkedge", function (config, vertex, edge, path) {
        return (edge.type !== 'dislikes'); // don't follow these edges
      }, false);

      aqlfunctions.register("myfunctions::checkvertex", function (config, vertex, path) {
        if (vertex.isDeleted || ! vertex.isActive) {
          return [ "prune", "exclude" ]; // exclude these and don't follow them
        }
        return [ ]; // include everything else
      }, false);

* fail if invalid `strategy`, `order` or `itemOrder` attribute values
  are passed to the AQL TRAVERSAL function. Omitting these attributes
  is not considered an error, but specifying an invalid value for any
  of these attributes will make an AQL query fail.

* issue #751: Create database through API should return HTTP status code 201

  By default, the server now returns HTTP 201 (created) when creating a new
  database successfully. To keep compatibility with older ArangoDB versions, the
  startup parameter `--server.default-api-compatibility` can be set to a value
  of `10400` to indicate API compatibility with ArangoDB 1.4. The compatibility
  can also be enforced by setting the `X-Arango-Version` HTTP header in a
  client request to this API on a per-request basis.

* allow direct access from the `db` object to collections whose names start
  with an underscore (e.g. db._users).

  Previously, access to such collections via the `db` object was possible from
  arangosh, but not from arangod (and thus Foxx and actions). The only way
  to access such collections from these places was via the `db._collection(<name>)`
  workaround.

* allow `\n` (as well as `\r\n`) as line terminator in batch requests sent to
  `/_api/batch` HTTP API.

* use `--data-binary` instead of `--data` parameter in generated cURL examples

* issue #703: Also show path of logfile for fm.config()

* issue #675: Dropping a collection used in "graph" module breaks the graph

* added "static" Graph.drop() method for graphs API

* fixed issue #695: arangosh server.password error

* use pretty-printing in `--console` mode by default

* simplified ArangoDB startup options

  Some startup options are now superfluous or their usage is simplified. The
  following options have been changed:

  * `--javascript.modules-path`: this option has been removed. The modules paths
    are determined by arangod and arangosh automatically based on the value of
    `--javascript.startup-directory`.

    If the option is set on startup, it is ignored so startup will not abort with
    an error `unrecognized option`.

  * `--javascript.action-directory`: this option has been removed. The actions
    directory is determined by arangod automatically based on the value of
    `--javascript.startup-directory`.

    If the option is set on startup, it is ignored so startup will not abort with
    an error `unrecognized option`.

  * `--javascript.package-path`: this option is still available but it is not
    required anymore to set the standard package paths (e.g. `js/npm`). arangod
    will automatically use this standard package path regardless of whether it
    was specified via the options.

    It is possible to use this option to add additional package paths to the
    standard value.

  Configuration files included with arangod are adjusted accordingly.

* layout of the graphs tab adapted to better fit with the other tabs

* database selection is moved to the bottom right corner of the web interface

* removed priority queue index type

  this feature was never advertised nor documented nor tested.

* display internal attributes in document source view of web interface

* removed separate shape collections

  When upgrading to ArangoDB 2.0, existing collections will be converted to include
  shapes and attribute markers in the datafiles instead of using separate files for
  shapes.

  When a collection is converted, existing shapes from the SHAPES directory will
  be written to a new datafile in the collection directory, and the SHAPES directory
  will be removed afterwards.

  This saves up to 2 MB of memory and disk space for each collection
  (savings are higher, the less different shapes there are in a collection).
  Additionally, one less file descriptor per opened collection will be used.

  When creating a new collection, the amount of sync calls may be reduced. The same
  may be true for documents with yet-unknown shapes. This may help performance
  in these cases.

* added AQL functions `NTH` and `POSITION`

* added signal handler for arangosh to save last command in more cases

* added extra prompt placeholders for arangosh:
  - `%e`: current endpoint
  - `%u`: current user

* added arangosh option `--javascript.gc-interval` to control amount of
  garbage collection performed by arangosh

* fixed issue #651: Allow addEdge() to take vertex ids in the JS library

* removed command-line option `--log.format`

  In previous versions, this option did not have an effect for most log messages, so
  it got removed.

* removed C++ logger implementation

  Logging inside ArangoDB is now done using the LOG_XXX() macros. The LOGGER_XXX()
  macros are gone.

* added collection status "loading"


v1.4.16 (XXXX-XX-XX)
--------------------

* fixed too eager datafile deletion

  this issue could have caused a crash when the compaction had marked datafiles as obsolete
  and they were removed while "old" temporary query results still pointed to the old datafile
  positions

* fixed issue #826: Replication fails when a collection's configuration changes


v1.4.15 (2014-04-19)
--------------------

* bugfix for AQL query optimizer

  the following type of query was too eagerly optimized, leading to errors in code-generation:

      LET a = (FOR i IN [] RETURN i) LET b = (FOR i IN [] RETURN i) RETURN 1

  the problem occurred when both lists in the subqueries were empty. In this case invalid code
  was generated and the query couldn't be executed.


v1.4.14 (2014-04-05)
--------------------

* fixed race conditions during shape / attribute insertion

  A race condition could have led to spurious `cannot find attribute #xx` or
  `cannot find shape #xx` (where xx is a number) warning messages being logged
  by the server. This happened when a new attribute was inserted and at the same
  time was queried by another thread.

  Also fixed a race condition that may have occurred when a thread tried to
  access the shapes / attributes hash tables while they were resized. In this
  cases, the shape / attribute may have been hashed to a wrong slot.

* fixed a memory barrier / cpu synchronization problem with libev, affecting
  Windows with Visual Studio 2013 (probably earlier versions are affected, too)

  The issue is described in detail here:
  http://lists.schmorp.de/pipermail/libev/2014q1/002318.html


v1.4.13 (2014-03-14)
--------------------

* added diagnostic output for Foxx application upload

* allow dump & restore from ArangoDB 1.4 with an ArangoDB 2.0 server

* allow startup options `temp-path` and `default-language` to be specified from the arangod
  configuration file and not only from the command line

* fixed too eager compaction

  The compaction will now wait for several seconds before trying to re-compact the same
  collection. Additionally, some other limits have been introduced for the compaction.


v1.4.12 (2014-03-05)
--------------------

* fixed display bug in web interface which caused the following problems:
  - documents were displayed in web interface as being empty
  - document attributes view displayed many attributes with content "undefined"
  - document source view displayed many attributes with name "TYPEOF" and value "undefined"
  - an alert popping up in the browser with message "Datatables warning..."

* re-introduced old-style read-write locks to supports Windows versions older than
  Windows 2008R2 and Windows 7. This should re-enable support for Windows Vista and
  Windows 2008.


v1.4.11 (2014-02-27)
--------------------

* added SHORTEST_PATH AQL function

  this calculates the shortest paths between two vertices, using the Dijkstra
  algorithm, employing a min-heap

  By default, ArangoDB does not know the distance between any two vertices and
  will use a default distance of 1. A custom distance function can be registered
  as an AQL user function to make the distance calculation use any document
  attributes or custom logic:

      RETURN SHORTEST_PATH(cities, motorways, "cities/CGN", "cities/MUC", "outbound", {
        paths: true,
        distance: "myfunctions::citydistance"
      })

      // using the following custom distance function
      var aqlfunctions = require("org/arangodb/aql/functions");
      aqlfunctions.register("myfunctions::distance", function (config, vertex1, vertex2, edge) {
        return Math.sqrt(Math.pow(vertex1.x - vertex2.x) + Math.pow(vertex1.y - vertex2.y));
      }, false);

* fixed bug in Graph.pathTo function

* fixed small memleak in AQL optimizer

* fixed access to potentially uninitialized variable when collection had a cap constraint


v1.4.10 (2014-02-21)
--------------------

* fixed graph constructor to allow graph with some parameter to be used

* added node.js "events" and "stream"

* updated npm packages

* added loading of .json file

* Fixed http return code in graph api with waitForSync parameter.

* Fixed documentation in graph, simple and index api.

* removed 2 tests due to change in ruby library.

* issue #756: set access-control-expose-headers on CORS response

  the following headers are now whitelisted by ArangoDB in CORS responses:
  - etag
  - content-encoding
  - content-length
  - location
  - server
  - x-arango-errors
  - x-arango-async-id


v1.4.9 (2014-02-07)
-------------------

* return a document's current etag in response header for HTTP HEAD requests on
  documents that return an HTTP 412 (precondition failed) error. This allows
  retrieving the document's current revision easily.

* added AQL function `SKIPLIST` to directly access skiplist indexes from AQL

  This is a shortcut method to use a skiplist index for retrieving specific documents in
  indexed order. The function capability is rather limited, but it may be used
  for several cases to speed up queries. The documents are returned in index order if
  only one condition is used.

      /* return all documents with mycollection.created > 12345678 */
      FOR doc IN SKIPLIST(mycollection, { created: [[ '>', 12345678 ]] })
        RETURN doc

      /* return first document with mycollection.created > 12345678 */
      FOR doc IN SKIPLIST(mycollection, { created: [[ '>', 12345678 ]] }, 0, 1)
        RETURN doc

      /* return all documents with mycollection.created between 12345678 and 123456790 */
      FOR doc IN SKIPLIST(mycollection, { created: [[ '>', 12345678 ], [ '<=', 123456790 ]] })
        RETURN doc

      /* return all documents with mycollection.a equal 1 and .b equal 2 */
      FOR doc IN SKIPLIST(mycollection, { a: [[ '==', 1 ]], b: [[ '==', 2 ]] })
        RETURN doc

  The function requires a skiplist index with the exact same attributes to
  be present on the specified collection. All attributes present in the skiplist
  index must be specified in the conditions specified for the `SKIPLIST` function.
  Attribute declaration order is important, too: attributes must be specified in the
  same order in the condition as they have been declared in the skiplist index.

* added command-line option `--server.disable-authentication-unix-sockets`

  with this option, authentication can be disabled for all requests coming
  in via UNIX domain sockets, enabling clients located on the same host as
  the ArangoDB server to connect without authentication.
  Other connections (e.g. TCP/IP) are not affected by this option.

  The default value for this option is `false`.
  Note: this option is only supported on platforms that support Unix domain
  sockets.

* call global arangod instance destructor on shutdown

* issue #755: TRAVERSAL does not use strategy, order and itemOrder options

  these options were not honored when configuring a traversal via the AQL
  TRAVERSAL function. Now, these options are used if specified.

* allow vertex and edge filtering with user-defined functions in TRAVERSAL,
  TRAVERSAL_TREE and SHORTEST_PATH AQL functions:

      // using user-defined AQL functions for edge and vertex filtering
      RETURN TRAVERSAL(friends, friendrelations, "friends/john", "outbound", {
        followEdges: "myfunctions::checkedge",
        filterVertices: "myfunctions::checkvertex"
      })

      // using the following custom filter functions
      var aqlfunctions = require("org/arangodb/aql/functions");
      aqlfunctions.register("myfunctions::checkedge", function (config, vertex, edge, path) {
        return (edge.type !== 'dislikes'); // don't follow these edges
      }, false);

      aqlfunctions.register("myfunctions::checkvertex", function (config, vertex, path) {
        if (vertex.isDeleted || ! vertex.isActive) {
          return [ "prune", "exclude" ]; // exclude these and don't follow them
        }
        return [ ]; // include everything else
      }, false);

* issue #748: add vertex filtering to AQL's TRAVERSAL[_TREE]() function


v1.4.8 (2014-01-31)
-------------------

* install foxx apps in the web interface

* fixed a segfault in the import API


v1.4.7 (2014-01-23)
-------------------

* issue #744: Add usage example arangoimp from Command line

* issue #738: added __dirname, __filename pseudo-globals. Fixes #733. (@by pluma)

* mount all Foxx applications in system apps directory on startup


v1.4.6 (2014-01-20)
-------------------

* issue #736: AQL function to parse collection and key from document handle

* added fm.rescan() method for Foxx-Manager

* fixed issue #734: foxx cookie and route problem

* added method `fm.configJson` for arangosh

* include `startupPath` in result of API `/_api/foxx/config`


v1.4.5 (2014-01-15)
-------------------

* fixed issue #726: Alternate Windows Install Method

* fixed issue #716: dpkg -P doesn't remove everything

* fixed bugs in description of HTTP API `_api/index`

* fixed issue #732: Rest API GET revision number

* added missing documentation for several methods in HTTP API `/_api/edge/...`

* fixed typos in description of HTTP API `_api/document`

* defer evaluation of AQL subqueries and logical operators (lazy evaluation)

* Updated font in WebFrontend, it now contains a version that renders properly on Windows

* generally allow function return values as call parameters to AQL functions

* fixed potential deadlock in global context method execution

* added override file "arangod.conf.local" (and co)


v1.4.4 (2013-12-24)
-------------------

* uid and gid are now set in the scripts, there is no longer a separate config file for
  arangod when started from a script

* foxx-manager is now an alias for arangosh

* arango-dfdb is now an alias for arangod, moved from bin to sbin

* changed from readline to linenoise for Windows

* added --install-service and --uninstall-service for Windows

* removed --daemon and --supervisor for Windows

* arangosh and arangod now uses the config-file which maps the binary name, i. e. if you
  rename arangosh to foxx-manager it will use the config file foxx-manager.conf

* fixed lock file for Windows

* fixed issue #711, #687: foxx-manager throws internal errors

* added `--server.ssl-protocol` option for client tools
  this allows connecting from arangosh, arangoimp, arangoimp etc. to an ArangoDB
  server that uses a non-default value for `--server.ssl-protocol`. The default
  value for the SSL protocol is 4 (TLSv1). If the server is configured to use a
  different protocol, it was not possible to connect to it with the client tools.

* added more detailed request statistics

  This adds the number of async-executed HTTP requests plus the number of HTTP
  requests per individual HTTP method type.

* added `--force` option for arangorestore
  this option allows continuing a restore operation even if the server reports errors
  in the middle of the restore operation

* better error reporting for arangorestore
  in case the server returned an HTTP error, arangorestore previously reported this
  error as `internal error` without any details only. Now server-side errors are
  reported by arangorestore with the server's error message

* include more system collections in dumps produced by arangodump
  previously some system collections were intentionally excluded from dumps, even if the
  dump was run with `--include-system-collections`. for example, the collections `_aal`,
  `_modules`, `_routing`, and `_users` were excluded. This makes sense in a replication
  context but not always in a dump context.
  When specifying `--include-system-collections`, arangodump will now include the above-
  mentioned collections in the dump, too. Some other system collections are still excluded
  even when the dump is run with `--include-system-collections`, for example `_replication`
  and `_trx`.

* fixed issue #701: ArangoStatement undefined in arangosh

* fixed typos in configuration files


v1.4.3 (2013-11-25)
-------------------

* fixed a segfault in the AQL optimizer, occurring when a constant non-list value was
  used on the right-hand side of an IN operator that had a collection attribute on the
  left-hand side

* issue #662:

  Fixed access violation errors (crashes) in the Windows version, occurring under some
  circumstances when accessing databases with multiple clients in parallel

* fixed issue #681: Problem with ArchLinux PKGBUILD configuration


v1.4.2 (2013-11-20)
-------------------

* fixed issue #669: Tiny documentation update

* ported Windows version to use native Windows API SRWLocks (slim read-write locks)
  and condition variables instead of homemade versions

  MSDN states the following about the compatibility of SRWLocks and Condition Variables:

      Minimum supported client:
      Windows Server 2008 [desktop apps | Windows Store apps]

      Minimum supported server:
      Windows Vista [desktop apps | Windows Store apps]

* fixed issue #662: ArangoDB on Windows hanging

  This fixes a deadlock issue that occurred on Windows when documents were written to
  a collection at the same time when some other thread tried to drop the collection.

* fixed file-based logging in Windows

  the logger complained on startup if the specified log file already existed

* fixed startup of server in daemon mode (`--daemon` startup option)

* fixed a segfault in the AQL optimizer

* issue #671: Method graph.measurement does not exist

* changed Windows condition variable implementation to use Windows native
  condition variables

  This is an attempt to fix spurious Windows hangs as described in issue #662.

* added documentation for JavaScript traversals

* added --code-page command-line option for Windows version of arangosh

* fixed a problem when creating edges via the web interface.

  The problem only occurred if a collection was created with type "document
  collection" via the web interface, and afterwards was dropped and re-created
  with type "edge collection". If the web interface page was not reloaded,
  the old collection type (document) was cached, making the subsequent creation
  of edges into the (seeming-to-be-document) collection fail.

  The fix is to not cache the collection type in the web interface. Users of
  an older version of the web interface can reload the collections page if they
  are affected.

* fixed a caching problem in arangosh: if a collection was created using the web
  interface, and then removed via arangosh, arangosh did not actually drop the
  collection due to caching.

  Because the `drop` operation was not carried out, this caused misleading error
  messages when trying to re-create the collection (e.g. `cannot create collection:
  duplicate name`).

* fixed ALT-introduced characters for arangosh console input on Windows

  The Windows readline port was not able to handle characters that are built
  using CTRL or ALT keys. Regular characters entered using the CTRL or ALT keys
  were silently swallowed and not passed to the terminal input handler.

  This did not seem to cause problems for the US keyboard layout, but was a
  severe issue for keyboard layouts that require the ALT (or ALT-GR) key to
  construct characters. For example, entering the character `{` with a German
  keyboard layout requires pressing ALT-GR + 9.

* fixed issue #665: Hash/skiplist combo madness bit my ass

  this fixes a problem with missing/non-deterministic rollbacks of inserts in
  case of a unique constraint violation into a collection with multiple secondary
  indexes (with at least one of them unique)

* fixed issue #664: ArangoDB installer on Windows requires drive c:

* partly fixed issue #662: ArangoDB on Windows hanging

  This fixes dropping databases on Windows. In previous 1.4 versions on Windows,
  one shape collection file was not unloaded and removed when dropping a database,
  leaving one directory and one shape collection file in the otherwise-dropped
  database directory.

* fixed issue #660: updated documentation on indexes


v1.4.1 (2013-11-08)
-------------------

* performance improvements for skip-list deletes


v1.4.1-rc1 (2013-11-07)
-----------------------

* fixed issue #635: Web-Interface should have a "Databases" Menu for Management

* fixed issue #624: Web-Interface is missing a Database selector

* fixed segfault in bitarray query

* fixed issue #656: Cannot create unique index through web interface

* fixed issue #654: bitarray index makes server down

* fixed issue #653: Slow query

* fixed issue #650: Randomness of any() should be improved

* made AQL `DOCUMENT()` function polymorphic and work with just one parameter.

  This allows using the `DOCUMENT` function like this:

      DOCUMENT('users/john')
      DOCUMENT([ 'users/john', 'users/amy' ])

  in addition to the existing use cases:

      DOCUMENT(users, 'users/john')
      DOCUMENT(users, 'john')
      DOCUMENT(users, [ 'users/john' ])
      DOCUMENT(users, [ 'users/john', 'users/amy' ])
      DOCUMENT(users, [ 'john', 'amy' ])

* simplified usage of ArangoDB batch API

  It is not necessary anymore to send the batch boundary in the HTTP `Content-Type`
  header. Previously, the batch API expected the client to send a Content-Type header
  of`multipart/form-data; boundary=<some boundary value>`. This is still supported in
  ArangoDB 2.0, but clients can now also omit this header. If the header is not
  present in a client request, ArangoDB will ignore the request content type and
  read the MIME boundary from the beginning of the request body.

  This also allows using the batch API with the Swagger "Try it out" feature (which is
  not too good at sending a different or even dynamic content-type request header).

* added API method GET `/_api/database/user`

  This returns the list of databases a specific user can see without changing the
  username/passwd.

* issue #424: Documentation about IDs needs to be upgraded


v1.4.0 (2013-10-29)
-------------------

* fixed issue #648: /batch API is missing from Web Interface API Documentation (Swagger)

* fixed issue #647: Icon tooltips missing

* fixed issue #646: index creation in web interface

* fixed issue #645: Allow jumping from edge to linked vertices

* merged PR for issue #643: Some minor corrections and a link to "Downloads"

* fixed issue #642: Completion of error handling

* fixed issue #639: compiling v1.4 on maverick produces warnings on -Wstrict-null-sentinel

* fixed issue #634: Web interface bug: Escape does not always propagate

* fixed issue #620: added startup option `--server.default-api-compatibility`

  This adds the following changes to the ArangoDB server and clients:
  - the server provides a new startup option `--server.default-api-compatibility`.
    This option can be used to determine the compatibility of (some) server API
    return values. The value for this parameter is a server version number,
    calculated as follows: `10000 * major + 100 * minor` (e.g. `10400` for ArangoDB
    1.3). The default value is `10400` (1.4), the minimum allowed value is `10300`
    (1.3).

    When setting this option to a value lower than the current server version,
    the server might respond with old-style results to "old" clients, increasing
    compatibility with "old" (non-up-to-date) clients.

  - the server will on each incoming request check for an HTTP header
    `x-arango-version`. Clients can optionally set this header to the API
    version number they support. For example, if a client sends the HTTP header
    `x-arango-version: 10300`, the server will pick this up and might send ArangoDB
    1.3-style responses in some situations.

    Setting either the startup parameter or using the HTTP header (or both) allows
    running "old" clients with newer versions of ArangoDB, without having to adjust
    the clients too much.

  - the `location` headers returned by the server for the APIs `/_api/document/...`
    and `/_api/collection/...` will have different values depending on the used API
    version. If the API compatibility is `10300`, the `location` headers returned
    will look like this:

        location: /_api/document/....

    whereas when an API compatibility of `10400` or higher is used, the `location`
    headers will look like this:

        location: /_db/<database name>/_api/document/...

  Please note that even in the presence of this, old API versions still may not
  be supported forever by the server.

* fixed issue #643: Some minor corrections and a link to "Downloads" by @frankmayer

* started issue #642: Completion of error handling

* fixed issue #639: compiling v1.4 on maverick produces warnings on
  -Wstrict-null-sentinel

* fixed issue #621: Standard Config needs to be fixed

* added function to manage indexes (web interface)

* improved server shutdown time by signaling shutdown to applicationserver,
  logging, cleanup and compactor threads

* added foxx-manager `replace` command

* added foxx-manager `installed` command (a more intuitive alias for `list`)

* fixed issue #617: Swagger API is missing '/_api/version'

* fixed issue #615: Swagger API: Some commands have no parameter entry forms

* fixed issue #614: API : Typo in : Request URL /_api/database/current

* fixed issue #609: Graph viz tool - different background color

* fixed issue #608: arangosh config files - eventually missing in the manual

* fixed issue #607: Admin interface: no core documentation

* fixed issue #603: Aardvark Foxx App Manager

* fixed a bug in type-mapping between AQL user functions and the AQL layer

  The bug caused errors like the following when working with collection documents
  in an AQL user function:

      TypeError: Cannot assign to read only property '_id' of #<ShapedJson>

* create less system collections when creating a new database

  This is achieved by deferring collection creation until the collections are actually
  needed by ArangoDB. The following collections are affected by the change:
  - `_fishbowl`
  - `_structures`


v1.4.0-beta2 (2013-10-14)
-------------------------

* fixed compaction on Windows

  The compaction on Windows did not ftruncate the cleaned datafiles to a smaller size.
  This has been fixed so not only the content of the files is cleaned but also files
  are re-created with potentially smaller sizes.

* only the following system collections will be excluded from replication from now on:
  - `_replication`
  - `_trx`
  - `_users`
  - `_aal`
  - `_fishbowl`
  - `_modules`
  - `_routing`

  Especially the following system collections will now be included in replication:
  - `_aqlfunctions`
  - `_graphs`

  In previous versions of ArangoDB, all system collections were excluded from the
  replication.

  The change also caused a change in the replication logger and applier:
  in previous versions of ArangoDB, only a collection's id was logged for an operation.
  This has not caused problems for non-system collections but for system collections
  there ids might differ. In addition to a collection id ArangoDB will now also log the
  name of a collection for each replication event.

  The replication applier will now look for the collection name attribute in logged
  events preferably.

* added database selection to arango-dfdb

* provide foxx-manager, arangodump, and arangorestore in Windows build

* ArangoDB 1.4 will refuse to start if option `--javascript.app-path` is not set.

* added startup option `--server.allow-method-override`

  This option can be set to allow overriding the HTTP request method in a request using
  one of the following custom headers:

  - x-http-method-override
  - x-http-method
  - x-method-override

  This allows bypassing proxies and tools that would otherwise just let certain types of
  requests pass. Enabling this option may impose a security risk, so it should only be
  used in very controlled environments.

  The default value for this option is `false` (no method overriding allowed).

* added "details" URL parameter for bulk import API

  Setting the `details` URL parameter to `true` in a call to POST `/_api/import` will make
  the import return details about non-imported documents in the `details` attribute. If
  `details` is `false` or omitted, no `details` attribute will be present in the response.
  This is the same behavior that previous ArangoDB versions exposed.

* added "complete" option for bulk import API

  Setting the `complete` URL parameter to `true` in a call to POST `/_api/import` will make
  the import completely fail if at least one of documents cannot be imported successfully.

  It defaults to `false`, which will make ArangoDB continue importing the other documents
  from the import even if some documents cannot be imported. This is the same behavior that
  previous ArangoDB versions exposed.

* added missing swagger documentation for `/_api/log`

* calling `/_api/logs` (or `/_admin/logs`) is only permitted from the `_system` database now.

  Calling this API method for/from other database will result in an HTTP 400.

' ported fix from https://github.com/novus/nvd3/commit/0894152def263b8dee60192f75f66700cea532cc

  This prevents JavaScript errors from occurring in Chrome when in the admin interface,
  section "Dashboard".

* show current database name in web interface (bottom right corner)

* added missing documentation for /_api/import in swagger API docs

* allow specification of database name for replication sync command replication applier

  This allows syncing from a master database with a different name than the slave database.

* issue #601: Show DB in prompt

  arangosh now displays the database name as part of the prompt by default.

  Can change the prompt by using the `--prompt` option, e.g.

      > arangosh --prompt "my db is named \"%d\"> "


v1.4.0-beta1 (2013-10-01)
-------------------------

* make the Foxx manager use per-database app directories

  Each database now has its own subdirectory for Foxx applications. Each database
  can thus use different Foxx applications if required. A Foxx app for a specific
  database resides in `<app-path>/databases/<database-name>/<app-name>`.

  System apps are shared between all databases. They reside in `<app-path>/system/<app-name>`.

* only trigger an engine reset in development mode for URLs starting with `/dev/`

  This prevents ArangoDB from reloading all Foxx applications when it is not
  actually necessary.

* changed error code from 10 (bad parameter) to 1232 (invalid key generator) for
  errors that are due to an invalid key generator specification when creating a new
  collection

* automatic detection of content-type / mime-type for Foxx assets based on filenames,
  added possibility to override auto detection

* added endpoint management API at `/_api/endpoint`

* changed HTTP return code of PUT `/_api/cursor` from 400 to 404 in case a
  non-existing cursor is referred to

* issue #360: added support for asynchronous requests

  Incoming HTTP requests with the headers `x-arango-async: true` or
  `x-arango-async: store` will be answered by the server instantly with a generic
  HTTP 202 (Accepted) response.

  The actual requests will be queued and processed by the server asynchronously,
  allowing the client to continue sending other requests without waiting for the
  server to process the actually requested operation.

  The exact point in time when a queued request is executed is undefined. If an
  error occurs during execution of an asynchronous request, the client will not
  be notified by the server.

  The maximum size of the asynchronous task queue can be controlled using the new
  option `--scheduler.maximal-queue-size`. If the queue contains this many number of
  tasks and a new asynchronous request comes in, the server will reject it with an
  HTTP 500 (internal server error) response.

  Results of incoming requests marked with header `x-arango-async: true` will be
  discarded by the server immediately. Clients have no way of accessing the result
  of such asynchronously executed request. This is just _fire and forget_.

  To later retrieve the result of an asynchronously executed request, clients can
  mark a request with the header `x-arango-async: keep`. This makes the server
  store the result of the request in memory until explicitly fetched by a client
  via the `/_api/job` API. The `/_api/job` API also provides methods for basic
  inspection of which pending or already finished requests there are on the server,
  plus ways for garbage collecting unneeded results.

* Added new option `--scheduler.maximal-queue-size`.

* issue #590: Manifest Lint

* added data dump and restore tools, arangodump and arangorestore.

  arangodump can be used to create a logical dump of an ArangoDB database, or
  just dedicated collections. It can be used to dump both a collection's structure
  (properties and indexes) and data (documents).

  arangorestore can be used to restore data from a dump created with arangodump.
  arangorestore currently does not re-create any indexes, and doesn't yet handle
  referenced documents in edges properly when doing just partial restores.
  This will be fixed until 1.4 stable.

* introduced `--server.database` option for arangosh, arangoimp, and arangob.

  The option allows these client tools to use a certain database for their actions.
  In arangosh, the current database can be switched at any time using the command

      db._useDatabase(<name>);

  When no database is specified, all client tools will assume they should use the
  default database `_system`. This is done for downwards-compatibility reasons.

* added basic multi database support (alpha)

  New databases can be created using the REST API POST `/_api/database` and the
  shell command `db._createDatabase(<name>)`.

  The default database in ArangoDB is called `_system`. This database is always
  present and cannot be deleted by the user. When an older version of ArangoDB is
  upgraded to 1.4, the previously only database will automatically become the
  `_system` database.

  New databases can be created with the above commands, and can be deleted with the
  REST API DELETE `/_api/database/<name>` or the shell command `db._dropDatabase(<name>);`.

  Deleting databases is still unstable in ArangoDB 1.4 alpha and might crash the
  server. This will be fixed until 1.4 stable.

  To access a specific database via the HTTP REST API, the `/_db/<name>/` prefix
  can be used in all URLs. ArangoDB will check if an incoming request starts with
  this prefix, and will automatically pick the database name from it. If the prefix
  is not there, ArangoDB will assume the request is made for the default database
  (`_system`). This is done for downwards-compatibility reasons.

  That means, the following URL pathnames are logically identical:

      /_api/document/mycollection/1234
      /_db/_system/document/mycollection/1234

  To access a different database (e.g. `test`), the URL pathname would look like this:

      /_db/test/document/mycollection/1234

  New databases can also be created and existing databases can only be dropped from
  within the default database (`_system`). It is not possible to drop the `_system`
  database itself.

  Cross-database operations are unintended and unsupported. The intention of the
  multi-database feature is to have the possibility to have a few databases managed
  by ArangoDB in parallel, but to only access one database at a time from a connection
  or a request.

  When accessing the web interface via the URL pathname `/_admin/html/` or `/_admin/aardvark`,
  the web interface for the default database (`_system`) will be displayed.
  To access the web interface for a different database, the database name can be
  put into the URLs as a prefix, e.g. `/_db/test/_admin/html` or
  `/_db/test/_admin/aardvark`.

  All internal request handlers and also all user-defined request handlers and actions
  (including Foxx) will only get to see the unprefixed URL pathnames (i.e. excluding
  any database name prefix). This is to ensure downwards-compatibility.

  To access the name of the requested database from any action (including Foxx), use
  use `req.database`.

  For example, when calling the URL `/myapp/myaction`, the content of `req.database`
  will be `_system` (the default database because no database got specified) and the
  content of `req.url` will be `/myapp/myaction`.

  When calling the URL `/_db/test/myapp/myaction`, the content of `req.database` will be
  `test`, and the content of `req.url` will still be `/myapp/myaction`.

* Foxx now excludes files starting with . (dot) when bundling assets

  This mitigates problems with editor swap files etc.

* made the web interface a Foxx application

  This change caused the files for the web interface to be moved from `html/admin` to
  `js/apps/aardvark` in the file system.

  The base URL for the admin interface changed from `_admin/html/index.html` to
  `_admin/aardvark/index.html`.

  The "old" redirection to `_admin/html/index.html` will now produce a 404 error.

  When starting ArangoDB with the `--upgrade` option, this will automatically be remedied
  by putting in a redirection from `/` to `/_admin/aardvark/index.html`, and from
  `/_admin/html/index.html` to `/_admin/aardvark/index.html`.

  This also obsoletes the following configuration (command-line) options:
  - `--server.admin-directory`
  - `--server.disable-admin-interface`

  when using these now obsolete options when the server is started, no error is produced
  for downwards-compatibility.

* changed User-Agent value sent by arangoimp, arangosh, and arangod from "VOC-Agent" to
  "ArangoDB"

* changed journal file creation behavior as follows:

  Previously, a journal file for a collection was always created when a collection was
  created. When a journal filled up and became full, the current journal was made a
  datafile, and a new (empty) journal was created automatically. There weren't many
  intended situations when a collection did not have at least one journal.

  This is changed now as follows:
  - when a collection is created, no journal file will be created automatically
  - when there is a write into a collection without a journal, the journal will be
    created lazily
  - when there is a write into a collection with a full journal, a new journal will
    be created automatically

  From the end user perspective, nothing should have changed, except that there is now
  less disk usage for empty collections. Disk usage of infrequently updated collections
  might also be reduced significantly by running the `rotate()` method of a collection,
  and not writing into a collection subsequently.

* added method `collection.rotate()`

  This allows premature rotation of a collection's current journal file into a (read-only)
  datafile. The purpose of using `rotate()` is to prematurely allow compaction (which is
  performed on datafiles only) on data, even if the journal was not filled up completely.

  Using `rotate()` may make sense in the following scenario:

      c = db._create("test");
      for (i = 0; i < 1000; ++i) {
        c.save(...); // insert lots of data here
      }

      ...
      c.truncate(); // collection is now empty
      // only data in datafiles will be compacted by following compaction runs
      // all data in the current journal would not be compacted

      // calling rotate will make the current journal a datafile, and thus make it
      // eligible for compaction
      c.rotate();

  Using `rotate()` may also be useful when data in a collection is known to not change
  in the immediate future. After having completed all write operations on a collection,
  performing a `rotate()` will reduce the size of the current journal to the actually
  required size (remember that journals are pre-allocated with a specific size) before
  making the journal a datafile. Thus `rotate()` may cause disk space savings, even if
  the datafiles does not qualify for compaction after rotation.

  Note: rotating the journal is asynchronous, so that the actual rotation may be executed
  after `rotate()` returns to the caller.

* changed compaction to merge small datafiles together (up to 3 datafiles are merged in
  a compaction run)

  In the regular case, this should leave less small datafiles stay around on disk and allow
  using less file descriptors in total.

* added AQL MINUS function

* added AQL UNION_DISTINCT function (more efficient than combination of `UNIQUE(UNION())`)

* updated mruby to 2013-08-22

* issue #587: Add db._create() in help for startup arangosh

* issue #586: Share a link on installation instructions in the User Manual

* issue #585: Bison 2.4 missing on Mac for custom build

* issue #584: Web interface images broken in devel

* issue #583: Small documentation update

* issue #581: Parameter binding for attributes

* issue #580: Small improvements (by @guidoreina)

* issue #577: Missing documentation for collection figures in implementor manual

* issue #576: Get disk usage for collections and graphs

  This extends the result of the REST API for /_api/collection/figures with
  the attributes `compactors.count`, `compactors.fileSize`, `shapefiles.count`,
  and `shapefiles.fileSize`.

* issue #575: installing devel version on mac (low prio)

* issue #574: Documentation (POST /_admin/routing/reload)

* issue #558: HTTP cursors, allow count to ignore LIMIT


v1.4.0-alpha1 (2013-08-02)
--------------------------

* added replication. check online manual for details.

* added server startup options `--server.disable-replication-logger` and
  `--server.disable-replication-applier`

* removed action deployment tool, this now handled with Foxx and its manager or
  by kaerus node utility

* fixed a server crash when using byExample / firstExample inside a transaction
  and the collection contained a usable hash/skiplist index for the example

* defineHttp now only expects a single context

* added collection detail dialog (web interface)

  Shows collection properties, figures (datafiles, journals, attributes, etc.)
  and indexes.

* added documents filter (web interface)

  Allows searching for documents based on attribute values. One or many filter
  conditions can be defined, using comparison operators such as '==', '<=', etc.

* improved AQL editor (web interface)

  Editor supports keyboard shortcuts (Submit, Undo, Redo, Select).
  Editor allows saving and reusing of user-defined queries.
  Added example queries to AQL editor.
  Added comment button.

* added document import (web interface)

  Allows upload of JSON-data from files. Files must have an extension of .json.

* added dashboard (web interface)

  Shows the status of replication and multiple system charts, e.g.
  Virtual Memory Size, Request Time, HTTP Connections etc.

* added API method `/_api/graph` to query all graphs with all properties.

* added example queries in web interface AQL editor

* added arango.reconnect(<host>) method for arangosh to dynamically switch server or
  user name

* added AQL range operator `..`

  The `..` operator can be used to easily iterate over a sequence of numeric
  values. It will produce a list of values in the defined range, with both bounding
  values included.

  Example:

      2010..2013

  will produce the following result:

      [ 2010, 2011, 2012, 2013 ]

* added AQL RANGE function

* added collection.first(count) and collection.last(count) document access functions

  These functions allow accessing the first or last n documents in a collection. The order
  is determined by document insertion/update time.

* added AQL INTERSECTION function

* INCOMPATIBLE CHANGE: changed AQL user function namespace resolution operator from `:` to `::`

  AQL user-defined functions were introduced in ArangoDB 1.3, and the namespace resolution
  operator for them was the single colon (`:`). A function call looked like this:

      RETURN mygroup:myfunc()

  The single colon caused an ambiguity in the AQL grammar, making it indistinguishable from
  named attributes or the ternary operator in some cases, e.g.

      { mygroup:myfunc ? mygroup:myfunc }

  The change of the namespace resolution operator from `:` to `::` fixes this ambiguity.

  Existing user functions in the database will be automatically fixed when starting ArangoDB
  1.4 with the `--upgrade` option. However, queries using user-defined functions need to be
  adjusted on the client side to use the new operator.

* allow multiple AQL LET declarations separated by comma, e.g.
  LET a = 1, b = 2, c = 3

* more useful AQL error messages

  The error position (line/column) is more clearly indicated for parse errors.
  Additionally, if a query references a collection that cannot be found, the error
  message will give a hint on the collection name

* changed return value for AQL `DOCUMENT` function in case document is not found

  Previously, when the AQL `DOCUMENT` function was called with the id of a document and
  the document could not be found, it returned `undefined`. This value is not part of the
  JSON type system and this has caused some problems.
  Starting with ArangoDB 1.4, the `DOCUMENT` function will return `null` if the document
  looked for cannot be found.

  In case the function is called with a list of documents, it will continue to return all
  found documents, and will not return `null` for non-found documents. This has not changed.

* added single line comments for AQL

  Single line comments can be started with a double forward slash: `//`.
  They end at the end of the line, or the end of the query string, whichever is first.

* fixed documentation issues #567, #568, #571.

* added collection.checksum(<withData>) method to calculate CRC checksums for
  collections

  This can be used to
  - check if data in a collection has changed
  - compare the contents of two collections on different ArangoDB instances

* issue #565: add description line to aal.listAvailable()

* fixed several out-of-memory situations when double freeing or invalid memory
  accesses could happen

* less msyncing during the creation of collections

  This is achieved by not syncing the initial (standard) markers in shapes collections.
  After all standard markers are written, the shapes collection will get synced.

* renamed command-line option `--log.filter` to `--log.source-filter` to avoid
  misunderstandings

* introduced new command-line option `--log.content-filter` to optionally restrict
  logging to just specific log messages (containing the filter string, case-sensitive).

  For example, to filter on just log entries which contain `ArangoDB`, use:

      --log.content-filter "ArangoDB"

* added optional command-line option `--log.requests-file` to log incoming HTTP
  requests to a file.

  When used, all HTTP requests will be logged to the specified file, containing the
  client IP address, HTTP method, requests URL, HTTP response code, and size of the
  response body.

* added a signal handler for SIGUSR1 signal:

  when ArangoDB receives this signal, it will respond all further incoming requests
  with an HTTP 503 (Service Unavailable) error. This will be the case until another
  SIGUSR1 signal is caught. This will make ArangoDB start serving requests regularly
  again. Note: this is not implemented on Windows.

* limited maximum request URI length to 16384 bytes:

  Incoming requests with longer request URIs will be responded to with an HTTP
  414 (Request-URI Too Long) error.

* require version 1.0 or 1.1 in HTTP version signature of requests sent by clients:

  Clients sending requests with a non-HTTP 1.0 or non-HTTP 1.1 version number will
  be served with an HTTP 505 (HTTP Version Not Supported) error.

* updated manual on indexes:

  using system attributes such as `_id`, `_key`, `_from`, `_to`, `_rev` in indexes is
  disallowed and will be rejected by the server. This was the case since ArangoDB 1.3,
  but was not properly documented.

* issue #563: can aal become a default object?

  aal is now a prefab object in arangosh

* prevent certain system collections from being renamed, dropped, or even unloaded.

  Which restrictions there are for which system collections may vary from release to
  release, but users should in general not try to modify system collections directly
  anyway.

  Note: there are no such restrictions for user-created collections.

* issue #559: added Foxx documentation to user manual

* added server startup option `--server.authenticate-system-only`. This option can be
  used to restrict the need for HTTP authentication to internal functionality and APIs,
  such as `/_api/*` and `/_admin/*`.
  Setting this option to `true` will thus force authentication for the ArangoDB APIs
  and the web interface, but allow unauthenticated requests for other URLs (including
  user defined actions and Foxx applications).
  The default value of this option is `false`, meaning that if authentication is turned
  on, authentication is still required for *all* incoming requests. Only by setting the
  option to `true` this restriction is lifted and authentication becomes required for
  URLs starting with `/_` only.

  Please note that authentication still needs to be enabled regularly by setting the
  `--server.disable-authentication` parameter to `false`. Otherwise no authentication
  will be required for any URLs as before.

* protect collections against unloading when there are still document barriers around.

* extended cap constraints to optionally limit the active data size in a collection to
  a specific number of bytes.

  The arguments for creating a cap constraint are now:
  `collection.ensureCapConstraint(<count>, <byteSize>);`

  It is supported to specify just a count as in ArangoDB 1.3 and before, to specify
  just a fileSize, or both. The first met constraint will trigger the automated
  document removal.

* added `db._exists(doc)` and `collection.exists(doc)` for easy document existence checks

* added API `/_api/current-database` to retrieve information about the database the
  client is currently connected to (note: the API `/_api/current-database` has been
  removed in the meantime. The functionality is accessible via `/_api/database/current`
  now).

* ensure a proper order of tick values in datafiles/journals/compactors.
  any new files written will have the _tick values of their markers in order. for
  older files, there are edge cases at the beginning and end of the datafiles when
  _tick values are not properly in order.

* prevent caching of static pages in PathHandler.
  whenever a static page is requested that is served by the general PathHandler, the
  server will respond to HTTP GET requests with a "Cache-Control: max-age=86400" header.

* added "doCompact" attribute when creating collections and to collection.properties().
  The attribute controls whether collection datafiles are compacted.

* changed the HTTP return code from 400 to 404 for some cases when there is a referral
  to a non-existing collection or document.

* introduced error code 1909 `too many iterations` that is thrown when graph traversals
  hit the `maxIterations` threshold.

* optionally limit traversals to a certain number of iterations
  the limitation can be achieved via the traversal API by setting the `maxIterations`
  attribute, and also via the AQL `TRAVERSAL` and `TRAVERSAL_TREE` functions by setting
  the same attribute. If traversals are not limited by the end user, a server-defined
  limit for `maxIterations` may be used to prevent server-side traversals from running
  endlessly.

* added graph traversal API at `/_api/traversal`

* added "API" link in web interface, pointing to REST API generated with Swagger

* moved "About" link in web interface into "links" menu

* allow incremental access to the documents in a collection from out of AQL
  this allows reading documents from a collection chunks when a full collection scan
  is required. memory usage might be must lower in this case and queries might finish
  earlier if there is an additional LIMIT statement

* changed AQL COLLECT to use a stable sort, so any previous SORT order is preserved

* issue #547: Javascript error in the web interface

* issue #550: Make AQL graph functions support key in addition to id

* issue #526: Unable to escape when an errorneous command is entered into the js shell

* issue #523: Graph and vertex methods for the javascript api

* issue #517: Foxx: Route parameters with capital letters fail

* issue #512: Binded Parameters for LIMIT


v1.3.3 (2013-08-01)
-------------------

* issue #570: updateFishbowl() fails once

* updated and fixed generated examples

* issue #559: added Foxx documentation to user manual

* added missing error reporting for errors that happened during import of edges


v1.3.2 (2013-06-21)
-------------------

* fixed memleak in internal.download()

* made the shape-collection journal size adaptive:
  if too big shapes come in, a shape journal will be created with a big-enough size
  automatically. the maximum size of a shape journal is still restricted, but to a
  very big value that should never be reached in practice.

* fixed a segfault that occurred when inserting documents with a shape size bigger
  than the default shape journal size (2MB)

* fixed a locking issue in collection.truncate()

* fixed value overflow in accumulated filesizes reported by collection.figures()

* issue #545: AQL FILTER unnecessary (?) loop

* issue #549: wrong return code with --daemon


v1.3.1 (2013-05-24)
-------------------

* removed currently unused _ids collection

* fixed usage of --temp-path in aranogd and arangosh

* issue #540: suppress return of temporary internal variables in AQL

* issue #530: ReferenceError: ArangoError is not a constructor

* issue #535: Problem with AQL user functions javascript API

* set --javascript.app-path for test execution to prevent startup error

* issue #532: Graph _edgesCache returns invalid data?

* issue #531: Arangod errors

* issue #529: Really weird transaction issue

* fixed usage of --temp-path in aranogd and arangosh


v1.3.0 (2013-05-10)
-------------------

* fixed problem on restart ("datafile-xxx is not sealed") when server was killed
  during a compaction run

* fixed leak when using cursors with very small batchSize

* issue #508: `unregistergroup` function not mentioned in http interface docs

* issue #507: GET /_api/aqlfunction returns code inside parentheses

* fixed issue #489: Bug in aal.install

* fixed issue 505: statistics not populated on MacOS


v1.3.0-rc1 (2013-04-24)
-----------------------

* updated documentation for 1.3.0

* added node modules and npm packages

* changed compaction to only compact datafiles with more at least 10% of dead
  documents (byte size-wise)

* issue #498: fixed reload of authentication info when using
  `require("org/arangodb/users").reload()`

* issue #495: Passing an empty array to create a document results in a
  "phantom" document

* added more precision for requests statistics figures

* added "sum" attribute for individual statistics results in statistics API
  at /_admin/statistics

* made "limit" an optional parameter in AQL function NEAR().
  limit can now be either omitted completely, or set to 0. If so, an internal
  default value (currently 100) will be applied for the limit.

* issue #481

* added "attributes.count" to output of `collection.figures()`
  this also affects the REST API /_api/collection/<name>/figures

* added IndexedPropertyGetter for ShapedJson objects

* added API for user-defined AQL functions

* issue #475: A better error message for deleting a non-existent graph

* issue #474: Web interface problems with the JS Shell

* added missing documentation for AQL UNION function

* added transaction support.
  This provides ACID transactions for ArangoDB. Transactions can be invoked
  using the `db._executeTransaction()` function, or the `/_api/transaction`
  REST API.

* switched to semantic versioning (at least for alpha & alpha naming)

* added saveOrReplace() for server-side JS

v1.3.alpha1 (2013-04-05)
------------------------

* cleanup of Module, Package, ArangoApp and modules "internal", "fs", "console"

* use Error instead of string in throw to allow stack-trace

* issue #454: error while creation of Collection

* make `collection.count()` not recalculate the number of documents on the fly, but
  use some internal document counters.

* issue #457: invalid string value in web interface

* make datafile id (datafile->_fid) identical to the numeric part of the filename.
  E.g. the datafile `journal-123456.db` will now have a datafile marker with the same
  fid (i.e. `123456`) instead of a different value. This change will only affect
  datafiles that are created with 1.3 and not any older files.
  The intention behind this change is to make datafile debugging easier.

* consistently discard document attributes with reserved names (system attributes)
  but without any known meaning, for example `_test`, `_foo`, ...

  Previously, these attributes were saved with the document regularly in some cases,
  but were discarded in other cases.
  Now these attributes are discarded consistently. "Real" system attributes such as
  `_key`, `_from`, `_to` are not affected and will work as before.

  Additionally, attributes with an empty name (``) are discarded when documents are
  saved.

  Though using reserved or empty attribute names in documents was not really and
  consistently supported in previous versions of ArangoDB, this change might cause
  an incompatibility for clients that rely on this feature.

* added server startup flag `--database.force-sync-properties` to force syncing of
  collection properties on collection creation, deletion and on property update.
  The default value is true to mimic the behavior of previous versions of ArangoDB.
  If set to false, collection properties are written to disk but no call to sync()
  is made.

* added detailed output of server version and components for REST APIs
  `/_admin/version` and `/_api/version`. To retrieve this extended information,
  call the REST APIs with URL parameter `details=true`.

* issue #443: For git-based builds include commit hash in version

* adjust startup log output to be more compact, less verbose

* set the required minimum number of file descriptors to 256.
  On server start, this number is enforced on systems that have rlimit. If the limit
  cannot be enforced, starting the server will fail.
  Note: 256 is considered to be the absolute minimum value. Depending on the use case
  for ArangoDB, a much higher number of file descriptors should be used.

  To avoid checking & potentially changing the number of maximum open files, use the
  startup option `--server.descriptors-minimum 0`

* fixed shapedjson to json conversion for special numeric values (NaN, +inf, -inf).
  Before, "NaN", "inf", or "-inf" were written into the JSONified output, but these
  values are not allowed in JSON. Now, "null" is written to the JSONified output as
  required.

* added AQL functions VARIANCE_POPULATION(), VARIANCE_SAMPLE(), STDDEV_POPULATION(),
  STDDEV_SAMPLE(), AVERAGE(), MEDIAN() to calculate statistical values for lists

* added AQL SQRT() function

* added AQL TRIM(), LEFT() and RIGHT() string functions

* fixed issue #436: GET /_api/document on edge

* make AQL REVERSE() and LENGTH() functions work on strings, too

* disabled DOT generation in `make doxygen`. this speeds up docs generation

* renamed startup option `--dispatcher.report-intervall` to `--dispatcher.report-interval`

* renamed startup option `--scheduler.report-intervall` to `--scheduler.report-interval`

* slightly changed output of REST API method /_admin/log.
  Previously, the log messages returned also contained the date and log level, now
  they will only contain the log message, and no date and log level information.
  This information can be re-created by API users from the `timestamp` and `level`
  attributes of the result.

* removed configure option `--enable-zone-debug`
  memory zone debugging is now automatically turned on when compiling with ArangoDB
  `--enable-maintainer-mode`

* removed configure option `--enable-arangob`
  arangob is now always included in the build


v1.2.3 (XXXX-XX-XX)
-------------------

* added optional parameter `edgexamples` for AQL function EDGES() and NEIGHBORS()

* added AQL function NEIGHBORS()

* added freebsd support

* fixed firstExample() query with `_id` and `_key` attributes

* issue triAGENS/ArangoDB-PHP#55: AQL optimizer may have mis-optimized duplicate
  filter statements with limit


v1.2.2 (2013-03-26)
-------------------

* fixed save of objects with common sub-objects

* issue #459: fulltext internal memory allocation didn't scale well
  This fix improves loading times for collections with fulltext indexes that have
  lots of equal words indexed.

* issue #212: auto-increment support

  The feature can be used by creating a collection with the extra `keyOptions`
  attribute as follows:

      db._create("mycollection", { keyOptions: { type: "autoincrement", offset: 1, increment: 10, allowUserKeys: true } });

  The `type` attribute will make sure the keys will be auto-generated if no
  `_key` attribute is specified for a document.

  The `allowUserKeys` attribute determines whether users might still supply own
  `_key` values with documents or if this is considered an error.

  The `increment` value determines the actual increment value, whereas the `offset`
  value can be used to seed to value sequence with a specific starting value.
  This will be useful later in a multi-master setup, when multiple servers can use
  different auto-increment seed values and thus generate non-conflicting auto-increment values.

  The default values currently are:

  - `allowUserKeys`: `true`
  - `offset`: `0`
  - `increment`: `1`

  The only other available key generator type currently is `traditional`.
  The `traditional` key generator will auto-generate keys in a fashion as ArangoDB
  always did (some increasing integer value, with a more or less unpredictable
  increment value).

  Note that for the `traditional` key generator there is only the option to disallow
  user-supplied keys and give the server the sole responsibility for key generation.
  This can be achieved by setting the `allowUserKeys` property to `false`.

  This change also introduces the following errors that API implementors may want to check
  the return values for:

  - 1222: `document key unexpected`: will be raised when a document is created with
    a `_key` attribute, but the underlying collection was set up with the `keyOptions`
    attribute `allowUserKeys: false`.

  - 1225: `out of keys`: will be raised when the auto-increment key generator runs
    out of keys. This may happen when the next key to be generated is 2^64 or higher.
    In practice, this will only happen if the values for `increment` or `offset` are
    not set appropriately, or if users are allowed to supply own keys, those keys
    are near the 2^64 threshold, and later the auto-increment feature kicks in and
    generates keys that cross that threshold.

    In practice it should not occur with proper configuration and proper usage of the
    collections.

  This change may also affect the following REST APIs:
  - POST `/_api/collection`: the server does now accept the optional `keyOptions`
    attribute in the second parameter
  - GET `/_api/collection/properties`: will return the `keyOptions` attribute as part
    of the collection's properties. The previous optional attribute `createOptions`
    is now gone.

* fixed `ArangoStatement.explain()` method with bind variables

* fixed misleading "cursor not found" error message in arangosh that occurred when
  `count()` was called for client-side cursors

* fixed handling of empty attribute names, which may have crashed the server under
  certain circumstances before

* fixed usage of invalid pointer in error message output when index description could
  not be opened


v1.2.1 (2013-03-14)
-------------------

* issue #444: please darken light color in arangosh

* issue #442: pls update post install info on osx

* fixed conversion of special double values (NaN, -inf, +inf) when converting from
  shapedjson to JSON

* fixed compaction of markers (location of _key was not updated correctly in memory,
  leading to _keys pointing to undefined memory after datafile rotation)

* fixed edge index key pointers to use document master pointer plus offset instead
  of direct _key address

* fixed case when server could not create any more journal or compactor files.
  Previously a wrong status code may have been returned, and not being able to create
  a new compactor file may have led to an infinite loop with error message
  "could not create compactor".

* fixed value truncation for numeric filename parts when renaming datafiles/journals


v1.2.0 (2013-03-01)
-------------------

* by default statistics are now switch off; in order to enable comment out
  the "disable-statistics = yes" line in "arangod.conf"

* fixed issue #435: csv parser skips data at buffer border

* added server startup option `--server.disable-statistics` to turn off statistics
  gathering without recompilation of ArangoDB.
  This partly addresses issue #432.

* fixed dropping of indexes without collection name, e.g.
  `db.xxx.dropIndex("123456");`
  Dropping an index like this failed with an assertion error.

* fixed issue #426: arangoimp should be able to import edges into edge collections

* fixed issue #425: In case of conflict ArangoDB returns HTTP 400 Bad request
  (with 1207 Error) instead of HTTP 409 Conflict

* fixed too greedy token consumption in AQL for negative values:
  e.g. in the statement `RETURN { a: 1 -2 }` the minus token was consumed as part
  of the value `-2`, and not interpreted as the binary arithmetic operator


v1.2.beta3 (2013-02-22)
-----------------------

* issue #427: ArangoDB Importer Manual has no navigation links (previous|home|next)

* issue #319: Documentation missing for Emergency console and incomplete for datafile debugger.

* issue #370: add documentation for reloadRouting and flushServerModules

* issue #393: added REST API for user management at /_api/user

* issue #393, #128: added simple cryptographic functions for user actions in module "crypto":
  * require("org/arangodb/crypto").md5()
  * require("org/arangodb/crypto").sha256()
  * require("org/arangodb/crypto").rand()

* added replaceByExample() Javascript and REST API method

* added updateByExample() Javascript and REST API method

* added optional "limit" parameter for removeByExample() Javascript and REST API method

* fixed issue #413

* updated bundled V8 version from 3.9.4 to 3.16.14.1
  Note: the Windows version used a more recent version (3.14.0.1) and was not updated.

* fixed issue #404: keep original request url in request object


v1.2.beta2 (2013-02-15)
-----------------------

* fixed issue #405: 1.2 compile warnings

* fixed issue #333: [debian] Group "arangodb" is not used when starting vie init.d script

* added optional parameter 'excludeSystem' to GET /_api/collection
  This parameter can be used to disable returning system collections in the list
  of all collections.

* added AQL functions KEEP() and UNSET()

* fixed issue #348: "HTTP Interface for Administration and Monitoring"
  documentation errors.

* fix stringification of specific positive int64 values. Stringification of int64
  values with the upper 32 bits cleared and the 33rd bit set were broken.

* issue #395:  Collection properties() function should return 'isSystem' for
  Javascript and REST API

* make server stop after upgrade procedure when invoked with `--upgrade option`.
  When started with the `--upgrade` option, the server will perfom
  the upgrade, and then exit with a status code indicating the result of the
  upgrade (0 = success, 1 = failure). To start the server regularly in either
  daemon or console mode, the `--upgrade` option must not be specified.
  This change was introduced to allow init.d scripts check the result of
  the upgrade procedure, even in case an upgrade was successful.
  this was introduced as part of issue #391.

* added AQL function EDGES()

* added more crash-protection when reading corrupted collections at startup

* added documentation for AQL function CONTAINS()

* added AQL function LIKE()

* replaced redundant error return code 1520 (Unable to open collection) with error code
  1203 (Collection not found). These error codes have the same meanings, but one of
  them was returned from AQL queries only, the other got thrown by other parts of
  ArangoDB. Now, error 1203 (Collection not found) is used in AQL too in case a
  non-existing collection is used.

v1.2.beta1 (2013-02-01)
-----------------------

* fixed issue #382: [Documentation error] Maschine... should be Machine...

* unified history file locations for arangod, arangosh, and arangoirb.
  - The readline history for arangod (emergency console) is now stored in file
    $HOME/.arangod. It was stored in $HOME/.arango before.
  - The readline history for arangosh is still stored in $HOME/.arangosh.
  - The readline history for arangoirb is now stored in $HOME/.arangoirb. It was
    stored in $HOME/.arango-mrb before.

* fixed issue #381: _users user should have a unique constraint

* allow negative list indexes in AQL to access elements from the end of a list,
  e.g. ```RETURN values[-1]``` will return the last element of the `values` list.

* collection ids, index ids, cursor ids, and document revision ids created and
  returned by ArangoDB are now returned as strings with numeric content inside.
  This is done to prevent some value overrun/truncation in any part of the
  complete client/server workflow.
  In ArangoDB 1.1 and before, these values were previously returned as
  (potentially very big) integer values. This may cause problems (clipping, overrun,
  precision loss) for clients that do not support big integers natively and store
  such values in IEEE754 doubles internally. This type loses precision after about
  52 bits and is thus not safe to hold an id.
  Javascript and 32 bit-PHP are examples for clients that may cause such problems.
  Therefore, ids are now returned by ArangoDB as strings, with the string
  content being the integer value as before.

  Example for documents ("_rev" attribute):
  - Document returned by ArangoDB 1.1: { "_rev": 1234, ... }
  - Document returned by ArangoDB 1.2: { "_rev": "1234", ... }

  Example for collections ("id" attribute / "_id" property):
  - Collection returned by ArangoDB 1.1: { "id": 9327643, "name": "test", ... }
  - Collection returned by ArangoDB 1.2: { "id": "9327643", "name": "test", ... }

  Example for cursors ("id" attribute):
  - Collection returned by ArangoDB 1.1: { "id": 11734292, "hasMore": true, ... }
  - Collection returned by ArangoDB 1.2: { "id": "11734292", "hasMore": true, ... }

* global variables are not automatically available anymore when starting the
  arangod Javascript emergency console (i.e. ```arangod --console```).

  Especially, the variables `db`, `edges`, and `internal` are not available
  anymore. `db` and `internal` can be made available in 1.2 by
  ```var db = require("org/arangodb").db;``` and
  ```var internal = require("internal");```, respectively.
  The reason for this change is to get rid of global variables in the server
  because this will allow more specific inclusion of functionality.

  For convenience, the global variable `db` is still available by default in
  arangosh. The global variable `edges`, which since ArangoDB 1.1 was kind of
  a redundant wrapper of `db`, has been removed in 1.2 completely.
  Please use `db` instead, and if creating an edge collection, use the explicit
  ```db._createEdgeCollection()``` command.

* issue #374: prevent endless redirects when calling admin interface with
  unexpected URLs

* issue #373: TRAVERSAL() `trackPaths` option does not work. Instead `paths` does work

* issue #358: added support for CORS

* honor optional waitForSync property for document removal, replace, update, and
  save operations in arangosh. The waitForSync parameter for these operations
  was previously honored by the REST API and on the server-side, but not when
  the waitForSync parameter was specified for a document operation in arangosh.

* calls to db.collection.figures() and /_api/collection/<collection>/figures now
  additionally return the number of shapes used in the collection in the
  extra attribute "shapes.count"

* added AQL TRAVERSAL_TREE() function to return a hierarchical result from a traversal

* added AQL TRAVERSAL() function to return the results from a traversal

* added AQL function ATTRIBUTES() to return the attribute names of a document

* removed internal server-side AQL functions from global scope.

  Now the AQL internal functions can only be accessed via the exports of the
  ahuacatl module, which can be included via ```require("org/arangodb/ahuacatl")```.
  It shouldn't be necessary for clients to access this module at all, but
  internal code may use this module.

  The previously global AQL-related server-side functions were moved to the
  internal namespace. This produced the following function name changes on
  the server:

     old name              new name
     ------------------------------------------------------
     AHUACATL_RUN       => require("internal").AQL_QUERY
     AHUACATL_EXPLAIN   => require("internal").AQL_EXPLAIN
     AHUACATL_PARSE     => require("internal").AQL_PARSE

  Again, clients shouldn't have used these functions at all as there is the
  ArangoStatement object to execute AQL queries.

* fixed issue #366: Edges index returns strange description

* added AQL function MATCHES() to check a document against a list of examples

* added documentation and tests for db.collection.removeByExample

* added --progress option for arangoimp. This will show the percentage of the input
  file that has been processed by arangoimp while the import is still running. It can
  be used as a rough indicator of progress for the entire import.

* make the server log documents that cannot be imported via /_api/import into the
  logfile using the warning log level. This may help finding illegal documents in big
  import runs.

* check on server startup whether the database directory and all collection directories
  are writable. if not, the server startup will be aborted. this prevents serious
  problems with collections being non-writable and this being detected at some pointer
  after the server has been started

* allow the following AQL constructs: FUNC(...)[...], FUNC(...).attribute

* fixed issue #361: Bug in Admin Interface. Header disappears when clicking new collection

* Added in-memory only collections

  Added collection creation parameter "isVolatile":
  if set to true, the collection is created as an in-memory only collection,
  meaning that all document data of that collection will reside in memory only,
  and will not be stored permanently to disk.
  This means that all collection data will be lost when the collection is unloaded
  or the server is shut down.
  As this collection type does not have datafile disk overhead for the regular
  document operations, it may be faster than normal disk-backed collections. The
  actual performance gains strongly depend on the underlying OS, filesystem, and
  settings though.
  This collection type should be used for caches only and not for any sensible data
  that cannot be re-created otherwise.
  Some platforms, namely Windows, currently do not support this collection type.
  When creating an in-memory collection on such platform, an error message will be
  returned by ArangoDB telling the user the platform does not support it.

  Note: in-memory collections are an experimental feature. The feature might
  change drastically or even be removed altogether in a future version of ArangoDB.

* fixed issue #353: Please include "pretty print" in Emergency Console

* fixed issue #352: "pretty print" console.log
  This was achieved by adding the dump() function for the "internal" object

* reduced insertion time for edges index
  Inserting into the edges index now avoids costly comparisons in case of a hash
  collision, reducing the prefilling/loading timer for bigger edge collections

* added fulltext queries to AQL via FULLTEXT() function. This allows search
  fulltext indexes from an AQL query to find matching documents

* added fulltext index type. This index type allows indexing words and prefixes of
  words from a specific document attribute. The index can be queries using a
  SimpleQueryFull object, the HTTP REST API at /_api/simple/fulltext, or via AQL

* added collection.revision() method to determine whether a collection has changed.
  The revision method returns a revision string that can be used by client programs
  for equality/inequality comparisons. The value returned by the revision method
  should be treated by clients as an opaque string and clients should not try to
  figure out the sense of the revision id. This is still useful enough to check
  whether data in a collection has changed.

* issue #346: adaptively determine NUMBER_HEADERS_PER_BLOCK

* issue #338: arangosh cursor positioning problems

* issue #326: use limit optimization with filters

* issue #325: use index to avoid sorting

* issue #324: add limit optimization to AQL

* removed arango-password script and added Javascript functionality to add/delete
  users instead. The functionality is contained in module `users` and can be invoked
  as follows from arangosh and arangod:
  * require("users").save("name", "passwd");
  * require("users").replace("name", "newPasswd");
  * require("users").remove("name");
  * require("users").reload();
  These functions are intentionally not offered via the web interface.
  This also addresses issue #313

* changed print output in arangosh and the web interface for JSON objects.
  Previously, printing a JSON object in arangosh resulted in the attribute values
  being printed as proper JSON, but attribute names were printed unquoted and
  unescaped. This was fine for the purpose of arangosh, but lead to invalid
  JSON being produced. Now, arangosh will produce valid JSON that can be used
  to send it back to ArangoDB or use it with arangoimp etc.

* fixed issue #300: allow importing documents via the REST /_api/import API
  from a JSON list, too.
  So far, the API only supported importing from a format that had one JSON object
  on each line. This is sometimes inconvenient, e.g. when the result of an AQL
  query or any other list is to be imported. This list is a JSON list and does not
  necessary have a document per line if pretty-printed.
  arangoimp now supports the JSON list format, too. However, the format requires
  arangoimp and the server to read the entire dataset at once. If the dataset is
  too big (bigger than --max-upload-size) then the import will be rejected. Even if
  increased, the entire list must fit in memory on both the client and the server,
  and this may be more resource-intensive than importing individual lines in chunks.

* removed unused parameter --reuse-ids for arangoimp. This parameter did not have
  any effect in 1.2, was never publicly announced and did evil (TM) things.

* fixed issue #297 (partly): added whitespace between command line and
  command result in arangosh, added shell colors for better usability

* fixed issue #296: system collections not usable from AQL

* fixed issue #295: deadlock on shutdown

* fixed issue #293: AQL queries should exploit edges index

* fixed issue #292: use index when filtering on _key in AQL

* allow user-definable document keys
  users can now define their own document keys by using the _key attribute
  when creating new documents or edges. Once specified, the value of _key is
  immutable.
  The restrictions for user-defined key values are:
  * the key must be at most 254 bytes long
  * it must consist of the letters a-z (lower or upper case), the digits 0-9,
    the underscore (_) or dash (-) characters only
  * any other characters, especially multi-byte sequences, whitespace or
    punctuation characters cannot be used inside key values

  Specifying a document key is optional when creating new documents. If no
  document key is specified, ArangoDB will create a document key itself.
  There are no guarantees about the format and pattern of auto-generated document
  keys other than the above restrictions.
  Clients should therefore treat auto-generated document keys as opaque values.
  Keys can be used to look up and reference documents, e.g.:
  * saving a document: `db.users.save({ "_key": "fred", ... })`
  * looking up a document: `db.users.document("fred")`
  * referencing other documents: `edges.relations.save("users/fred", "users/john", ...)`

  This change is downwards-compatible to ArangoDB 1.1 because in ArangoDB 1.1
  users were not able to define their own keys. If the user does not supply a _key
  attribute when creating a document, ArangoDB 1.2 will still generate a key of
  its own as ArangoDB 1.1 did. However, all documents returned by ArangoDB 1.2 will
  include a _key attribute and clients should be able to handle that (e.g. by
  ignoring it if not needed). Documents returned will still include the _id attribute
  as in ArangoDB 1.1.

* require collection names everywhere where a collection id was allowed in
  ArangoDB 1.1 & 1.0
  This change requires clients to use a collection name in place of a collection id
  at all places the client deals with collections.
  Examples:
  * creating edges: the _from and _to attributes must now contain collection names instead
    of collection ids: `edges.relations.save("test/my-key1", "test/my-key2", ...)`
  * retrieving edges: the returned _from and _to attributes now will contain collection
    names instead of ids, too: _from: `test/fred` instead of `1234/3455`
  * looking up documents: db.users.document("fred") or db._document("users/fred")

  Collection names must be used in REST API calls instead of collection ids, too.
  This change is thus not completely downwards-compatible to ArangoDB 1.1. ArangoDB 1.1
  required users to use collection ids in many places instead of collection names.
  This was unintuitive and caused overhead in cases when just the collection name was
  known on client-side but not its id. This overhead can now be avoided so clients can
  work with the collection names directly. There is no need to work with collection ids
  on the client side anymore.
  This change will likely require adjustments to API calls issued by clients, and also
  requires a change in how clients handle the _id value of returned documents. Previously,
  the _id value of returned documents contained the collection id, a slash separator and
  the document number. Since 1.2, _id will contain the collection name, a slash separator
  and the document key. The same applies to the _from and _to attribute values of edges
  that are returned by ArangoDB.

  Also removed (now unnecessary) location header in responses of the collections REST API.
  The location header was previously returned because it was necessary for clients.
  When clients created a collection, they specified the collection name. The collection
  id was generated on the server, but the client needed to use the server-generated
  collection id for further API calls, e.g. when creating edges etc. Therefore, the
  full collection URL, also containing the collection id, was returned by the server in
  responses to the collection API, in the HTTP location header.
  Returning the location header has become unnecessary in ArangoDB 1.2 because users
  can access collections by name and do not need to care about collection ids.


v1.1.3 (2013-XX-XX)
-------------------

* fix case when an error message was looked up for an error code but no error
  message was found. In this case a NULL ptr was returned and not checked everywhere.
  The place this error popped up was when inserting into a non-unique hash index
  failed with a specific, invalid error code.

* fixed issue #381:  db._collection("_users").getIndexes();

* fixed issue #379: arango-password fatal issue javscript.startup-directory

* fixed issue #372: Command-Line Options for the Authentication and Authorization


v1.1.2 (2013-01-20)
-------------------

* upgraded to mruby 2013-01-20 583983385b81c21f82704b116eab52d606a609f4

* fixed issue #357: Some spelling and grammar errors

* fixed issue #355: fix quotes in pdf manual

* fixed issue #351: Strange arangosh error message for long running query

* fixed randomly hanging connections in arangosh on MacOS

* added "any" query method: this returns a random document from a collection. It
  is also available via REST HTTP at /_api/simple/any.

* added deployment tool

* added getPeerVertex

* small fix for logging of long messages: the last character of log messages longer
  than 256 bytes was not logged.

* fixed truncation of human-readable log messages for web interface: the trailing \0
  byte was not appended for messages longer than 256 bytes

* fixed issue #341: ArangoDB crashes when stressed with Batch jobs
  Contrary to the issue title, this did not have anything to do with batch jobs but
  with too high memory usage. The memory usage of ArangoDB is now reduced for cases
   when there are lots of small collections with few documents each

* started with issue #317: Feature Request (from Google Groups): DATE handling

* backported issue #300: Extend arangoImp to Allow importing resultset-like
  (list of documents) formatted files

* fixed issue #337: "WaitForSync" on new collection does not work on Win/X64

* fixed issue #336: Collections REST API docs

* fixed issue #335: mmap errors due to wrong memory address calculation

* fixed issue #332: arangoimp --use-ids parameter seems to have no impact

* added option '--server.disable-authentication' for arangosh as well. No more passwd
  prompts if not needed

* fixed issue #330: session logging for arangosh

* fixed issue #329: Allow passing script file(s) as parameters for arangosh to run

* fixed issue #328: 1.1 compile warnings

* fixed issue #327: Javascript parse errors in front end


v1.1.1 (2012-12-18)
-------------------

* fixed issue #339: DELETE /_api/cursor/cursor-identifier return incollect errorNum

  The fix for this has led to a signature change of the function actions.resultNotFound().
  The meaning of parameter #3 for This function has changed from the error message string
  to the error code. The error message string is now parameter #4.
  Any client code that uses this function in custom actions must be adjusted.

* fixed issue #321: Problem upgrading arangodb 1.0.4 to 1.1.0 with Homebrew (OSX 10.8.2)

* fixed issue #230: add navigation and search for online documentation

* fixed issue #315: Strange result in PATH

* fixed issue #323: Wrong function returned in error message of AQL CHAR_LENGTH()

* fixed some log errors on startup / shutdown due to pid file handling and changing
  of directories


v1.1.0 (2012-12-05)
-------------------

* WARNING:
  arangod now performs a database version check at startup. It will look for a file
  named "VERSION" in its database directory. If the file is not present, arangod will
  perform an automatic upgrade of the database directory. This should be the normal
  case when upgrading from ArangoDB 1.0 to ArangoDB 1.1.

  If the VERSION file is present but is from an older version of ArangoDB, arangod
  will refuse to start and ask the user to run a manual upgrade first. A manual upgrade
  can be performed by starting arangod with the option `--upgrade`.

  This upgrade procedure shall ensure that users have full control over when they
  perform any updates/upgrades of their data, and can plan backups accordingly. The
  procedure also guarantees that the server is not run without any required system
  collections or with in incompatible data state.

* added AQL function DOCUMENT() to retrieve a document by its _id value

* fixed issue #311: fixed segfault on unload

* fixed issue #309: renamed stub "import" button from web interface

* fixed issue #307: added WaitForSync column in collections list in in web interface

* fixed issue #306: naming in web interface

* fixed issue #304: do not clear AQL query text input when switching tabs in
  web interface

* fixed issue #303: added documentation about usage of var keyword in web interface

* fixed issue #301: PATCH does not work in web interface

# fixed issue #269: fix make distclean & clean

* fixed issue #296: system collections not usable from AQL

* fixed issue #295: deadlock on shutdown

* added collection type label to web interface

* fixed issue #290: the web interface now disallows creating non-edges in edge collections
  when creating collections via the web interface, the collection type must also be
  specified (default is document collection)

* fixed issue #289: tab-completion does not insert any spaces

* fixed issue #282: fix escaping in web interface

* made AQL function NOT_NULL take any number of arguments. Will now return its
  first argument that is not null, or null if all arguments are null. This is downwards
  compatible.

* changed misleading AQL function name NOT_LIST() to FIRST_LIST() and slightly changed
  the behavior. The function will now return its first argument that is a list, or null
  if none of the arguments are lists.
  This is mostly downwards-compatible. The only change to the previous implementation in
  1.1-beta will happen if two arguments were passed and the 1st and 2nd arguments were
  both no lists. In previous 1.1, the 2nd argument was returned as is, but now null
  will be returned.

* add AQL function FIRST_DOCUMENT(), with same behavior as FIRST_LIST(), but working
  with documents instead of lists.

* added UPGRADING help text

* fixed issue #284: fixed Javascript errors when adding edges/vertices without own
  attributes

* fixed issue #283: AQL LENGTH() now works on documents, too

* fixed issue #281: documentation for skip lists shows wrong example

* fixed AQL optimizer bug, related to OR-combined conditions that filtered on the
  same attribute but with different conditions

* fixed issue #277: allow usage of collection names when creating edges
  the fix of this issue also implies validation of collection names / ids passed to
  the REST edge create method. edges with invalid collection ids or names in the
  "from" or "to" values will be rejected and not saved


v1.1.beta2 (2012-11-13)
-----------------------

* fixed arangoirb compilation

* fixed doxygen


v1.1.beta1 (2012-10-24)
-----------------------

* fixed AQL optimizer bug

* WARNING:
  - the user has changed from "arango" to "arangodb", the start script has changed from
    "arangod" to "arangodb", the database directory has changed from "/var/arangodb" to
    "/var/lib/arangodb" to be compliant with various Linux policies

  - In 1.1, we have introduced types for collections: regular documents go into document
    collections, and edges go into edge collections. The prefixing (db.xxx vs. edges.xxx)
    works slightly different in 1.1: edges.xxx can still be used to access collections,
    however, it will not determine the type of existing collections anymore. To create an
    edge collection 1.1, you can use db._createEdgeCollection() or edges._create().
    And there's of course also db._createDocumentCollection().
    db._create() is also still there and will create a document collection by default,
    whereas edges._create() will create an edge collection.

  - the admin web interface that was previously available via the simple URL suffix /
    is now available via a dedicated URL suffix only: /_admin/html
    The reason for this is that routing and URLs are now subject to changes by the end user,
    and only URLs parts prefixed with underscores (e.g. /_admin or /_api) are reserved
    for ArangoDB's internal usage.

* the server now handles requests with invalid Content-Length header values as follows:
  - if Content-Length is negative, the server will respond instantly with HTTP 411
    (length required)

  - if Content-Length is positive but shorter than the supplied body, the server will
    respond with HTTP 400 (bad request)

  - if Content-Length is positive but longer than the supplied body, the server will
    wait for the client to send the missing bytes. The server allows 90 seconds for this
    and will close the connection if the client does not send the remaining data

  - if Content-Length is bigger than the maximum allowed size (512 MB), the server will
    fail with HTTP 413 (request entity too large).

  - if the length of the HTTP headers is greater than the maximum allowed size (1 MB),
    the server will fail with HTTP 431 (request header fields too large)

* issue #265: allow optional base64 encoding/decoding of action response data

* issue #252: create _modules collection using arango-upgrade (note: arango-upgrade was
  finally replaced by the `--upgrade` option for arangod)

* issue #251: allow passing arbitrary options to V8 engine using new command line option:
  --javascript.v8-options. Using this option, the Harmony features or other settings in
  v8 can be enabled if the end user requires them

* issue #248: allow AQL optimizer to pull out completely uncorrelated subqueries to the
  top level, resulting in less repeated evaluation of the subquery

* upgraded to Doxygen 1.8.0

* issue #247: added AQL function MERGE_RECURSIVE

* issue #246: added clear() function in arangosh

* issue #245: Documentation: Central place for naming rules/limits inside ArangoDB

* reduced size of hash index elements by 50 %, allowing more index elements to fit in
  memory

* issue #235: GUI Shell throws Error:ReferenceError: db is not defined

* issue #229: methods marked as "under construction"

* issue #228: remove unfinished APIs (/_admin/config/*)

* having the OpenSSL library installed is now a prerequisite to compiling ArangoDB
  Also removed the --enable-ssl configure option because ssl is always required.

* added AQL functions TO_LIST, NOT_LIST

* issue #224: add optional Content-Id for batch requests

* issue #221: more documentation on AQL explain functionality. Also added
  ArangoStatement.explain() client method

* added db._createStatement() method on server as well (was previously available
  on the client only)

* issue #219: continue in case of "document not found" error in PATHS() function

* issue #213: make waitForSync overridable on specific actions

* changed AQL optimizer to use indexes in more cases. Previously, indexes might
  not have been used when in a reference expression the inner collection was
  specified last. Example: FOR u1 IN users FOR u2 IN users FILTER u1._id == u2._id
  Previously, this only checked whether an index could be used for u2._id (not
  possible). It was not checked whether an index on u1._id could be used (possible).
  Now, for expressions that have references/attribute names on both sides of the
  above as above, indexes are checked for both sides.

* issue #204: extend the CSV import by TSV and by user configurable
  separator character(s)

* issue #180: added support for batch operations

* added startup option --server.backlog-size
  this allows setting the value of the backlog for the listen() system call.
  the default value is 10, the maximum value is platform-dependent

* introduced new configure option "--enable-maintainer-mode" for
  ArangoDB maintainers. this option replaces the previous compile switches
  --with-boost-test, --enable-bison, --enable-flex and --enable-errors-dependency
  the individual configure options have been removed. --enable-maintainer-mode
  turns them all on.

* removed potentially unused configure option --enable-memfail

* fixed issue #197: HTML web interface calls /_admin/user-manager/session

* fixed issue #195: VERSION file in database directory

* fixed issue #193: REST API HEAD request returns a message body on 404

* fixed issue #188: intermittent issues with 1.0.0
  (server-side cursors not cleaned up in all cases, pthreads deadlock issue)

* issue #189: key store should use ISO datetime format bug

* issue #187: run arango-upgrade on server start (note: arango-upgrade was finally
  replaced by the `--upgrade` option for arangod)n

* fixed issue #183: strange unittest error

* fixed issue #182: manual pages

* fixed issue #181: use getaddrinfo

* moved default database directory to "/var/lib/arangodb" in accordance with
  http://www.pathname.com/fhs/pub/fhs-2.3.html

* fixed issue #179: strange text in import manual

* fixed issue #178: test for aragoimp is missing

* fixed issue #177: a misleading error message was returned if unknown variables
  were used in certain positions in an AQL query.

* fixed issue #176: explain how to use AQL from the arangosh

* issue #175: re-added hidden (and deprecated) option --server.http-port. This
  option is only there to be downwards-compatible to Arango 1.0.

* fixed issue #174: missing Documentation for `within`

* fixed issue #170: add db.<coll_name>.all().toArray() to arangosh help screen

* fixed issue #169: missing argument in Simple Queries

* added program arango-upgrade. This program must be run after installing ArangoDB
  and after upgrading from a previous version of ArangoDB. The arango-upgrade script
  will ensure all system collections are created and present in the correct state.
  It will also perform any necessary data updates.
  Note: arango-upgrade was finally replaced by the `--upgrade` option for arangod.

* issue #153: edge collection should be a flag for a collection
  collections now have a type so that the distinction between document and edge
  collections can now be done at runtime using a collection's type value.
  A collection's type can be queried in Javascript using the <collection>.type() method.

  When new collections are created using db._create(), they will be document
  collections by default. When edge._create() is called, an edge collection will be created.
  To explicitly create a collection of a specific/different type, use the methods
  _createDocumentCollection() or _createEdgeCollection(), which are available for
  both the db and the edges object.
  The Javascript objects ArangoEdges and ArangoEdgesCollection have been removed
  completely.
  All internal and test code has been adjusted for this, and client code
  that uses edges.* should also still work because edges is still there and creates
  edge collections when _create() is called.

  INCOMPATIBLE CHANGE: Client code might still need to be changed in the following aspect:
  Previously, collections did not have a type so documents and edges could be inserted
  in the same collection. This is now disallowed. Edges can only be inserted into
  edge collections now. As there were no collection types in 1.0, ArangoDB will perform
  an automatic upgrade when migrating from 1.0 to 1.1.
  The automatic upgrade will check every collection and determine its type as follows:
  - if among the first 50 documents in the collection there are documents with
    attributes "_from" and "_to", the collection is typed as an edge collection
  - if among the first 50 documents in the collection there are no documents with
    attributes "_from" and "_to", the collection is made as a document collection

* issue #150: call V8 garbage collection on server periodically

* issue #110: added support for partial updates

  The REST API for documents now offers an HTTP PATCH method to partially update
  documents. Overwriting/replacing documents is still available via the HTTP PUT method
  as before. The Javascript API in the shell also offers a new update() method in extension to
  the previously existing replace() method.


v1.0.4 (2012-11-12)
-------------------

* issue #275: strange error message in arangosh 1.0.3 at startup


v1.0.3 (2012-11-08)
-------------------

* fixed AQL optimizer bug

* issue #273: fixed segfault in arangosh on HTTP 40x

* issue #265: allow optional base64 encoding/decoding of action response data

* issue #252: _modules collection not created automatically


v1.0.2 (2012-10-22)
-------------------

* repository CentOS-X.Y moved to CentOS-X, same for Debian

* bugfix for rollback from edges

* bugfix for hash indexes

* bugfix for StringBuffer::erase_front

* added autoload for modules

* added AQL function TO_LIST


v1.0.1 (2012-09-30)
-------------------

* draft for issue #165: front-end application howto

* updated mruby to cf8fdea4a6598aa470e698e8cbc9b9b492319d

* fix for issue #190: install doesn't create log directory

* fix for issue #194: potential race condition between creating and dropping collections

* fix for issue #193: REST API HEAD request returns a message body on 404

* fix for issue #188: intermittent issues with 1.0.0

* fix for issue #163: server cannot create collection because of abandoned files

* fix for issue #150: call V8 garbage collection on server periodically


v1.0.0 (2012-08-17)
-------------------

* fix for issue #157: check for readline and ncurses headers, not only libraries


v1.0.beta4 (2012-08-15)
-----------------------

* fix for issue #152: fix memleak for barriers


v1.0.beta3 (2012-08-10)
-----------------------

* fix for issue #151: Memleak, collection data not removed

* fix for issue #149: Inconsistent port for admin interface

* fix for issue #163: server cannot create collection because of abandoned files

* fix for issue #157: check for readline and ncurses headers, not only libraries

* fix for issue #108: db.<collection>.truncate() inefficient

* fix for issue #109: added startup note about cached collection names and how to
  refresh them

* fix for issue #156: fixed memleaks in /_api/import

* fix for issue #59: added tests for /_api/import

* modified return value for calls to /_api/import: now, the attribute "empty" is
  returned as well, stating the number of empty lines in the input. Also changed the
  return value of the error code attribute ("errorNum") from 1100 ("corrupted datafile")
  to 400 ("bad request") in case invalid/unexpected JSON data was sent to the server.
  This error code is more appropriate as no datafile is broken but just input data is
  incorrect.

* fix for issue #152: Memleak for barriers

* fix for issue #151: Memleak, collection data not removed

* value of --database.maximal-journal-size parameter is now validated on startup. If
  value is smaller than the minimum value (currently 1048576), an error is thrown and
  the server will not start. Before this change, the global value of maximal journal
  size was not validated at server start, but only on collection level

* increased sleep value in statistics creation loop from 10 to 500 microseconds. This
  reduces accuracy of statistics values somewhere after the decimal points but saves
  CPU time.

* avoid additional sync() calls when writing partial shape data (attribute name data)
  to disk. sync() will still be called when the shape marker (will be written after
  the attributes) is written to disk

* issue #147: added flag --database.force-sync-shapes to force synching of shape data
  to disk. The default value is true so it is the same behavior as in version 1.0.
  if set to false, shape data is synched to disk if waitForSync for the collection is
  set to true, otherwise, shape data is not synched.

* fix for issue #145: strange issue on Travis: added epsilon for numeric comparison in
  geo index

* fix for issue #136: adjusted message during indexing

* issue #131: added timeout for HTTP keep-alive connections. The default value is 300
  seconds. There is a startup parameter server.keep-alive-timeout to configure the value.
  Setting it to 0 will disable keep-alive entirely on the server.

* fix for issue #137: AQL optimizer should use indexes for ref accesses with
  2 named attributes


v1.0.beta2 (2012-08-03)
-----------------------

* fix for issue #134: improvements for centos RPM

* fixed problem with disable-admin-interface in config file


v1.0.beta1 (2012-07-29)
-----------------------

* fixed issue #118: We need a collection "debugger"

* fixed issue #126: Access-Shaper must be cached

* INCOMPATIBLE CHANGE: renamed parameters "connect-timeout" and "request-timeout"
  for arangosh and arangoimp to "--server.connect-timeout" and "--server.request-timeout"

* INCOMPATIBLE CHANGE: authorization is now required on the server side
  Clients sending requests without HTTP authorization will be rejected with HTTP 401
  To allow backwards compatibility, the server can be started with the option
  "--server.disable-authentication"

* added options "--server.username" and "--server.password" for arangosh and arangoimp
  These parameters must be used to specify the user and password to be used when
  connecting to the server. If no password is given on the command line, arangosh/
  arangoimp will interactively prompt for a password.
  If no user name is specified on the command line, the default user "root" will be
  used.

* added startup option "--server.ssl-cipher-list" to determine which ciphers to
  use in SSL context. also added SSL_OP_CIPHER_SERVER_PREFERENCE to SSL default
  options so ciphers are tried in server and not in client order

* changed default SSL protocol to TLSv1 instead of SSLv2

* changed log-level of SSL-related messages

* added SSL connections if server is compiled with OpenSSL support. Use --help-ssl

* INCOMPATIBLE CHANGE: removed startup option "--server.admin-port".
  The new endpoints feature (see --server.endpoint) allows opening multiple endpoints
  anyway, and the distinction between admin and "other" endpoints can be emulated
  later using privileges.

* INCOMPATIBLE CHANGE: removed startup options "--port", "--server.port", and
  "--server.http-port" for arangod.
  These options have been replaced by the new "--server.endpoint" parameter

* INCOMPATIBLE CHANGE: removed startup option "--server" for arangosh and arangoimp.
  These options have been replaced by the new "--server.endpoint" parameter

* Added "--server.endpoint" option to arangod, arangosh, and arangoimp.
  For arangod, this option allows specifying the bind endpoints for the server
  The server can be bound to one or multiple endpoints at once. For arangosh
  and arangoimp, the option specifies the server endpoint to connect to.
  The following endpoint syntax is currently supported:
  - tcp://host:port or http@tcp://host:port (HTTP over IPv4)
  - tcp://[host]:port or http@tcp://[host]:port (HTTP over IPv6)
  - ssl://host:port or http@tcp://host:port (HTTP over SSL-encrypted IPv4)
  - ssl://[host]:port or http@tcp://[host]:port (HTTP over SSL-encrypted IPv6)
  - unix:///path/to/socket or http@unix:///path/to/socket (HTTP over UNIX socket)

  If no port is specified, the default port of 8529 will be used.

* INCOMPATIBLE CHANGE: removed startup options "--server.require-keep-alive" and
  "--server.secure-require-keep-alive".
  The server will now behave as follows which should be more conforming to the
  HTTP standard:
  * if a client sends a "Connection: close" header, the server will close the
    connection
  * if a client sends a "Connection: keep-alive" header, the server will not
    close the connection
  * if a client does not send any "Connection" header, the server will assume
    "keep-alive" if the request was an HTTP/1.1 request, and "close" if the
    request was an HTTP/1.0 request

* (minimal) internal optimizations for HTTP request parsing and response header
  handling

* fixed Unicode unescaping bugs for \f and surrogate pairs in BasicsC/strings.c

* changed implementation of TRI_BlockCrc32 algorithm to use 8 bytes at a time

* fixed issue #122: arangod doesn't start if <log.file> cannot be created

* fixed issue #121: wrong collection size reported

* fixed issue #98: Unable to change journalSize

* fixed issue #88: fds not closed

* fixed escaping of document data in HTML admin front end

* added HTTP basic authentication, this is always turned on

* added server startup option --server.disable-admin-interface to turn off the
  HTML admin interface

* honor server startup option --database.maximal-journal-size when creating new
  collections without specific journalsize setting. Previously, these
  collections were always created with journal file sizes of 32 MB and the
  --database.maximal-journal-size setting was ignored

* added server startup option --database.wait-for-sync to control the default
  behavior

* renamed "--unit-tests" to "--javascript.unit-tests"


v1.0.alpha3 (2012-06-30)
------------------------

* fixed issue #116: createCollection=create option doesn't work

* fixed issue #115: Compilation issue under OSX 10.7 Lion & 10.8 Mountain Lion
  (homebrew)

* fixed issue #114: image not found

* fixed issue #111: crash during "make unittests"

* fixed issue #104: client.js -> ARANGO_QUIET is not defined


v1.0.alpha2 (2012-06-24)
------------------------

* fixed issue #112: do not accept document with duplicate attribute names

* fixed issue #103: Should we cleanup the directory structure

* fixed issue #100: "count" attribute exists in cursor response with "count:
  false"

* fixed issue #84 explain command

* added new MRuby version (2012-06-02)

* added --log.filter

* cleanup of command line options:
** --startup.directory => --javascript.startup-directory
** --quite => --quiet
** --gc.interval => --javascript.gc-interval
** --startup.modules-path => --javascript.modules-path
** --action.system-directory => --javascript.action-directory
** --javascript.action-threads => removed (is now the same pool as --server.threads)

* various bug-fixes

* support for import

* added option SKIP_RANGES=1 for make unittests

* fixed several range-related assertion failures in the AQL query optimizer

* fixed AQL query optimizations for some edge cases (e.g. nested subqueries with
  invalid constant filter expressions)


v1.0.alpha1 (2012-05-28)
------------------------

Alpha Release of ArangoDB 1.0<|MERGE_RESOLUTION|>--- conflicted
+++ resolved
@@ -1,10 +1,9 @@
 v3.3.21 (XXXX-XX-XX)
 --------------------
 
-<<<<<<< HEAD
 * fixed TypeError being thrown instead of validation errors when Foxx manifest
   validation fails
-=======
+
 * fixed issue #7586: a running query within the user interface was not shown
   if the active view was `Running Queries` or `Slow Query History`.
 
@@ -22,7 +21,6 @@
 
   will benefit from this change in terms of memory usage.
 
->>>>>>> f711fcdc
 
 v3.3.20 (2018-11-28)
 --------------------
