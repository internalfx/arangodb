v3.3.13 (XXXX-XX-XX)
--------------------

* Added load balancer support and user-restriction to cursor API.

  If a cursor is accessed on a different coordinator than where it was created,
  the requests will be forwarded to the correct coordinator. If a cursor is
  accessed by a different user than the one who created it, the request will
  be denied.

* keep failed follower in followers list in Plan.

  This increases the changes of a failed follower getting back into sync if the
  follower comes back after a short time. In this case the follower can try to
  get in sync again, which normally takes less time than seeding a completely
  new follower.

* fix assertion failure and undefined behavior in Unix domain socket connections,
  introduced by 3.3.12

* fixed graph creation sometimes failing with 'edge collection
  already used in edge def' when the edge definition contained multiple vertex
  collections, despite the edge definitions being identical

* inception could get caught in a trap, where agent configuration
  version and timeout multiplier lead to incapacitated agency

* fixed issue #5827: Batch request handling incompatible with .NET's default
  ContentType format

* fixed agency's log compaction for internal issue #2249

* inspector collects additionally disk data size and storage engine statistics


v3.3.12 (2018-07-12)
--------------------

* issue #5854: RocksDB engine would frequently request a new DelayToken.  This caused
  excessive write delay on the next Put() call.  Alternate approach taken.

* fixed graph creation under some circumstances failing with 'edge collection
  already used in edge def' despite the edge definitions being identical

* fixed issue #5727: Edge document with user provided key is inserted as many
  times as the number of shards, violating the primary index

* fixed internal issue #2658: AQL modification queries did not allow `_rev`
  checking. There is now a new option `ignoreRevs` which can be set to `false`
  in order to force AQL modification queries to match revision ids before
  doing any modifications

* fixed issue #5679: Replication applier restrictions will crash synchronisation
  after initial sync

* fixed potential issue in RETURN DISTINCT CollectBlock implementation
  that led to the block producing an empty result

* changed communication tasks to use boost strands instead of locks,
  this fixes a race condition with parallel VST communication over
  SSL

* fixed agency restart from compaction without data

* fixed for agent coming back to agency with changed endpoint and
  total data loss

* more patient agency tests to allow for ASAN tests to successfully finish


v3.3.11 (2018-06-26)
--------------------

* upgraded arangosync version to 0.5.3

* upgraded arangodb starter version to 0.12.0

* fixed internal issue #2559: "unexpected document key" error when custom
  shard keys are used and the "allowUserKeys" key generator option is set
  to false

* fixed AQL DOCUMENT lookup function for documents for sharded collections with
  more than a single shard and using a custom shard key (i.e. some shard
  key attribute other than `_key`).
  The previous implementation of DOCUMENT restricted to lookup to a single
  shard in all cases, though this restriction was invalid. That lead to
  `DOCUMENT` not finding documents in cases the wrong shard was contacted. The
  fixed implementation in 3.3.11 will reach out to all shards to find the
  document, meaning it will produce the correct result, but will cause more
  cluster-internal traffic. This increase in traffic may be high if the number
  of shards is also high, because each invocation of `DOCUMENT` will have to
  contact all shards.
  There will be no performance difference for non-sharded collections or
  collections that are sharded by `_key` or that only have a single shard.

* reimplemented replication view in web UI

* fixed internal issue #2256: ui, document id not showing up when deleting a document

* fixed internal issue #2163: wrong labels within foxx validation of service
  input parameters

* fixed internal issue #2160: fixed misplaced tooltips in indices view

* added new arangoinspect client tool, to help users and customers easily collect
  information of any ArangoDB server setup, and facilitate troubleshooting for the
  ArangoDB Support Team


v3.3.10 (2018-06-04)
--------------------

* make optimizer rule "remove-filter-covered-by-index" not stop after removing
  a sub-condition from a FILTER statement, but pass the optimized FILTER
  statement again into the optimizer rule for further optimizations.
  This allows optimizing away some more FILTER conditions than before.

* allow accessing /_admin/status URL on followers too in active failover setup

* fix cluster COLLECT optimization for attributes that were in "sorted" variant of
  COLLECT and that were provided by a sorted index on the collected attribute

* apply fulltext index optimization rule for multiple fulltext searches in
  the same query

  this fixes https://stackoverflow.com/questions/50496274/two-fulltext-searches-on-arangodb-cluster-v8-is-involved

* validate `_from` and `_to` values of edges on updates consistently

* fixed issue #5400: Unexpected AQL Result

* fixed issue #5429: Frequent 'updated local foxx repository' messages

* fixed issue #5252: Empty result if FULLTEXT() is used together with LIMIT offset

* fixed issue #5035: fixed a vulnerability issue within the web ui's index view

* inception was ignoring leader's configuration


v3.3.9 (2018-05-17)
-------------------

* added `/_admin/repair/distributeShardsLike` that repairs collections with
  distributeShardsLike where the shards aren't actually distributed like in the
  prototype collection, as could happen due to internal issue #1770

* fixed Foxx queues bug when queues are created in a request handler with an
  ArangoDB authentication header

* upgraded arangosync version to 0.5.1

* upgraded arangodb starter version to 0.11.3

* fix cluster upgrading issue introduced in 3.3.8

  the issue made arangod crash when starting a DB server with option
  `--database.auto-upgrade true`

* fix C++ implementation of AQL ZIP function to return each distinct attribute
  name only once. The previous implementation added non-unique attribute names
  multiple times, which led to follow-up issues.
  Now if an attribute name occurs multiple times in the input list of attribute
  names, it will only be incorporated once into the result object, with the
  value that corresponds to the first occurrence.
  This fix also changes the V8 implementation of the ZIP function, which now
  will always return the first value for non-unique attribute names and not the
  last occurring value.

* self heal during a Foxx service install, upgrade or replace no longer breaks
  the respective operation

* make /_api/index, /_api/database and /_api/user REST handlers use the scheduler's
  internal queue, so they do not run in an I/O handling thread

* fixed issue #4919: C++ implementation of LIKE function now matches the old and
  correct behavior of the JavaScript implementation.

* added REST API endpoint /_admin/server/availability for monitoring purposes

* UI: fixed an unreasonable event bug within the modal view engine

* fixed issue #3811: gharial api is now checking existence of _from and _to vertices
  during edge creation

* fixed internal issue #2149: number of documents in the UI is not adjusted after
  moving them

* fixed internal issue #2150: UI - loading a saved query does not update the list
  of bind parameters

* fixed internal issue #2147 - fixed database filter in UI

* fixed issue #4934: Wrong used GeoIndex depending on FILTER order

* added `query` and `aql.literal` helpers to `@arangodb` module.

* remove post-sort from GatherNode in cluster AQL queries that do use indexes
  for filtering but that do not require a sorted result

  This optimization can speed up gathering data from multiple shards, because
  it allows to remove a merge sort of the individual shards' results.

* extend the already existing "reduce-extraction-to-projection" AQL optimizer
  rule for RocksDB to provide projections of up to 5 document attributes. The
  previous implementation only supported a projection for a single document
  attribute. The new implementation will extract up to 5 document attributes from
  a document while scanning a collection via an EnumerateCollectionNode.
  Additionally the new version of the optimizer rule can also produce projections
  when scanning an index via an IndexNode.
  The optimization is benefial especially for huge documents because it will copy
  out only the projected attributes from the document instead of copying the entire
  document data from the storage engine.

  When applied, the explainer will show the projected attributes in a `projections`
  remark for an EnumerateCollectionNode or IndexNode. The optimization is limited
  to the RocksDB storage engine.

* added index-only optimization for AQL queries that can satisfy the retrieval of
  all required document attributes directly from an index.

  This optimization will be triggered for the RocksDB engine if an index is used
  that covers all required attributes of the document used later on in the query.
  If applied, it will save retrieving the actual document data (which would require
  an extra lookup in RocksDB), but will instead build the document data solely
  from the index values found. It will only be applied when using up to 5 attributes
  from the document, and only if the rest of the document data is not used later
  on in the query.

  The optimization is currently available for the RocksDB engine for the index types
  primary, edge, hash, skiplist and persistent.

  If the optimization is applied, it will show up as "index only" in an AQL
  query's execution plan for an IndexNode.

* added scan-only optimization for AQL queries that iterate over collections or
  indexes and that do not need to return the actual document values.

  Not fetching the document values from the storage engine will provide a
  considerable speedup when using the RocksDB engine, but may also help a bit
  in case of the MMFiles engine. The optimization will only be applied when
  full-scanning or index-scanning a collection without refering to any of its
  documents later on, and, for an IndexNode, if all filter conditions for the
  documents of the collection are covered by the index.

  If the optimization is applied, it will show up as "scan only" in an AQL
  query's execution plan for an EnumerateCollectionNode or an IndexNode.

* extend existing "collect-in-cluster" optimizer rule to run grouping, counting
  and deduplication on the DB servers in several cases, so that the coordinator
  will only need to sum up the potentially smaller results from the individual shards.

  The following types of COLLECT queries are covered now:
  - RETURN DISTINCT expr
  - COLLECT WITH COUNT INTO ...
  - COLLECT var1 = expr1, ..., varn = exprn (WITH COUNT INTO ...), without INTO or KEEP
  - COLLECT var1 = expr1, ..., varn = exprn AGGREGATE ..., without INTO or KEEP, for
    aggregate functions COUNT/LENGTH, SUM, MIN and MAX.

* honor specified COLLECT method in AQL COLLECT options

  for example, when the user explicitly asks for the COLLECT method
  to be `sorted`, the optimizer will now not produce an alternative
  version of the plan using the hash method.

  additionally, if the user explcitly asks for the COLLECT method to
  be `hash`, the optimizer will now change the existing plan to use
  the hash method if possible instead of just creating an alternative
  plan.

  `COLLECT ... OPTIONS { method: 'sorted' }` => always use sorted method
  `COLLECT ... OPTIONS { method: 'hash' }`   => use hash if this is technically possible
  `COLLECT ...` (no options)                 => create a plan using sorted, and another plan using hash method

* added bulk document lookups for MMFiles engine, which will improve the performance
  of document lookups from an inside an index in case the index lookup produces many
  documents


v3.3.8 (2018-04-24)
-------------------

<<<<<<< HEAD
* return an empty result set instead of an "out of memory" exception when
  querying the geo index with invalid (out of range) coordinates
=======
* included version of ArangoDB Starter (`arangodb` binary) updated to v0.10.11,
  see [Starter changelog](https://github.com/arangodb-helper/arangodb/blob/master/CHANGELOG.md)

* added arangod startup option `--dump-options` to print all configuration parameters
  as a JSON object

* fixed: (Enterprise only) If you restore a SmartGraph where the collections
  are still existing and are supposed to be dropped on restore we ended up in
  duplicate name error. This is now gone and the SmartGraph is correctly restored.

* fix lookups by `_id` in smart graph edge collections

* improve startup resilience in case there are datafile errors (MMFiles)

  also allow repairing broken VERSION files automatically on startup by
  specifying the option `--database.ignore-datafile-errors true`

* fix issue #4582: UI query editor now supports usage of empty string as bind parameter value
>>>>>>> 1897fd02

* fixed internal issue #2148: Number of documents found by filter is misleading in web UI

* added startup option `--database.required-directory-state`

  using this option it is possible to require the database directory to be
  in a specific state on startup. the options for this value are:

  - non-existing: database directory must not exist
  - existing: database directory must exist
  - empty: database directory must exist but be empty
  - populated: database directory must exist and contain specific files already
  - any: any state allowed

* field "$schema" in Foxx manifest.json files no longer produce warnings

* added `@arangodb/locals` module to expose the Foxx service context as an
  alternative to using `module.context` directly.

* supervision can be put into maintenance mode


v3.3.7 (2018-04-11)
-------------------

* added hidden option `--query.registry-ttl` to control the lifetime of cluster AQL
  query parts

* fixed internal issue #2237: AQL queries on collections with replicationFactor:
  "satellite" crashed arangod in single server mode

* fixed restore of satellite collections: replicationFactor was set to 1 during
  restore

* fixed dump and restore of smart graphs:
  a) The dump will not include the hidden shadow collections anymore, they were dumped
     accidentially and only contain duplicated data.
  b) Restore will now ignore hidden shadow collections as all data is contained
     in the smart-edge collection. You can manually include these collections from an
     old dump (3.3.5 or earlier) by using `--force`.
  c) Restore of a smart-graph will now create smart collections properly instead
     of getting into `TIMEOUT_IN_CLUSTER_OPERATION`

* fixed issue in AQL query optimizer rule "restrict-to-single-shard", which
  may have sent documents to a wrong shard in AQL INSERT queries that specified
  the value for `_key` using an expression (and not a constant value)
  Important: if you were affected by this bug in v3.3.5 it is required that you
  recreate your dataset in v3.3.6 (i.e. dumping and restoring) instead of doing
  a simple binary upgrade

* added /_admin/status HTTP API for debugging purposes

* added ArangoShell helper function for packaging all information about an
  AQL query so it can be run and analyzed elsewhere:

  query = "FOR doc IN mycollection FILTER doc.value > 42 RETURN doc";
  require("@arangodb/aql/explainer").debugDump("/tmp/query-debug-info", query);

  Entitled users can send the generated file to the ArangoDB support to facilitate
  reproduction and debugging.

* added hidden option `--server.ask-jwt-secret`. This is an internal option
  for debugging and should not be exposed to end-users.

* fix for internal issue #2215. supervision will now wait for agent to
  fully prepare before adding 10 second grace period after leadership change

* fixed internal issue #2215's FailedLeader timeout bug

v3.3.5 (2018-03-28)
-------------------

* fixed issue #4934: Wrong used GeoIndex depending on FILTER order

* make build id appear in startup log message alongside with other version info

* make AQL data modification operations that are sent to all shards and that are
  supposed to return values (i.e. `RETURN OLD` or `RETURN NEW`) not return fake
  empty result rows if the document to be updated/replaced/removed was not present
  on the target shard

* added AQL optimizer rule `restrict-to-single-shard`

  This rule will kick in if a collection operation (index lookup or data
  modification operation) will only affect a single shard, and the operation can be
  restricted to the single shard and is not applied for all shards. This optimization
  can be applied for queries that access a collection only once in the query, and that
  do not use traversals, shortest path queries and that do not access collection data
  dynamically using the `DOCUMENT`, `FULLTEXT`, `NEAR` or `WITHIN` AQL functions.
  Additionally, the optimizer will only pull off this optimization if can safely
  determine the values of all the collection's shard keys from the query, and when the
  shard keys are covered by a single index (this is always true if the shard key is
  the default `_key`)

* display missing attributes of GatherNodes in AQL explain output

* make AQL optimizer rule `undistribute-remove-after-enum-coll` fire in a few
  more cases in which it is possible

* slightly improve index selection for the RocksDB engine when there are multiple
  competing indexes with the same attribute prefixes, but different amount of
  attributes covered. In this case, the more specialized index will be preferred
  now

* fix issue #4924: removeFollower now prefers to remove the last follower(s)

* added "collect-in-cluster" optimizer rule to have COLLECT WITH COUNT queries
  without grouping being executed on the DB servers and the coordinator only summing
  up the counts from the individual shards

* fixed issue #4900: Nested FOR query uses index but ignores other filters

* properly exit v8::Context in one place where it was missing before

* added hidden option `--cluster.index-create-timeout` for controlling the
  default value of the index creation timeout in cluster
  under normal circumstances, this option does not need to be adjusted

* increase default timeout for index creation in cluster to 3600s

* fixed issue #4843: Query-Result has more Docs than the Collection itself

* fixed the behavior of ClusterInfo when waiting for current to catch
  up with plan in create collection.

* fixed issue #4827: COLLECT on edge _to field doesn't group distinct values as expected (MMFiles)


v3.3.4 (2018-03-01)
-------------------

* fix AQL `fullCount` result value in some cluster cases when it was off a bit

* fix issue #4651: Simple query taking forever until a request timeout error

* fix issue #4657: fixed incomplete content type header

* Vastly improved the Foxx Store UI

* fix issue #4677: AQL WITH with bind parameters results in "access after data-modification"
  for two independent UPSERTs

* remove unused startup option `--ldap.permissions-attribute-name`

* fix issue #4457: create /var/tmp/arangod with correct user in supervisor mode

* remove long disfunctional admin/long_echo handler

* fixed Foxx API:

  * PUT /_api/foxx/service: Respect force flag
  * PATCH /_api/foxx/service: Check whether a service under given mount exists

* internal issue #1726: supervision failed to remove multiple servers
  from health monitoring at once.

* more information from inception, why agent is activated

* fixed a bug where supervision tried to deal with shards of virtual collections

* Behaviour of permissions for databases and collections changed:
  The new fallback rule for databases for which an access level is not explicitly specified:
  Choose the higher access level of:
    * A wildcard database grant
    * A database grant on the `_system` database
  The new fallback rule for collections for which an access level is not explicitly specified:
  Choose the higher access level of:
    * Any wildcard access grant in the same database, or on "*/*"
    * The access level for the current database
    * The access level for the `_system` database

* fix internal issue 1770: collection creation using distributeShardsLike yields
  errors and did not distribute shards correctly in the following cases:
  1. If numberOfShards * replicationFactor % nrDBServers != 0
     (shards * replication is not divisible by DBServers).
  2. If there was failover / move shard case on the leading collection
     and creating the follower collection afterwards.

* fix timeout issues in replication client expiration

* added missing edge filter to neighbors-only traversals
  in case a filter condition was moved into the traverser and the traversal was
  executed in breadth-first mode and was returning each visited vertex exactly
  once, and there was a filter on the edges of the path and the resulting vertices
  and edges were not used later, the edge filter was not applied

* fixed issue #4160: Run arangod with "--database.auto-upgrade" option always crash silently without error log

* fix internal issue #1848: AQL optimizer was trying to resolve attribute accesses
  to attributes of constant object values at query compile time, but only did so far
  the very first attribute in each object

  this fixes https://stackoverflow.com/questions/48648737/beginner-bug-in-for-loops-from-objects

* fix inconvenience: If we want to start server with a non-existing
  --javascript.app-path it will now be created (if possible)

* fixed: REST API `POST _api/foxx` now returns HTTP code 201 on success, as documented.
         returned 200 before.

* fixed: REST API `PATCH _api/foxx/dependencies` now updates the existing dependencies
         instead of replacing them.

* fixed: Foxx upload of single javascript file. You now can upload via http-url pointing
         to a javascript file.

* fixed issue #4395: If your foxx app includes an `APP` folder it got
         accidently removed by selfhealing this is not the case anymore.

* fixed internal issue #1969 - command apt-get purge/remove arangodb3e was failing


v3.3.3 (2018-01-26)
-------------------

* fix issue #4272: VERSION file keeps disappearing

* fix internal issue #81: quotation marks disappeared when switching table/json
  editor in the query editor ui

* added option `--rocksdb.throttle` to control whether write-throttling is enabled
  Write-throttling is turned on by default, to reduce chances of compactions getting
  too far behind and blocking incoming writes.

* fixed issue #4308: Crash when getter for error.name throws an error (on Windows)

* UI: fixed a query editor caching and parsing issue

* Fixed internal issue #1683: fixes an UI issue where a collection name gets wrongly cached
  within the documents overview of a collection.

* Fixed an issue with the index estimates in RocksDB in the case a transaction is aborted.
  Former the index estimates were modified if the transaction commited or not.
  Now they will only be modified if the transaction commited successfully.

* UI: optimized login view for very small screen sizes

* UI: optimized error messages for invalid query bind parameter

* Truncate in RocksDB will now do intermediate commits every 10.000 documents
  if truncate fails or the server crashes during this operation all deletes
  that have been commited so far are persisted.

* make the default value of `--rocksdb.block-cache-shard-bits` use the RocksDB
  default value. This will mostly mean the default number block cache shard
  bits is lower than before, allowing each shard to store more data and cause
  less evictions from block cache

* UI: optimized login view for very small screen sizes

* issue #4222: Permission error preventing AQL query import / export on webui

* UI: optimized error messages for invalid query bind parameter

* UI: upgraded swagger ui to version 3.9.0

* issue #3504: added option `--force-same-database` for arangorestore

  with this option set to true, it is possible to make any arangorestore attempt
  fail if the specified target database does not match the database name
  specified in the source dump's "dump.json" file. it can thus be used to
  prevent restoring data into the "wrong" database

  The option is set to `false` by default to ensure backwards-compatibility

* make the default value of `--rocksdb.block-cache-shard-bits` use the RocksDB
  default value. This will mostly mean the default number block cache shard
  bits is lower than before, allowing each shard to store more data and cause
  less evictions from block cache

* fixed issue #4255: AQL SORT consuming too much memory

* fixed incorrect persistence of RAFT vote and term


v3.3.2 (2018-01-04)
-------------------

* fixed issue #4199: Internal failure: JavaScript exception in file 'arangosh.js'
  at 98,7: ArangoError 4: Expecting type String

* fixed issue in agency supervision with a good server being left in
  failedServers

* distinguish isReady and allInSync in clusterInventory

* fixed issue #4197: AQL statement not working in 3.3.1 when upgraded from 3.2.10

* do not reuse collection ids when restoring collections from a dump, but assign
  new collection ids, this should prevent collection id conflicts

* fix issue #4393: broken handling of unix domain sockets in
  JS_Download

v3.3.1 (2017-12-28)
-------------------

* UI: displayed wrong wfs property for a collection when using RocksDB as
  storage engine

* added `--ignore-missing` option to arangoimp
  this option allows importing lines with less fields than specified in the CSV
  header line

* changed misleading error message from "no leader" to "not a leader"

* optimize usage of AQL FULLTEXT index function to a FOR loop with index
  usage in some cases
  When the optimization is applied, this especially speeds up fulltext index
  queries in the cluster

* UI: improved the behavior during collection creation in a cluster environment

* Agency lockup fixes for very small machines.

* Agency performance improvement by finer grained locking.

* Use steady_clock in agency whereever possible.

* Agency prevent Supervision thread crash.

* Fix agency integer overflow in timeout calculation.


v3.3.0 (2012-12-14)
-------------------

* release version

* added a missing try/catch block in the supervision thread


v3.3.rc8 (2017-12-12)
---------------------

* UI: fixed broken foxx configuration keys. Some valid configuration values
  could not be edited via the ui.

* UI: Shard distribution view now has an accordion view instead of displaying
  all shards of all collections at once.

* UI: pressing the return key inside a select2 box no longer triggers the modals

* UI: coordinators and db servers are now in sorted order (ascending)


v3.3.rc7 (2017-12-07)
---------------------

* fixed issue #3741: fix terminal color output in Windows

* UI: fixed issue #3822: disabled name input field for system collections

* fixed issue #3640: limit in subquery

* fixed issue #3745: Invalid result when using OLD object with array attribute in UPSERT statement

* UI: edge collections were wrongly added to from and to vertices select box during graph creation

* UI: added not found views for documents and collections

* UI: using default user database api during database creation now

* UI: the graph viewer backend now picks one random start vertex of the
  first 1000 documents instead of calling any(). The implementation of
  "any" is known to scale bad on huge collections with RocksDB.

* UI: fixed disappearing of the navigation label in some case special case

* UI: the graph viewer now displays updated label values correctly.
  Additionally the included node/edge editor now closes automatically
	after a successful node/edge update.

* fixed issue #3917: traversals with high maximal depth take extremely long
  in planning phase.


v3.3.rc4 (2017-11-28)
---------------------

* minor bug-fixes


v3.3.rc3 (2017-11-24)
---------------------

* bug-fixes


v3.3.rc2 (2017-11-22)
---------------------

* UI: document/edge editor now remembering their modes (e.g. code or tree)

* UI: optimized error messages for invalid graph definitions. Also fixed a
  graph renderer cleanup error.

* UI: added a delay within the graph viewer while changing the colors of the
  graph. Necessary due different browser behaviour.

* added options `--encryption.keyfile` and `--encryption.key-generator` to arangodump
  and arangorestore

* UI: the graph viewer now displays updated label values correctly.
  Additionally the included node/edge editor now closes automatically
	after a successful node/edge update.

* removed `--recycle-ids` option for arangorestore

  using that option could have led to problems on the restore, with potential
  id conflicts between the originating server (the source dump server) and the
  target server (the restore server)


v3.3.rc1 (2017-11-17)
---------------------

* add readonly mode REST API

* allow compilation of ArangoDB source code with g++ 7

* upgrade minimum required g++ compiler version to g++ 5.4
  That means ArangoDB source code will not compile with g++ 4.x or g++ < 5.4 anymore.

* AQL: during a traversal if a vertex is not found. It will not print an ERROR to the log and continue
  with a NULL value, but will register a warning at the query and continue with a NULL value.
  The situation is not desired as an ERROR as ArangoDB can store edges pointing to non-existing
  vertex which is perfectly valid, but it may be a n issue on the data model, so users
  can directly see it on the query now and do not "by accident" have to check the LOG output.


v3.3.beta1 (2017-11-07)
-----------------------

* introduce `enforceReplicationFactor`: An optional parameter controlling
  if the server should bail out during collection creation if there are not
  enough DBServers available for the desired `replicationFactor`.

* fixed issue #3516: Show execution time in arangosh

  this change adds more dynamic prompt components for arangosh
  The following components are now available for dynamic prompts,
  settable via the `--console.prompt` option in arangosh:

  - '%t': current time as timestamp
  - '%a': elpased time since ArangoShell start in seconds
  - '%p': duration of last command in seconds
  - '%d': name of current database
  - '%e': current endpoint
  - '%E': current endpoint without protocol
  - '%u': current user

  The time a command takes can be displayed easily by starting arangosh with `--console.prompt "%p> "`.

* make the ArangoShell refill its collection cache when a yet-unknown collection
  is first accessed. This fixes the following problem:

      arangosh1> db._collections();  // shell1 lists all collections
      arangosh2> db._create("test"); // shell2 now creates a new collection 'test'
      arangosh1> db.test.insert({}); // shell1 is not aware of the collection created
                                     // in shell2, so the insert will fail

* incremental transfer of initial collection data now can handle partial
  responses for a chunk, allowing the leader/master to send smaller chunks
  (in terms of HTTP response size) and limit memory usage

* initial creation of shards for cluster collections is now faster with
  replicationFactor values bigger than 1. this is achieved by an optimization
  for the case when the collection on the leader is still empty

* potential fix for issue #3517: several "filesystem full" errors in logs
  while there's a lot of disk space

* added C++ implementations for AQL function `SUBSTRING()`, `LEFT()`, `RIGHT()` and `TRIM()`


v3.3.milestone2 (2017-10-19)
----------------------------

* added new replication module

* make AQL `DISTINCT` not change the order of the results it is applied on

* show C++ function name of call site in ArangoDB log output

  This requires option `--log.line-number` to be set to *true*

* fixed issue #3408: Hard crash in query for pagination

* UI: fixed unresponsive events in cluster shards view

* UI: added word wrapping to query editor

* fixed issue #3395: AQL: cannot instantiate CollectBlock with undetermined
  aggregation method

* minimum number of V8 contexts in console mode must be 2, not 1. this is
  required to ensure the console gets one dedicated V8 context and all other
  operations have at least one extra context. This requirement was not enforced
  anymore.

* UI: fixed wrong user attribute name validation, issue #3228

* make AQL return a proper error message in case of a unique key constraint
  violation. previously it only returned the generic "unique constraint violated"
  error message but omitted the details about which index caused the problem.

  This addresses https://stackoverflow.com/questions/46427126/arangodb-3-2-unique-constraint-violation-id-or-key

* fix potential overflow in CRC marker check when a corrupted CRC marker
  is found at the very beginning of an MMFiles datafile


v3.3.milestone1 (2017-10-11)
----------------------------

* added option `--server.local-authentication`

* UI: added user roles

* added config option `--log.color` to toggle colorful logging to terminal

* added config option `--log.thread-name` to additionally log thread names

* usernames must not start with `:role:`, added new options:
    --server.authentication-timeout
    --ldap.roles-attribute-name
    --ldap.roles-transformation
    --ldap.roles-search
    --ldap.superuser-role
    --ldap.roles-include
    --ldap.roles-exclude

* performance improvements for full collection scans and a few other operations
  in MMFiles engine

* added `--rocksdb.encryption-key-generator` for enterprise

* removed `--compat28` parameter from arangodump and replication API

  older ArangoDB versions will no longer be supported by these tools.

* increase the recommended value for `/proc/sys/vm/max_map_count` to a value
  eight times as high as the previous recommended value. Increasing the
  values helps to prevent an ArangoDB server from running out of memory mappings.

  The raised minimum recommended value may lead to ArangoDB showing some startup
  warnings as follows:

      WARNING {memory} maximum number of memory mappings per process is 65530, which seems too low. it is recommended to set it to at least 512000
      WARNING {memory} execute 'sudo sysctl -w "vm.max_map_count=512000"'


v3.2.7 (2017-11-13)
-------------------

* Cluster customers, which have upgraded from 3.1 to 3.2 need to upgrade
  to 3.2.7. The cluster supervision is otherwise not operational.

* Fixed issue #3597: AQL with path filters returns unexpected results
  In some cases breadth first search in combination with vertex filters
  yields wrong result, the filter was not applied correctly.

* enable JEMalloc background thread for purging and returning unused memory
  back to the operating system (Linux only)

* fixed some undefined behavior in some internal value caches for AQL GatherNodes
  and SortNodes, which could have led to sorted results being effectively not
  correctly sorted.

* make the replication applier for the RocksDB engine start automatically after a
  restart of the server if the applier was configured with its `autoStart` property
  set to `true`. previously the replication appliers were only automatically restarted
  at server start for the MMFiles engine.

* fixed arangodump batch size adaptivity in cluster mode and upped default batch size
  for arangodump

  these changes speed up arangodump in cluster context

* smart graphs now return a proper inventory in response to replication inventory
  requests

* fixed issue #3618: Inconsistent behavior of OR statement with object bind parameters

* only users with read/write rights on the "_system" database can now execute
  "_admin/shutdown" as well as modify properties of the write-ahead log (WAL)

* increase default maximum number of V8 contexts to at least 16 if not explicitly
  configured otherwise.
  the procedure for determining the actual maximum value of V8 contexts is unchanged
  apart from the value `16` and works as follows:
  - if explicitly set, the value of the configuration option `--javascript.v8-contexts`
    is used as the maximum number of V8 contexts
  - when the option is not set, the maximum number of V8 contexts is determined
    by the configuration option `--server.threads` if that option is set. if
    `--server.threads` is not set, then the maximum number of V8 contexts is the
    server's reported hardware concurrency (number of processors visible
    to the arangod process). if that would result in a maximum value of less than 16
    in any of these two cases, then the maximum value will be increased to 16.

* fixed issue #3447: ArangoError 1202: AQL: NotFound: (while executing) when
  updating collection

* potential fix for issue #3581: Unexpected "rocksdb unique constraint
  violated" with unique hash index

* fixed geo index optimizer rule for geo indexes with a single (array of coordinates)
  attribute.

* improved the speed of the shards overview in cluster (API endpoint /_api/cluster/shardDistribution API)
  It is now guaranteed to return after ~2 seconds even if the entire cluster is unresponsive.

* fix agency precondition check for complex objects
  this fixes issues with several CAS operations in the agency

* several fixes for agency restart and shutdown

* the cluster-internal representation of planned collection objects is now more
  lightweight than before, using less memory and not allocating any cache for indexes
  etc.

* fixed issue #3403: How to kill long running AQL queries with the browser console's
  AQL (display issue)

* fixed issue #3549: server reading ENGINE config file fails on common standard
  newline character

* UI: fixed error notifications for collection modifications

* several improvements for the truncate operation on collections:

  * the timeout for the truncate operation was increased in cluster mode in
    order to prevent too frequent "could not truncate collection" errors

  * after a truncate operation, collections in MMFiles still used disk space.
    to reclaim disk space used by truncated collection, the truncate actions
    in the web interface and from the ArangoShell now issue an extra WAL flush
    command (in cluster mode, this command is also propagated to all servers).
    the WAL flush allows all servers to write out any pending operations into the
    datafiles of the truncated collection. afterwards, a final journal rotate
    command is sent, which enables the compaction to entirely remove all datafiles
    and journals for the truncated collection, so that all disk space can be
    reclaimed

  * for MMFiles a special method will be called after a truncate operation so that
    all indexes of the collection can free most of their memory. previously some
    indexes (hash and skiplist indexes) partially kept already allocated memory
    in order to avoid future memory allocations

  * after a truncate operation in the RocksDB engine, an additional compaction
    will be triggered for the truncated collection. this compaction removes all
    deletions from the key space so that follow-up scans over the collection's key
    range do not have to filter out lots of already-removed values

  These changes make truncate operations potentially more time-consuming than before,
  but allow for memory/disk space savings afterwards.

* enable JEMalloc background threads for purging and returning unused memory
  back to the operating system (Linux only)

  JEMalloc will create its background threads on demand. The number of background
  threads is capped by the number of CPUs or active arenas. The background threads run
  periodically and purge unused memory pages, allowing memory to be returned to the
  operating system.

  This change will make the arangod process create several additional threads.
  It is accompanied by an increased `TasksMax` value in the systemd service configuration
  file for the arangodb3 service.

* upgraded bundled V8 engine to bugfix version v5.7.492.77

  this upgrade fixes a memory leak in upstream V8 described in
  https://bugs.chromium.org/p/v8/issues/detail?id=5945 that will result in memory
  chunks only getting uncommitted but not unmapped


v3.2.6 (2017-10-26)
-------------------

* UI: fixed event cleanup in cluster shards view

* UI: reduced cluster dashboard api calls

* fixed a permission problem that prevented collection contents to be displayed
  in the web interface

* removed posix_fadvise call from RocksDB's PosixSequentialFile::Read(). This is
  consistent with Facebook PR 2573 (#3505)

  this fix should improve the performance of the replication with the RocksDB
  storage engine

* allow changing of collection replication factor for existing collections

* UI: replicationFactor of a collection is now changeable in a cluster
  environment

* several fixes for the cluster agency

* fixed undefined behavior in the RocksDB-based geo index

* fixed Foxxmaster failover

* purging or removing the Debian/Ubuntu arangodb3 packages now properly stops
  the arangod instance before actuallying purging or removing


v3.2.5 (2017-10-16)
-------------------

* general-graph module and _api/gharial now accept cluster options
  for collection creation. It is now possible to set replicationFactor and
  numberOfShards for all collections created via this graph object.
  So adding a new collection will not result in a singleShard and
  no replication anymore.

* fixed issue #3408: Hard crash in query for pagination

* minimum number of V8 contexts in console mode must be 2, not 1. this is
  required to ensure the console gets one dedicated V8 context and all other
  operations have at least one extra context. This requirement was not enforced
  anymore.

* fixed issue #3395: AQL: cannot instantiate CollectBlock with undetermined
  aggregation method

* UI: fixed wrong user attribute name validation, issue #3228

* fix potential overflow in CRC marker check when a corrupted CRC marker
  is found at the very beginning of an MMFiles datafile

* UI: fixed unresponsive events in cluster shards view

* Add statistics about the V8 context counts and number of available/active/busy
  threads we expose through the server statistics interface.


v3.2.4 (2017-09-26)
-------------------

* UI: no default index selected during index creation

* UI: added replicationFactor option during SmartGraph creation

* make the MMFiles compactor perform less writes during normal compaction
  operation

  This partially fixes issue #3144

* make the MMFiles compactor configurable

  The following options have been added:

* `--compaction.db-sleep-time`: sleep interval between two compaction runs
    (in s)
  * `--compaction.min-interval"`: minimum sleep time between two compaction
     runs (in s)
  * `--compaction.min-small-data-file-size`: minimal filesize threshold
    original datafiles have to be below for a compaction
  * `--compaction.dead-documents-threshold`: minimum unused count of documents
    in a datafile
  * `--compaction.dead-size-threshold`: how many bytes of the source data file
    are allowed to be unused at most
  * `--compaction.dead-size-percent-threshold`: how many percent of the source
    datafile should be unused at least
  * `--compaction.max-files`: Maximum number of files to merge to one file
  * `--compaction.max-result-file-size`: how large may the compaction result
    file become (in bytes)
  * `--compaction.max-file-size-factor`: how large the resulting file may
    be in comparison to the collection's `--database.maximal-journal-size' setting`

* fix downwards-incompatibility in /_api/explain REST handler

* fix Windows implementation for fs.getTempPath() to also create a
  sub-directory as we do on linux

* fixed a multi-threading issue in cluster-internal communication

* performance improvements for traversals and edge lookups

* removed internal memory zone handling code. the memory zones were a leftover
  from the early ArangoDB days and did not provide any value in the current
  implementation.

* (Enterprise only) added `skipInaccessibleCollections` option for AQL queries:
  if set, AQL queries (especially graph traversals) will treat collections to
  which a user has no access rights to as if these collections were empty.

* adjusted scheduler thread handling to start and stop less threads in
  normal operations

* leader-follower replication catchup code has been rewritten in C++

* early stage AQL optimization now also uses the C++ implementations of
  AQL functions if present. Previously it always referred to the JavaScript
  implementations and ignored the C++ implementations. This change gives
  more flexibility to the AQL optimizer.

* ArangoDB tty log output is now colored for log messages with levels
  FATAL, ERR and WARN.

* changed the return values of AQL functions `REGEX_TEST` and `REGEX_REPLACE`
  to `null` when the input regex is invalid. Previous versions of ArangoDB
  partly returned `false` for invalid regexes and partly `null`.

* added `--log.role` option for arangod

  When set to `true`, this option will make the ArangoDB logger print a single
  character with the server's role into each logged message. The roles are:

  - U: undefined/unclear (used at startup)
  - S: single server
  - C: coordinator
  - P: primary
  - A: agent

  The default value for this option is `false`, so no roles will be logged.


v3.2.3 (2017-09-07)
-------------------

* fixed issue #3106: orphan collections could not be registered in general-graph module

* fixed wrong selection of the database inside the internal cluster js api

* added startup option `--server.check-max-memory-mappings` to make arangod check
  the number of memory mappings currently used by the process and compare it with
  the maximum number of allowed mappings as determined by /proc/sys/vm/max_map_count

  The default value is `true`, so the checks will be performed. When the current
  number of mappings exceeds 90% of the maximum number of mappings, the creation
  of further V8 contexts will be deferred.

  Note that this option is effective on Linux systems only.

* arangoimp now has a `--remove-attribute` option

* added V8 context lifetime control options
  `--javascript.v8-contexts-max-invocations` and `--javascript.v8-contexts-max-age`

  These options allow specifying after how many invocations a used V8 context is
  disposed, or after what time a V8 context is disposed automatically after its
  creation. If either of the two thresholds is reached, an idl V8 context will be
  disposed.

  The default value of `--javascript.v8-contexts-max-invocations` is 0, meaning that
  the maximum number of invocations per context is unlimited. The default value
  for `--javascript.v8-contexts-max-age` is 60 seconds.

* fixed wrong UI cluster health information

* fixed issue #3070: Add index in _jobs collection

* fixed issue #3125: HTTP Foxx API JSON parsing

* fixed issue #3120: Foxx queue: job isn't running when server.authentication = true

* fixed supervision failure detection and handling, which happened with simultaneous
  agency leadership change


v3.2.2 (2017-08-23)
-------------------

* make "Rebalance shards" button work in selected database only, and not make
  it rebalance the shards of all databases

* fixed issue #2847: adjust the response of the DELETE `/_api/users/database/*` calls

* fixed issue #3075: Error when upgrading arangoDB on linux ubuntu 16.04

* fixed a buffer overrun in linenoise console input library for long input strings

* increase size of the linenoise input buffer to 8 KB

* abort compilation if the detected GCC or CLANG isn't in the range of compilers
  we support

* fixed spurious cluster hangups by always sending AQL-query related requests
  to the correct servers, even after failover or when a follower drops

  The problem with the previous shard-based approach was that responsibilities
  for shards may change from one server to another at runtime, after the query
  was already instanciated. The coordinator and other parts of the query then
  sent further requests for the query to the servers now responsible for the
  shards.
  However, an AQL query must send all further requests to the same servers on
  which the query was originally instanciated, even in case of failover.
  Otherwise this would potentially send requests to servers that do not know
  about the query, and would also send query shutdown requests to the wrong
  servers, leading to abandoned queries piling up and using resources until
  they automatically time out.

* fixed issue with RocksDB engine acquiring the collection count values too
  early, leading to the collection count values potentially being slightly off
  even in exclusive transactions (for which the exclusive access should provide
  an always-correct count value)

* fixed some issues in leader-follower catch-up code, specifically for the
  RocksDB engine

* make V8 log fatal errors to syslog before it terminates the process.
  This change is effective on Linux only.

* fixed issue with MMFiles engine creating superfluous collection journals
  on shutdown

* fixed issue #3067: Upgrade from 3.2 to 3.2.1 reset autoincrement keys

* fixed issue #3044: ArangoDB server shutdown unexpectedly

* fixed issue #3039: Incorrect filter interpretation

* fixed issue #3037: Foxx, internal server error when I try to add a new service

* improved MMFiles fulltext index document removal performance
  and fulltext index query performance for bigger result sets

* ui: fixed a display bug within the slow and running queries view

* ui: fixed a bug when success event triggers twice in a modal

* ui: fixed the appearance of the documents filter

* ui: graph vertex collections not restricted to 10 anymore

* fixed issue #2835: UI detection of JWT token in case of server restart or upgrade

* upgrade jemalloc version to 5.0.1

  This fixes problems with the memory allocator returing "out of memory" when
  calling munmap to free memory in order to return it to the OS.

  It seems that calling munmap on Linux can increase the number of mappings, at least
  when a region is partially unmapped. This can lead to the process exceeding its
  maximum number of mappings, and munmap and future calls to mmap returning errors.

  jemalloc version 5.0.1 does not have the `--enable-munmap` configure option anymore,
  so the problem is avoided. To return memory to the OS eventually, jemalloc 5's
  background purge threads are used on Linux.

* fixed issue #2978: log something more obvious when you log a Buffer

* fixed issue #2982: AQL parse error?

* fixed issue #3125: HTTP Foxx API Json parsing

v3.2.1 (2017-08-09)
-------------------

* added C++ implementations for AQL functions `LEFT()`, `RIGHT()` and `TRIM()`

* fixed docs for issue #2968: Collection _key autoincrement value increases on error

* fixed issue #3011: Optimizer rule reduce-extraction-to-projection breaks queries

* Now allowing to restore users in a sharded environment as well
  It is still not possible to restore collections that are sharded
  differently than by _key.

* fixed an issue with restoring of system collections and user rights.
  It was not possible to restore users into an authenticated server.

* fixed issue #2977: Documentation for db._createDatabase is wrong

* ui: added bind parameters to slow query history view

* fixed issue #1751: Slow Query API should provide bind parameters, webui should display them

* ui: fixed a bug when moving multiple documents was not possible

* fixed docs for issue #2968: Collection _key autoincrement value increases on error

* AQL CHAR_LENGTH(null) returns now 0. Since AQL TO_STRING(null) is '' (string of length 0)

* ui: now supports single js file upload for Foxx services in addition to zip files

* fixed a multi-threading issue in the agency when callElection was called
  while the Supervision was calling updateSnapshot

* added startup option `--query.tracking-with-bindvars`

  This option controls whether the list of currently running queries
  and the list of slow queries should contain the bind variables used
  in the queries or not.

  The option can be changed at runtime using the commands

      // enables tracking of bind variables
      // set to false to turn tracking of bind variables off
      var value = true;
      require("@arangodb/aql/queries").properties({
        trackBindVars: value
      });

* index selectivity estimates are now available in the cluster as well

* fixed issue #2943: loadIndexesIntoMemory not returning the same structure
  as the rest of the collection APIs

* fixed issue #2949: ArangoError 1208: illegal name

* fixed issue #2874: Collection properties do not return `isVolatile`
  attribute

* potential fix for issue #2939: Segmentation fault when starting
  coordinator node

* fixed issue #2810: out of memory error when running UPDATE/REPLACE
  on medium-size collection

* fix potential deadlock errors in collector thread

* disallow the usage of volatile collections in the RocksDB engine
  by throwing an error when a collection is created with attribute
  `isVolatile` set to `true`.
  Volatile collections are unsupported by the RocksDB engine, so
  creating them should not succeed and silently create a non-volatile
  collection

* prevent V8 from issuing SIGILL instructions when it runs out of memory

  Now arangod will attempt to log a FATAL error into its logfile in case V8
  runs out of memory. In case V8 runs out of memory, it will still terminate the
  entire process. But at least there should be something in the ArangoDB logs
  indicating what the problem was. Apart from that, the arangod process should
  now be exited with SIGABRT rather than SIGILL as it shouldn't return into the
  V8 code that aborted the process with `__builtin_trap`.

  this potentially fixes issue #2920: DBServer crashing automatically post upgrade to 3.2

* Foxx queues and tasks now ensure that the scripts in them run with the same
  permissions as the Foxx code who started the task / queue

* fixed issue #2928: Offset problems

* fixed issue #2876: wrong skiplist index usage in edge collection

* fixed issue #2868: cname missing from logger-follow results in rocksdb

* fixed issue #2889: Traversal query using incorrect collection id

* fixed issue #2884: AQL traversal uniqueness constraints "propagating" to other traversals? Weird results

* arangoexport: added `--query` option for passing an AQL query to export the result

* fixed issue #2879: No result when querying for the last record of a query

* ui: allows now to edit default access level for collections in database
  _system for all users except the root user.

* The _users collection is no longer accessible outside the arngod process, _queues is always read-only

* added new option "--rocksdb.max-background-jobs"

* removed options "--rocksdb.max-background-compactions", "--rocksdb.base-background-compactions" and "--rocksdb.max-background-flushes"

* option "--rocksdb.compaction-read-ahead-size" now defaults to 2MB

* change Windows build so that RocksDB doesn't enforce AVX optimizations by default
  This fixes startup crashes on servers that do not have AVX CPU extensions

* speed up RocksDB secondary index creation and dropping

* removed RocksDB note in Geo index docs


v3.2.0 (2017-07-20)
-------------------

* fixed UI issues

* fixed multi-threading issues in Pregel

* fixed Foxx resilience

* added command-line option `--javascript.allow-admin-execute`

  This option can be used to control whether user-defined JavaScript code
  is allowed to be executed on server by sending via HTTP to the API endpoint
  `/_admin/execute`  with an authenticated user account.
  The default value is `false`, which disables the execution of user-defined
  code. This is also the recommended setting for production. In test environments,
  it may be convenient to turn the option on in order to send arbitrary setup
  or teardown commands for execution on the server.


v3.2.beta6 (2017-07-18)
-----------------------

* various bugfixes


v3.2.beta5 (2017-07-16)
-----------------------

* numerous bugfixes


v3.2.beta4 (2017-07-04)
-----------------------

* ui: fixed document view _from and _to linking issue for special characters

* added function `db._parse(query)` for parsing an AQL query and returning information about it

* fixed one medium priority and two low priority security user interface
  issues found by owasp zap.

* ui: added index deduplicate options

* ui: fixed renaming of collections for the rocksdb storage engine

* documentation and js fixes for secondaries

* RocksDB storage format was changed, users of the previous beta/alpha versions
  must delete the database directory and re-import their data

* enabled permissions on database and collection level

* added and changed some user related REST APIs
    * added `PUT /_api/user/{user}/database/{database}/{collection}` to change collection permission
    * added `GET /_api/user/{user}/database/{database}/{collection}`
    * added optional `full` parameter to the `GET /_api/user/{user}/database/` REST call

* added user functions in the arangoshell `@arangodb/users` module
    * added `grantCollection` and `revokeCollection` functions
    * added `permission(user, database, collection)` to retrieve collection specific rights

* added "deduplicate" attribute for array indexes, which controls whether inserting
  duplicate index values from the same document into a unique array index will lead to
  an error or not:

      // with deduplicate = true, which is the default value:
      db._create("test");
      db.test.ensureIndex({ type: "hash", fields: ["tags[*]"], deduplicate: true });
      db.test.insert({ tags: ["a", "b"] });
      db.test.insert({ tags: ["c", "d", "c"] }); // will work, because deduplicate = true
      db.test.insert({ tags: ["a"] }); // will fail

      // with deduplicate = false
      db._create("test");
      db.test.ensureIndex({ type: "hash", fields: ["tags[*]"], deduplicate: false });
      db.test.insert({ tags: ["a", "b"] });
      db.test.insert({ tags: ["c", "d", "c"] }); // will not work, because deduplicate = false
      db.test.insert({ tags: ["a"] }); // will fail

  The "deduplicate" attribute is now also accepted by the index creation HTTP
  API endpoint POST /_api/index and is returned by GET /_api/index.

* added optimizer rule "remove-filters-covered-by-traversal"

* Debian/Ubuntu installer: make messages about future package upgrades more clear

* fix a hangup in VST

  The problem happened when the two first chunks of a VST message arrived
  together on a connection that was newly switched to VST.

* fix deletion of outdated WAL files in RocksDB engine

* make use of selectivity estimates in hash, skiplist and persistent indexes
  in RocksDB engine

* changed VM overcommit recommendation for user-friendliness

* fix a shutdown bug in the cluster: a destroyed query could still be active

* do not terminate the entire server process if a temp file cannot be created
  (Windows only)

* fix log output in the front-end, it stopped in case of too many messages


v3.2.beta3 (2017-06-27)
-----------------------

* numerous bugfixes


v3.2.beta2 (2017-06-20)
-----------------------

* potentially fixed issue #2559: Duplicate _key generated on insertion

* fix invalid results (too many) when a skipping LIMIT was used for a
  traversal. `LIMIT x` or `LIMIT 0, x` were not affected, but `LIMIT s, x`
  may have returned too many results

* fix races in SSL communication code

* fix invalid locking in JWT authentication cache, which could have
  crashed the server

* fix invalid first group results for sorted AQL COLLECT when LIMIT
  was used

* fix potential race, which could make arangod hang on startup

* removed `exception` field from transaction error result; users should throw
  explicit `Error` instances to return custom exceptions (addresses issue #2561)

* fixed issue #2613: Reduce log level when Foxx manager tries to self heal missing database

* add a read only mode for users and collection level authorization

* removed `exception` field from transaction error result; users should throw
  explicit `Error` instances to return custom exceptions (addresses issue #2561)

* fixed issue #2677: Foxx disabling development mode creates non-deterministic service bundle

* fixed issue #2684: Legacy service UI not working


v3.2.beta1 (2017-06-12)
-----------------------

* provide more context for index errors (addresses issue #342)

* arangod now validates several OS/environment settings on startup and warns if
  the settings are non-ideal. Most of the checks are executed on Linux systems only.

* fixed issue #2515: The replace-or-with-in optimization rule might prevent use of indexes

* added `REGEX_REPLACE` AQL function

* the RocksDB storage format was changed, users of the previous alpha versions
  must delete the database directory and re-import their data

* added server startup option `--query.fail-on-warning`

  setting this option to `true` will abort any AQL query with an exception if
  it causes a warning at runtime. The value can be overridden per query by
  setting the `failOnWarning` attribute in a query's options.

* added --rocksdb.num-uncompressed-levels to adjust number of non-compressed levels

* added checks for memory managment and warn (i. e. if hugepages are enabled)

* set default SSL cipher suite string to "HIGH:!EXPORT:!aNULL@STRENGTH"

* fixed issue #2469: Authentication = true does not protect foxx-routes

* fixed issue #2459: compile success but can not run with rocksdb

* `--server.maximal-queue-size` is now an absolute maximum. If the queue is
  full, then 503 is returned. Setting it to 0 means "no limit".

* (Enterprise only) added authentication against an LDAP server

* fixed issue #2083: Foxx services aren't distributed to all coordinators

* fixed issue #2384: new coordinators don't pick up existing Foxx services

* fixed issue #2408: Foxx service validation causes unintended side-effects

* extended HTTP API with routes for managing Foxx services

* added distinction between hasUser and authorized within Foxx
  (cluster internal requests are authorized requests but don't have a user)

* arangoimp now has a `--threads` option to enable parallel imports of data

* PR #2514: Foxx services that can't be fixed by self-healing now serve a 503 error

* added `time` function to `@arangodb` module


v3.2.alpha4 (2017-04-25)
------------------------

* fixed issue #2450: Bad optimization plan on simple query

* fixed issue #2448: ArangoDB Web UI takes no action when Delete button is clicked

* fixed issue #2442: Frontend shows already deleted databases during login

* added 'x-content-type-options: nosniff' to avoid MSIE bug

* set default value for `--ssl.protocol` from TLSv1 to TLSv1.2.

* AQL breaking change in cluster:
  The SHORTEST_PATH statement using edge-collection names instead
  of a graph name now requires to explicitly name the vertex-collection names
  within the AQL query in the cluster. It can be done by adding `WITH <name>`
  at the beginning of the query.

  Example:
  ```
  FOR v,e IN OUTBOUND SHORTEST_PATH @start TO @target edges [...]
  ```

  Now has to be:

  ```
  WITH vertices
  FOR v,e IN OUTBOUND SHORTEST_PATH @start TO @target edges [...]
  ```

  This change is due to avoid dead-lock sitations in clustered case.
  An error stating the above is included.

* add implicit use of geo indexes when using SORT/FILTER in AQL, without
  the need to use the special-purpose geo AQL functions `NEAR` or `WITHIN`.

  the special purpose `NEAR` AQL function can now be substituted with the
  following AQL (provided there is a geo index present on the `doc.latitude`
  and `doc.longitude` attributes):

      FOR doc in geoSort
        SORT DISTANCE(doc.latitude, doc.longitude, 0, 0)
        LIMIT 5
        RETURN doc

  `WITHIN` can be substituted with the following AQL:

      FOR doc in geoFilter
        FILTER DISTANCE(doc.latitude, doc.longitude, 0, 0) < 2000
        RETURN doc

  Compared to using the special purpose AQL functions this approach has the
  advantage that it is more composable, and will also honor any `LIMIT` values
  used in the AQL query.

* potential fix for shutdown hangs on OSX

* added KB, MB, GB prefix for integer parameters, % for integer parameters
  with a base value

* added JEMALLOC 4.5.0

* added `--vm.resident-limit` and `--vm.path` for file-backed memory mapping
  after reaching a configurable maximum RAM size

* try recommended limit for file descriptors in case of unlimited
  hard limit

* issue #2413: improve logging in case of lock timeout and deadlocks

* added log topic attribute to /_admin/log api

* removed internal build option `USE_DEV_TIMERS`

  Enabling this option activated some proprietary timers for only selected
  events in arangod. Instead better use `perf` to gather timings.


v3.2.alpha3 (2017-03-22)
------------------------

* increase default collection lock timeout from 30 to 900 seconds

* added function `db._engine()` for retrieval of storage engine information at
  server runtime

  There is also an HTTP REST handler at GET /_api/engine that returns engine
  information.

* require at least cmake 3.2 for building ArangoDB

* make arangod start with less V8 JavaScript contexts

  This speeds up the server start (a little bit) and makes it use less memory.
  Whenever a V8 context is needed by a Foxx action or some other operation and
  there is no usable V8 context, a new one will be created dynamically now.

  Up to `--javascript.v8-contexts` V8 contexts will be created, so this option
  will change its meaning. Previously as many V8 contexts as specified by this
  option were created at server start, and the number of V8 contexts did not
  change at runtime. Now up to this number of V8 contexts will be in use at the
  same time, but the actual number of V8 contexts is dynamic.

  The garbage collector thread will automatically delete unused V8 contexts after
  a while. The number of spare contexts will go down to as few as configured in
  the new option `--javascript.v8-contexts-minimum`. Actually that many V8 contexts
  are also created at server start.

  The first few requests in new V8 contexts will take longer than in contexts
  that have been there already. Performance may therefore suffer a bit for the
  initial requests sent to ArangoDB or when there are only few but performance-
  critical situations in which new V8 contexts will be created. If this is a
  concern, it can easily be fixed by setting `--javascipt.v8-contexts-minimum`
  and `--javascript.v8-contexts` to a relatively high value, which will guarantee
  that many number of V8 contexts to be created at startup and kept around even
  when unused.

  Waiting for an unused V8 context will now also abort if no V8 context can be
  acquired/created after 120 seconds.

* improved diagnostic messages written to logfiles by supervisor process

* fixed issue #2367

* added "bindVars" to attributes of currently running and slow queries

* added "jsonl" as input file type for arangoimp

* upgraded version of bundled zlib library from 1.2.8 to 1.2.11

* added input file type `auto` for arangoimp so it can automatically detect the
  type of the input file from the filename extension

* fixed variables parsing in GraphQL

* added `--translate` option for arangoimp to translate attribute names from
  the input files to attriubte names expected by ArangoDB

  The `--translate` option can be specified multiple times (once per translation
  to be executed). The following example renames the "id" column from the input
  file to "_key", and the "from" column to "_from", and the "to" column to "_to":

      arangoimp --type csv --file data.csv --translate "id=_key" --translate "from=_from" --translate "to=_to"

  `--translate` works for CSV and TSV inputs only.

* changed default value for `--server.max-packet-size` from 128 MB to 256 MB

* fixed issue #2350

* fixed issue #2349

* fixed issue #2346

* fixed issue #2342

* change default string truncation length from 80 characters to 256 characters for
  `print`/`printShell` functions in ArangoShell and arangod. This will emit longer
  prefixes of string values before truncating them with `...`, which is helpful
  for debugging.

* always validate incoming JSON HTTP requests for duplicate attribute names

  Incoming JSON data with duplicate attribute names will now be rejected as
  invalid. Previous versions of ArangoDB only validated the uniqueness of
  attribute names inside incoming JSON for some API endpoints, but not
  consistently for all APIs.

* don't let read-only transactions block the WAL collector

* allow passing own `graphql-sync` module instance to Foxx GraphQL router

* arangoexport can now export to csv format

* arangoimp: fixed issue #2214

* Foxx: automatically add CORS response headers

* added "OPTIONS" to CORS `access-control-allow-methods` header

* Foxx: Fix arangoUser sometimes not being set correctly

* fixed issue #1974


v3.2.alpha2 (2017-02-20)
------------------------

* ui: fixed issue #2065

* ui: fixed a dashboard related memory issue

* Internal javascript rest actions will now hide their stack traces to the client
  unless maintainer mode is activated. Instead they will always log to the logfile

* Removed undocumented internal HTTP API:
  * PUT _api/edges

  The documented GET _api/edges and the undocumented POST _api/edges remains unmodified.

* updated V8 version to 5.7.0.0

* change undocumented behaviour in case of invalid revision ids in
  If-Match and If-None-Match headers from 400 (BAD) to 412 (PRECONDITION
  FAILED).

* change undocumented behaviour in case of invalid revision ids in
  JavaScript document operations from 1239 ("illegal document revision")
  to 1200 ("conflict").

* added data export tool, arangoexport.

  arangoexport can be used to export collections to json, jsonl or xml
  and export a graph or collections to xgmml.

* fixed a race condition when closing a connection

* raised default hard limit on threads for very small to 64

* fixed negative counting of http connection in UI


v3.2.alpha1 (2017-02-05)
------------------------

* added figure `httpRequests` to AQL query statistics

* removed revisions cache intermediate layer implementation

* obsoleted startup options `--database.revision-cache-chunk-size` and
  `--database.revision-cache-target-size`

* fix potential port number over-/underruns

* added startup option `--log.shorten-filenames` for controlling whether filenames
  in log messages should be shortened to just the filename with the absolute path

* removed IndexThreadFeature, made `--database.index-threads` option obsolete

* changed index filling to make it more parallel, dispatch tasks to boost::asio

* more detailed stacktraces in Foxx apps

* generated Foxx services now use swagger tags


v3.1.24 (XXXX-XX-XX)
--------------------

* fixed one more LIMIT issue in traversals


v3.1.23 (2017-06-19)
--------------------

* potentially fixed issue #2559: Duplicate _key generated on insertion

* fix races in SSL communication code

* fix invalid results (too many) when a skipping LIMIT was used for a
  traversal. `LIMIT x` or `LIMIT 0, x` were not affected, but `LIMIT s, x`
  may have returned too many results

* fix invalid first group results for sorted AQL COLLECT when LIMIT
  was used

* fix invalid locking in JWT authentication cache, which could have
  crashed the server

* fix undefined behavior in traverser when traversals were used inside
  a FOR loop


v3.1.22 (2017-06-07)
--------------------

* fixed issue #2505: Problem with export + report of a bug

* documented changed behavior of WITH

* fixed ui glitch in aardvark

* avoid agency compaction bug

* fixed issue #2283: disabled proxy communication internally


v3.1.21 (2017-05-22)
--------------------

* fixed issue #2488:  AQL operator IN error when data use base64 chars

* more randomness in seeding RNG

v3.1.20 (2016-05-16)
--------------------

* fixed incorrect sorting for distributeShardsLike

* improve reliability of AgencyComm communication with Agency

* fixed shard numbering bug, where ids were erouneously incremented by 1

* remove an unnecessary precondition in createCollectionCoordinator

* funny fail rotation fix

* fix in SimpleHttpClient for correct advancement of readBufferOffset

* forward SIG_HUP in supervisor process to the server process to fix logrotaion
  You need to stop the remaining arangod server process manually for the upgrade to work.


v3.1.19 (2017-04-28)
--------------------

* Fixed a StackOverflow issue in Traversal and ShortestPath. Occured if many (>1000) input
  values in a row do not return any result. Fixes issue: #2445

* fixed issue #2448

* fixed issue #2442

* added 'x-content-type-options: nosniff' to avoid MSIE bug

* fixed issue #2441

* fixed issue #2440

* Fixed a StackOverflow issue in Traversal and ShortestPath. Occured if many (>1000) input
  values in a row do not return any result. Fixes issue: #2445

* fix occasional hanging shutdowns on OS X


v3.1.18 (2017-04-18)
--------------------

* fixed error in continuous synchronization of collections

* fixed spurious hangs on server shutdown

* better error messages during restore collection

* completely overhaul supervision. More detailed tests

* Fixed a dead-lock situation in cluster traversers, it could happen in
  rare cases if the computation on one DBServer could be completed much earlier
  than the other server. It could also be restricted to SmartGraphs only.

* (Enterprise only) Fixed a bug in SmartGraph DepthFirstSearch. In some
  more complicated queries, the maxDepth limit of 1 was not considered strictly
  enough, causing the traverser to do unlimited depth searches.

* fixed issue #2415

* fixed issue #2422

* fixed issue #1974


v3.1.17 (2017-04-04)
--------------------

* (Enterprise only) fixed a bug where replicationFactor was not correctly
  forwarded in SmartGraph creation.

* fixed issue #2404

* fixed issue #2397

* ui - fixed smart graph option not appearing

* fixed issue #2389

* fixed issue #2400


v3.1.16 (2017-03-27)
--------------------

* fixed issue #2392

* try to raise file descriptors to at least 8192, warn otherwise

* ui - aql editor improvements + updated ace editor version (memory leak)

* fixed lost HTTP requests

* ui - fixed some event issues

* avoid name resolution when given connection string is a valid ip address

* helps with issue #1842, bug in COLLECT statement in connection with LIMIT.

* fix locking bug in cluster traversals

* increase lock timeout defaults

* increase various cluster timeouts

* limit default target size for revision cache to 1GB, which is better for
  tight RAM situations (used to be 40% of (totalRAM - 1GB), use
  --database.revision-cache-target-size <VALUEINBYTES> to get back the
  old behaviour

* fixed a bug with restarted servers indicating status as "STARTUP"
  rather that "SERVING" in Nodes UI.


v3.1.15 (2017-03-20)
--------------------

* add logrotate configuration as requested in #2355

* fixed issue #2376

* ui - changed document api due a chrome bug

* ui - fixed a submenu bug

* added endpoint /_api/cluster/endpoints in cluster case to get all
  coordinator endpoints

* fix documentation of /_api/endpoint, declaring this API obsolete.

* Foxx response objects now have a `type` method for manipulating the content-type header

* Foxx tests now support `xunit` and `tap` reporters


v3.1.14 (2017-03-13)
--------------------

* ui - added feature request (multiple start nodes within graph viewer) #2317

* added missing locks to authentication cache methods

* ui - added feature request (multiple start nodes within graph viewer) #2317

* ui - fixed wrong merge of statistics information from different coordinators

* ui - fixed issue #2316

* ui - fixed wrong protocol usage within encrypted environment

* fixed compile error on Mac Yosemite

* minor UI fixes


v3.1.13 (2017-03-06)
--------------------

* fixed variables parsing in GraphQL

* fixed issue #2214

* fixed issue #2342

* changed thread handling to queue only user requests on coordinator

* use exponential backoff when waiting for collection locks

* repair short name server lookup in cluster in the case of a removed
  server


v3.1.12 (2017-02-28)
--------------------

* disable shell color escape sequences on Windows

* fixed issue #2326

* fixed issue #2320

* fixed issue #2315

* fixed a race condition when closing a connection

* raised default hard limit on threads for very small to 64

* fixed negative counting of http connection in UI

* fixed a race when renaming collections

* fixed a race when dropping databases


v3.1.11 (2017-02-17)
--------------------

* fixed a race between connection closing and sending out last chunks of data to clients
  when the "Connection: close" HTTP header was set in requests

* ui: optimized smart graph creation usability

* ui: fixed #2308

* fixed a race in async task cancellation via `require("@arangodb/tasks").unregisterTask()`

* fixed spuriously hanging threads in cluster AQL that could sit idle for a few minutes

* fixed potential numeric overflow for big index ids in index deletion API

* fixed sort issue in cluster, occurring when one of the local sort buffers of a
  GatherNode was empty

* reduce number of HTTP requests made for certain kinds of join queries in cluster,
  leading to speedup of some join queries

* supervision deals with demised coordinators correctly again

* implement a timeout in TraverserEngineRegistry

* agent communication reduced in large batches of append entries RPCs

* inception no longer estimates RAFT timings

* compaction in agents has been moved to a separate thread

* replicated logs hold local timestamps

* supervision jobs failed leader and failed follower revisited for
  function in precarious stability situations

* fixed bug in random number generator for 64bit int


v3.1.10 (2017-02-02)
--------------------

* updated versions of bundled node modules:
  - joi: from 8.4.2 to 9.2.0
  - joi-to-json-schema: from 2.2.0 to 2.3.0
  - sinon: from 1.17.4 to 1.17.6
  - lodash: from 4.13.1 to 4.16.6

* added shortcut for AQL ternary operator
  instead of `condition ? true-part : false-part` it is now possible to also use a
  shortcut variant `condition ? : false-part`, e.g.

      FOR doc IN docs RETURN doc.value ?: 'not present'

  instead of

      FOR doc IN docs RETURN doc.value ? doc.value : 'not present'

* fixed wrong sorting order in cluster, if an index was used to sort with many
  shards.

* added --replication-factor, --number-of-shards and --wait-for-sync to arangobench

* turn on UTF-8 string validation for VelocyPack values received via VST connections

* fixed issue #2257

* upgraded Boost version to 1.62.0

* added optional detail flag for db.<collection>.count()
  setting the flag to `true` will make the count operation returned the per-shard
  counts for the collection:

      db._create("test", { numberOfShards: 10 });
      for (i = 0; i < 1000; ++i) {
        db.test.insert({value: i});
      }
      db.test.count(true);

      {
        "s100058" : 99,
        "s100057" : 103,
        "s100056" : 100,
        "s100050" : 94,
        "s100055" : 90,
        "s100054" : 122,
        "s100051" : 109,
        "s100059" : 99,
        "s100053" : 95,
        "s100052" : 89
      }

* added optional memory limit for AQL queries:

      db._query("FOR i IN 1..100000 SORT i RETURN i", {}, { options: { memoryLimit: 100000 } });

  This option limits the default maximum amount of memory (in bytes) that a single
  AQL query can use.
  When a single AQL query reaches the specified limit value, the query will be
  aborted with a *resource limit exceeded* exception. In a cluster, the memory
  accounting is done per shard, so the limit value is effectively a memory limit per
  query per shard.

  The global limit value can be overriden per query by setting the *memoryLimit*
  option value for individual queries when running an AQL query.

* added server startup option `--query.memory-limit`

* added convenience function to create vertex-centric indexes.

  Usage: `db.collection.ensureVertexCentricIndex("label", {type: "hash", direction: "outbound"})`
  That will create an index that can be used on OUTBOUND with filtering on the
  edge attribute `label`.

* change default log output for tools to stdout (instead of stderr)

* added option -D to define a configuration file environment key=value

* changed encoding behavior for URLs encoded in the C++ code of ArangoDB:
  previously the special characters `-`, `_`, `~` and `.` were returned as-is
  after URL-encoding, now `.` will be encoded to be `%2e`.
  This also changes the behavior of how incoming URIs are processed: previously
  occurrences of `..` in incoming request URIs were collapsed (e.g. `a/../b/` was
  collapsed to a plain `b/`). Now `..` in incoming request URIs are not collapsed.

* Foxx request URL suffix is no longer unescaped

* @arangodb/request option json now defaults to `true` if the response body is not empty and encoding is not explicitly set to `null` (binary).
  The option can still be set to `false` to avoid unnecessary attempts at parsing the response as JSON.

* Foxx configuration values for unknown options will be discarded when saving the configuration in production mode using the web interface

* module.context.dependencies is now immutable

* process.stdout.isTTY now returns `true` in arangosh and when running arangod with the `--console` flag

* add support for Swagger tags in Foxx


v3.1.9 (XXXX-XX-XX)
-------------------

* macos CLI package: store databases and apps in the users home directory

* ui: fixed re-login issue within a non system db, when tab was closed

* fixed a race in the VelocyStream Commtask implementation

* fixed issue #2256


v3.1.8 (2017-01-09)
-------------------

* add Windows silent installer

* add handling of debug symbols during Linux & windows release builds.

* fixed issue #2181

* fixed issue #2248: reduce V8 max old space size from 3 GB to 1 GB on 32 bit systems

* upgraded Boost version to 1.62.0

* fixed issue #2238

* fixed issue #2234

* agents announce new endpoints in inception phase to leader

* agency leadership accepts updatet endpoints to given uuid

* unified endpoints replace localhost with 127.0.0.1

* fix several problems within an authenticated cluster


v3.1.7 (2016-12-29)
-------------------

* fixed one too many elections in RAFT

* new agency comm backported from devel


v3.1.6 (2016-12-20)
-------------------

* fixed issue #2227

* fixed issue #2220

* agency constituent/agent bug fixes in race conditions picking up
  leadership

* supervision does not need waking up anymore as it is running
  regardless

* agents challenge their leadership more rigorously


v3.1.5 (2016-12-16)
-------------------

* lowered default value of `--database.revision-cache-target-size` from 75% of
  RAM to less than 40% of RAM

* fixed issue #2218

* fixed issue #2217

* Foxx router.get/post/etc handler argument can no longer accidentally omitted

* fixed issue #2223


v3.1.4 (2016-12-08)
-------------------

* fixed issue #2211

* fixed issue #2204

* at cluster start, coordinators wait until at least one DBserver is there,
  and either at least two DBservers are there or 15s have passed, before they
  initiate the bootstrap of system collections.

* more robust agency startup from devel

* supervision's AddFollower adds many followers at once

* supervision has new FailedFollower job

* agency's Node has new method getArray

* agency RAFT timing estimates more conservative in waitForSync
  scenario

* agency RAFT timing estimates capped at maximum 2.0/10.0 for low/high


v3.1.3 (2016-12-02)
-------------------

* fix a traversal bug when using skiplist indexes:
  if we have a skiplist of ["a", "unused", "_from"] and a traversal like:
  FOR v,e,p IN OUTBOUND @start @@edges
    FILTER p.edges[0].a == 'foo'
    RETURN v
  And the above index applied on "a" is considered better than EdgeIndex, than
  the executor got into undefined behaviour.

* fix endless loop when trying to create a collection with replicationFactor: -1


v3.1.2 (2016-11-24)
-------------------

* added support for descriptions field in Foxx dependencies

* (Enterprise only) fixed a bug in the statistic report for SmartGraph traversals.
Now they state correctly how many documents were fetched from the index and how many
have been filtered.

* Prevent uniform shard distribution when replicationFactor == numServers

v3.1.1 (2016-11-15)
-------------------

* fixed issue #2176

* fixed issue #2168

* display index usage of traversals in AQL explainer output (previously missing)

* fixed issue #2163

* preserve last-used HLC value across server starts

* allow more control over handling of pre-3.1 _rev values

  this changes the server startup option `--database.check-30-revisions` from a boolean (true/false)
  parameter to a string parameter with the following possible values:

  - "fail":
    will validate _rev values of 3.0 collections on collection loading and throw an exception when invalid _rev values are found.
    in this case collections with invalid _rev values are marked as corrupted and cannot be used in the ArangoDB 3.1 instance.
    the fix procedure for such collections is to export the collections from 3.0 database with arangodump and restore them in 3.1 with arangorestore.
    collections that do not contain invalid _rev values are marked as ok and will not be re-checked on following loads.
    collections that contain invalid _rev values will be re-checked on following loads.

  - "true":
    will validate _rev values of 3.0 collections on collection loading and print a warning when invalid _rev values are found.
    in this case collections with invalid _rev values can be used in the ArangoDB 3.1 instance.
    however, subsequent operations on documents with invalid _rev values may silently fail or fail with explicit errors.
    the fix procedure for such collections is to export the collections from 3.0 database with arangodump and restore them in 3.1 with arangorestore.
    collections that do not contain invalid _rev values are marked as ok and will not be re-checked on following loads.
    collections that contain invalid _rev values will be re-checked on following loads.

  - "false":
    will not validate _rev values on collection loading and not print warnings.
    no hint is given when invalid _rev values are found.
    subsequent operations on documents with invalid _rev values may silently fail or fail with explicit errors.
    this setting does not affect whether collections are re-checked later.
    collections will be re-checked on following loads if `--database.check-30-revisions` is later set to either `true` or `fail`.

  The change also suppresses warnings that were printed when collections were restored using arangorestore, and the restore
  data contained invalid _rev values. Now these warnings are suppressed, and new HLC _rev values are generated for these documents
  as before.

* added missing functions to AQL syntax highlighter in web interface

* fixed display of `ANY` direction in traversal explainer output (direction `ANY` was shown as either
  `INBOUND` or `OUTBOUND`)

* changed behavior of toJSON() function when serializing an object before saving it in the database

  if an object provides a toJSON() function, this function is still called for serializing it.
  the change is that the result of toJSON() is not stringified anymore, but saved as is. previous
  versions of ArangoDB called toJSON() and after that additionally stringified its result.

  This change will affect the saving of JS Buffer objects, which will now be saved as arrays of
  bytes instead of a comma-separated string of the Buffer's byte contents.

* allow creating unique indexes on more attributes than present in shardKeys

  The following combinations of shardKeys and indexKeys are allowed/not allowed:

  shardKeys     indexKeys
      a             a        ok
      a             b    not ok
      a           a b        ok
    a b             a    not ok
    a b             b    not ok
    a b           a b        ok
    a b         a b c        ok
  a b c           a b    not ok
  a b c         a b c        ok

* fixed wrong version in web interface login screen (EE only)

* make web interface not display an exclamation mark next to ArangoDB version number 3.1

* fixed search for arbitrary document attributes in web interface in case multiple
  search values were used on different attribute names. in this case, the search always
  produced an empty result

* disallow updating `_from` and `_to` values of edges in Smart Graphs. Updating these
  attributes would lead to potential redistribution of edges to other shards, which must be
  avoided.

* fixed issue #2148

* updated graphql-sync dependency to 0.6.2

* fixed issue #2156

* fixed CRC4 assembly linkage


v3.1.0 (2016-10-29)
-------------------

* AQL breaking change in cluster:

  from ArangoDB 3.1 onwards `WITH` is required for traversals in a
  clustered environment in order to avoid deadlocks.

  Note that for queries that access only a single collection or that have all
  collection names specified somewhere else in the query string, there is no
  need to use *WITH*. *WITH* is only useful when the AQL query parser cannot
  automatically figure out which collections are going to be used by the query.
  *WITH* is only useful for queries that dynamically access collections, e.g.
  via traversals, shortest path operations or the *DOCUMENT()* function.

  more info can be found [here](https://github.com/arangodb/arangodb/blob/devel/Documentation/Books/AQL/Operations/With.md)

* added AQL function `DISTANCE` to calculate the distance between two arbitrary
  coordinates (haversine formula)

* fixed issue #2110

* added Auto-aptation of RAFT timings as calculations only


v3.1.rc2 (2016-10-10)
---------------------

* second release candidate


v3.1.rc1 (2016-09-30)
---------------------

* first release candidate


v3.1.alpha2 (2016-09-01)
------------------------

* added module.context.createDocumentationRouter to replace module.context.apiDocumentation

* bug in RAFT implementation of reads. dethroned leader still answered requests in isolation

* ui: added new graph viewer

* ui: aql-editor added tabular & graph display

* ui: aql-editor improved usability

* ui: aql-editor: query profiling support

* fixed issue #2109

* fixed issue #2111

* fixed issue #2075

* added AQL function `DISTANCE` to calculate the distance between two arbitrary
  coordinates (haversine formula)

* rewrote scheduler and dispatcher based on boost::asio

  parameters changed:
    `--scheduler.threads` and `--server.threads` are now merged into a single one: `--server.threads`

    hidden `--server.extra-threads` has been removed

    hidden `--server.aql-threads` has been removed

    hidden `--server.backend` has been removed

    hidden `--server.show-backends` has been removed

    hidden `--server.thread-affinity` has been removed

* fixed issue #2086

* fixed issue #2079

* fixed issue #2071

  make the AQL query optimizer inject filter condition expressions referred to
  by variables during filter condition aggregation.
  For example, in the following query

      FOR doc IN collection
        LET cond1 = (doc.value == 1)
        LET cond2 = (doc.value == 2)
        FILTER cond1 || cond2
        RETURN { doc, cond1, cond2 }

  the optimizer will now inject the conditions for `cond1` and `cond2` into the filter
  condition `cond1 || cond2`, expanding it to `(doc.value == 1) || (doc.value == 2)`
  and making these conditions available for index searching.

  Note that the optimizer previously already injected some conditions into other
  conditions, but only if the variable that defined the condition was not used
  elsewhere. For example, the filter condition in the query

      FOR doc IN collection
        LET cond = (doc.value == 1)
        FILTER cond
        RETURN { doc }

  already got optimized before because `cond` was only used once in the query and
  the optimizer decided to inject it into the place where it was used.

  This only worked for variables that were referred to once in the query.
  When a variable was used multiple times, the condition was not injected as
  in the following query:

      FOR doc IN collection
        LET cond = (doc.value == 1)
        FILTER cond
        RETURN { doc, cond }

  The fix for #2070 now will enable this optimization so that the query can
  use an index on `doc.value` if available.

* changed behavior of AQL array comparison operators for empty arrays:
  * `ALL` and `ANY` now always return `false` when the left-hand operand is an
    empty array. The behavior for non-empty arrays does not change:
    * `[] ALL == 1` will return `false`
    * `[1] ALL == 1` will return `true`
    * `[1, 2] ALL == 1` will return `false`
    * `[2, 2] ALL == 1` will return `false`
    * `[] ANY == 1` will return `false`
    * `[1] ANY == 1` will return `true`
    * `[1, 2] ANY == 1` will return `true`
    * `[2, 2] ANY == 1` will return `false`
  * `NONE` now always returns `true` when the left-hand operand is an empty array.
    The behavior for non-empty arrays does not change:
    * `[] NONE == 1` will return `true`
    * `[1] NONE == 1` will return `false`
    * `[1, 2] NONE == 1` will return `false`
    * `[2, 2] NONE == 1` will return `true`

* added experimental AQL functions `JSON_STRINGIFY` and `JSON_PARSE`

* added experimental support for incoming gzip-compressed requests

* added HTTP REST APIs for online loglevel adjustments:

  - GET `/_admin/log/level` returns the current loglevel settings
  - PUT `/_admin/log/level` modifies the current loglevel settings

* PATCH /_api/gharial/{graph-name}/vertex/{collection-name}/{vertex-key}
  - changed default value for keepNull to true

* PATCH /_api/gharial/{graph-name}/edge/{collection-name}/{edge-key}
  - changed default value for keepNull to true

* renamed `maximalSize` attribute in parameter.json files to `journalSize`

  The `maximalSize` attribute will still be picked up from collections that
  have not been adjusted. Responses from the replication API will now also use
  `journalSize` instead of `maximalSize`.

* added `--cluster.system-replication-factor` in order to adjust the
  replication factor for new system collections

* fixed issue #2012

* added a memory expection in case V8 memory gets too low

* added Optimizer Rule for other indexes in Traversals
  this allows AQL traversals to use other indexes than the edge index.
  So traversals with filters on edges can now make use of more specific
  indexes, e.g.

      FOR v, e, p IN 2 OUTBOUND @start @@edge FILTER p.edges[0].foo == "bar"

  will prefer a Hash Index on [_from, foo] above the EdgeIndex.

* fixed epoch computation in hybrid logical clock

* fixed thread affinity

* replaced require("internal").db by require("@arangodb").db

* added option `--skip-lines` for arangoimp
  this allows skipping the first few lines from the import file in case the
  CSV or TSV import are used

* fixed periodic jobs: there should be only one instance running - even if it
  runs longer than the period

* improved performance of primary index and edge index lookups

* optimizations for AQL `[*]` operator in case no filter, no projection and
  no offset/limit are used

* added AQL function `OUTERSECTION` to return the symmetric difference of its
  input arguments

* Foxx manifests of installed services are now saved to disk with indentation

* Foxx tests and scripts in development mode should now always respect updated
  files instead of loading stale modules

* When disabling Foxx development mode the setup script is now re-run

* Foxx now provides an easy way to directly serve GraphQL requests using the
  `@arangodb/foxx/graphql` module and the bundled `graphql-sync` dependency

* Foxx OAuth2 module now correctly passes the `access_token` to the OAuth2 server

* added iconv-lite and timezone modules

* web interface now allows installing GitHub and zip services in legacy mode

* added module.context.createDocumentationRouter to replace module.context.apiDocumentation

* bug in RAFT implementation of reads. dethroned leader still answered
  requests in isolation

* all lambdas in ClusterInfo might have been left with dangling references.

* Agency bug fix for handling of empty json objects as values.

* Foxx tests no longer support the Mocha QUnit interface as this resulted in weird
  inconsistencies in the BDD and TDD interfaces. This fixes the TDD interface
  as well as out-of-sequence problems when using the BDD before/after functions.

* updated bundled JavaScript modules to latest versions; joi has been updated from 8.4 to 9.2
  (see [joi 9.0.0 release notes](https://github.com/hapijs/joi/issues/920) for information on
  breaking changes and new features)

* fixed issue #2139

* updated graphql-sync dependency to 0.6.2

* fixed issue #2156


v3.0.13 (XXXX-XX-XX)
--------------------

* fixed issue #2315

* fixed issue #2210


v3.0.12 (2016-11-23)
--------------------

* fixed issue #2176

* fixed issue #2168

* fixed issues #2149, #2159

* fixed error reporting for issue #2158

* fixed assembly linkage bug in CRC4 module

* added support for descriptions field in Foxx dependencies


v3.0.11 (2016-11-08)
--------------------

* fixed issue #2140: supervisor dies instead of respawning child

* fixed issue #2131: use shard key value entered by user in web interface

* fixed issue #2129: cannot kill a long-run query

* fixed issue #2110

* fixed issue #2081

* fixed issue #2038

* changes to Foxx service configuration or dependencies should now be
  stored correctly when options are cleared or omitted

* Foxx tests no longer support the Mocha QUnit interface as this resulted in weird
  inconsistencies in the BDD and TDD interfaces. This fixes the TDD interface
  as well as out-of-sequence problems when using the BDD before/after functions.

* fixed issue #2148


v3.0.10 (2016-09-26)
--------------------

* fixed issue #2072

* fixed issue #2070

* fixed slow cluster starup issues. supervision will demonstrate more
  patience with db servers


v3.0.9 (2016-09-21)
-------------------

* fixed issue #2064

* fixed issue #2060

* speed up `collection.any()` and skiplist index creation

* fixed multiple issues where ClusterInfo bug hung agency in limbo
  timeouting on multiple collection and database callbacks


v3.0.8 (2016-09-14)
-------------------

* fixed issue #2052

* fixed issue #2005

* fixed issue #2039

* fixed multiple issues where ClusterInfo bug hung agency in limbo
  timeouting on multiple collection and database callbacks


v3.0.7 (2016-09-05)
-------------------

* new supervision job handles db server failure during collection creation.


v3.0.6 (2016-09-02)
-------------------

* fixed issue #2026

* slightly better error diagnostics for AQL query compilation and replication

* fixed issue #2018

* fixed issue #2015

* fixed issue #2012

* fixed wrong default value for arangoimp's `--on-duplicate` value

* fix execution of AQL traversal expressions when there are multiple
  conditions that refer to variables set outside the traversal

* properly return HTTP 503 in JS actions when backend is gone

* supervision creates new key in agency for failed servers

* new shards will not be allocated on failed or cleaned servers


v3.0.5 (2016-08-18)
-------------------

* execute AQL ternary operator via C++ if possible

* fixed issue #1977

* fixed extraction of _id attribute in AQL traversal conditions

* fix SSL agency endpoint

* Minimum RAFT timeout was one order of magnitude to short.

* Optimized RAFT RPCs from leader to followers for efficiency.

* Optimized RAFT RPC handling on followers with respect to compaction.

* Fixed bug in handling of duplicates and overlapping logs

* Fixed bug in supervision take over after leadership change.

v3.0.4 (2016-08-01)
-------------------

* added missing lock for periodic jobs access

* fix multiple foxx related cluster issues

* fix handling of empty AQL query strings

* fixed issue in `INTERSECTION` AQL function with duplicate elements
  in the source arrays

* fixed issue #1970

* fixed issue #1968

* fixed issue #1967

* fixed issue #1962

* fixed issue #1959

* replaced require("internal").db by require("@arangodb").db

* fixed issue #1954

* fixed issue #1953

* fixed issue #1950

* fixed issue #1949

* fixed issue #1943

* fixed segfault in V8, by backporting https://bugs.chromium.org/p/v8/issues/detail?id=5033

* Foxx OAuth2 module now correctly passes the `access_token` to the OAuth2 server

* fixed credentialed CORS requests properly respecting --http.trusted-origin

* fixed a crash in V8Periodic task (forgotten lock)

* fixed two bugs in synchronous replication (syncCollectionFinalize)


v3.0.3 (2016-07-17)
-------------------

* fixed issue #1942

* fixed issue #1941

* fixed array index batch insertion issues for hash indexes that caused problems when
  no elements remained for insertion

* fixed AQL MERGE() function with External objects originating from traversals

* fixed some logfile recovery errors with error message "document not found"

* fixed issue #1937

* fixed issue #1936

* improved performance of arangorestore in clusters with synchronous
  replication

* Foxx tests and scripts in development mode should now always respect updated
  files instead of loading stale modules

* When disabling Foxx development mode the setup script is now re-run

* Foxx manifests of installed services are now saved to disk with indentation


v3.0.2 (2016-07-09)
-------------------

* fixed assertion failure in case multiple remove operations were used in the same query

* fixed upsert behavior in case upsert was used in a loop with the same document example

* fixed issue #1930

* don't expose local file paths in Foxx error messages.

* fixed issue #1929

* make arangodump dump the attribute `isSystem` when dumping the structure
  of a collection, additionally make arangorestore not fail when the attribute
  is missing

* fixed "Could not extract custom attribute" issue when using COLLECT with
  MIN/MAX functions in some contexts

* honor presence of persistent index for sorting

* make AQL query optimizer not skip "use-indexes-rule", even if enough
  plans have been created already

* make AQL optimizer not skip "use-indexes-rule", even if enough execution plans
  have been created already

* fix double precision value loss in VelocyPack JSON parser

* added missing SSL support for arangorestore

* improved cluster import performance

* fix Foxx thumbnails on DC/OS

* fix Foxx configuration not being saved

* fix Foxx app access from within the frontend on DC/OS

* add option --default-replication-factor to arangorestore and simplify
  the control over the number of shards when restoring

* fix a bug in the VPack -> V8 conversion if special attributes _key,
  _id, _rev, _from and _to had non-string values, which is allowed
  below the top level

* fix malloc_usable_size for darwin


v3.0.1 (2016-06-30)
-------------------

* fixed periodic jobs: there should be only one instance running - even if it
  runs longer than the period

* increase max. number of collections in AQL queries from 32 to 256

* fixed issue #1916: header "authorization" is required" when opening
  services page

* fixed issue #1915: Explain: member out of range

* fixed issue #1914: fix unterminated buffer

* don't remove lockfile if we are the same (now stale) pid
  fixes docker setups (our pid will always be 1)

* do not use revision id comparisons in compaction for determining whether a
  revision is obsolete, but marker memory addresses
  this ensures revision ids don't matter when compacting documents

* escape Unicode characters in JSON HTTP responses
  this converts UTF-8 characters in HTTP responses of arangod into `\uXXXX`
  escape sequences. This makes the HTTP responses fit into the 7 bit ASCII
  character range, which speeds up HTTP response parsing for some clients,
  namely node.js/v8

* add write before read collections when starting a user transaction
  this allows specifying the same collection in both read and write mode without
  unintended side effects

* fixed buffer overrun that occurred when building very large result sets

* index lookup optimizations for primary index and edge index

* fixed "collection is a nullptr" issue when starting a traversal from a transaction

* enable /_api/import on coordinator servers


v3.0.0 (2016-06-22)
-------------------

* minor GUI fixxes

* fix for replication and nonces


v3.0.0-rc3 (2016-06-19)
-----------------------

* renamed various Foxx errors to no longer refer to Foxx services as apps

* adjusted various error messages in Foxx to be more informative

* specifying "files" in a Foxx manifest to be mounted at the service root
  no longer results in 404s when trying to access non-file routes

* undeclared path parameters in Foxx no longer break the service

* trusted reverse proxy support is now handled more consistently

* ArangoDB request compatibility and user are now exposed in Foxx

* all bundled NPM modules have been upgraded to their latest versions


v3.0.0-rc2 (2016-06-12)
-----------------------

* added option `--server.max-packet-size` for client tools

* renamed option `--server.ssl-protocol` to `--ssl.protocol` in client tools
  (was already done for arangod, but overlooked for client tools)

* fix handling of `--ssl.protocol` value 5 (TLS v1.2) in client tools, which
  claimed to support it but didn't

* config file can use '@include' to include a different config file as base


v3.0.0-rc1 (2016-06-10)
-----------------------

* the user management has changed: it now has users that are independent of
  databases. A user can have one or more database assigned to the user.

* forward ported V8 Comparator bugfix for inline heuristics from
  https://github.com/v8/v8/commit/5ff7901e24c2c6029114567de5a08ed0f1494c81

* changed to-string conversion for AQL objects and arrays, used by the AQL
  function `TO_STRING()` and implicit to-string casts in AQL

  - arrays are now converted into their JSON-stringify equivalents, e.g.

    - `[ ]` is now converted to `[]`
    - `[ 1, 2, 3 ]` is now converted to `[1,2,3]`
    - `[ "test", 1, 2 ] is now converted to `["test",1,2]`

    Previous versions of ArangoDB converted arrays with no members into the
    empty string, and non-empty arrays into a comma-separated list of member
    values, without the surrounding angular brackets. Additionally, string
    array members were not enclosed in quotes in the result string:

    - `[ ]` was converted to ``
    - `[ 1, 2, 3 ]` was converted to `1,2,3`
    - `[ "test", 1, 2 ] was converted to `test,1,2`

  - objects are now converted to their JSON-stringify equivalents, e.g.

    - `{ }` is converted to `{}`
    - `{ a: 1, b: 2 }` is converted to `{"a":1,"b":2}`
    - `{ "test" : "foobar" }` is converted to `{"test":"foobar"}`

    Previous versions of ArangoDB always converted objects into the string
    `[object Object]`

  This change affects also the AQL functions `CONCAT()` and `CONCAT_SEPARATOR()`
  which treated array values differently in previous versions. Previous versions
  of ArangoDB automatically flattened array values on the first level of the array,
  e.g. `CONCAT([1, 2, 3, [ 4, 5, 6 ]])` produced `1,2,3,4,5,6`. Now this will produce
  `[1,2,3,[4,5,6]]`. To flatten array members on the top level, you can now use
  the more explicit `CONCAT(FLATTEN([1, 2, 3, [4, 5, 6]], 1))`.

* added C++ implementations for AQL functions `SLICE()`, `CONTAINS()` and
  `RANDOM_TOKEN()`

* as a consequence of the upgrade to V8 version 5, the implementation of the
  JavaScript `Buffer` object had to be changed. JavaScript `Buffer` objects in
  ArangoDB now always store their data on the heap. There is no shared pool
  for small Buffer values, and no pointing into existing Buffer data when
  extracting slices. This change may increase the cost of creating Buffers with
  short contents or when peeking into existing Buffers, but was required for
  safer memory management and to prevent leaks.

* the `db` object's function `_listDatabases()` was renamed to just `_databases()`
  in order to make it more consistent with the existing `_collections()` function.
  Additionally the `db` object's `_listEndpoints()` function was renamed to just
  `_endpoints()`.

* changed default value of `--server.authentication` from `false` to `true` in
  configuration files etc/relative/arangod.conf and etc/arangodb/arangod.conf.in.
  This means the server will be started with authentication enabled by default,
  requiring all client connections to provide authentication data when connecting
  to ArangoDB. Authentication can still be turned off via setting the value of
  `--server.authentication` to `false` in ArangoDB's configuration files or by
  specifying the option on the command-line.

* Changed result format for querying all collections via the API GET `/_api/collection`.

  Previous versions of ArangoDB returned an object with an attribute named `collections`
  and an attribute named `names`. Both contained all available collections, but
  `collections` contained the collections as an array, and `names` contained the
  collections again, contained in an object in which the attribute names were the
  collection names, e.g.

  ```
  {
    "collections": [
      {"id":"5874437","name":"test","isSystem":false,"status":3,"type":2},
      {"id":"17343237","name":"something","isSystem":false,"status":3,"type":2},
      ...
    ],
    "names": {
      "test": {"id":"5874437","name":"test","isSystem":false,"status":3,"type":2},
      "something": {"id":"17343237","name":"something","isSystem":false,"status":3,"type":2},
      ...
    }
  }
  ```
  This result structure was redundant, and therefore has been simplified to just

  ```
  {
    "result": [
      {"id":"5874437","name":"test","isSystem":false,"status":3,"type":2},
      {"id":"17343237","name":"something","isSystem":false,"status":3,"type":2},
      ...
    ]
  }
  ```

  in ArangoDB 3.0.

* added AQL functions `TYPENAME()` and `HASH()`

* renamed arangob tool to arangobench

* added AQL string comparison operator `LIKE`

  The operator can be used to compare strings like this:

      value LIKE search

  The operator is currently implemented by calling the already existing AQL
  function `LIKE`.

  This change also makes `LIKE` an AQL keyword. Using `LIKE` in either case as
  an attribute or collection name in AQL thus requires quoting.

* make AQL optimizer rule "remove-unnecessary-calculations" fire in more cases

  The rule will now remove calculations that are used exactly once in other
  expressions (e.g. `LET a = doc RETURN a.value`) and calculations,
  or calculations that are just references (e.g. `LET a = b`).

* renamed AQL optimizer rule "merge-traversal-filter" to "optimize-traversals"
  Additionally, the optimizer rule will remove unused edge and path result variables
  from the traversal in case they are specified in the `FOR` section of the traversal,
  but not referenced later in the query. This saves constructing edges and paths
  results.

* added AQL optimizer rule "inline-subqueries"

  This rule can pull out certain subqueries that are used as an operand to a `FOR`
  loop one level higher, eliminating the subquery completely. For example, the query

      FOR i IN (FOR j IN [1,2,3] RETURN j) RETURN i

  will be transformed by the rule to:

      FOR i IN [1,2,3] RETURN i

  The query

      FOR name IN (FOR doc IN _users FILTER doc.status == 1 RETURN doc.name) LIMIT 2 RETURN name

  will be transformed into

      FOR tmp IN _users FILTER tmp.status == 1 LIMIT 2 RETURN tmp.name

  The rule will only fire when the subquery is used as an operand to a `FOR` loop, and
  if the subquery does not contain a `COLLECT` with an `INTO` variable.

* added new endpoint "srv://" for DNS service records

* The result order of the AQL functions VALUES and ATTRIBUTES has never been
  guaranteed and it only had the "correct" ordering by accident when iterating
  over objects that were not loaded from the database. This accidental behavior
  is now changed by introduction of VelocyPack. No ordering is guaranteed unless
  you specify the sort parameter.

* removed configure option `--enable-logger`

* added AQL array comparison operators

  All AQL comparison operators now also exist in an array variant. In the
  array variant, the operator is preceded with one of the keywords *ALL*, *ANY*
  or *NONE*. Using one of these keywords changes the operator behavior to
  execute the comparison operation for all, any, or none of its left hand
  argument values. It is therefore expected that the left hand argument
  of an array operator is an array.

  Examples:

      [ 1, 2, 3 ] ALL IN [ 2, 3, 4 ]   // false
      [ 1, 2, 3 ] ALL IN [ 1, 2, 3 ]   // true
      [ 1, 2, 3 ] NONE IN [ 3 ]        // false
      [ 1, 2, 3 ] NONE IN [ 23, 42 ]   // true
      [ 1, 2, 3 ] ANY IN [ 4, 5, 6 ]   // false
      [ 1, 2, 3 ] ANY IN [ 1, 42 ]     // true
      [ 1, 2, 3 ] ANY == 2             // true
      [ 1, 2, 3 ] ANY == 4             // false
      [ 1, 2, 3 ] ANY > 0              // true
      [ 1, 2, 3 ] ANY <= 1             // true
      [ 1, 2, 3 ] NONE < 99            // false
      [ 1, 2, 3 ] NONE > 10            // true
      [ 1, 2, 3 ] ALL > 2              // false
      [ 1, 2, 3 ] ALL > 0              // true
      [ 1, 2, 3 ] ALL >= 3             // false
      ["foo", "bar"] ALL != "moo"      // true
      ["foo", "bar"] NONE == "bar"     // false
      ["foo", "bar"] ANY == "foo"      // true

* improved AQL optimizer to remove unnecessary sort operations in more cases

* allow enclosing AQL identifiers in forward ticks in addition to using
  backward ticks

  This allows for convenient writing of AQL queries in JavaScript template strings
  (which are delimited with backticks themselves), e.g.

      var q = `FOR doc IN ´collection´ RETURN doc.´name´`;

* allow to set `print.limitString` to configure the number of characters
  to output before truncating

* make logging configurable per log "topic"

  `--log.level <level>` sets the global log level to <level>, e.g. `info`,
  `debug`, `trace`.

  `--log.level topic=<level>` sets the log level for a specific topic.
  Currently, the following topics exist: `collector`, `compactor`, `mmap`,
  `performance`, `queries`, and `requests`. `performance` and `requests` are
  set to FATAL by default. `queries` is set to info. All others are
  set to the global level by default.

  The new log option `--log.output <definition>` allows directing the global
  or per-topic log output to different outputs. The output definition
  "<definition>" can be one of

    "-" for stdin
    "+" for stderr
    "syslog://<syslog-facility>"
    "syslog://<syslog-facility>/<application-name>"
    "file://<relative-path>"

  The option can be specified multiple times in order to configure the output
  for different log topics. To set up a per-topic output configuration, use
  `--log.output <topic>=<definition>`, e.g.

    queries=file://queries.txt

  logs all queries to the file "queries.txt".

* the option `--log.requests-file` is now deprecated. Instead use

    `--log.level requests=info`
    `--log.output requests=file://requests.txt`

* the option `--log.facility` is now deprecated. Instead use

    `--log.output requests=syslog://facility`

* the option `--log.performance` is now deprecated. Instead use

    `--log.level performance=trace`

* removed option `--log.source-filter`

* removed configure option `--enable-logger`

* change collection directory names to include a random id component at the end

  The new pattern is `collection-<id>-<random>`, where `<id>` is the collection
  id and `<random>` is a random number. Previous versions of ArangoDB used a
  pattern `collection-<id>` without the random number.

  ArangoDB 3.0 understands both the old and name directory name patterns.

* removed mostly unused internal spin-lock implementation

* removed support for pre-Windows 7-style locks. This removes compatibility for
  Windows versions older than Windows 7 (e.g. Windows Vista, Windows XP) and
  Windows 2008R2 (e.g. Windows 2008).

* changed names of sub-threads started by arangod

* added option `--default-number-of-shards` to arangorestore, allowing creating
  collections with a specifiable number of shards from a non-cluster dump

* removed support for CoffeeScript source files

* removed undocumented SleepAndRequeue

* added WorkMonitor to inspect server threads

* when downloading a Foxx service from the web interface the suggested filename
  is now based on the service's mount path instead of simply "app.zip"

* the `@arangodb/request` response object now stores the parsed JSON response
  body in a property `json` instead of `body` when the request was made using the
  `json` option. The `body` instead contains the response body as a string.

* the Foxx API has changed significantly, 2.8 services are still supported
  using a backwards-compatible "legacy mode"


v2.8.12 (XXXX-XX-XX)
--------------------

* issue #2091: decrease connect timeout to 5 seconds on startup

* fixed issue #2072

* slightly better error diagnostics for some replication errors

* fixed issue #1977

* fixed issue in `INTERSECTION` AQL function with duplicate elements
  in the source arrays

* fixed issue #1962

* fixed issue #1959

* export aqlQuery template handler as require('org/arangodb').aql for forwards-compatibility


v2.8.11 (2016-07-13)
--------------------

* fixed array index batch insertion issues for hash indexes that caused problems when
  no elements remained for insertion

* fixed issue #1937


v2.8.10 (2016-07-01)
--------------------

* make sure next local _rev value used for a document is at least as high as the
  _rev value supplied by external sources such as replication

* make adding a collection in both read- and write-mode to a transaction behave as
  expected (write includes read). This prevents the `unregister collection used in
  transaction` error

* fixed sometimes invalid result for `byExample(...).count()` when an index plus
  post-filtering was used

* fixed "collection is a nullptr" issue when starting a traversal from a transaction

* honor the value of startup option `--database.wait-for-sync` (that is used to control
  whether new collections are created with `waitForSync` set to `true` by default) also
  when creating collections via the HTTP API (and thus the ArangoShell). When creating
  a collection via these mechanisms, the option was ignored so far, which was inconsistent.

* fixed issue #1826: arangosh --javascript.execute: internal error (geo index issue)

* fixed issue #1823: Arango crashed hard executing very simple query on windows


v2.8.9 (2016-05-13)
-------------------

* fixed escaping and quoting of extra parameters for executables in Mac OS X App

* added "waiting for" status variable to web interface collection figures view

* fixed undefined behavior in query cache invaldation

* fixed access to /_admin/statistics API in case statistics are disable via option
  `--server.disable-statistics`

* Foxx manager will no longer fail hard when Foxx store is unreachable unless installing
  a service from the Foxx store (e.g. when behind a firewall or GitHub is unreachable).


v2.8.8 (2016-04-19)
-------------------

* fixed issue #1805: Query: internal error (location: arangod/Aql/AqlValue.cpp:182).
  Please report this error to arangodb.com (while executing)

* allow specifying collection name prefixes for `_from` and `_to` in arangoimp:

  To avoid specifying complete document ids (consisting of collection names and document
  keys) for *_from* and *_to* values when importing edges with arangoimp, there are now
  the options *--from-collection-prefix* and *--to-collection-prefix*.

  If specified, these values will be automatically prepended to each value in *_from*
  (or *_to* resp.). This allows specifying only document keys inside *_from* and/or *_to*.

  *Example*

      > arangoimp --from-collection-prefix users --to-collection-prefix products ...

  Importing the following document will then create an edge between *users/1234* and
  *products/4321*:

  ```js
  { "_from" : "1234", "_to" : "4321", "desc" : "users/1234 is connected to products/4321" }
  ```

* requests made with the interactive system API documentation in the web interface
  (Swagger) will now respect the active database instead of always using `_system`


v2.8.7 (2016-04-07)
-------------------

* optimized primary=>secondary failover

* fix to-boolean conversion for documents in AQL

* expose the User-Agent HTTP header from the ArangoShell since Github seems to
  require it now, and we use the ArangoShell for fetching Foxx repositories from Github

* work with http servers that only send

* fixed potential race condition between compactor and collector threads

* fix removal of temporary directories on arangosh exit

* javadoc-style comments in Foxx services are no longer interpreted as
  Foxx comments outside of controller/script/exports files (#1748)

* removed remaining references to class syntax for Foxx Model and Repository
  from the documentation

* added a safe-guard for corrupted master-pointer


v2.8.6 (2016-03-23)
-------------------

* arangosh can now execute JavaScript script files that contain a shebang
  in the first line of the file. This allows executing script files directly.

  Provided there is a script file `/path/to/script.js` with the shebang
  `#!arangosh --javascript.execute`:

      > cat /path/to/script.js
      #!arangosh --javascript.execute
      print("hello from script.js");

  If the script file is made executable

      > chmod a+x /path/to/script.js

  it can be invoked on the shell directly and use arangosh for its execution:

      > /path/to/script.js
      hello from script.js

  This did not work in previous versions of ArangoDB, as the whole script contents
  (including the shebang) were treated as JavaScript code.
  Now shebangs in script files will now be ignored for all files passed to arangosh's
  `--javascript.execute` parameter.

  The alternative way of executing a JavaScript file with arangosh still works:

      > arangosh --javascript.execute /path/to/script.js
      hello from script.js

* added missing reset of traversal state for nested traversals.
  The state of nested traversals (a traversal in an AQL query that was
  located in a repeatedly executed subquery or inside another FOR loop)
  was not reset properly, so that multiple invocations of the same nested
  traversal with different start vertices led to the nested traversal
  always using the start vertex provided on the first invocation.

* fixed issue #1781: ArangoDB startup time increased tremendously

* fixed issue #1783: SIGHUP should rotate the log


v2.8.5 (2016-03-11)
-------------------

* Add OpenSSL handler for TLS V1.2 as sugested by kurtkincaid in #1771

* fixed issue #1765 (The webinterface should display the correct query time)
  and #1770 (Display ACTUAL query time in aardvark's AQL editor)

* Windows: the unhandled exception handler now calls the windows logging
  facilities directly without locks.
  This fixes lockups on crashes from the logging framework.

* improve nullptr handling in logger.

* added new endpoint "srv://" for DNS service records

* `org/arangodb/request` no longer sets the content-type header to the
  string "undefined" when no content-type header should be sent (issue #1776)


v2.8.4 (2016-03-01)
-------------------

* global modules are no longer incorrectly resolved outside the ArangoDB
  JavaScript directory or the Foxx service's root directory (issue #1577)

* improved error messages from Foxx and JavaScript (issues #1564, #1565, #1744)


v2.8.3 (2016-02-22)
-------------------

* fixed AQL filter condition collapsing for deeply-nested cases, potentially
  enabling usage of indexes in some dedicated cases

* added parentheses in AQL explain command output to correctly display precedence
  of logical and arithmetic operators

* Foxx Model event listeners defined on the model are now correctly invoked by
  the Repository methods (issue #1665)

* Deleting a Foxx service in the frontend should now always succeed even if the
  files no longer exist on the file system (issue #1358)

* Routing actions loaded from the database no longer throw exceptions when
  trying to load other modules using "require"

* The `org/arangodb/request` response object now sets a property `json` to the
  parsed JSON response body in addition to overwriting the `body` property when
  the request was made using the `json` option.

* Improved Windows stability

* Fixed a bug in the interactive API documentation that would escape slashes
  in document-handle fields. Document handles are now provided as separate
  fields for collection name and document key.


v2.8.2 (2016-02-09)
-------------------

* the continuous replication applier will now prevent the master's WAL logfiles
  from being removed if they are still needed by the applier on the slave. This
  should help slaves that suffered from masters garbage collection WAL logfiles
  which would have been needed by the slave later.

  The initial synchronization will block removal of still needed WAL logfiles
  on the master for 10 minutes initially, and will extend this period when further
  requests are made to the master. Initial synchronization hands over its handle
  for blocking logfile removal to the continuous replication when started via
  the *setupReplication* function. In this case, continuous replication will
  extend the logfile removal blocking period for the required WAL logfiles when
  the slave makes additional requests.

  All handles that block logfile removal will time out automatically after at
  most 5 minutes should a master not be contacted by the slave anymore (e.g. in
  case the slave's replication is turned off, the slaves loses the connection
  to the master or the slave goes down).

* added all-in-one function *setupReplication* to synchronize data from master
  to slave and start the continuous replication:

      require("@arangodb/replication").setupReplication(configuration);

  The command will return when the initial synchronization is finished and the
  continuous replication has been started, or in case the initial synchronization
  has failed.

  If the initial synchronization is successful, the command will store the given
  configuration on the slave. It also configures the continuous replication to start
  automatically if the slave is restarted, i.e. *autoStart* is set to *true*.

  If the command is run while the slave's replication applier is already running,
  it will first stop the running applier, drop its configuration and do a
  resynchronization of data with the master. It will then use the provided configration,
  overwriting any previously existing replication configuration on the slave.

  The following example demonstrates how to use the command for setting up replication
  for the *_system* database. Note that it should be run on the slave and not the
  master:

      db._useDatabase("_system");
      require("@arangodb/replication").setupReplication({
        endpoint: "tcp://master.domain.org:8529",
        username: "myuser",
        password: "mypasswd",
        verbose: false,
        includeSystem: false,
        incremental: true,
        autoResync: true
      });

* the *sync* and *syncCollection* functions now always start the data synchronization
  as an asynchronous server job. The call to *sync* or *syncCollection* will block
  until synchronization is either complete or has failed with an error. The functions
  will automatically poll the slave periodically for status updates.

  The main benefit is that the connection to the slave does not need to stay open
  permanently and is thus not affected by timeout issues. Additionally the caller does
  not need to query the synchronization status from the slave manually as this is
  now performed automatically by these functions.

* fixed undefined behavior when explaining some types of AQL traversals, fixed
  display of some types of traversals in AQL explain output


v2.8.1 (2016-01-29)
-------------------

* Improved AQL Pattern matching by allowing to specify a different traversal
  direction for one or many of the edge collections.

      FOR v, e, p IN OUTBOUND @start @@ec1, INBOUND @@ec2, @@ec3

  will traverse *ec1* and *ec3* in the OUTBOUND direction and for *ec2* it will use
  the INBOUND direction. These directions can be combined in arbitrary ways, the
  direction defined after *IN [steps]* will we used as default direction and can
  be overriden for specific collections.
  This feature is only available for collection lists, it is not possible to
  combine it with graph names.

* detect more types of transaction deadlocks early

* fixed display of relational operators in traversal explain output

* fixed undefined behavior in AQL function `PARSE_IDENTIFIER`

* added "engines" field to Foxx services generated in the admin interface

* added AQL function `IS_SAME_COLLECTION`:

  *IS_SAME_COLLECTION(collection, document)*: Return true if *document* has the same
  collection id as the collection specified in *collection*. *document* can either be
  a [document handle](../Glossary/README.md#document-handle) string, or a document with
  an *_id* attribute. The function does not validate whether the collection actually
  contains the specified document, but only compares the name of the specified collection
  with the collection name part of the specified document.
  If *document* is neither an object with an *id* attribute nor a *string* value,
  the function will return *null* and raise a warning.

      /* true */
      IS_SAME_COLLECTION('_users', '_users/my-user')
      IS_SAME_COLLECTION('_users', { _id: '_users/my-user' })

      /* false */
      IS_SAME_COLLECTION('_users', 'foobar/baz')
      IS_SAME_COLLECTION('_users', { _id: 'something/else' })


v2.8.0 (2016-01-25)
-------------------

* avoid recursive locking


v2.8.0-beta8 (2016-01-19)
-------------------------

* improved internal datafile statistics for compaction and compaction triggering
  conditions, preventing excessive growth of collection datafiles under some
  workloads. This should also fix issue #1596.

* renamed AQL optimizer rule `remove-collect-into` to `remove-collect-variables`

* fixed primary and edge index lookups prematurely aborting searches when the
  specified id search value contained a different collection than the collection
  the index was created for


v2.8.0-beta7 (2016-01-06)
-------------------------

* added vm.runInThisContext

* added AQL keyword `AGGREGATE` for use in AQL `COLLECT` statement

  Using `AGGREGATE` allows more efficient aggregation (incrementally while building
  the groups) than previous versions of AQL, which built group aggregates afterwards
  from the total of all group values.

  `AGGREGATE` can be used inside a `COLLECT` statement only. If used, it must follow
  the declaration of grouping keys:

      FOR doc IN collection
        COLLECT gender = doc.gender AGGREGATE minAge = MIN(doc.age), maxAge = MAX(doc.age)
        RETURN { gender, minAge, maxAge }

  or, if no grouping keys are used, it can follow the `COLLECT` keyword:

      FOR doc IN collection
        COLLECT AGGREGATE minAge = MIN(doc.age), maxAge = MAX(doc.age)
        RETURN {
  minAge, maxAge
}

  Only specific expressions are allowed on the right-hand side of each `AGGREGATE`
  assignment:

  - on the top level the expression must be a call to one of the supported aggregation
    functions `LENGTH`, `MIN`, `MAX`, `SUM`, `AVERAGE`, `STDDEV_POPULATION`, `STDDEV_SAMPLE`,
    `VARIANCE_POPULATION`, or `VARIANCE_SAMPLE`

  - the expression must not refer to variables introduced in the `COLLECT` itself

* Foxx: mocha test paths with wildcard characters (asterisks) now work on Windows

* reserved AQL keyword `NONE` for future use

* web interface: fixed a graph display bug concerning dashboard view

* web interface: fixed several bugs during the dashboard initialize process

* web interface: included several bugfixes: #1597, #1611, #1623

* AQL query optimizer now converts `LENGTH(collection-name)` to an optimized
  expression that returns the number of documents in a collection

* adjusted the behavior of the expansion (`[*]`) operator in AQL for non-array values

  In ArangoDB 2.8, calling the expansion operator on a non-array value will always
  return an empty array. Previous versions of ArangoDB expanded non-array values by
  calling the `TO_ARRAY()` function for the value, which for example returned an
  array with a single value for boolean, numeric and string input values, and an array
  with the object's values for an object input value. This behavior was inconsistent
  with how the expansion operator works for the array indexes in 2.8, so the behavior
  is now unified:

  - if the left-hand side operand of `[*]` is an array, the array will be returned as
    is when calling `[*]` on it
  - if the left-hand side operand of `[*]` is not an array, an empty array will be
    returned by `[*]`

  AQL queries that rely on the old behavior can be changed by either calling `TO_ARRAY`
  explicitly or by using the `[*]` at the correct position.

  The following example query will change its result in 2.8 compared to 2.7:

      LET values = "foo" RETURN values[*]

  In 2.7 the query has returned the array `[ "foo" ]`, but in 2.8 it will return an
  empty array `[ ]`. To make it return the array `[ "foo" ]` again, an explicit
  `TO_ARRAY` function call is needed in 2.8 (which in this case allows the removal
  of the `[*]` operator altogether). This also works in 2.7:

      LET values = "foo" RETURN TO_ARRAY(values)

  Another example:

      LET values = [ { name: "foo" }, { name: "bar" } ]
      RETURN values[*].name[*]

  The above returned `[ [ "foo" ], [ "bar" ] ] in 2.7. In 2.8 it will return
  `[ [ ], [ ] ]`, because the value of `name` is not an array. To change the results
  to the 2.7 style, the query can be changed to

      LET values = [ { name: "foo" }, { name: "bar" } ]
      RETURN values[* RETURN TO_ARRAY(CURRENT.name)]

  The above also works in 2.7.
  The following types of queries won't change:

      LET values = [ 1, 2, 3 ] RETURN values[*]
      LET values = [ { name: "foo" }, { name: "bar" } ] RETURN values[*].name
      LET values = [ { names: [ "foo", "bar" ] }, { names: [ "baz" ] } ] RETURN values[*].names[*]
      LET values = [ { names: [ "foo", "bar" ] }, { names: [ "baz" ] } ] RETURN values[*].names[**]

* slightly adjusted V8 garbage collection strategy so that collection eventually
  happens in all contexts that hold V8 external references to documents and
  collections.

  also adjusted default value of `--javascript.gc-frequency` from 10 seconds to
  15 seconds, as less internal operations are carried out in JavaScript.

* fixes for AQL optimizer and traversal

* added `--create-collection-type` option to arangoimp

  This allows specifying the type of the collection to be created when
  `--create-collection` is set to `true`.

* Foxx export cache should no longer break if a broken app is loaded in the
  web admin interface.


v2.8.0-beta2 (2015-12-16)
-------------------------

* added AQL query optimizer rule "sort-in-values"

  This rule pre-sorts the right-hand side operand of the `IN` and `NOT IN`
  operators so the operation can use a binary search with logarithmic complexity
  instead of a linear search. The rule is applied when the right-hand side
  operand of an `IN` or `NOT IN` operator in a filter condition is a variable that
  is defined in a different loop/scope than the operator itself. Additionally,
  the filter condition must consist of solely the `IN` or `NOT IN` operation
  in order to avoid any side-effects.

* changed collection status terminology in web interface for collections for
  which an unload request has been issued from `in the process of being unloaded`
  to `will be unloaded`.

* unloading a collection via the web interface will now trigger garbage collection
  in all v8 contexts and force a WAL flush. This increases the chances of perfoming
  the unload faster.

* added the following attributes to the result of `collection.figures()` and the
  corresponding HTTP API at `PUT /_api/collection/<name>/figures`:

  - `documentReferences`: The number of references to documents in datafiles
    that JavaScript code currently holds. This information can be used for
    debugging compaction and unload issues.
  - `waitingFor`: An optional string value that contains information about
    which object type is at the head of the collection's cleanup queue. This
    information can be used for debugging compaction and unload issues.
  - `compactionStatus.time`: The point in time the compaction for the collection
    was last executed. This information can be used for debugging compaction
    issues.
  - `compactionStatus.message`: The action that was performed when the compaction
    was last run for the collection. This information can be used for debugging
    compaction issues.

  Note: `waitingFor` and `compactionStatus` may be empty when called on a coordinator
  in a cluster.

* the compaction will now provide queryable status info that can be used to track
  its progress. The compaction status is displayed in the web interface, too.

* better error reporting for arangodump and arangorestore

* arangodump will now fail by default when trying to dump edges that
  refer to already dropped collections. This can be circumvented by
  specifying the option `--force true` when invoking arangodump

* fixed cluster upgrade procedure

* the AQL functions `NEAR` and `WITHIN` now have stricter validations
  for their input parameters `limit`, `radius` and `distance`. They may now throw
  exceptions when invalid parameters are passed that may have not led
  to exceptions in previous versions.

* deprecation warnings now log stack traces

* Foxx: improved backwards compatibility with 2.5 and 2.6

  - reverted Model and Repository back to non-ES6 "classes" because of
    compatibility issues when using the extend method with a constructor

  - removed deprecation warnings for extend and controller.del

  - restored deprecated method Model.toJSONSchema

  - restored deprecated `type`, `jwt` and `sessionStorageApp` options
    in Controller#activateSessions

* Fixed a deadlock problem in the cluster


v2.8.0-beta1 (2015-12-06)
-------------------------

* added AQL function `IS_DATESTRING(value)`

  Returns true if *value* is a string that can be used in a date function.
  This includes partial dates such as *2015* or *2015-10* and strings containing
  invalid dates such as *2015-02-31*. The function will return false for all
  non-string values, even if some of them may be usable in date functions.


v2.8.0-alpha1 (2015-12-03)
--------------------------

* added AQL keywords `GRAPH`, `OUTBOUND`, `INBOUND` and `ANY` for use in graph
  traversals, reserved AQL keyword `ALL` for future use

  Usage of these keywords as collection names, variable names or attribute names
  in AQL queries will not be possible without quoting. For example, the following
  AQL query will still work as it uses a quoted collection name and a quoted
  attribute name:

      FOR doc IN `OUTBOUND`
        RETURN doc.`any`

* issue #1593: added AQL `POW` function for exponentation

* added cluster execution site info in explain output for AQL queries

* replication improvements:

  - added `autoResync` configuration parameter for continuous replication.

    When set to `true`, a replication slave will automatically trigger a full data
    re-synchronization with the master when the master cannot provide the log data
    the slave had asked for. Note that `autoResync` will only work when the option
    `requireFromPresent` is also set to `true` for the continuous replication, or
    when the continuous syncer is started and detects that no start tick is present.

    Automatic re-synchronization may transfer a lot of data from the master to the
    slave and may be expensive. It is therefore turned off by default.
    When turned off, the slave will never perform an automatic re-synchronization
    with the master.

  - added `idleMinWaitTime` and `idleMaxWaitTime` configuration parameters for
    continuous replication.

    These parameters can be used to control the minimum and maximum wait time the
    slave will (intentionally) idle and not poll for master log changes in case the
    master had sent the full logs already.
    The `idleMaxWaitTime` value will only be used when `adapativePolling` is set
    to `true`. When `adaptivePolling` is disable, only `idleMinWaitTime` will be
    used as a constant time span in which the slave will not poll the master for
    further changes. The default values are 0.5 seconds for `idleMinWaitTime` and
    2.5 seconds for `idleMaxWaitTime`, which correspond to the hard-coded values
    used in previous versions of ArangoDB.

  - added `initialSyncMaxWaitTime` configuration parameter for initial and continuous
    replication

    This option controls the maximum wait time (in seconds) that the initial
    synchronization will wait for a response from the master when fetching initial
    collection data. If no response is received within this time period, the initial
    synchronization will give up and fail. This option is also relevant for
    continuous replication in case *autoResync* is set to *true*, as then the
    continuous replication may trigger a full data re-synchronization in case
    the master cannot the log data the slave had asked for.

  - HTTP requests sent from the slave to the master during initial synchronization
    will now be retried if they fail with connection problems.

  - the initial synchronization now logs its progress so it can be queried using
    the regular replication status check APIs.

  - added `async` attribute for `sync` and `syncCollection` operations called from
    the ArangoShell. Setthing this attribute to `true` will make the synchronization
    job on the server go into the background, so that the shell does not block. The
    status of the started asynchronous synchronization job can be queried from the
    ArangoShell like this:

        /* starts initial synchronization */
        var replication = require("@arangodb/replication");
        var id = replication.sync({
          endpoint: "tcp://master.domain.org:8529",
          username: "myuser",
          password: "mypasswd",
          async: true
       });

       /* now query the id of the returned async job and print the status */
       print(replication.getSyncResult(id));

    The result of `getSyncResult()` will be `false` while the server-side job
    has not completed, and different to `false` if it has completed. When it has
    completed, all job result details will be returned by the call to `getSyncResult()`.


* fixed non-deterministic query results in some cluster queries

* fixed issue #1589

* return HTTP status code 410 (gone) instead of HTTP 408 (request timeout) for
  server-side operations that are canceled / killed. Sending 410 instead of 408
  prevents clients from re-starting the same (canceled) operation. Google Chrome
  for example sends the HTTP request again in case it is responded with an HTTP
  408, and this is exactly the opposite of the desired behavior when an operation
  is canceled / killed by the user.

* web interface: queries in AQL editor now cancelable

* web interface: dashboard - added replication information

* web interface: AQL editor now supports bind parameters

* added startup option `--server.hide-product-header` to make the server not send
  the HTTP response header `"Server: ArangoDB"` in its HTTP responses. By default,
  the option is turned off so the header is still sent as usual.

* added new AQL function `UNSET_RECURSIVE` to recursively unset attritutes from
  objects/documents

* switched command-line editor in ArangoShell and arangod to linenoise-ng

* added automatic deadlock detection for transactions

  In case a deadlock is detected, a multi-collection operation may be rolled back
  automatically and fail with error 29 (`deadlock detected`). Client code for
  operations containing more than one collection should be aware of this potential
  error and handle it accordingly, either by giving up or retrying the transaction.

* Added C++ implementations for the AQL arithmetic operations and the following
  AQL functions:
  - ABS
  - APPEND
  - COLLECTIONS
  - CURRENT_DATABASE
  - DOCUMENT
  - EDGES
  - FIRST
  - FIRST_DOCUMENT
  - FIRST_LIST
  - FLATTEN
  - FLOOR
  - FULLTEXT
  - LAST
  - MEDIAN
  - MERGE_RECURSIVE
  - MINUS
  - NEAR
  - NOT_NULL
  - NTH
  - PARSE_IDENTIFIER
  - PERCENTILE
  - POP
  - POSITION
  - PUSH
  - RAND
  - RANGE
  - REMOVE_NTH
  - REMOVE_VALUE
  - REMOVE_VALUES
  - ROUND
  - SHIFT
  - SQRT
  - STDDEV_POPULATION
  - STDDEV_SAMPLE
  - UNSHIFT
  - VARIANCE_POPULATION
  - VARIANCE_SAMPLE
  - WITHIN
  - ZIP

* improved performance of skipping over many documents in an AQL query when no
  indexes and no filters are used, e.g.

      FOR doc IN collection
        LIMIT 1000000, 10
        RETURN doc

* Added array indexes

  Hash indexes and skiplist indexes can now optionally be defined for array values
  so they index individual array members.

  To define an index for array values, the attribute name is extended with the
  expansion operator `[*]` in the index definition:

      arangosh> db.colName.ensureHashIndex("tags[*]");

  When given the following document

      { tags: [ "AQL", "ArangoDB", "Index" ] }

  the index will now contain the individual values `"AQL"`, `"ArangoDB"` and `"Index"`.

  Now the index can be used for finding all documents having `"ArangoDB"` somewhere in their
  tags array using the following AQL query:

      FOR doc IN colName
        FILTER "ArangoDB" IN doc.tags[*]
        RETURN doc

* rewrote AQL query optimizer rule `use-index-range` and renamed it to `use-indexes`.
  The name change affects rule names in the optimizer's output.

* rewrote AQL execution node `IndexRangeNode` and renamed it to `IndexNode`. The name
  change affects node names in the optimizer's explain output.

* added convenience function `db._explain(query)` for human-readable explanation
  of AQL queries

* module resolution as used by `require` now behaves more like in node.js

* the `org/arangodb/request` module now returns response bodies for error responses
  by default. The old behavior of not returning bodies for error responses can be
  re-enabled by explicitly setting the option `returnBodyOnError` to `false` (#1437)


v2.7.6 (2016-01-30)
-------------------

* detect more types of transaction deadlocks early


v2.7.5 (2016-01-22)
-------------------

* backported added automatic deadlock detection for transactions

  In case a deadlock is detected, a multi-collection operation may be rolled back
  automatically and fail with error 29 (`deadlock detected`). Client code for
  operations containing more than one collection should be aware of this potential
  error and handle it accordingly, either by giving up or retrying the transaction.

* improved internal datafile statistics for compaction and compaction triggering
  conditions, preventing excessive growth of collection datafiles under some
  workloads. This should also fix issue #1596.

* Foxx export cache should no longer break if a broken app is loaded in the
  web admin interface.

* Foxx: removed some incorrect deprecation warnings.

* Foxx: mocha test paths with wildcard characters (asterisks) now work on Windows


v2.7.4 (2015-12-21)
-------------------

* slightly adjusted V8 garbage collection strategy so that collection eventually
  happens in all contexts that hold V8 external references to documents and
  collections.

* added the following attributes to the result of `collection.figures()` and the
  corresponding HTTP API at `PUT /_api/collection/<name>/figures`:

  - `documentReferences`: The number of references to documents in datafiles
    that JavaScript code currently holds. This information can be used for
    debugging compaction and unload issues.
  - `waitingFor`: An optional string value that contains information about
    which object type is at the head of the collection's cleanup queue. This
    information can be used for debugging compaction and unload issues.
  - `compactionStatus.time`: The point in time the compaction for the collection
    was last executed. This information can be used for debugging compaction
    issues.
  - `compactionStatus.message`: The action that was performed when the compaction
    was last run for the collection. This information can be used for debugging
    compaction issues.

  Note: `waitingFor` and `compactionStatus` may be empty when called on a coordinator
  in a cluster.

* the compaction will now provide queryable status info that can be used to track
  its progress. The compaction status is displayed in the web interface, too.


v2.7.3 (2015-12-17)
-------------------

* fixed some replication value conversion issues when replication applier properties
  were set via ArangoShell

* fixed disappearing of documents for collections transferred via `sync` or
  `syncCollection` if the collection was dropped right before synchronization
  and drop and (re-)create collection markers were located in the same WAL file


* fixed an issue where overwriting the system sessions collection would break
  the web interface when authentication is enabled

v2.7.2 (2015-12-01)
-------------------

* replication improvements:

  - added `autoResync` configuration parameter for continuous replication.

    When set to `true`, a replication slave will automatically trigger a full data
    re-synchronization with the master when the master cannot provide the log data
    the slave had asked for. Note that `autoResync` will only work when the option
    `requireFromPresent` is also set to `true` for the continuous replication, or
    when the continuous syncer is started and detects that no start tick is present.

    Automatic re-synchronization may transfer a lot of data from the master to the
    slave and may be expensive. It is therefore turned off by default.
    When turned off, the slave will never perform an automatic re-synchronization
    with the master.

  - added `idleMinWaitTime` and `idleMaxWaitTime` configuration parameters for
    continuous replication.

    These parameters can be used to control the minimum and maximum wait time the
    slave will (intentionally) idle and not poll for master log changes in case the
    master had sent the full logs already.
    The `idleMaxWaitTime` value will only be used when `adapativePolling` is set
    to `true`. When `adaptivePolling` is disable, only `idleMinWaitTime` will be
    used as a constant time span in which the slave will not poll the master for
    further changes. The default values are 0.5 seconds for `idleMinWaitTime` and
    2.5 seconds for `idleMaxWaitTime`, which correspond to the hard-coded values
    used in previous versions of ArangoDB.

  - added `initialSyncMaxWaitTime` configuration parameter for initial and continuous
    replication

    This option controls the maximum wait time (in seconds) that the initial
    synchronization will wait for a response from the master when fetching initial
    collection data. If no response is received within this time period, the initial
    synchronization will give up and fail. This option is also relevant for
    continuous replication in case *autoResync* is set to *true*, as then the
    continuous replication may trigger a full data re-synchronization in case
    the master cannot the log data the slave had asked for.

  - HTTP requests sent from the slave to the master during initial synchronization
    will now be retried if they fail with connection problems.

  - the initial synchronization now logs its progress so it can be queried using
    the regular replication status check APIs.

* fixed non-deterministic query results in some cluster queries

* added missing lock instruction for primary index in compactor size calculation

* fixed issue #1589

* fixed issue #1583

* fixed undefined behavior when accessing the top level of a document with the `[*]`
  operator

* fixed potentially invalid pointer access in shaper when the currently accessed
  document got re-located by the WAL collector at the very same time

* Foxx: optional configuration options no longer log validation errors when assigned
  empty values (#1495)

* Foxx: constructors provided to Repository and Model sub-classes via extend are
  now correctly called (#1592)


v2.7.1 (2015-11-07)
-------------------

* switch to linenoise next generation

* exclude `_apps` collection from replication

  The slave has its own `_apps` collection which it populates on server start.
  When replicating data from the master to the slave, the data from the master may
  clash with the slave's own data in the `_apps` collection. Excluding the `_apps`
  collection from replication avoids this.

* disable replication appliers when starting in modes `--upgrade`, `--no-server`
  and `--check-upgrade`

* more detailed output in arango-dfdb

* fixed "no start tick" issue in replication applier

  This error could occur after restarting a slave server after a shutdown
  when no data was ever transferred from the master to the slave via the
  continuous replication

* fixed problem during SSL client connection abort that led to scheduler thread
  staying at 100% CPU saturation

* fixed potential segfault in AQL `NEIGHBORS` function implementation when C++ function
  variant was used and collection names were passed as strings

* removed duplicate target for some frontend JavaScript files from the Makefile

* make AQL function `MERGE()` work on a single array parameter, too.
  This allows combining the attributes of multiple objects from an array into
  a single object, e.g.

      RETURN MERGE([
        { foo: 'bar' },
        { quux: 'quetzalcoatl', ruled: true },
        { bar: 'baz', foo: 'done' }
      ])

  will now return:

      {
        "foo": "done",
        "quux": "quetzalcoatl",
        "ruled": true,
        "bar": "baz"
      }

* fixed potential deadlock in collection status changing on Windows

* fixed hard-coded `incremental` parameter in shell implementation of
  `syncCollection` function in replication module

* fix for GCC5: added check for '-stdlib' option


v2.7.0 (2015-10-09)
-------------------

* fixed request statistics aggregation
  When arangod was started in supervisor mode, the request statistics always showed
  0 requests, as the statistics aggregation thread did not run then.

* read server configuration files before dropping privileges. this ensures that
  the SSL keyfile specified in the configuration can be read with the server's start
  privileges (i.e. root when using a standard ArangoDB package).

* fixed replication with a 2.6 replication configuration and issues with a 2.6 master

* raised default value of `--server.descriptors-minimum` to 1024

* allow Foxx apps to be installed underneath URL path `/_open/`, so they can be
  (intentionally) accessed without authentication.

* added *allowImplicit* sub-attribute in collections declaration of transactions.
  The *allowImplicit* attributes allows making transactions fail should they
  read-access a collection that was not explicitly declared in the *collections*
  array of the transaction.

* added "special" password ARANGODB_DEFAULT_ROOT_PASSWORD. If you pass
  ARANGODB_DEFAULT_ROOT_PASSWORD as password, it will read the password
  from the environment variable ARANGODB_DEFAULT_ROOT_PASSWORD


v2.7.0-rc2 (2015-09-22)
-----------------------

* fix over-eager datafile compaction

  This should reduce the need to compact directly after loading a collection when a
  collection datafile contained many insertions and updates for the same documents. It
  should also prevent from re-compacting already merged datafiles in case not many
  changes were made. Compaction will also make fewer index lookups than before.

* added `syncCollection()` function in module `org/arangodb/replication`

  This allows synchronizing the data of a single collection from a master to a slave
  server. Synchronization can either restore the whole collection by transferring all
  documents from the master to the slave, or incrementally by only transferring documents
  that differ. This is done by partitioning the collection's entire key space into smaller
  chunks and comparing the data chunk-wise between master and slave. Only chunks that are
  different will be re-transferred.

  The `syncCollection()` function can be used as follows:

      require("org/arangodb/replication").syncCollection(collectionName, options);

  e.g.

      require("org/arangodb/replication").syncCollection("myCollection", {
        endpoint: "tcp://127.0.0.1:8529",  /* master */
        username: "root",                  /* username for master */
        password: "secret",                /* password for master */
        incremental: true                  /* use incremental mode */
      });


* additionally allow the following characters in document keys:

  `(` `)` `+` `,` `=` `;` `$` `!` `*` `'` `%`


v2.7.0-rc1 (2015-09-17)
-----------------------

* removed undocumented server-side-only collection functions:
  * collection.OFFSET()
  * collection.NTH()
  * collection.NTH2()
  * collection.NTH3()

* upgraded Swagger to version 2.0 for the Documentation

  This gives the user better prepared test request structures.
  More conversions will follow so finally client libraries can be auto-generated.

* added extra AQL functions for date and time calculation and manipulation.
  These functions were contributed by GitHub users @CoDEmanX and @friday.
  A big thanks for their work!

  The following extra date functions are available from 2.7 on:

  * `DATE_DAYOFYEAR(date)`: Returns the day of year number of *date*.
    The return values range from 1 to 365, or 366 in a leap year respectively.

  * `DATE_ISOWEEK(date)`: Returns the ISO week date of *date*.
    The return values range from 1 to 53. Monday is considered the first day of the week.
    There are no fractional weeks, thus the last days in December may belong to the first
    week of the next year, and the first days in January may be part of the previous year's
    last week.

  * `DATE_LEAPYEAR(date)`: Returns whether the year of *date* is a leap year.

  * `DATE_QUARTER(date)`: Returns the quarter of the given date (1-based):
    * 1: January, February, March
    * 2: April, May, June
    * 3: July, August, September
    * 4: October, November, December

  - *DATE_DAYS_IN_MONTH(date)*: Returns the number of days in *date*'s month (28..31).

  * `DATE_ADD(date, amount, unit)`: Adds *amount* given in *unit* to *date* and
    returns the calculated date.

    *unit* can be either of the following to specify the time unit to add or
    subtract (case-insensitive):
    - y, year, years
    - m, month, months
    - w, week, weeks
    - d, day, days
    - h, hour, hours
    - i, minute, minutes
    - s, second, seconds
    - f, millisecond, milliseconds

    *amount* is the number of *unit*s to add (positive value) or subtract
    (negative value).

  * `DATE_SUBTRACT(date, amount, unit)`: Subtracts *amount* given in *unit* from
    *date* and returns the calculated date.

    It works the same as `DATE_ADD()`, except that it subtracts. It is equivalent
    to calling `DATE_ADD()` with a negative amount, except that `DATE_SUBTRACT()`
    can also subtract ISO durations. Note that negative ISO durations are not
    supported (i.e. starting with `-P`, like `-P1Y`).

  * `DATE_DIFF(date1, date2, unit, asFloat)`: Calculate the difference
    between two dates in given time *unit*, optionally with decimal places.
    Returns a negative value if *date1* is greater than *date2*.

  * `DATE_COMPARE(date1, date2, unitRangeStart, unitRangeEnd)`: Compare two
    partial dates and return true if they match, false otherwise. The parts to
    compare are defined by a range of time units.

    The full range is: years, months, days, hours, minutes, seconds, milliseconds.
    Pass the unit to start from as *unitRangeStart*, and the unit to end with as
    *unitRangeEnd*. All units in between will be compared. Leave out *unitRangeEnd*
    to only compare *unitRangeStart*.

  * `DATE_FORMAT(date, format)`: Format a date according to the given format string.
    It supports the following placeholders (case-insensitive):
    - %t: timestamp, in milliseconds since midnight 1970-01-01
    - %z: ISO date (0000-00-00T00:00:00.000Z)
    - %w: day of week (0..6)
    - %y: year (0..9999)
    - %yy: year (00..99), abbreviated (last two digits)
    - %yyyy: year (0000..9999), padded to length of 4
    - %yyyyyy: year (-009999 .. +009999), with sign prefix and padded to length of 6
    - %m: month (1..12)
    - %mm: month (01..12), padded to length of 2
    - %d: day (1..31)
    - %dd: day (01..31), padded to length of 2
    - %h: hour (0..23)
    - %hh: hour (00..23), padded to length of 2
    - %i: minute (0..59)
    - %ii: minute (00..59), padded to length of 2
    - %s: second (0..59)
    - %ss: second (00..59), padded to length of 2
    - %f: millisecond (0..999)
    - %fff: millisecond (000..999), padded to length of 3
    - %x: day of year (1..366)
    - %xxx: day of year (001..366), padded to length of 3
    - %k: ISO week date (1..53)
    - %kk: ISO week date (01..53), padded to length of 2
    - %l: leap year (0 or 1)
    - %q: quarter (1..4)
    - %a: days in month (28..31)
    - %mmm: abbreviated English name of month (Jan..Dec)
    - %mmmm: English name of month (January..December)
    - %www: abbreviated English name of weekday (Sun..Sat)
    - %wwww: English name of weekday (Sunday..Saturday)
    - %&: special escape sequence for rare occasions
    - %%: literal %
    - %: ignored

* new WAL logfiles and datafiles are now created non-sparse

  This prevents SIGBUS signals being raised when memory of a sparse datafile is accessed
  and the disk is full and the accessed file part is not actually disk-backed. In
  this case the mapped memory region is not necessarily backed by physical memory, and
  accessing the memory may raise SIGBUS and crash arangod.

* the `internal.download()` function and the module `org/arangodb/request` used some
  internal library function that handled the sending of HTTP requests from inside of
  ArangoDB. This library unconditionally set an HTTP header `Accept-Encoding: gzip`
  in all outgoing HTTP requests.

  This has been fixed in 2.7, so `Accept-Encoding: gzip` is not set automatically anymore.
  Additionally, the header `User-Agent: ArangoDB` is not set automatically either. If
  client applications desire to send these headers, they are free to add it when
  constructing the requests using the `download` function or the request module.

* fixed issue #1436: org/arangodb/request advertises deflate without supporting it

* added template string generator function `aqlQuery` for generating AQL queries

  This can be used to generate safe AQL queries with JavaScript parameter
  variables or expressions easily:

      var name = 'test';
      var attributeName = '_key';
      var query = aqlQuery`FOR u IN users FILTER u.name == ${name} RETURN u.${attributeName}`;
      db._query(query);

* report memory usage for document header data (revision id, pointer to data etc.)
  in `db.collection.figures()`. The memory used for document headers will now
  show up in the already existing attribute `indexes.size`. Due to that, the index
  sizes reported by `figures()` in 2.7 will be higher than those reported by 2.6,
  but the 2.7 values are more accurate.

* IMPORTANT CHANGE: the filenames in dumps created by arangodump now contain
  not only the name of the dumped collection, but also an additional 32-digit hash
  value. This is done to prevent overwriting dump files in case-insensitive file
  systems when there exist multiple collections with the same name (but with
  different cases).

  For example, if a database has two collections: `test` and `Test`, previous
  versions of ArangoDB created the files

  * `test.structure.json` and `test.data.json` for collection `test`
  * `Test.structure.json` and `Test.data.json` for collection `Test`

  This did not work for case-insensitive filesystems, because the files for the
  second collection would have overwritten the files of the first. arangodump in
  2.7 will create the following filenames instead:

  * `test_098f6bcd4621d373cade4e832627b4f6.structure.json` and `test_098f6bcd4621d373cade4e832627b4f6.data.json`
  * `Test_0cbc6611f5540bd0809a388dc95a615b.structure.json` and `Test_0cbc6611f5540bd0809a388dc95a615b.data.json`

  These filenames will be unambiguous even in case-insensitive filesystems.

* IMPORTANT CHANGE: make arangod actually close lingering client connections
  when idle for at least the duration specified via `--server.keep-alive-timeout`.
  In previous versions of ArangoDB, connections were not closed by the server
  when the timeout was reached and the client was still connected. Now the
  connection is properly closed by the server in case of timeout. Client
  applications relying on the old behavior may now need to reconnect to the
  server when their idle connections time out and get closed (note: connections
  being idle for a long time may be closed by the OS or firewalls anyway -
  client applications should be aware of that and try to reconnect).

* IMPORTANT CHANGE: when starting arangod, the server will drop the process
  privileges to the specified values in options `--server.uid` and `--server.gid`
  instantly after parsing the startup options.

  That means when either `--server.uid` or `--server.gid` are set, the privilege
  change will happen earlier. This may prevent binding the server to an endpoint
  with a port number lower than 1024 if the arangodb user has no privileges
  for that. Previous versions of ArangoDB changed the privileges later, so some
  startup actions were still carried out under the invoking user (i.e. likely
  *root* when started via init.d or system scripts) and especially binding to
  low port numbers was still possible there.

  The default privileges for user *arangodb* will not be sufficient for binding
  to port numbers lower than 1024. To have an ArangoDB 2.7 bind to a port number
  lower than 1024, it needs to be started with either a different privileged user,
  or the privileges of the *arangodb* user have to raised manually beforehand.

* added AQL optimizer rule `patch-update-statements`

* Linux startup scripts and systemd configuration for arangod now try to
  adjust the NOFILE (number of open files) limits for the process. The limit
  value is set to 131072 (128k) when ArangoDB is started via start/stop
  commands

* When ArangoDB is started/stopped manually via the start/stop commands, the
  main process will wait for up to 10 seconds after it forks the supervisor
  and arangod child processes. If the startup fails within that period, the
  start/stop script will fail with an exit code other than zero. If the
  startup of the supervisor or arangod is still ongoing after 10 seconds,
  the main program will still return with exit code 0. The limit of 10 seconds
  is arbitrary because the time required for a startup is not known in advance.

* added startup option `--database.throw-collection-not-loaded-error`

  Accessing a not-yet loaded collection will automatically load a collection
  on first access. This flag controls what happens in case an operation
  would need to wait for another thread to finalize loading a collection. If
  set to *true*, then the first operation that accesses an unloaded collection
  will load it. Further threads that try to access the same collection while
  it is still loading immediately fail with an error (1238, *collection not loaded*).
  This is to prevent all server threads from being blocked while waiting on the
  same collection to finish loading. When the first thread has completed loading
  the collection, the collection becomes regularly available, and all operations
  from that point on can be carried out normally, and error 1238 will not be
  thrown anymore for that collection.

  If set to *false*, the first thread that accesses a not-yet loaded collection
  will still load it. Other threads that try to access the collection while
  loading will not fail with error 1238 but instead block until the collection
  is fully loaded. This configuration might lead to all server threads being
  blocked because they are all waiting for the same collection to complete
  loading. Setting the option to *true* will prevent this from happening, but
  requires clients to catch error 1238 and react on it (maybe by scheduling
  a retry for later).

  The default value is *false*.

* added better control-C support in arangosh

  When CTRL-C is pressed in arangosh, it will now print a `^C` first. Pressing
  CTRL-C again will reset the prompt if something was entered before, or quit
  arangosh if no command was entered directly before.

  This affects the arangosh version build with Readline-support only (Linux
  and MacOS).

  The MacOS version of ArangoDB for Homebrew now depends on Readline, too. The
  Homebrew formula has been changed accordingly.
  When self-compiling ArangoDB on MacOS without Homebrew, Readline now is a
  prerequisite.

* increased default value for collection-specific `indexBuckets` value from 1 to 8

  Collections created from 2.7 on will use the new default value of `8` if not
  overridden on collection creation or later using
  `collection.properties({ indexBuckets: ... })`.

  The `indexBuckets` value determines the number of buckets to use for indexes of
  type `primary`, `hash` and `edge`. Having multiple index buckets allows splitting
  an index into smaller components, which can be filled in parallel when a collection
  is loading. Additionally, resizing and reallocation of indexes are faster and
  less intrusive if the index uses multiple buckets, because resize and reallocation
  will affect only data in a single bucket instead of all index values.

  The index buckets will be filled in parallel when loading a collection if the collection
  has an `indexBuckets` value greater than 1 and the collection contains a significant
  amount of documents/edges (the current threshold is 256K documents but this value
  may change in future versions of ArangoDB).

* changed HTTP client to use poll instead of select on Linux and MacOS

  This affects the ArangoShell and user-defined JavaScript code running inside
  arangod that initiates its own HTTP calls.

  Using poll instead of select allows using arbitrary high file descriptors
  (bigger than the compiled in FD_SETSIZE). Server connections are still handled using
  epoll, which has never been affected by FD_SETSIZE.

* implemented AQL `LIKE` function using ICU regexes

* added `RETURN DISTINCT` for AQL queries to return unique results:

      FOR doc IN collection
        RETURN DISTINCT doc.status

  This change also introduces `DISTINCT` as an AQL keyword.

* removed `createNamedQueue()` and `addJob()` functions from org/arangodb/tasks

* use less locks and more atomic variables in the internal dispatcher
  and V8 context handling implementations. This leads to improved throughput in
  some ArangoDB internals and allows for higher HTTP request throughput for
  many operations.

  A short overview of the improvements can be found here:

  https://www.arangodb.com/2015/08/throughput-enhancements/

* added shorthand notation for attribute names in AQL object literals:

      LET name = "Peter"
      LET age = 42
      RETURN { name, age }

  The above is the shorthand equivalent of the generic form

      LET name = "Peter"
      LET age = 42
      RETURN { name : name, age : age }

* removed configure option `--enable-timings`

  This option did not have any effect.

* removed configure option `--enable-figures`

  This option previously controlled whether HTTP request statistics code was
  compiled into ArangoDB or not. The previous default value was `true` so
  statistics code was available in official packages. Setting the option to
  `false` led to compile errors so it is doubtful the default value was
  ever changed. By removing the option some internal statistics code was also
  simplified.

* removed run-time manipulation methods for server endpoints:

  * `db._removeEndpoint()`
  * `db._configureEndpoint()`
  * HTTP POST `/_api/endpoint`
  * HTTP DELETE `/_api/endpoint`

* AQL query result cache

  The query result cache can optionally cache the complete results of all or selected AQL queries.
  It can be operated in the following modes:

  * `off`: the cache is disabled. No query results will be stored
  * `on`: the cache will store the results of all AQL queries unless their `cache`
    attribute flag is set to `false`
  * `demand`: the cache will store the results of AQL queries that have their
    `cache` attribute set to `true`, but will ignore all others

  The mode can be set at server startup using the `--database.query-cache-mode` configuration
  option and later changed at runtime.

  The following HTTP REST APIs have been added for controlling the query cache:

  * HTTP GET `/_api/query-cache/properties`: returns the global query cache configuration
  * HTTP PUT `/_api/query-cache/properties`: modifies the global query cache configuration
  * HTTP DELETE `/_api/query-cache`: invalidates all results in the query cache

  The following JavaScript functions have been added for controlling the query cache:

  * `require("org/arangodb/aql/cache").properties()`: returns the global query cache configuration
  * `require("org/arangodb/aql/cache").properties(properties)`: modifies the global query cache configuration
  * `require("org/arangodb/aql/cache").clear()`: invalidates all results in the query cache

* do not link arangoimp against V8

* AQL function call arguments optimization

  This will lead to arguments in function calls inside AQL queries not being copied but passed
  by reference. This may speed up calls to functions with bigger argument values or queries that
  call functions a lot of times.

* upgraded V8 version to 4.3.61

* removed deprecated AQL `SKIPLIST` function.

  This function was introduced in older versions of ArangoDB with a less powerful query optimizer to
  retrieve data from a skiplist index using a `LIMIT` clause. It was marked as deprecated in ArangoDB
  2.6.

  Since ArangoDB 2.3 the behavior of the `SKIPLIST` function can be emulated using regular AQL
  constructs, e.g.

      FOR doc IN @@collection
        FILTER doc.value >= @value
        SORT doc.value DESC
        LIMIT 1
        RETURN doc

* the `skip()` function for simple queries does not accept negative input any longer.
  This feature was deprecated in 2.6.0.

* fix exception handling

  In some cases JavaScript exceptions would re-throw without information of the original problem.
  Now the original exception is logged for failure analysis.

* based REST API method PUT `/_api/simple/all` on the cursor API and make it use AQL internally.

  The change speeds up this REST API method and will lead to additional query information being
  returned by the REST API. Clients can use this extra information or ignore it.

* Foxx Queue job success/failure handlers arguments have changed from `(jobId, jobData, result, jobFailures)` to `(result, jobData, job)`.

* added Foxx Queue job options `repeatTimes`, `repeatUntil` and `repeatDelay` to automatically re-schedule jobs when they are completed.

* added Foxx manifest configuration type `password` to mask values in the web interface.

* fixed default values in Foxx manifest configurations sometimes not being used as defaults.

* fixed optional parameters in Foxx manifest configurations sometimes not being cleared correctly.

* Foxx dependencies can now be marked as optional using a slightly more verbose syntax in your manifest file.

* converted Foxx constructors to ES6 classes so you can extend them using class syntax.

* updated aqb to 2.0.

* updated chai to 3.0.

* Use more madvise calls to speed up things when memory is tight, in particular
  at load time but also for random accesses later.

* Overhauled web interface

  The web interface now has a new design.

  The API documentation for ArangoDB has been moved from "Tools" to "Links" in the web interface.

  The "Applications" tab in the web interfaces has been renamed to "Services".


v2.6.12 (2015-12-02)
--------------------

* fixed disappearing of documents for collections transferred via `sync` if the
  the collection was dropped right before synchronization and drop and (re-)create
  collection markers were located in the same WAL file

* added missing lock instruction for primary index in compactor size calculation

* fixed issue #1589

* fixed issue #1583

* Foxx: optional configuration options no longer log validation errors when assigned
  empty values (#1495)


v2.6.11 (2015-11-18)
--------------------

* fixed potentially invalid pointer access in shaper when the currently accessed
  document got re-located by the WAL collector at the very same time


v2.6.10 (2015-11-10)
--------------------

* disable replication appliers when starting in modes `--upgrade`, `--no-server`
  and `--check-upgrade`

* more detailed output in arango-dfdb

* fixed potential deadlock in collection status changing on Windows

* issue #1521: Can't dump/restore with user and password


v2.6.9 (2015-09-29)
-------------------

* added "special" password ARANGODB_DEFAULT_ROOT_PASSWORD. If you pass
  ARANGODB_DEFAULT_ROOT_PASSWORD as password, it will read the password
  from the environment variable ARANGODB_DEFAULT_ROOT_PASSWORD

* fixed failing AQL skiplist, sort and limit combination

  When using a Skiplist index on an attribute (say "a") and then using sort
  and skip on this attribute caused the result to be empty e.g.:

    require("internal").db.test.ensureSkiplist("a");
    require("internal").db._query("FOR x IN test SORT x.a LIMIT 10, 10");

  Was always empty no matter how many documents are stored in test.
  This is now fixed.

v2.6.8 (2015-09-09)
-------------------

* ARM only:

  The ArangoDB packages for ARM require the kernel to allow unaligned memory access.
  How the kernel handles unaligned memory access is configurable at runtime by
  checking and adjusting the contents `/proc/cpu/alignment`.

  In order to operate on ARM, ArangoDB requires the bit 1 to be set. This will
  make the kernel trap and adjust unaligned memory accesses. If this bit is not
  set, the kernel may send a SIGBUS signal to ArangoDB and terminate it.

  To set bit 1 in `/proc/cpu/alignment` use the following command as a privileged
  user (e.g. root):

      echo "2" > /proc/cpu/alignment

  Note that this setting affects all user processes and not just ArangoDB. Setting
  the alignment with the above command will also not make the setting permanent,
  so it will be lost after a restart of the system. In order to make the setting
  permanent, it should be executed during system startup or before starting arangod.

  The ArangoDB start/stop scripts do not adjust the alignment setting, but rely on
  the environment to have the correct alignment setting already. The reason for this
  is that the alignment settings also affect all other user processes (which ArangoDB
  is not aware of) and thus may have side-effects outside of ArangoDB. It is therefore
  more reasonable to have the system administrator carry out the change.


v2.6.7 (2015-08-25)
-------------------

* improved AssocMulti index performance when resizing.

  This makes the edge index perform less I/O when under memory pressure.


v2.6.6 (2015-08-23)
-------------------

* added startup option `--server.additional-threads` to create separate queues
  for slow requests.


v2.6.5 (2015-08-17)
-------------------

* added startup option `--database.throw-collection-not-loaded-error`

  Accessing a not-yet loaded collection will automatically load a collection
  on first access. This flag controls what happens in case an operation
  would need to wait for another thread to finalize loading a collection. If
  set to *true*, then the first operation that accesses an unloaded collection
  will load it. Further threads that try to access the same collection while
  it is still loading immediately fail with an error (1238, *collection not loaded*).
  This is to prevent all server threads from being blocked while waiting on the
  same collection to finish loading. When the first thread has completed loading
  the collection, the collection becomes regularly available, and all operations
  from that point on can be carried out normally, and error 1238 will not be
  thrown anymore for that collection.

  If set to *false*, the first thread that accesses a not-yet loaded collection
  will still load it. Other threads that try to access the collection while
  loading will not fail with error 1238 but instead block until the collection
  is fully loaded. This configuration might lead to all server threads being
  blocked because they are all waiting for the same collection to complete
  loading. Setting the option to *true* will prevent this from happening, but
  requires clients to catch error 1238 and react on it (maybe by scheduling
  a retry for later).

  The default value is *false*.

* fixed busy wait loop in scheduler threads that sometimes consumed 100% CPU while
  waiting for events on connections closed unexpectedly by the client side

* handle attribute `indexBuckets` when restoring collections via arangorestore.
  Previously the `indexBuckets` attribute value from the dump was ignored, and the
   server default value for `indexBuckets` was used when restoring a collection.

* fixed "EscapeValue already set error" crash in V8 actions that might have occurred when
  canceling V8-based operations.


v2.6.4 (2015-08-01)
-------------------

* V8: Upgrade to version 4.1.0.27 - this is intended to be the stable V8 version.

* fixed issue #1424: Arango shell should not processing arrows pushing on keyboard


v2.6.3 (2015-07-21)
-------------------

* issue #1409: Document values with null character truncated


v2.6.2 (2015-07-04)
-------------------

* fixed issue #1383: bindVars for HTTP API doesn't work with empty string

* fixed handling of default values in Foxx manifest configurations

* fixed handling of optional parameters in Foxx manifest configurations

* fixed a reference error being thrown in Foxx queues when a function-based job type is used that is not available and no options object is passed to queue.push


v2.6.1 (2015-06-24)
-------------------

* Add missing swagger files to cmake build. fixes #1368

* fixed documentation errors


v2.6.0 (2015-06-20)
-------------------

* using negative values for `SimpleQuery.skip()` is deprecated.
  This functionality will be removed in future versions of ArangoDB.

* The following simple query functions are now deprecated:

  * collection.near
  * collection.within
  * collection.geo
  * collection.fulltext
  * collection.range
  * collection.closedRange

  This also lead to the following REST API methods being deprecated from now on:

  * PUT /_api/simple/near
  * PUT /_api/simple/within
  * PUT /_api/simple/fulltext
  * PUT /_api/simple/range

  It is recommended to replace calls to these functions or APIs with equivalent AQL queries,
  which are more flexible because they can be combined with other operations:

      FOR doc IN NEAR(@@collection, @latitude, @longitude, @limit)
        RETURN doc

      FOR doc IN WITHIN(@@collection, @latitude, @longitude, @radius, @distanceAttributeName)
        RETURN doc

      FOR doc IN FULLTEXT(@@collection, @attributeName, @queryString, @limit)
        RETURN doc

      FOR doc IN @@collection
        FILTER doc.value >= @left && doc.value < @right
        LIMIT @skip, @limit
        RETURN doc`

  The above simple query functions and REST API methods may be removed in future versions
  of ArangoDB.

* deprecated now-obsolete AQL `SKIPLIST` function

  The function was introduced in older versions of ArangoDB with a less powerful query optimizer to
  retrieve data from a skiplist index using a `LIMIT` clause.

  Since 2.3 the same goal can be achieved by using regular AQL constructs, e.g.

      FOR doc IN collection FILTER doc.value >= @value SORT doc.value DESC LIMIT 1 RETURN doc

* fixed issues when switching the database inside tasks and during shutdown of database cursors

  These features were added during 2.6 alpha stage so the fixes affect devel/2.6-alpha builds only

* issue #1360: improved foxx-manager help

* added `--enable-tcmalloc` configure option.

  When this option is set, arangod and the client tools will be linked against tcmalloc, which replaces
  the system allocator. When the option is set, a tcmalloc library must be present on the system under
  one of the names `libtcmalloc`, `libtcmalloc_minimal` or `libtcmalloc_debug`.

  As this is a configure option, it is supported for manual builds on Linux-like systems only. tcmalloc
  support is currently experimental.

* issue #1353: Windows: HTTP API - incorrect path in errorMessage

* issue #1347: added option `--create-database` for arangorestore.

  Setting this option to `true` will now create the target database if it does not exist. When creating
  the target database, the username and passwords passed to arangorestore will be used to create an
  initial user for the new database.

* issue #1345: advanced debug information for User Functions

* issue #1341: Can't use bindvars in UPSERT

* fixed vulnerability in JWT implementation.

* changed default value of option `--database.ignore-datafile-errors` from `true` to `false`

  If the new default value of `false` is used, then arangod will refuse loading collections that contain
  datafiles with CRC mismatches or other errors. A collection with datafile errors will then become
  unavailable. This prevents follow up errors from happening.

  The only way to access such collection is to use the datafile debugger (arango-dfdb) and try to repair
  or truncate the datafile with it.

  If `--database.ignore-datafile-errors` is set to `true`, then collections will become available
  even if parts of their data cannot be loaded. This helps availability, but may cause (partial) data
  loss and follow up errors.

* added server startup option `--server.session-timeout` for controlling the timeout of user sessions
  in the web interface

* add sessions and cookie authentication for ArangoDB's web interface

  ArangoDB's built-in web interface now uses sessions. Session information ids are stored in cookies,
  so clients using the web interface must accept cookies in order to use it

* web interface: display query execution time in AQL editor

* web interface: renamed AQL query *submit* button to *execute*

* web interface: added query explain feature in AQL editor

* web interface: demo page added. only working if demo data is available, hidden otherwise

* web interface: added support for custom app scripts with optional arguments and results

* web interface: mounted apps that need to be configured are now indicated in the app overview

* web interface: added button for running tests to app details

* web interface: added button for configuring app dependencies to app details

* web interface: upgraded API documentation to use Swagger 2

* INCOMPATIBLE CHANGE

  removed startup option `--log.severity`

  The docs for `--log.severity` mentioned lots of severities (e.g. `exception`, `technical`, `functional`, `development`)
  but only a few severities (e.g. `all`, `human`) were actually used, with `human` being the default and `all` enabling the
  additional logging of requests. So the option pretended to control a lot of things which it actually didn't. Additionally,
  the option `--log.requests-file` was around for a long time already, also controlling request logging.

  Because the `--log.severity` option effectively did not control that much, it was removed. A side effect of removing the
  option is that 2.5 installations which used `--log.severity all` will not log requests after the upgrade to 2.6. This can
  be adjusted by setting the `--log.requests-file` option.

* add backtrace to fatal log events

* added optional `limit` parameter for AQL function `FULLTEXT`

* make fulltext index also index text values contained in direct sub-objects of the indexed
  attribute.

  Previous versions of ArangoDB only indexed the attribute value if it was a string. Sub-attributes
  of the index attribute were ignored when fulltext indexing.

  Now, if the index attribute value is an object, the object's values will each be included in the
  fulltext index if they are strings. If the index attribute value is an array, the array's values
  will each be included in the fulltext index if they are strings.

  For example, with a fulltext index present on the `translations` attribute, the following text
  values will now be indexed:

      var c = db._create("example");
      c.ensureFulltextIndex("translations");
      c.insert({ translations: { en: "fox", de: "Fuchs", fr: "renard", ru: "лиса" } });
      c.insert({ translations: "Fox is the English translation of the German word Fuchs" });
      c.insert({ translations: [ "ArangoDB", "document", "database", "Foxx" ] });

      c.fulltext("translations", "лиса").toArray();       // returns only first document
      c.fulltext("translations", "Fox").toArray();        // returns first and second documents
      c.fulltext("translations", "prefix:Fox").toArray(); // returns all three documents

* added batch document removal and lookup commands:

      collection.lookupByKeys(keys)
      collection.removeByKeys(keys)

  These commands can be used to perform multi-document lookup and removal operations efficiently
  from the ArangoShell. The argument to these operations is an array of document keys.

  Also added HTTP APIs for batch document commands:

  * PUT /_api/simple/lookup-by-keys
  * PUT /_api/simple/remove-by-keys

* properly prefix document address URLs with the current database name for calls to the REST
  API method GET `/_api/document?collection=...` (that method will return partial URLs to all
  documents in the collection).

  Previous versions of ArangoDB returned the URLs starting with `/_api/` but without the current
  database name, e.g. `/_api/document/mycollection/mykey`. Starting with 2.6, the response URLs
  will include the database name as well, e.g. `/_db/_system/_api/document/mycollection/mykey`.

* added dedicated collection export HTTP REST API

  ArangoDB now provides a dedicated collection export API, which can take snapshots of entire
  collections more efficiently than the general-purpose cursor API. The export API is useful
  to transfer the contents of an entire collection to a client application. It provides optional
  filtering on specific attributes.

  The export API is available at endpoint `POST /_api/export?collection=...`. The API has the
  same return value structure as the already established cursor API (`POST /_api/cursor`).

  An introduction to the export API is given in this blog post:
  http://jsteemann.github.io/blog/2015/04/04/more-efficient-data-exports/

* subquery optimizations for AQL queries

  This optimization avoids copying intermediate results into subqueries that are not required
  by the subquery.

  A brief description can be found here:
  http://jsteemann.github.io/blog/2015/05/04/subquery-optimizations/

* return value optimization for AQL queries

  This optimization avoids copying the final query result inside the query's main `ReturnNode`.

  A brief description can be found here:
  http://jsteemann.github.io/blog/2015/05/04/return-value-optimization-for-aql/

* speed up AQL queries containing big `IN` lists for index lookups

  `IN` lists used for index lookups had performance issues in previous versions of ArangoDB.
  These issues have been addressed in 2.6 so using bigger `IN` lists for filtering is much
  faster.

  A brief description can be found here:
  http://jsteemann.github.io/blog/2015/05/07/in-list-improvements/

* allow `@` and `.` characters in document keys, too

  This change also leads to document keys being URL-encoded when returned in HTTP `location`
  response headers.

* added alternative implementation for AQL COLLECT

  The alternative method uses a hash table for grouping and does not require its input elements
  to be sorted. It will be taken into account by the optimizer for `COLLECT` statements that do
  not use an `INTO` clause.

  In case a `COLLECT` statement can use the hash table variant, the optimizer will create an extra
  plan for it at the beginning of the planning phase. In this plan, no extra `SORT` node will be
  added in front of the `COLLECT` because the hash table variant of `COLLECT` does not require
  sorted input. Instead, a `SORT` node will be added after it to sort its output. This `SORT` node
  may be optimized away again in later stages. If the sort order of the result is irrelevant to
  the user, adding an extra `SORT null` after a hash `COLLECT` operation will allow the optimizer to
  remove the sorts altogether.

  In addition to the hash table variant of `COLLECT`, the optimizer will modify the original plan
  to use the regular `COLLECT` implementation. As this implementation requires sorted input, the
  optimizer will insert a `SORT` node in front of the `COLLECT`. This `SORT` node may be optimized
  away in later stages.

  The created plans will then be shipped through the regular optimization pipeline. In the end,
  the optimizer will pick the plan with the lowest estimated total cost as usual. The hash table
  variant does not require an up-front sort of the input, and will thus be preferred over the
  regular `COLLECT` if the optimizer estimates many input elements for the `COLLECT` node and
  cannot use an index to sort them.

  The optimizer can be explicitly told to use the regular *sorted* variant of `COLLECT` by
  suffixing a `COLLECT` statement with `OPTIONS { "method" : "sorted" }`. This will override the
  optimizer guesswork and only produce the *sorted* variant of `COLLECT`.

  A blog post on the new `COLLECT` implementation can be found here:
  http://jsteemann.github.io/blog/2015/04/22/collecting-with-a-hash-table/

* refactored HTTP REST API for cursors

  The HTTP REST API for cursors (`/_api/cursor`) has been refactored to improve its performance
  and use less memory.

  A post showing some of the performance improvements can be found here:
  http://jsteemann.github.io/blog/2015/04/01/improvements-for-the-cursor-api/

* simplified return value syntax for data-modification AQL queries

  ArangoDB 2.4 since version allows to return results from data-modification AQL queries. The
  syntax for this was quite limited and verbose:

      FOR i IN 1..10
        INSERT { value: i } IN test
        LET inserted = NEW
        RETURN inserted

  The `LET inserted = NEW RETURN inserted` was required literally to return the inserted
  documents. No calculations could be made using the inserted documents.

  This is now more flexible. After a data-modification clause (e.g. `INSERT`, `UPDATE`, `REPLACE`,
  `REMOVE`, `UPSERT`) there can follow any number of `LET` calculations. These calculations can
  refer to the pseudo-values `OLD` and `NEW` that are created by the data-modification statements.

  This allows returning projections of inserted or updated documents, e.g.:

      FOR i IN 1..10
        INSERT { value: i } IN test
        RETURN { _key: NEW._key, value: i }

  Still not every construct is allowed after a data-modification clause. For example, no functions
  can be called that may access documents.

  More information can be found here:
  http://jsteemann.github.io/blog/2015/03/27/improvements-for-data-modification-queries/

* added AQL `UPSERT` statement

  This adds an `UPSERT` statement to AQL that is a combination of both `INSERT` and `UPDATE` /
  `REPLACE`. The `UPSERT` will search for a matching document using a user-provided example.
  If no document matches the example, the *insert* part of the `UPSERT` statement will be
  executed. If there is a match, the *update* / *replace* part will be carried out:

      UPSERT { page: 'index.html' }                 /* search example */
        INSERT { page: 'index.html', pageViews: 1 } /* insert part */
        UPDATE { pageViews: OLD.pageViews + 1 }     /* update part */
        IN pageViews

  `UPSERT` can be used with an `UPDATE` or `REPLACE` clause. The `UPDATE` clause will perform
  a partial update of the found document, whereas the `REPLACE` clause will replace the found
  document entirely. The `UPDATE` or `REPLACE` parts can refer to the pseudo-value `OLD`, which
  contains all attributes of the found document.

  `UPSERT` statements can optionally return values. In the following query, the return
  attribute `found` will return the found document before the `UPDATE` was applied. If no
  document was found, `found` will contain a value of `null`. The `updated` result attribute will
  contain the inserted / updated document:

      UPSERT { page: 'index.html' }                 /* search example */
        INSERT { page: 'index.html', pageViews: 1 } /* insert part */
        UPDATE { pageViews: OLD.pageViews + 1 }     /* update part */
        IN pageViews
        RETURN { found: OLD, updated: NEW }

  A more detailed description of `UPSERT` can be found here:
  http://jsteemann.github.io/blog/2015/03/27/preview-of-the-upsert-command/

* adjusted default configuration value for `--server.backlog-size` from 10 to 64.

* issue #1231: bug xor feature in AQL: LENGTH(null) == 4

  This changes the behavior of the AQL `LENGTH` function as follows:

  - if the single argument to `LENGTH()` is `null`, then the result will now be `0`. In previous
    versions of ArangoDB, the result of `LENGTH(null)` was `4`.

  - if the single argument to `LENGTH()` is `true`, then the result will now be `1`. In previous
    versions of ArangoDB, the result of `LENGTH(true)` was `4`.

  - if the single argument to `LENGTH()` is `false`, then the result will now be `0`. In previous
    versions of ArangoDB, the result of `LENGTH(false)` was `5`.

  The results of `LENGTH()` with string, numeric, array object argument values do not change.

* issue #1298: Bulk import if data already exists (#1298)

  This change extends the HTTP REST API for bulk imports as follows:

  When documents are imported and the `_key` attribute is specified for them, the import can be
  used for inserting and updating/replacing documents. Previously, the import could be used for
  inserting new documents only, and re-inserting a document with an existing key would have failed
  with a *unique key constraint violated* error.

  The above behavior is still the default. However, the API now allows controlling the behavior
  in case of a unique key constraint error via the optional URL parameter `onDuplicate`.

  This parameter can have one of the following values:

  - `error`: when a unique key constraint error occurs, do not import or update the document but
    report an error. This is the default.

  - `update`: when a unique key constraint error occurs, try to (partially) update the existing
    document with the data specified in the import. This may still fail if the document would
    violate secondary unique indexes. Only the attributes present in the import data will be
    updated and other attributes already present will be preserved. The number of updated documents
    will be reported in the `updated` attribute of the HTTP API result.

  - `replace`: when a unique key constraint error occurs, try to fully replace the existing
    document with the data specified in the import. This may still fail if the document would
    violate secondary unique indexes. The number of replaced documents will be reported in the
    `updated` attribute of the HTTP API result.

  - `ignore`: when a unique key constraint error occurs, ignore this error. There will be no
    insert, update or replace for the particular document. Ignored documents will be reported
    separately in the `ignored` attribute of the HTTP API result.

  The result of the HTTP import API will now contain the attributes `ignored` and `updated`, which
  contain the number of ignored and updated documents respectively. These attributes will contain a
  value of zero unless the `onDuplicate` URL parameter is set to either `update` or `replace`
  (in this case the `updated` attribute may contain non-zero values) or `ignore` (in this case the
  `ignored` attribute may contain a non-zero value).

  To support the feature, arangoimp also has a new command line option `--on-duplicate` which can
  have one of the values `error`, `update`, `replace`, `ignore`. The default value is `error`.

  A few examples for using arangoimp with the `--on-duplicate` option can be found here:
  http://jsteemann.github.io/blog/2015/04/14/updating-documents-with-arangoimp/

* changed behavior of `db._query()` in the ArangoShell:

  if the command's result is printed in the shell, the first 10 results will be printed. Previously
  only a basic description of the underlying query result cursor was printed. Additionally, if the
  cursor result contains more than 10 results, the cursor is assigned to a global variable `more`,
  which can be used to iterate over the cursor result.

  Example:

      arangosh [_system]> db._query("FOR i IN 1..15 RETURN i")
      [object ArangoQueryCursor, count: 15, hasMore: true]

      [
        1,
        2,
        3,
        4,
        5,
        6,
        7,
        8,
        9,
        10
      ]

      type 'more' to show more documents


      arangosh [_system]> more
      [object ArangoQueryCursor, count: 15, hasMore: false]

      [
        11,
        12,
        13,
        14,
        15
      ]

* Disallow batchSize value 0 in HTTP `POST /_api/cursor`:

  The HTTP REST API `POST /_api/cursor` does not accept a `batchSize` parameter value of
  `0` any longer. A batch size of 0 never made much sense, but previous versions of ArangoDB
  did not check for this value. Now creating a cursor using a `batchSize` value 0 will
  result in an HTTP 400 error response

* REST Server: fix memory leaks when failing to add jobs

* 'EDGES' AQL Function

  The AQL function `EDGES` got a new fifth option parameter.
  Right now only one option is available: 'includeVertices'. This is a boolean parameter
  that allows to modify the result of the `EDGES` function.
  Default is 'includeVertices: false' which does not have any effect.
  'includeVertices: true' modifies the result, such that
  {vertex: <vertexDocument>, edge: <edgeDocument>} is returned.

* INCOMPATIBLE CHANGE:

  The result format of the AQL function `NEIGHBORS` has been changed.
  Before it has returned an array of objects containing 'vertex' and 'edge'.
  Now it will only contain the vertex directly.
  Also an additional option 'includeData' has been added.
  This is used to define if only the 'vertex._id' value should be returned (false, default),
  or if the vertex should be looked up in the collection and the complete JSON should be returned
  (true).
  Using only the id values can lead to significantly improved performance if this is the only information
  required.

  In order to get the old result format prior to ArangoDB 2.6, please use the function EDGES instead.
  Edges allows for a new option 'includeVertices' which, set to true, returns exactly the format of NEIGHBORS.
  Example:

      NEIGHBORS(<vertexCollection>, <edgeCollection>, <vertex>, <direction>, <example>)

  This can now be achieved by:

      EDGES(<edgeCollection>, <vertex>, <direction>, <example>, {includeVertices: true})

  If you are nesting several NEIGHBORS steps you can speed up their performance in the following way:

  Old Example:

  FOR va IN NEIGHBORS(Users, relations, 'Users/123', 'outbound') FOR vc IN NEIGHBORS(Products, relations, va.vertex._id, 'outbound') RETURN vc

  This can now be achieved by:

  FOR va IN NEIGHBORS(Users, relations, 'Users/123', 'outbound') FOR vc IN NEIGHBORS(Products, relations, va, 'outbound', null, {includeData: true}) RETURN vc
                                                                                                          ^^^^                  ^^^^^^^^^^^^^^^^^^^
                                                                                                  Use intermediate directly     include Data for final

* INCOMPATIBLE CHANGE:

  The AQL function `GRAPH_NEIGHBORS` now provides an additional option `includeData`.
  This option allows controlling whether the function should return the complete vertices
  or just their IDs. Returning only the IDs instead of the full vertices can lead to
  improved performance .

  If provided, `includeData` is set to `true`, all vertices in the result will be returned
  with all their attributes. The default value of `includeData` is `false`.
  This makes the default function results incompatible with previous versions of ArangoDB.

  To get the old result style in ArangoDB 2.6, please set the options as follows in calls
  to `GRAPH_NEIGHBORS`:

      GRAPH_NEIGHBORS(<graph>, <vertex>, { includeData: true })

* INCOMPATIBLE CHANGE:

  The AQL function `GRAPH_COMMON_NEIGHBORS` now provides an additional option `includeData`.
  This option allows controlling whether the function should return the complete vertices
  or just their IDs. Returning only the IDs instead of the full vertices can lead to
  improved performance .

  If provided, `includeData` is set to `true`, all vertices in the result will be returned
  with all their attributes. The default value of `includeData` is `false`.
  This makes the default function results incompatible with previous versions of ArangoDB.

  To get the old result style in ArangoDB 2.6, please set the options as follows in calls
  to `GRAPH_COMMON_NEIGHBORS`:

      GRAPH_COMMON_NEIGHBORS(<graph>, <vertexExamples1>, <vertexExamples2>, { includeData: true }, { includeData: true })

* INCOMPATIBLE CHANGE:

  The AQL function `GRAPH_SHORTEST_PATH` now provides an additional option `includeData`.
  This option allows controlling whether the function should return the complete vertices
  and edges or just their IDs. Returning only the IDs instead of full vertices and edges
  can lead to improved performance .

  If provided, `includeData` is set to `true`, all vertices and edges in the result will
  be returned with all their attributes. There is also an optional parameter `includePath` of
  type object.
  It has two optional sub-attributes `vertices` and `edges`, both of type boolean.
  Both can be set individually and the result will include all vertices on the path if
  `includePath.vertices == true` and all edges if `includePath.edges == true` respectively.

  The default value of `includeData` is `false`, and paths are now excluded by default.
  This makes the default function results incompatible with previous versions of ArangoDB.

  To get the old result style in ArangoDB 2.6, please set the options as follows in calls
  to `GRAPH_SHORTEST_PATH`:

      GRAPH_SHORTEST_PATH(<graph>, <source>, <target>, { includeData: true, includePath: { edges: true, vertices: true } })

  The attributes `startVertex` and `vertex` that were present in the results of `GRAPH_SHORTEST_PATH`
  in previous versions of ArangoDB will not be produced in 2.6. To calculate these attributes in 2.6,
  please extract the first and last elements from the `vertices` result attribute.

* INCOMPATIBLE CHANGE:

  The AQL function `GRAPH_DISTANCE_TO` will now return only the id the destination vertex
  in the `vertex` attribute, and not the full vertex data with all vertex attributes.

* INCOMPATIBLE CHANGE:

  All graph measurements functions in JavaScript module `general-graph` that calculated a
  single figure previously returned an array containing just the figure. Now these functions
  will return the figure directly and not put it inside an array.

  The affected functions are:

  * `graph._absoluteEccentricity`
  * `graph._eccentricity`
  * `graph._absoluteCloseness`
  * `graph._closeness`
  * `graph._absoluteBetweenness`
  * `graph._betweenness`
  * `graph._radius`
  * `graph._diameter`

* Create the `_graphs` collection in new databases with `waitForSync` attribute set to `false`

  The previous `waitForSync` value was `true`, so default the behavior when creating and dropping
  graphs via the HTTP REST API changes as follows if the new settings are in effect:

  * `POST /_api/graph` by default returns `HTTP 202` instead of `HTTP 201`
  * `DELETE /_api/graph/graph-name` by default returns `HTTP 202` instead of `HTTP 201`

  If the `_graphs` collection still has its `waitForSync` value set to `true`, then the HTTP status
  code will not change.

* Upgraded ICU to version 54; this increases performance in many places.
  based on https://code.google.com/p/chromium/issues/detail?id=428145

* added support for HTTP push aka chunked encoding

* issue #1051: add info whether server is running in service or user mode?

  This will add a "mode" attribute to the result of the result of HTTP GET `/_api/version?details=true`

  "mode" can have the following values:

  - `standalone`: server was started manually (e.g. on command-line)
  - `service`: service is running as Windows service, in daemon mode or under the supervisor

* improve system error messages in Windows port

* increased default value of `--server.request-timeout` from 300 to 1200 seconds for client tools
  (arangosh, arangoimp, arangodump, arangorestore)

* increased default value of `--server.connect-timeout` from 3 to 5 seconds for client tools
  (arangosh, arangoimp, arangodump, arangorestore)

* added startup option `--server.foxx-queues-poll-interval`

  This startup option controls the frequency with which the Foxx queues manager is checking
  the queue (or queues) for jobs to be executed.

  The default value is `1` second. Lowering this value will result in the queue manager waking
  up and checking the queues more frequently, which may increase CPU usage of the server.
  When not using Foxx queues, this value can be raised to save some CPU time.

* added startup option `--server.foxx-queues`

  This startup option controls whether the Foxx queue manager will check queue and job entries.
  Disabling this option can reduce server load but will prevent jobs added to Foxx queues from
  being processed at all.

  The default value is `true`, enabling the Foxx queues feature.

* make Foxx queues really database-specific.

  Foxx queues were and are stored in a database-specific collection `_queues`. However, a global
  cache variable for the queues led to the queue names being treated database-independently, which
  was wrong.

  Since 2.6, Foxx queues names are truly database-specific, so the same queue name can be used in
  two different databases for two different queues. Until then, it is advisable to think of queues
  as already being database-specific, and using the database name as a queue name prefix to be
  avoid name conflicts, e.g.:

      var queueName = "myQueue";
      var Foxx = require("org/arangodb/foxx");
      Foxx.queues.create(db._name() + ":" + queueName);

* added support for Foxx queue job types defined as app scripts.

  The old job types introduced in 2.4 are still supported but are known to cause issues in 2.5
  and later when the server is restarted or the job types are not defined in every thread.

  The new job types avoid this issue by storing an explicit mount path and script name rather
  than an assuming the job type is defined globally. It is strongly recommended to convert your
  job types to the new script-based system.

* renamed Foxx sessions option "sessionStorageApp" to "sessionStorage". The option now also accepts session storages directly.

* Added the following JavaScript methods for file access:
  * fs.copyFile() to copy single files
  * fs.copyRecursive() to copy directory trees
  * fs.chmod() to set the file permissions (non-Windows only)

* Added process.env for accessing the process environment from JavaScript code

* Cluster: kickstarter shutdown routines will more precisely follow the shutdown of its nodes.

* Cluster: don't delete agency connection objects that are currently in use.

* Cluster: improve passing along of HTTP errors

* fixed issue #1247: debian init script problems

* multi-threaded index creation on collection load

  When a collection contains more than one secondary index, they can be built in memory in
  parallel when the collection is loaded. How many threads are used for parallel index creation
  is determined by the new configuration parameter `--database.index-threads`. If this is set
  to 0, indexes are built by the opening thread only and sequentially. This is equivalent to
  the behavior in 2.5 and before.

* speed up building up primary index when loading collections

* added `count` attribute to `parameters.json` files of collections. This attribute indicates
  the number of live documents in the collection on unload. It is read when the collection is
  (re)loaded to determine the initial size for the collection's primary index

* removed remainders of MRuby integration, removed arangoirb

* simplified `controllers` property in Foxx manifests. You can now specify a filename directly
  if you only want to use a single file mounted at the base URL of your Foxx app.

* simplified `exports` property in Foxx manifests. You can now specify a filename directly if
  you only want to export variables from a single file in your Foxx app.

* added support for node.js-style exports in Foxx exports. Your Foxx exports file can now export
  arbitrary values using the `module.exports` property instead of adding properties to the
  `exports` object.

* added `scripts` property to Foxx manifests. You should now specify the `setup` and `teardown`
  files as properties of the `scripts` object in your manifests and can define custom,
  app-specific scripts that can be executed from the web interface or the CLI.

* added `tests` property to Foxx manifests. You can now define test cases using the `mocha`
  framework which can then be executed inside ArangoDB.

* updated `joi` package to 6.0.8.

* added `extendible` package.

* added Foxx model lifecycle events to repositories. See #1257.

* speed up resizing of edge index.

* allow to split an edge index into buckets which are resized individually.
  This is controlled by the `indexBuckets` attribute in the `properties`
  of the collection.

* fix a cluster deadlock bug in larger clusters by marking a thread waiting
  for a lock on a DBserver as blocked


v2.5.7 (2015-08-02)
-------------------

* V8: Upgrade to version 4.1.0.27 - this is intended to be the stable V8 version.


v2.5.6 (2015-07-21)
-------------------

* alter Windows build infrastructure so we can properly store pdb files.

* potentially fixed issue #1313: Wrong metric calculation at dashboard

  Escape whitespace in process name when scanning /proc/pid/stats

  This fixes statistics values read from that file

* Fixed variable naming in AQL `COLLECT INTO` results in case the COLLECT is placed
  in a subquery which itself is followed by other constructs that require variables


v2.5.5 (2015-05-29)
-------------------

* fixed vulnerability in JWT implementation.

* fixed format string for reading /proc/pid/stat

* take into account barriers used in different V8 contexts


v2.5.4 (2015-05-14)
-------------------

* added startup option `--log.performance`: specifying this option at startup will log
  performance-related info messages, mainly timings via the regular logging mechanisms

* cluster fixes

* fix for recursive copy under Windows


v2.5.3 (2015-04-29)
-------------------

* Fix fs.move to work across filesystem borders; Fixes Foxx app installation problems;
  issue #1292.

* Fix Foxx app install when installed on a different drive on Windows

* issue #1322: strange AQL result

* issue #1318: Inconsistent db._create() syntax

* issue #1315: queries to a collection fail with an empty response if the
  collection contains specific JSON data

* issue #1300: Make arangodump not fail if target directory exists but is empty

* allow specifying higher values than SOMAXCONN for `--server.backlog-size`

  Previously, arangod would not start when a `--server.backlog-size` value was
  specified that was higher than the platform's SOMAXCONN header value.

  Now, arangod will use the user-provided value for `--server.backlog-size` and
  pass it to the listen system call even if the value is higher than SOMAXCONN.
  If the user-provided value is higher than SOMAXCONN, arangod will log a warning
  on startup.

* Fixed a cluster deadlock bug. Mark a thread that is in a RemoteBlock as
  blocked to allow for additional dispatcher threads to be started.

* Fix locking in cluster by using another ReadWriteLock class for collections.

* Add a second DispatcherQueue for AQL in the cluster. This fixes a
  cluster-AQL thread explosion bug.


v2.5.2 (2015-04-11)
-------------------

* modules stored in _modules are automatically flushed when changed

* added missing query-id parameter in documentation of HTTP DELETE `/_api/query` endpoint

* added iterator for edge index in AQL queries

  this change may lead to less edges being read when used together with a LIMIT clause

* make graph viewer in web interface issue less expensive queries for determining
  a random vertex from the graph, and for determining vertex attributes

* issue #1285: syntax error, unexpected $undefined near '@_to RETURN obj

  this allows AQL bind parameter names to also start with underscores

* moved /_api/query to C++

* issue #1289: Foxx models created from database documents expose an internal method

* added `Foxx.Repository#exists`

* parallelize initialization of V8 context in multiple threads

* fixed a possible crash when the debug-level was TRACE

* cluster: do not initialize statistics collection on each
  coordinator, this fixes a race condition at startup

* cluster: fix a startup race w.r.t. the _configuration collection

* search for db:// JavaScript modules only after all local files have been
  considered, this speeds up the require command in a cluster considerably

* general cluster speedup in certain areas


v2.5.1 (2015-03-19)
-------------------

* fixed bug that caused undefined behavior when an AQL query was killed inside
  a calculation block

* fixed memleaks in AQL query cleanup in case out-of-memory errors are thrown

* by default, Debian and RedHat packages are built with debug symbols

* added option `--database.ignore-logfile-errors`

  This option controls how collection datafiles with a CRC mismatch are treated.

  If set to `false`, CRC mismatch errors in collection datafiles will lead
  to a collection not being loaded at all. If a collection needs to be loaded
  during WAL recovery, the WAL recovery will also abort (if not forced with
  `--wal.ignore-recovery-errors true`). Setting this flag to `false` protects
  users from unintentionally using a collection with corrupted datafiles, from
  which only a subset of the original data can be recovered.

  If set to `true`, CRC mismatch errors in collection datafiles will lead to
  the datafile being partially loaded. All data up to until the mismatch will
  be loaded. This will enable users to continue with collection datafiles
  that are corrupted, but will result in only a partial load of the data.
  The WAL recovery will still abort when encountering a collection with a
  corrupted datafile, at least if `--wal.ignore-recovery-errors` is not set to
  `true`.

  The default value is *true*, so for collections with corrupted datafiles
  there might be partial data loads once the WAL recovery has finished. If
  the WAL recovery will need to load a collection with a corrupted datafile,
  it will still stop when using the default values.

* INCOMPATIBLE CHANGE:

  make the arangod server refuse to start if during startup it finds a non-readable
  `parameter.json` file for a database or a collection.

  Stopping the startup process in this case requires manual intervention (fixing
  the unreadable files), but prevents follow-up errors due to ignored databases or
  collections from happening.

* datafiles and `parameter.json` files written by arangod are now created with read and write
  privileges for the arangod process user, and with read and write privileges for the arangod
  process group.

  Previously, these files were created with user read and write permissions only.

* INCOMPATIBLE CHANGE:

  abort WAL recovery if one of the collection's datafiles cannot be opened

* INCOMPATIBLE CHANGE:

  never try to raise the privileges after dropping them, this can lead to a race condition while
  running the recovery

  If you require to run ArangoDB on a port lower than 1024, you must run ArangoDB as root.

* fixed inefficiencies in `remove` methods of general-graph module

* added option `--database.slow-query-threshold` for controlling the default AQL slow query
  threshold value on server start

* add system error strings for Windows on many places

* rework service startup so we announce 'RUNNING' only when we're finished starting.

* use the Windows eventlog for FATAL and ERROR - log messages

* fix service handling in NSIS Windows installer, specify human readable name

* add the ICU_DATA environment variable to the fatal error messages

* fixed issue #1265: arangod crashed with SIGSEGV

* fixed issue #1241: Wildcards in examples


v2.5.0 (2015-03-09)
-------------------

* installer fixes for Windows

* fix for downloading Foxx

* fixed issue #1258: http pipelining not working?


v2.5.0-beta4 (2015-03-05)
-------------------------

* fixed issue #1247: debian init script problems


v2.5.0-beta3 (2015-02-27)
-------------------------

* fix Windows install path calculation in arango

* fix Windows logging of long strings

* fix possible undefinedness of const strings in Windows


v2.5.0-beta2 (2015-02-23)
-------------------------

* fixed issue #1256: agency binary not found #1256

* fixed issue #1230: API: document/col-name/_key and cursor return different floats

* front-end: dashboard tries not to (re)load statistics if user has no access

* V8: Upgrade to version 3.31.74.1

* etcd: Upgrade to version 2.0 - This requires go 1.3 to compile at least.

* refuse to startup if ICU wasn't initialized, this will i.e. prevent errors from being printed,
  and libraries from being loaded.

* front-end: unwanted removal of index table header after creating new index

* fixed issue #1248: chrome: applications filtering not working

* fixed issue #1198: queries remain in aql editor (front-end) if you navigate through different tabs

* Simplify usage of Foxx

  Thanks to our user feedback we learned that Foxx is a powerful, yet rather complicated concept.
  With this release we tried to make it less complicated while keeping all its strength.
  That includes a rewrite of the documentation as well as some code changes as listed below:

  * Moved Foxx applications to a different folder.

    The naming convention now is: <app-path>/_db/<dbname>/<mountpoint>/APP
    Before it was: <app-path>/databases/<dbname>/<appname>:<appversion>
    This caused some trouble as apps where cached based on name and version and updates did not apply.
    Hence the path on filesystem and the app's access URL had no relation to one another.
    Now the path on filesystem is identical to the URL (except for slashes and the appended APP)

  * Rewrite of Foxx routing

    The routing of Foxx has been exposed to major internal changes we adjusted because of user feedback.
    This allows us to set the development mode per mountpoint without having to change paths and hold
    apps at separate locations.

  * Foxx Development mode

    The development mode used until 2.4 is gone. It has been replaced by a much more mature version.
    This includes the deprecation of the javascript.dev-app-path parameter, which is useless since 2.5.
    Instead of having two separate app directories for production and development, apps now reside in
    one place, which is used for production as well as for development.
    Apps can still be put into development mode, changing their behavior compared to production mode.
    Development mode apps are still reread from disk at every request, and still they ship more debug
    output.

    This change has also made the startup options `--javascript.frontend-development-mode` and
    `--javascript.dev-app-path` obsolete. The former option will not have any effect when set, and the
    latter option is only read and used during the upgrade to 2.5 and does not have any effects later.

  * Foxx install process

    Installing Foxx apps has been a two step process: import them into ArangoDB and mount them at a
    specific mountpoint. These operations have been joined together. You can install an app at one
    mountpoint, that's it. No fetch, mount, unmount, purge cycle anymore. The commands have been
    simplified to just:

    * install: get your Foxx app up and running
    * uninstall: shut it down and erase it from disk

  * Foxx error output

    Until 2.4 the errors produced by Foxx were not optimal. Often, the error message was just
    `unable to parse manifest` and contained only an internal stack trace.
    In 2.5 we made major improvements there, including a much more fine-grained error output that
    helps you debug your Foxx apps. The error message printed is now much closer to its source and
    should help you track it down.

    Also we added the default handlers for unhandled errors in Foxx apps:

    * You will get a nice internal error page whenever your Foxx app is called but was not installed
      due to any error
    * You will get a proper error message when having an uncaught error appears in any app route

    In production mode the messages above will NOT contain any information about your Foxx internals
    and are safe to be exposed to third party users.
    In development mode the messages above will contain the stacktrace (if available), making it easier for
    your in-house devs to track down errors in the application.

* added `console` object to Foxx apps. All Foxx apps now have a console object implementing
  the familiar Console API in their global scope, which can be used to log diagnostic
  messages to the database.

* added `org/arangodb/request` module, which provides a simple API for making HTTP requests
  to external services.

* added optimizer rule `propagate-constant-attributes`

  This rule will look inside `FILTER` conditions for constant value equality comparisons,
  and insert the constant values in other places in `FILTER`s. For example, the rule will
  insert `42` instead of `i.value` in the second `FILTER` of the following query:

      FOR i IN c1 FOR j IN c2 FILTER i.value == 42 FILTER j.value == i.value RETURN 1

* added `filtered` value to AQL query execution statistics

  This value indicates how many documents were filtered by `FilterNode`s in the AQL query.
  Note that `IndexRangeNode`s can also filter documents by selecting only the required ranges
  from the index. The `filtered` value will not include the work done by `IndexRangeNode`s,
  but only the work performed by `FilterNode`s.

* added support for sparse hash and skiplist indexes

  Hash and skiplist indexes can optionally be made sparse. Sparse indexes exclude documents
  in which at least one of the index attributes is either not set or has a value of `null`.

  As such documents are excluded from sparse indexes, they may contain fewer documents than
  their non-sparse counterparts. This enables faster indexing and can lead to reduced memory
  usage in case the indexed attribute does occur only in some, but not all documents of the
  collection. Sparse indexes will also reduce the number of collisions in non-unique hash
  indexes in case non-existing or optional attributes are indexed.

  In order to create a sparse index, an object with the attribute `sparse` can be added to
  the index creation commands:

      db.collection.ensureHashIndex(attributeName, { sparse: true });
      db.collection.ensureHashIndex(attributeName1, attributeName2, { sparse: true });
      db.collection.ensureUniqueConstraint(attributeName, { sparse: true });
      db.collection.ensureUniqueConstraint(attributeName1, attributeName2, { sparse: true });

      db.collection.ensureSkiplist(attributeName, { sparse: true });
      db.collection.ensureSkiplist(attributeName1, attributeName2, { sparse: true });
      db.collection.ensureUniqueSkiplist(attributeName, { sparse: true });
      db.collection.ensureUniqueSkiplist(attributeName1, attributeName2, { sparse: true });

  Note that in place of the above specialized index creation commands, it is recommended to use
  the more general index creation command `ensureIndex`:

  ```js
  db.collection.ensureIndex({ type: "hash", sparse: true, unique: true, fields: [ attributeName ] });
  db.collection.ensureIndex({ type: "skiplist", sparse: false, unique: false, fields: [ "a", "b" ] });
  ```

  When not explicitly set, the `sparse` attribute defaults to `false` for new indexes.

  This causes a change in behavior when creating a unique hash index without specifying the
  sparse flag: in 2.4, unique hash indexes were implicitly sparse, always excluding `null` values.
  There was no option to control this behavior, and sparsity was neither supported for non-unique
  hash indexes nor skiplists in 2.4. This implicit sparsity of unique hash indexes was considered
  an inconsistency, and therefore the behavior was cleaned up in 2.5. As of 2.5, indexes will
  only be created sparse if sparsity is explicitly requested. Existing unique hash indexes from 2.4
  or before will automatically be migrated so they are still sparse after the upgrade to 2.5.

  Geo indexes are implicitly sparse, meaning documents without the indexed location attribute or
  containing invalid location coordinate values will be excluded from the index automatically. This
  is also a change when compared to pre-2.5 behavior, when documents with missing or invalid
  coordinate values may have caused errors on insertion when the geo index' `unique` flag was set
  and its `ignoreNull` flag was not.

  This was confusing and has been rectified in 2.5. The method `ensureGeoConstaint()` now does the
  same as `ensureGeoIndex()`. Furthermore, the attributes `constraint`, `unique`, `ignoreNull` and
  `sparse` flags are now completely ignored when creating geo indexes.

  The same is true for fulltext indexes. There is no need to specify non-uniqueness or sparsity for
  geo or fulltext indexes. They will always be non-unique and sparse.

  As sparse indexes may exclude some documents, they cannot be used for every type of query.
  Sparse hash indexes cannot be used to find documents for which at least one of the indexed
  attributes has a value of `null`. For example, the following AQL query cannot use a sparse
  index, even if one was created on attribute `attr`:

      FOR doc In collection
        FILTER doc.attr == null
        RETURN doc

  If the lookup value is non-constant, a sparse index may or may not be used, depending on
  the other types of conditions in the query. If the optimizer can safely determine that
  the lookup value cannot be `null`, a sparse index may be used. When uncertain, the optimizer
  will not make use of a sparse index in a query in order to produce correct results.

  For example, the following queries cannot use a sparse index on `attr` because the optimizer
  will not know beforehand whether the comparison values for `doc.attr` will include `null`:

      FOR doc In collection
        FILTER doc.attr == SOME_FUNCTION(...)
        RETURN doc

      FOR other IN otherCollection
        FOR doc In collection
          FILTER doc.attr == other.attr
          RETURN doc

  Sparse skiplist indexes can be used for sorting if the optimizer can safely detect that the
  index range does not include `null` for any of the index attributes.

* inspection of AQL data-modification queries will now detect if the data-modification part
  of the query can run in lockstep with the data retrieval part of the query, or if the data
  retrieval part must be executed before the data modification can start.

  Executing the two in lockstep allows using much smaller buffers for intermediate results
  and starts the actual data-modification operations much earlier than if the two phases
  were executed separately.

* Allow dynamic attribute names in AQL object literals

  This allows using arbitrary expressions to construct attribute names in object
  literals specified in AQL queries. To disambiguate expressions and other unquoted
  attribute names, dynamic attribute names need to be enclosed in brackets (`[` and `]`).
  Example:

      FOR i IN 1..100
        RETURN { [ CONCAT('value-of-', i) ] : i }

* make AQL optimizer rule "use-index-for-sort" remove sort also in case a non-sorted
  index (e.g. a hash index) is used for only equality lookups and all sort attributes
  are covered by the index.

  Example that does not require an extra sort (needs hash index on `value`):

      FOR doc IN collection FILTER doc.value == 1 SORT doc.value RETURN doc

  Another example that does not require an extra sort (with hash index on `value1`, `value2`):

      FOR doc IN collection FILTER doc.value1 == 1 && doc.value2 == 2 SORT doc.value1, doc.value2 RETURN doc

* make AQL optimizer rule "use-index-for-sort" remove sort also in case the sort criteria
  excludes the left-most index attributes, but the left-most index attributes are used
  by the index for equality-only lookups.

  Example that can use the index for sorting (needs skiplist index on `value1`, `value2`):

      FOR doc IN collection FILTER doc.value1 == 1 SORT doc.value2 RETURN doc

* added selectivity estimates for primary index, edge index, and hash index

  The selectivity estimates are returned by the `GET /_api/index` REST API method
  in a sub-attribute `selectivityEstimate` for each index that supports it. This
  attribute will be omitted for indexes that do not provide selectivity estimates.
  If provided, the selectivity estimate will be a numeric value between 0 and 1.

  Selectivity estimates will also be reported in the result of `collection.getIndexes()`
  for all indexes that support this. If no selectivity estimate can be determined for
  an index, the attribute `selectivityEstimate` will be omitted here, too.

  The web interface also shows selectivity estimates for each index that supports this.

  Currently the following index types can provide selectivity estimates:
  - primary index
  - edge index
  - hash index (unique and non-unique)

  No selectivity estimates will be provided when running in cluster mode.

* fixed issue #1226: arangod log issues

* added additional logger if arangod is started in foreground mode on a tty

* added AQL optimizer rule "move-calculations-down"

* use exclusive native SRWLocks on Windows instead of native mutexes

* added AQL functions `MD5`, `SHA1`, and `RANDOM_TOKEN`.

* reduced number of string allocations when parsing certain AQL queries

  parsing numbers (integers or doubles) does not require a string allocation
  per number anymore

* RequestContext#bodyParam now accepts arbitrary joi schemas and rejects invalid (but well-formed) request bodies.

* enforce that AQL user functions are wrapped inside JavaScript function () declarations

  AQL user functions were always expected to be wrapped inside a JavaScript function, but previously
  this was not enforced when registering a user function. Enforcing the AQL user functions to be contained
  inside functions prevents functions from doing some unexpected things that may have led to undefined
  behavior.

* Windows service uninstalling: only remove service if it points to the currently running binary,
  or --force was specified.

* Windows (debug only): print stacktraces on crash and run minidump

* Windows (cygwin): if you run arangosh in a cygwin shell or via ssh we will detect this and use
  the appropriate output functions.

* Windows: improve process management

* fix IPv6 reverse ip lookups - so far we only did IPv4 addresses.

* improve join documentation, add outer join example

* run jslint for unit tests too, to prevent "memory leaks" by global js objects with native code.

* fix error logging for exceptions - we wouldn't log the exception message itself so far.

* improve error reporting in the http client (Windows & *nix)

* improve error reports in cluster

* Standard errors can now contain custom messages.


v2.4.7 (XXXX-XX-XX)
-------------------

* fixed issue #1282: Geo WITHIN_RECTANGLE for nested lat/lng


v2.4.6 (2015-03-18)
-------------------

* added option `--database.ignore-logfile-errors`

  This option controls how collection datafiles with a CRC mismatch are treated.

  If set to `false`, CRC mismatch errors in collection datafiles will lead
  to a collection not being loaded at all. If a collection needs to be loaded
  during WAL recovery, the WAL recovery will also abort (if not forced with
  `--wal.ignore-recovery-errors true`). Setting this flag to `false` protects
  users from unintentionally using a collection with corrupted datafiles, from
  which only a subset of the original data can be recovered.

  If set to `true`, CRC mismatch errors in collection datafiles will lead to
  the datafile being partially loaded. All data up to until the mismatch will
  be loaded. This will enable users to continue with a collection datafiles
  that are corrupted, but will result in only a partial load of the data.
  The WAL recovery will still abort when encountering a collection with a
  corrupted datafile, at least if `--wal.ignore-recovery-errors` is not set to
  `true`.

  The default value is *true*, so for collections with corrupted datafiles
  there might be partial data loads once the WAL recovery has finished. If
  the WAL recovery will need to load a collection with a corrupted datafile,
  it will still stop when using the default values.

* INCOMPATIBLE CHANGE:

  make the arangod server refuse to start if during startup it finds a non-readable
  `parameter.json` file for a database or a collection.

  Stopping the startup process in this case requires manual intervention (fixing
  the unreadable files), but prevents follow-up errors due to ignored databases or
  collections from happening.

* datafiles and `parameter.json` files written by arangod are now created with read and write
  privileges for the arangod process user, and with read and write privileges for the arangod
  process group.

  Previously, these files were created with user read and write permissions only.

* INCOMPATIBLE CHANGE:

  abort WAL recovery if one of the collection's datafiles cannot be opened

* INCOMPATIBLE CHANGE:

  never try to raise the privileges after dropping them, this can lead to a race condition while
  running the recovery

  If you require to run ArangoDB on a port lower than 1024, you must run ArangoDB as root.

* fixed inefficiencies in `remove` methods of general-graph module

* added option `--database.slow-query-threshold` for controlling the default AQL slow query
  threshold value on server start


v2.4.5 (2015-03-16)
-------------------

* added elapsed time to HTTP request logging output (`--log.requests-file`)

* added AQL current and slow query tracking, killing of AQL queries

  This change enables retrieving the list of currently running AQL queries inside the selected database.
  AQL queries with an execution time beyond a certain threshold can be moved to a "slow query" facility
  and retrieved from there. Queries can also be killed by specifying the query id.

  This change adds the following HTTP REST APIs:

  - `GET /_api/query/current`: for retrieving the list of currently running queries
  - `GET /_api/query/slow`: for retrieving the list of slow queries
  - `DELETE /_api/query/slow`: for clearing the list of slow queries
  - `GET /_api/query/properties`: for retrieving the properties for query tracking
  - `PUT /_api/query/properties`: for adjusting the properties for query tracking
  - `DELETE /_api/query/<id>`: for killing an AQL query

  The following JavaScript APIs have been added:

  - require("org/arangodb/aql/queries").current();
  - require("org/arangodb/aql/queries").slow();
  - require("org/arangodb/aql/queries").clearSlow();
  - require("org/arangodb/aql/queries").properties();
  - require("org/arangodb/aql/queries").kill();

* fixed issue #1265: arangod crashed with SIGSEGV

* fixed issue #1241: Wildcards in examples

* fixed comment parsing in Foxx controllers


v2.4.4 (2015-02-24)
-------------------

* fixed the generation template for foxx apps. It now does not create deprecated functions anymore

* add custom visitor functionality for `GRAPH_NEIGHBORS` function, too

* increased default value of traversal option *maxIterations* to 100 times of its previous
  default value


v2.4.3 (2015-02-06)
-------------------

* fix multi-threading with openssl when running under Windows

* fix timeout on socket operations when running under Windows

* Fixed an error in Foxx routing which caused some apps that worked in 2.4.1 to fail with status 500: `undefined is not a function` errors in 2.4.2
  This error was occurring due to seldom internal rerouting introduced by the malformed application handler.


v2.4.2 (2015-01-30)
-------------------

* added custom visitor functionality for AQL traversals

  This allows more complex result processing in traversals triggered by AQL. A few examples
  are shown in [this article](http://jsteemann.github.io/blog/2015/01/28/using-custom-visitors-in-aql-graph-traversals/).

* improved number of results estimated for nodes of type EnumerateListNode and SubqueryNode
  in AQL explain output

* added AQL explain helper to explain arbitrary AQL queries

  The helper function prints the query execution plan and the indexes to be used in the
  query. It can be invoked from the ArangoShell or the web interface as follows:

      require("org/arangodb/aql/explainer").explain(query);

* enable use of indexes for certain AQL conditions with non-equality predicates, in
  case the condition(s) also refer to indexed attributes

  The following queries will now be able to use indexes:

      FILTER a.indexed == ... && a.indexed != ...
      FILTER a.indexed == ... && a.nonIndexed != ...
      FILTER a.indexed == ... && ! (a.indexed == ...)
      FILTER a.indexed == ... && ! (a.nonIndexed == ...)
      FILTER a.indexed == ... && ! (a.indexed != ...)
      FILTER a.indexed == ... && ! (a.nonIndexed != ...)
      FILTER (a.indexed == ... && a.nonIndexed == ...) || (a.indexed == ... && a.nonIndexed == ...)
      FILTER (a.indexed == ... && a.nonIndexed != ...) || (a.indexed == ... && a.nonIndexed != ...)

* Fixed spuriously occurring "collection not found" errors when running queries on local
  collections on a cluster DB server

* Fixed upload of Foxx applications to the server for apps exceeding approx. 1 MB zipped.

* Malformed Foxx applications will now return a more useful error when any route is requested.

  In Production a Foxx app mounted on /app will display an html page on /app/* stating a 503 Service temporarily not available.
  It will not state any information about your Application.
  Before it was a 404 Not Found without any information and not distinguishable from a correct not found on your route.

  In Development Mode the html page also contains information about the error occurred.

* Unhandled errors thrown in Foxx routes are now handled by the Foxx framework itself.

  In Production the route will return a status 500 with a body {error: "Error statement"}.
  In Development the route will return a status 500 with a body {error: "Error statement", stack: "..."}

  Before, it was status 500 with a plain text stack including ArangoDB internal routing information.

* The Applications tab in web interface will now request development apps more often.
  So if you have a fixed a syntax error in your app it should always be visible after reload.


v2.4.1 (2015-01-19)
-------------------

* improved WAL recovery output

* fixed certain OR optimizations in AQL optimizer

* better diagnostics for arangoimp

* fixed invalid result of HTTP REST API method `/_admin/foxx/rescan`

* fixed possible segmentation fault when passing a Buffer object into a V8 function
  as a parameter

* updated AQB module to 1.8.0.


v2.4.0 (2015-01-13)
-------------------

* updated AQB module to 1.7.0.

* fixed V8 integration-related crashes

* make `fs.move(src, dest)` also fail when both `src` and `dest` are
  existing directories. This ensures the same behavior of the move operation
  on different platforms.

* fixed AQL insert operation for multi-shard collections in cluster

* added optional return value for AQL data-modification queries.
  This allows returning the documents inserted, removed or updated with the query, e.g.

      FOR doc IN docs REMOVE doc._key IN docs LET removed = OLD RETURN removed
      FOR doc IN docs INSERT { } IN docs LET inserted = NEW RETURN inserted
      FOR doc IN docs UPDATE doc._key WITH { } IN docs LET previous = OLD RETURN previous
      FOR doc IN docs UPDATE doc._key WITH { } IN docs LET updated = NEW RETURN updated

  The variables `OLD` and `NEW` are automatically available when a `REMOVE`, `INSERT`,
  `UPDATE` or `REPLACE` statement is immediately followed by a `LET` statement.
  Note that the `LET` and `RETURN` statements in data-modification queries are not as
  flexible as the general versions of `LET` and `RETURN`. When returning documents from
  data-modification operations, only a single variable can be assigned using `LET`, and
  the assignment can only be either `OLD` or `NEW`, but not an arbitrary expression. The
  `RETURN` statement also allows using the just-created variable only, and no arbitrary
  expressions.


v2.4.0-beta1 (2014-12-26)
--------------------------

* fixed superstates in FoxxGenerator

* fixed issue #1065: Aardvark: added creation of documents and edges with _key property

* fixed issue #1198: Aardvark: current AQL editor query is now cached

* Upgraded V8 version from 3.16.14 to 3.29.59

  The built-in version of V8 has been upgraded from 3.16.14 to 3.29.59.
  This activates several ES6 (also dubbed *Harmony* or *ES.next*) features in
  ArangoDB, both in the ArangoShell and the ArangoDB server. They can be
  used for scripting and in server-side actions such as Foxx routes, traversals
  etc.

  The following ES6 features are available in ArangoDB 2.4 by default:

  * iterators
  * the `of` operator
  * symbols
  * predefined collections types (Map, Set etc.)
  * typed arrays

  Many other ES6 features are disabled by default, but can be made available by
  starting arangod or arangosh with the appropriate options:

  * arrow functions
  * proxies
  * generators
  * String, Array, and Number enhancements
  * constants
  * enhanced object and numeric literals

  To activate all these ES6 features in arangod or arangosh, start it with
  the following options:

      arangosh --javascript.v8-options="--harmony --harmony_generators"

  More details on the available ES6 features can be found in
  [this blog](https://jsteemann.github.io/blog/2014/12/19/using-es6-features-in-arangodb/).

* Added Foxx generator for building Hypermedia APIs

  A more detailed description is [here](https://www.arangodb.com/2014/12/08/building-hypermedia-apis-foxxgenerator)

* New `Applications` tab in web interface:

  The `applications` tab got a complete redesign.
  It will now only show applications that are currently running on ArangoDB.
  For a selected application, a new detailed view has been created.
  This view provides a better overview of the app:
  * author
  * license
  * version
  * contributors
  * download links
  * API documentation

  To install a new application, a new dialog is now available.
  It provides the features already available in the console application `foxx-manager` plus some more:
  * install an application from Github
  * install an application from a zip file
  * install an application from ArangoDB's application store
  * create a new application from scratch: this feature uses a generator to
    create a Foxx application with pre-defined CRUD methods for a given list
    of collections. The generated Foxx app can either be downloaded as a zip file or
    be installed on the server. Starting with a new Foxx app has never been easier.

* fixed issue #1102: Aardvark: Layout bug in documents overview

  The documents overview was entirely destroyed in some situations on Firefox.
  We replaced the plugin we used there.

* fixed issue #1168: Aardvark: pagination buttons jumping

* fixed issue #1161: Aardvark: Click on Import JSON imports previously uploaded file

* removed configure options `--enable-all-in-one-v8`, `--enable-all-in-one-icu`,
  and `--enable-all-in-one-libev`.

* global internal rename to fix naming incompatibilities with JSON:

  Internal functions with names containing `array` have been renamed to `object`,
  internal functions with names containing `list` have been renamed to `array`.
  The renaming was mainly done in the C++ parts. The documentation has also been
  adjusted so that the correct JSON type names are used in most places.

  The change also led to the addition of a few function aliases in AQL:

  * `TO_LIST` now is an alias of the new `TO_ARRAY`
  * `IS_LIST` now is an alias of the new `IS_ARRAY`
  * `IS_DOCUMENT` now is an alias of the new `IS_OBJECT`

  The changed also renamed the option `mergeArrays` to `mergeObjects` for AQL
  data-modification query options and HTTP document modification API

* AQL: added optimizer rule "remove-filter-covered-by-index"

  This rule removes FilterNodes and CalculationNodes from an execution plan if the
  filter is already covered by a previous IndexRangeNode. Removing the CalculationNode
  and the FilterNode will speed up query execution because the query requires less
  computation.

* AQL: added optimizer rule "remove-sort-rand"

  This rule removes a `SORT RAND()` expression from a query and moves the random
  iteration into the appropriate `EnumerateCollectionNode`. This is more efficient
  than individually enumerating and then sorting randomly.

* AQL: range optimizations for IN and OR

  This change enables usage of indexes for several additional cases. Filters containing
  the `IN` operator can now make use of indexes, and multiple OR- or AND-combined filter
  conditions can now also use indexes if the filters are accessing the same indexed
  attribute.

  Here are a few examples of queries that can now use indexes but couldn't before:

    FOR doc IN collection
      FILTER doc.indexedAttribute == 1 || doc.indexedAttribute > 99
      RETURN doc

    FOR doc IN collection
      FILTER doc.indexedAttribute IN [ 3, 42 ] || doc.indexedAttribute > 99
      RETURN doc

    FOR doc IN collection
      FILTER (doc.indexedAttribute > 2 && doc.indexedAttribute < 10) ||
             (doc.indexedAttribute > 23 && doc.indexedAttribute < 42)
      RETURN doc

* fixed issue #500: AQL parentheses issue

  This change allows passing subqueries as AQL function parameters without using
  duplicate brackets (e.g. `FUNC(query)` instead of `FUNC((query))`

* added optional `COUNT` clause to AQL `COLLECT`

  This allows more efficient group count calculation queries, e.g.

      FOR doc IN collection
        COLLECT age = doc.age WITH COUNT INTO length
        RETURN { age: age, count: length }

  A count-only query is also possible:

      FOR doc IN collection
        COLLECT WITH COUNT INTO length
        RETURN length

* fixed missing makeDirectory when fetching a Foxx application from a zip file

* fixed issue #1134: Change the default endpoint to localhost

  This change will modify the IP address ArangoDB listens on to 127.0.0.1 by default.
  This will make new ArangoDB installations unaccessible from clients other than
  localhost unless changed. This is a security feature.

  To make ArangoDB accessible from any client, change the server's configuration
  (`--server.endpoint`) to either `tcp://0.0.0.0:8529` or the server's publicly
  visible IP address.

* deprecated `Repository#modelPrototype`. Use `Repository#model` instead.

* IMPORTANT CHANGE: by default, system collections are included in replication and all
  replication API return values. This will lead to user accounts and credentials
  data being replicated from master to slave servers. This may overwrite
  slave-specific database users.

  If this is undesired, the `_users` collection can be excluded from replication
  easily by setting the `includeSystem` attribute to `false` in the following commands:

  * replication.sync({ includeSystem: false });
  * replication.applier.properties({ includeSystem: false });

  This will exclude all system collections (including `_aqlfunctions`, `_graphs` etc.)
  from the initial synchronization and the continuous replication.

  If this is also undesired, it is also possible to specify a list of collections to
  exclude from the initial synchronization and the continuous replication using the
  `restrictCollections` attribute, e.g.:

      replication.applier.properties({
        includeSystem: true,
        restrictType: "exclude",
        restrictCollections: [ "_users", "_graphs", "foo" ]
      });

  The HTTP API methods for fetching the replication inventory and for dumping collections
  also support the `includeSystem` control flag via a URL parameter.

* removed DEPRECATED replication methods:
  * `replication.logger.start()`
  * `replication.logger.stop()`
  * `replication.logger.properties()`
  * HTTP PUT `/_api/replication/logger-start`
  * HTTP PUT `/_api/replication/logger-stop`
  * HTTP GET `/_api/replication/logger-config`
  * HTTP PUT `/_api/replication/logger-config`

* fixed issue #1174, which was due to locking problems in distributed
  AQL execution

* improved cluster locking for AQL avoiding deadlocks

* use DistributeNode for modifying queries with REPLACE and UPDATE, if
  possible


v2.3.6 (2015-XX-XX)
-------------------

* fixed AQL subquery optimization that produced wrong result when multiple subqueries
  directly followed each other and and a directly following `LET` statement did refer
  to any but the first subquery.


v2.3.5 (2015-01-16)
-------------------

* fixed intermittent 404 errors in Foxx apps after mounting or unmounting apps

* fixed issue #1200: Expansion operator results in "Cannot call method 'forEach' of null"

* fixed issue #1199: Cannot unlink root node of plan


v2.3.4 (2014-12-23)
-------------------

* fixed cerberus path for MyArangoDB


v2.3.3 (2014-12-17)
-------------------

* fixed error handling in instantiation of distributed AQL queries, this
  also fixes a bug in cluster startup with many servers

* issue #1185: parse non-fractional JSON numbers with exponent (e.g. `4e-261`)

* issue #1159: allow --server.request-timeout and --server.connect-timeout of 0


v2.3.2 (2014-12-09)
-------------------

* fixed issue #1177: Fix bug in the user app's storage

* fixed issue #1173: AQL Editor "Save current query" resets user password

* fixed missing makeDirectory when fetching a Foxx application from a zip file

* put in warning about default changed: fixed issue #1134: Change the default endpoint to localhost

* fixed issue #1163: invalid fullCount value returned from AQL

* fixed range operator precedence

* limit default maximum number of plans created by AQL optimizer to 256 (from 1024)

* make AQL optimizer not generate an extra plan if an index can be used, but modify
  existing plans in place

* fixed AQL cursor ttl (time-to-live) issue

  Any user-specified cursor ttl value was not honored since 2.3.0.

* fixed segfault in AQL query hash index setup with unknown shapes

* fixed memleaks

* added AQL optimizer rule for removing `INTO` from a `COLLECT` statement if not needed

* fixed issue #1131

  This change provides the `KEEP` clause for `COLLECT ... INTO`. The `KEEP` clause
  allows controlling which variables will be kept in the variable created by `INTO`.

* fixed issue #1147, must protect dispatcher ID for etcd

v2.3.1 (2014-11-28)
-------------------

* recreate password if missing during upgrade

* fixed issue #1126

* fixed non-working subquery index optimizations

* do not restrict summary of Foxx applications to 60 characters

* fixed display of "required" path parameters in Foxx application documentation

* added more optimizations of constants values in AQL FILTER conditions

* fixed invalid or-to-in optimization for FILTERs containing comparisons
  with boolean values

* fixed replication of `_graphs` collection

* added AQL list functions `PUSH`, `POP`, `UNSHIFT`, `SHIFT`, `REMOVE_VALUES`,
  `REMOVE_VALUE`, `REMOVE_NTH` and `APPEND`

* added AQL functions `CALL` and `APPLY` to dynamically call other functions

* fixed AQL optimizer cost estimation for LIMIT node

* prevent Foxx queues from permanently writing to the journal even when
  server is idle

* fixed AQL COLLECT statement with INTO clause, which copied more variables
  than v2.2 and thus lead to too much memory consumption.
  This deals with #1107.

* fixed AQL COLLECT statement, this concerned every COLLECT statement,
  only the first group had access to the values of the variables before
  the COLLECT statement. This deals with #1127.

* fixed some AQL internals, where sometimes too many items were
  fetched from upstream in the presence of a LIMIT clause. This should
  generally improve performance.


v2.3.0 (2014-11-18)
-------------------

* fixed syslog flags. `--log.syslog` is deprecated and setting it has no effect,
  `--log.facility` now works as described. Application name has been changed from
  `triagens` to `arangod`. It can be changed using `--log.application`. The syslog
  will only contain the actual log message. The datetime prefix is omitted.

* fixed deflate in SimpleHttpClient

* fixed issue #1104: edgeExamples broken or changed

* fixed issue #1103: Error while importing user queries

* fixed issue #1100: AQL: HAS() fails on doc[attribute_name]

* fixed issue #1098: runtime error when creating graph vertex

* hide system applications in **Applications** tab by default

  Display of system applications can be toggled by using the *system applications*
  toggle in the UI.

* added HTTP REST API for managing tasks (`/_api/tasks`)

* allow passing character lists as optional parameter to AQL functions `TRIM`,
  `LTRIM` and `RTRIM`

  These functions now support trimming using custom character lists. If no character
  lists are specified, all whitespace characters will be removed as previously:

      TRIM("  foobar\t \r\n ")         // "foobar"
      TRIM(";foo;bar;baz, ", "; ")     // "foo;bar;baz"

* added AQL string functions `LTRIM`, `RTRIM`, `FIND_FIRST`, `FIND_LAST`, `SPLIT`,
  `SUBSTITUTE`

* added AQL functions `ZIP`, `VALUES` and `PERCENTILE`

* made AQL functions `CONCAT` and `CONCAT_SEPARATOR` work with list arguments

* dynamically create extra dispatcher threads if required

* fixed issue #1097: schemas in the API docs no longer show required properties as optional


v2.3.0-beta2 (2014-11-08)
-------------------------

* front-end: new icons for uploading and downloading JSON documents into a collection

* front-end: fixed documents pagination css display error

* front-end: fixed flickering of the progress view

* front-end: fixed missing event for documents filter function

* front-end: jsoneditor: added CMD+Return (Mac) CTRL+Return (Linux/Win) shortkey for
  saving a document

* front-end: added information tooltip for uploading json documents.

* front-end: added database management view to the collapsed navigation menu

* front-end: added collection truncation feature

* fixed issue #1086: arangoimp: Odd errors if arguments are not given properly

* performance improvements for AQL queries that use JavaScript-based expressions
  internally

* added AQL geo functions `WITHIN_RECTANGLE` and `IS_IN_POLYGON`

* fixed non-working query results download in AQL editor of web interface

* removed debug print message in AQL editor query export routine

* fixed issue #1075: Aardvark: user name required even if auth is off #1075

  The fix for this prefills the username input field with the current user's
  account name if any and `root` (the default username) otherwise. Additionally,
  the tooltip text has been slightly adjusted.

* fixed issue #1069: Add 'raw' link to swagger ui so that the raw swagger
  json can easily be retrieved

  This adds a link to the Swagger API docs to an application's detail view in
  the **Applications** tab of the web interface. The link produces the Swagger
  JSON directly. If authentication is turned on, the link requires authentication,
  too.

* documentation updates


v2.3.0-beta1 (2014-11-01)
-------------------------

* added dedicated `NOT IN` operator for AQL

  Previously, a `NOT IN` was only achievable by writing a negated `IN` condition:

      FOR i IN ... FILTER ! (i IN [ 23, 42 ]) ...

  This can now alternatively be expressed more intuitively as follows:

      FOR i IN ... FILTER i NOT IN [ 23, 42 ] ...

* added alternative logical operator syntax for AQL

  Previously, the logical operators in AQL could only be written as:
  - `&&`: logical and
  - `||`: logical or
  - `!`: negation

  ArangoDB 2.3 introduces the alternative variants for these operators:
  - `AND`: logical and
  - `OR`: logical or
  - `NOT`: negation

  The new syntax is just an alternative to the old syntax, allowing easier
  migration from SQL. The old syntax is still fully supported and will be.

* improved output of `ArangoStatement.parse()` and POST `/_api/query`

  If an AQL query can be parsed without problems, The return value of
  `ArangoStatement.parse()` now contains an attribute `ast` with the abstract
  syntax tree of the query (before optimizations). Though this is an internal
  representation of the query and is subject to change, it can be used to inspect
  how ArangoDB interprets a given query.

* improved `ArangoStatement.explain()` and POST `/_api/explain`

  The commands for explaining AQL queries have been improved.

* added command-line option `--javascript.v8-contexts` to control the number of
  V8 contexts created in arangod.

  Previously, the number of V8 contexts was equal to the number of server threads
  (as specified by option `--server.threads`).

  However, it may be sensible to create different amounts of threads and V8
  contexts. If the option is not specified, the number of V8 contexts created
  will be equal to the number of server threads. Thus no change in configuration
  is required to keep the old behavior.

  If you are using the default config files or merge them with your local config
  files, please review if the default number of server threads is okay in your
  environment. Additionally you should verify that the number of V8 contexts
  created (as specified in option `--javascript.v8-contexts`) is okay.

* the number of server.threads specified is now the minimum of threads
  started. There are situation in which threads are waiting for results of
  distributed database servers. In this case the number of threads is
  dynamically increased.

* removed index type "bitarray"

  Bitarray indexes were only half-way documented and integrated in previous versions
  of ArangoDB so their benefit was limited. The support for bitarray indexes has
  thus been removed in ArangoDB 2.3. It is not possible to create indexes of type
  "bitarray" with ArangoDB 2.3.

  When a collection is opened that contains a bitarray index definition created
  with a previous version of ArangoDB, ArangoDB will ignore it and log the following
  warning:

      index type 'bitarray' is not supported in this version of ArangoDB and is ignored

  Future versions of ArangoDB may automatically remove such index definitions so the
  warnings will eventually disappear.

* removed internal "_admin/modules/flush" in order to fix requireApp

* added basic support for handling binary data in Foxx

  Requests with binary payload can be processed in Foxx applications by
  using the new method `res.rawBodyBuffer()`. This will return the unparsed request
  body as a Buffer object.

  There is now also the method `req.requestParts()` available in Foxx to retrieve
  the individual components of a multipart HTTP request.

  Buffer objects can now be used when setting the response body of any Foxx action.
  Additionally, `res.send()` has been added as a convenience method for returning
  strings, JSON objects or buffers from a Foxx action:

      res.send("<p>some HTML</p>");
      res.send({ success: true });
      res.send(new Buffer("some binary data"));

  The convenience method `res.sendFile()` can now be used to easily return the
  contents of a file from a Foxx action:

      res.sendFile(applicationContext.foxxFilename("image.png"));

  `fs.write` now accepts not only strings but also Buffer objects as second parameter:

      fs.write(filename, "some data");
      fs.write(filename, new Buffer("some binary data"));

  `fs.readBuffer` can be used to return the contents of a file in a Buffer object.

* improved performance of insertion into non-unique hash indexes significantly in case
  many duplicate keys are used in the index

* issue #1042: set time zone in log output

  the command-line option `--log.use-local-time` was added to print dates and times in
  the server-local timezone instead of UTC

* command-line options that require a boolean value now validate the
  value given on the command-line

  This prevents issues if no value is specified for an option that
  requires a boolean value. For example, the following command-line would
  have caused trouble in 2.2, because `--server.endpoint` would have been
  used as the value for the `--server.disable-authentication` options
  (which requires a boolean value):

      arangod --server.disable-authentication --server.endpoint tcp://127.0.0.1:8529 data

  In 2.3, running this command will fail with an error and requires to
  be modified to:

      arangod --server.disable-authentication true --server.endpoint tcp://127.0.0.1:8529 data

* improved performance of CSV import in arangoimp

* fixed issue #1027: Stack traces are off-by-one

* fixed issue #1026: Modules loaded in different files within the same app
  should refer to the same module

* fixed issue #1025: Traversal not as expected in undirected graph

* added a _relation function in the general-graph module.

  This deprecated _directedRelation and _undirectedRelation.
  ArangoDB does not offer any constraints for undirected edges
  which caused some confusion of users how undirected relations
  have to be handled. Relation now only supports directed relations
  and the user can actively simulate undirected relations.

* changed return value of Foxx.applicationContext#collectionName:

  Previously, the function could return invalid collection names because
  invalid characters were not replaced in the application name prefix, only
  in the collection name passed.

  Now, the function replaces invalid characters also in the application name
  prefix, which might to slightly different results for application names that
  contained any characters outside the ranges [a-z], [A-Z] and [0-9].

* prevent XSS in AQL editor and logs view

* integrated tutorial into ArangoShell and web interface

* added option `--backslash-escape` for arangoimp when running CSV file imports

* front-end: added download feature for (filtered) documents

* front-end: added download feature for the results of a user query

* front-end: added function to move documents to another collection

* front-end: added sort-by attribute to the documents filter

* front-end: added sorting feature to database, graph management and user management view.

* issue #989: front-end: Databases view not refreshing after deleting a database

* issue #991: front-end: Database search broken

* front-end: added infobox which shows more information about a document (_id, _rev, _key) or
  an edge (_id, _rev, _key, _from, _to). The from and to attributes are clickable and redirect
  to their document location.

* front-end: added edit-mode for deleting multiple documents at the same time.

* front-end: added delete button to the detailed document/edge view.

* front-end: added visual feedback for saving documents/edges inside the editor (error/success).

* front-end: added auto-focusing for the first input field in a modal.

* front-end: added validation for user input in a modal.

* front-end: user defined queries are now stored inside the database and are bound to the current
  user, instead of using the local storage functionality of the browsers. The outcome of this is
  that user defined queries are now independently usable from any device. Also queries can now be
  edited through the standard document editor of the front-end through the _users collection.

* front-end: added import and export functionality for user defined queries.

* front-end: added new keywords and functions to the aql-editor theme

* front-end: applied tile-style to the graph view

* front-end: now using the new graph api including multi-collection support

* front-end: foxx apps are now deletable

* front-end: foxx apps are now installable and updateable through github, if github is their
  origin.

* front-end: added foxx app version control. Multiple versions of a single foxx app are now
  installable and easy to manage and are also arranged in groups.

* front-end: the user-set filter of a collection is now stored until the user navigates to
  another collection.

* front-end: fetching and filtering of documents, statistics, and query operations are now
  handled with asynchronous ajax calls.

* front-end: added progress indicator if the front-end is waiting for a server operation.

* front-end: fixed wrong count of documents in the documents view of a collection.

* front-end: fixed unexpected styling of the manage db view and navigation.

* front-end: fixed wrong handling of select fields in a modal view.

* front-end: fixed wrong positioning of some tooltips.

* automatically call `toJSON` function of JavaScript objects (if present)
  when serializing them into database documents. This change allows
  storing JavaScript date objects in the database in a sensible manner.


v2.2.7 (2014-11-19)
-------------------

* fixed issue #998: Incorrect application URL for non-system Foxx apps

* fixed issue #1079: AQL editor: keyword WITH in UPDATE query is not highlighted

* fix memory leak in cluster nodes

* fixed registration of AQL user-defined functions in Web UI (JS shell)

* fixed error display in Web UI for certain errors
  (now error message is printed instead of 'undefined')

* fixed issue #1059: bug in js module console

* fixed issue #1056: "fs": zip functions fail with passwords

* fixed issue #1063: Docs: measuring unit of --wal.logfile-size?

* fixed issue #1062: Docs: typo in 14.2 Example data


v2.2.6 (2014-10-20)
-------------------

* fixed issue #972: Compilation Issue

* fixed issue #743: temporary directories are now unique and one can read
  off the tool that created them, if empty, they are removed atexit

* Highly improved performance of all AQL GRAPH_* functions.

* Orphan collections in general graphs can now be found via GRAPH_VERTICES
  if either "any" or no direction is defined

* Fixed documentation for AQL function GRAPH_NEIGHBORS.
  The option "vertexCollectionRestriction" is meant to filter the target
  vertices only, and should not filter the path.

* Fixed a bug in GRAPH_NEIGHBORS which enforced only empty results
  under certain conditions


v2.2.5 (2014-10-09)
-------------------

* fixed issue #961: allow non-JSON values in undocument request bodies

* fixed issue 1028: libicu is now statically linked

* fixed cached lookups of collections on the server, which may have caused spurious
  problems after collection rename operations


v2.2.4 (2014-10-01)
-------------------

* fixed accessing `_from` and `_to` attributes in `collection.byExample` and
  `collection.firstExample`

  These internal attributes were not handled properly in the mentioned functions, so
  searching for them did not always produce documents

* fixed issue #1030: arangoimp 2.2.3 crashing, not logging on large Windows CSV file

* fixed issue #1025: Traversal not as expected in undirected graph

* fixed issue #1020

  This requires re-introducing the startup option `--database.force-sync-properties`.

  This option can again be used to force fsyncs of collection, index and database properties
  stored as JSON strings on disk in files named `parameter.json`. Syncing these files after
  a write may be necessary if the underlying storage does not sync file contents by itself
  in a "sensible" amount of time after a file has been written and closed.

  The default value is `true` so collection, index and database properties will always be
  synced to disk immediately. This affects creating, renaming and dropping collections as
  well as creating and dropping databases and indexes. Each of these operations will perform
  an additional fsync on the `parameter.json` file if the option is set to `true`.

  It might be sensible to set this option to `false` for workloads that create and drop a
  lot of collections (e.g. test runs).

  Document operations such as creating, updating and dropping documents are not affected
  by this option.

* fixed issue #1016: AQL editor bug

* fixed issue #1014: WITHIN function returns wrong distance

* fixed AQL shortest path calculation in function `GRAPH_SHORTEST_PATH` to return
  complete vertex objects instead of just vertex ids

* allow changing of attributes of documents stored in server-side JavaScript variables

  Previously, the following did not work:

      var doc = db.collection.document(key);
      doc._key = "abc"; // overwriting internal attributes not supported
      doc.value = 123;  // overwriting existing attributes not supported

  Now, modifying documents stored in server-side variables (e.g. `doc` in the above case)
  is supported. Modifying the variables will not update the documents in the database,
  but will modify the JavaScript object (which can be written back to the database using
  `db.collection.update` or `db.collection.replace`)

* fixed issue #997: arangoimp apparently doesn't support files >2gig on Windows

  large file support (requires using `_stat64` instead of `stat`) is now supported on
  Windows


v2.2.3 (2014-09-02)
-------------------

* added `around` for Foxx controller

* added `type` option for HTTP API `GET /_api/document?collection=...`

  This allows controlling the type of results to be returned. By default, paths to
  documents will be returned, e.g.

      [
        `/_api/document/test/mykey1`,
        `/_api/document/test/mykey2`,
        ...
      ]

  To return a list of document ids instead of paths, the `type` URL parameter can be
  set to `id`:

      [
        `test/mykey1`,
        `test/mykey2`,
        ...
      ]

  To return a list of document keys only, the `type` URL parameter can be set to `key`:

      [
        `mykey1`,
        `mykey2`,
        ...
      ]


* properly capitalize HTTP response header field names in case the `x-arango-async`
  HTTP header was used in a request.

* fixed several documentation issues

* speedup for several general-graph functions, AQL functions starting with `GRAPH_`
  and traversals


v2.2.2 (2014-08-08)
-------------------

* allow storing non-reserved attribute names starting with an underscore

  Previous versions of ArangoDB parsed away all attribute names that started with an
  underscore (e.g. `_test', '_foo', `_bar`) on all levels of a document (root level
  and sub-attribute levels). While this behavior was documented, it was unintuitive and
  prevented storing documents inside other documents, e.g.:

      {
        "_key" : "foo",
        "_type" : "mydoc",
        "references" : [
          {
            "_key" : "something",
            "_rev" : "...",
            "value" : 1
          },
          {
            "_key" : "something else",
            "_rev" : "...",
            "value" : 2
          }
        ]
      }

  In the above example, previous versions of ArangoDB removed all attributes and
  sub-attributes that started with underscores, meaning the embedded documents would lose
  some of their attributes. 2.2.2 should preserve such attributes, and will also allow
  storing user-defined attribute names on the top-level even if they start with underscores
  (such as `_type` in the above example).

* fix conversion of JavaScript String, Number and Boolean objects to JSON.

  Objects created in JavaScript using `new Number(...)`, `new String(...)`, or
  `new Boolean(...)` were not converted to JSON correctly.

* fixed a race condition on task registration (i.e. `require("org/arangodb/tasks").register()`)

  this race condition led to undefined behavior when a just-created task with no offset and
  no period was instantly executed and deleted by the task scheduler, before the `register`
  function returned to the caller.

* changed run-tests.sh to execute all suitable tests.

* switch to new version of gyp

* fixed upgrade button


v2.2.1 (2014-07-24)
-------------------

* fixed hanging write-ahead log recovery for certain cases that involved dropping
  databases

* fixed issue with --check-version: when creating a new database the check failed

* issue #947 Foxx applicationContext missing some properties

* fixed issue with --check-version: when creating a new database the check failed

* added startup option `--wal.suppress-shape-information`

  Setting this option to `true` will reduce memory and disk space usage and require
  less CPU time when modifying documents or edges. It should therefore be turned on
  for standalone ArangoDB servers. However, for servers that are used as replication
  masters, setting this option to `true` will effectively disable the usage of the
  write-ahead log for replication, so it should be set to `false` for any replication
  master servers.

  The default value for this option is `false`.

* added optional `ttl` attribute to specify result cursor expiration for HTTP API method
  `POST /_api/cursor`

  The `ttl` attribute can be used to prevent cursor results from timing out too early.

* issue #947: Foxx applicationContext missing some properties

* (reported by Christian Neubauer):

  The problem was that in Google's V8, signed and unsigned chars are not always declared cleanly.
  so we need to force v8 to compile with forced signed chars which is done by the Flag:
    -fsigned-char
  at least it is enough to follow the instructions of compiling arango on rasperry
  and add "CFLAGS='-fsigned-char'" to the make command of V8 and remove the armv7=0

* Fixed a bug with the replication client. In the case of single document
  transactions the collection was not write locked.


v2.2.0 (2014-07-10)
-------------------

* The replication methods `logger.start`, `logger.stop` and `logger.properties` are
  no-ops in ArangoDB 2.2 as there is no separate replication logger anymore. Data changes
  are logged into the write-ahead log in ArangoDB 2.2, and not separately by the
  replication logger. The replication logger object is still there in ArangoDB 2.2 to
  ensure backwards-compatibility, however, logging cannot be started, stopped or
  configured anymore. Using any of these methods will do nothing.

  This also affects the following HTTP API methods:
  - `PUT /_api/replication/logger-start`
  - `PUT /_api/replication/logger-stop`
  - `GET /_api/replication/logger-config`
  - `PUT /_api/replication/logger-config`

  Using any of these methods is discouraged from now on as they will be removed in
  future versions of ArangoDB.

* INCOMPATIBLE CHANGE: replication of transactions has changed. Previously, transactions
  were logged on a master in one big block and shipped to a slave in one block, too.
  Now transactions will be logged and replicated as separate entries, allowing transactions
  to be bigger and also ensure replication progress.

  This change also affects the behavior of the `stop` method of the replication applier.
  If the replication applier is now stopped manually using the `stop` method and later
  restarted using the `start` method, any transactions that were unfinished at the
  point of stopping will be aborted on a slave, even if they later commit on the master.

  In ArangoDB 2.2, stopping the replication applier manually should be avoided unless the
  goal is to stop replication permanently or to do a full resync with the master anyway.
  If the replication applier still must be stopped, it should be made sure that the
  slave has fetched and applied all pending operations from a master, and that no
  extra transactions are started on the master before the `stop` command on the slave
  is executed.

  Replication of transactions in ArangoDB 2.2 might also lock the involved collections on
  the slave while a transaction is either committed or aborted on the master and the
  change has been replicated to the slave. This change in behavior may be important for
  slave servers that are used for read-scaling. In order to avoid long lasting collection
  locks on the slave, transactions should be kept small.

  The `_replication` system collection is not used anymore in ArangoDB 2.2 and its usage is
  discouraged.

* INCOMPATIBLE CHANGE: the figures reported by the `collection.figures` method
  now only reflect documents and data contained in the journals and datafiles of
  collections. Documents or deletions contained only in the write-ahead log will
  not influence collection figures until the write-ahead log garbage collection
  kicks in. The figures for a collection might therefore underreport the total
  resource usage of a collection.

  Additionally, the attributes `lastTick` and `uncollectedLogfileEntries` have been
  added to the result of the `figures` operation and the HTTP API method
  `PUT /_api/collection/figures`

* added `insert` method as an alias for `save`. Documents can now be inserted into
  a collection using either method:

      db.test.save({ foo: "bar" });
      db.test.insert({ foo: "bar" });

* added support for data-modification AQL queries

* added AQL keywords `INSERT`, `UPDATE`, `REPLACE` and `REMOVE` (and `WITH`) to
  support data-modification AQL queries.

  Unquoted usage of these keywords for attribute names in AQL queries will likely
  fail in ArangoDB 2.2. If any such attribute name needs to be used in a query, it
  should be enclosed in backticks to indicate the usage of a literal attribute
  name.

  For example, the following query will fail in ArangoDB 2.2 with a parse error:

      FOR i IN foo RETURN i.remove

  and needs to be rewritten like this:

      FOR i IN foo RETURN i.`remove`

* disallow storing of JavaScript objects that contain JavaScript native objects
  of type `Date`, `Function`, `RegExp` or `External`, e.g.

      db.test.save({ foo: /bar/ });
      db.test.save({ foo: new Date() });

  will now print

      Error: <data> cannot be converted into JSON shape: could not shape document

  Previously, objects of these types were silently converted into an empty object
  (i.e. `{ }`).

  To store such objects in a collection, explicitly convert them into strings
  like this:

      db.test.save({ foo: String(/bar/) });
      db.test.save({ foo: String(new Date()) });

* The replication methods `logger.start`, `logger.stop` and `logger.properties` are
  no-ops in ArangoDB 2.2 as there is no separate replication logger anymore. Data changes
  are logged into the write-ahead log in ArangoDB 2.2, and not separately by the
  replication logger. The replication logger object is still there in ArangoDB 2.2 to
  ensure backwards-compatibility, however, logging cannot be started, stopped or
  configured anymore. Using any of these methods will do nothing.

  This also affects the following HTTP API methods:
  - `PUT /_api/replication/logger-start`
  - `PUT /_api/replication/logger-stop`
  - `GET /_api/replication/logger-config`
  - `PUT /_api/replication/logger-config`

  Using any of these methods is discouraged from now on as they will be removed in
  future versions of ArangoDB.

* INCOMPATIBLE CHANGE: replication of transactions has changed. Previously, transactions
  were logged on a master in one big block and shipped to a slave in one block, too.
  Now transactions will be logged and replicated as separate entries, allowing transactions
  to be bigger and also ensure replication progress.

  This change also affects the behavior of the `stop` method of the replication applier.
  If the replication applier is now stopped manually using the `stop` method and later
  restarted using the `start` method, any transactions that were unfinished at the
  point of stopping will be aborted on a slave, even if they later commit on the master.

  In ArangoDB 2.2, stopping the replication applier manually should be avoided unless the
  goal is to stop replication permanently or to do a full resync with the master anyway.
  If the replication applier still must be stopped, it should be made sure that the
  slave has fetched and applied all pending operations from a master, and that no
  extra transactions are started on the master before the `stop` command on the slave
  is executed.

  Replication of transactions in ArangoDB 2.2 might also lock the involved collections on
  the slave while a transaction is either committed or aborted on the master and the
  change has been replicated to the slave. This change in behavior may be important for
  slave servers that are used for read-scaling. In order to avoid long lasting collection
  locks on the slave, transactions should be kept small.

  The `_replication` system collection is not used anymore in ArangoDB 2.2 and its usage is
  discouraged.

* INCOMPATIBLE CHANGE: the figures reported by the `collection.figures` method
  now only reflect documents and data contained in the journals and datafiles of
  collections. Documents or deletions contained only in the write-ahead log will
  not influence collection figures until the write-ahead log garbage collection
  kicks in. The figures for a collection might therefore underreport the total
  resource usage of a collection.

  Additionally, the attributes `lastTick` and `uncollectedLogfileEntries` have been
  added to the result of the `figures` operation and the HTTP API method
  `PUT /_api/collection/figures`

* added `insert` method as an alias for `save`. Documents can now be inserted into
  a collection using either method:

      db.test.save({ foo: "bar" });
      db.test.insert({ foo: "bar" });

* added support for data-modification AQL queries

* added AQL keywords `INSERT`, `UPDATE`, `REPLACE` and `REMOVE` (and `WITH`) to
  support data-modification AQL queries.

  Unquoted usage of these keywords for attribute names in AQL queries will likely
  fail in ArangoDB 2.2. If any such attribute name needs to be used in a query, it
  should be enclosed in backticks to indicate the usage of a literal attribute
  name.

  For example, the following query will fail in ArangoDB 2.2 with a parse error:

      FOR i IN foo RETURN i.remove

  and needs to be rewritten like this:

      FOR i IN foo RETURN i.`remove`

* disallow storing of JavaScript objects that contain JavaScript native objects
  of type `Date`, `Function`, `RegExp` or `External`, e.g.

      db.test.save({ foo: /bar/ });
      db.test.save({ foo: new Date() });

  will now print

      Error: <data> cannot be converted into JSON shape: could not shape document

  Previously, objects of these types were silently converted into an empty object
  (i.e. `{ }`).

  To store such objects in a collection, explicitly convert them into strings
  like this:

      db.test.save({ foo: String(/bar/) });
      db.test.save({ foo: String(new Date()) });

* honor startup option `--server.disable-statistics` when deciding whether or not
  to start periodic statistics collection jobs

  Previously, the statistics collection jobs were started even if the server was
  started with the `--server.disable-statistics` flag being set to `true`

* removed startup option `--random.no-seed`

  This option had no effect in previous versions of ArangoDB and was thus removed.

* removed startup option `--database.remove-on-drop`

  This option was used for debugging only.

* removed startup option `--database.force-sync-properties`

  This option is now superfluous as collection properties are now stored in the
  write-ahead log.

* introduced write-ahead log

  All write operations in an ArangoDB server instance are automatically logged
  to the server's write-ahead log. The write-ahead log is a set of append-only
  logfiles, and it is used in case of a crash recovery and for replication.
  Data from the write-ahead log will eventually be moved into the journals or
  datafiles of collections, allowing the server to remove older write-ahead log
  logfiles. Figures of collections will be updated when data are moved from the
  write-ahead log into the journals or datafiles of collections.

  Cross-collection transactions in ArangoDB should benefit considerably by this
  change, as less writes than in previous versions are required to ensure the data
  of multiple collections are atomically and durably committed. All data-modifying
  operations inside transactions (insert, update, remove) will write their
  operations into the write-ahead log directly, making transactions with multiple
  operations also require less physical memory than in previous versions of ArangoDB,
  that required all transaction data to fit into RAM.

  The `_trx` system collection is not used anymore in ArangoDB 2.2 and its usage is
  discouraged.

  The data in the write-ahead log can also be used in the replication context.
  The `_replication` collection that was used in previous versions of ArangoDB to
  store all changes on the server is not used anymore in ArangoDB 2.2. Instead,
  slaves can read from a master's write-ahead log to get informed about most
  recent changes. This removes the need to store data-modifying operations in
  both the actual place and the `_replication` collection.

* removed startup option `--server.disable-replication-logger`

  This option is superfluous in ArangoDB 2.2. There is no dedicated replication
  logger in ArangoDB 2.2. There is now always the write-ahead log, and it is also
  used as the server's replication log. Specifying the startup option
  `--server.disable-replication-logger` will do nothing in ArangoDB 2.2, but the
  option should not be used anymore as it might be removed in a future version.

* changed behavior of replication logger

  There is no dedicated replication logger in ArangoDB 2.2 as there is the
  write-ahead log now. The existing APIs for starting and stopping the replication
  logger still exist in ArangoDB 2.2 for downwards-compatibility, but calling
  the start or stop operations are no-ops in ArangoDB 2.2. When querying the
  replication logger status via the API, the server will always report that the
  replication logger is running. Configuring the replication logger is a no-op
  in ArangoDB 2.2, too. Changing the replication logger configuration has no
  effect. Instead, the write-ahead log configuration can be changed.

* removed MRuby integration for arangod

  ArangoDB had an experimental MRuby integration in some of the publish builds.
  This wasn't continuously developed, and so it has been removed in ArangoDB 2.2.

  This change has led to the following startup options being superfluous:

  - `--ruby.gc-interval`
  - `--ruby.action-directory`
  - `--ruby.modules-path`
  - `--ruby.startup-directory`

  Specifying these startup options will do nothing in ArangoDB 2.2, but the
  options should be avoided from now on as they might be removed in future versions.

* reclaim index memory when last document in collection is deleted

  Previously, deleting documents from a collection did not lead to index sizes being
  reduced. Instead, the already allocated index memory was re-used when a collection
  was refilled.

  Now, index memory for primary indexes and hash indexes is reclaimed instantly when
  the last document from a collection is removed.

* inlined and optimized functions in hash indexes

* added AQL TRANSLATE function

  This function can be used to perform lookups from static lists, e.g.

      LET countryNames = { US: "United States", UK: "United Kingdom", FR: "France" }
      RETURN TRANSLATE("FR", countryNames)

* fixed datafile debugger

* fixed check-version for empty directory

* moved try/catch block to the top of routing chain

* added mountedApp function for foxx-manager

* fixed issue #883: arango 2.1 - when starting multi-machine cluster, UI web
  does not change to cluster overview

* fixed dfdb: should not start any other V8 threads

* cleanup of version-check, added module org/arangodb/database-version,
  added --check-version option

* fixed issue #881: [2.1.0] Bombarded (every 10 sec or so) with
  "WARNING format string is corrupt" when in non-system DB Dashboard

* specialized primary index implementation to allow faster hash table
  rebuilding and reduce lookups in datafiles for the actual value of `_key`.

* issue #862: added `--overwrite` option to arangoimp

* removed number of property lookups for documents during AQL queries that
  access documents

* prevent buffering of long print results in arangosh's and arangod's print
  command

  this change will emit buffered intermediate print results and discard the
  output buffer to quickly deliver print results to the user, and to prevent
  constructing very large buffers for large results

* removed sorting of attribute names for use in a collection's shaper

  sorting attribute names was done on document insert to keep attributes
  of a collection in sorted order for faster comparisons. The sort order
  of attributes was only used in one particular and unlikely case, so it
  was removed. Collections with many different attribute names should
  benefit from this change by faster inserts and slightly less memory usage.

* fixed a bug in arangodump which got the collection name in _from and _to
  attributes of edges wrong (all were "_unknown")

* fixed a bug in arangorestore which did not recognize wrong _from and _to
  attributes of edges

* improved error detection and reporting in arangorestore


v2.1.1 (2014-06-06)
-------------------

* fixed dfdb: should not start any other V8 threads

* signature for collection functions was modified

  The basic change was the substitution of the input parameter of the
  function by an generic options object which can contain multiple
  option parameter of the function.
  Following functions were modified
  remove
  removeBySample
  replace
  replaceBySample
  update
  updateBySample

  Old signature is yet supported but it will be removed in future versions

v2.1.0 (2014-05-29)
-------------------

* implemented upgrade procedure for clusters

* fixed communication issue with agency which prevented reconnect
  after an agent failure

* fixed cluster dashboard in the case that one but not all servers
  in the cluster are down

* fixed a bug with coordinators creating local database objects
  in the wrong order (_system needs to be done first)

* improved cluster dashboard


v2.1.0-rc2 (2014-05-25)
-----------------------

* fixed issue #864: Inconsistent behavior of AQL REVERSE(list) function


v2.1.0-rc1 (XXXX-XX-XX)
-----------------------

* added server-side periodic task management functions:

  - require("org/arangodb/tasks").register(): registers a periodic task
  - require("org/arangodb/tasks").unregister(): unregisters and removes a
    periodic task
  - require("org/arangodb/tasks").get(): retrieves a specific tasks or all
    existing tasks

  the previous undocumented function `internal.definePeriodic` is now
  deprecated and will be removed in a future release.

* decrease the size of some seldom used system collections on creation.

  This will make these collections use less disk space and mapped memory.

* added AQL date functions

* added AQL FLATTEN() list function

* added index memory statistics to `db.<collection>.figures()` function

  The `figures` function will now return a sub-document `indexes`, which lists
  the number of indexes in the `count` sub-attribute, and the total memory
  usage of the indexes in bytes in the `size` sub-attribute.

* added AQL CURRENT_DATABASE() function

  This function returns the current database's name.

* added AQL CURRENT_USER() function

  This function returns the current user from an AQL query. The current user is the
  username that was specified in the `Authorization` HTTP header of the request. If
  authentication is turned off or the query was executed outside a request context,
  the function will return `null`.

* fixed issue #796: Searching with newline chars broken?

  fixed slightly different handling of backslash escape characters in a few
  AQL functions. Now handling of escape sequences should be consistent, and
  searching for newline characters should work the same everywhere

* added OpenSSL version check for configure

  It will report all OpenSSL versions < 1.0.1g as being too old.
  `configure` will only complain about an outdated OpenSSL version but not stop.

* require C++ compiler support (requires g++ 4.8, clang++ 3.4 or Visual Studio 13)

* less string copying returning JSONified documents from ArangoDB, e.g. via
  HTTP GET `/_api/document/<collection>/<document>`

* issue #798: Lower case http headers from arango

  This change allows returning capitalized HTTP headers, e.g.
  `Content-Length` instead of `content-length`.
  The HTTP spec says that headers are case-insensitive, but
  in fact several clients rely on a specific case in response
  headers.
  This change will capitalize HTTP headers if the `X-Arango-Version`
  request header is sent by the client and contains a value of at
  least `20100` (for version 2.1). The default value for the
  compatibility can also be set at server start, using the
  `--server.default-api-compatibility` option.

* simplified usage of `db._createStatement()`

  Previously, the function could not be called with a query string parameter as
  follows:

      db._createStatement(queryString);

  Calling it as above resulted in an error because the function expected an
  object as its parameter. From now on, it's possible to call the function with
  just the query string.

* make ArangoDB not send back a `WWW-Authenticate` header to a client in case the
  client sends the `X-Omit-WWW-Authenticate` HTTP header.

  This is done to prevent browsers from showing their built-in HTTP authentication
  dialog for AJAX requests that require authentication.
  ArangoDB will still return an HTTP 401 (Unauthorized) if the request doesn't
  contain valid credentials, but it will omit the `WWW-Authenticate` header,
  allowing clients to bypass the browser's authentication dialog.

* added REST API method HTTP GET `/_api/job/job-id` to query the status of an
  async job without potentially fetching it from the list of done jobs

* fixed non-intuitive behavior in jobs API: previously, querying the status
  of an async job via the API HTTP PUT `/_api/job/job-id` removed a currently
  executing async job from the list of queryable jobs on the server.
  Now, when querying the result of an async job that is still executing,
  the job is kept in the list of queryable jobs so its result can be fetched
  by a subsequent request.

* use a new data structure for the edge index of an edge collection. This
  improves the performance for the creation of the edge index and in
  particular speeds up removal of edges in graphs. Note however that
  this change might change the order in which edges starting at
  or ending in a vertex are returned. However, this order was never
  guaranteed anyway and it is not sensible to guarantee any particular
  order.

* provide a size hint to edge and hash indexes when initially filling them
  this will lead to less re-allocations when populating these indexes

  this may speed up building indexes when opening an existing collection

* don't requeue identical context methods in V8 threads in case a method is
  already registered

* removed arangod command line option `--database.remove-on-compacted`

* export the sort attribute for graph traversals to the HTTP interface

* add support for arangodump/arangorestore for clusters


v2.0.8 (XXXX-XX-XX)
-------------------

* fixed too-busy iteration over skiplists

  Even when a skiplist query was restricted by a limit clause, the skiplist
  index was queried without the limit. this led to slower-than-necessary
  execution times.

* fixed timeout overflows on 32 bit systems

  this bug has led to problems when select was called with a high timeout
  value (2000+ seconds) on 32bit systems that don't have a forgiving select
  implementation. when the call was made on these systems, select failed
  so no data would be read or sent over the connection

  this might have affected some cluster-internal operations.

* fixed ETCD issues on 32 bit systems

  ETCD was non-functional on 32 bit systems at all. The first call to the
  watch API crashed it. This was because atomic operations worked on data
  structures that were not properly aligned on 32 bit systems.

* fixed issue #848: db.someEdgeCollection.inEdge does not return correct
  value when called the 2nd time after a .save to the edge collection


v2.0.7 (2014-05-05)
-------------------

* issue #839: Foxx Manager missing "unfetch"

* fixed a race condition at startup

  this fixes undefined behavior in case the logger was involved directly at
  startup, before the logger initialization code was called. This should have
  occurred only for code that was executed before the invocation of main(),
  e.g. during ctor calls of statically defined objects.


v2.0.6 (2014-04-22)
-------------------

* fixed issue #835: arangosh doesn't show correct database name



v2.0.5 (2014-04-21)
-------------------

* Fixed a caching problem in IE JS Shell

* added cancelation for async jobs

* upgraded to new gyp for V8

* new Windows installer


v2.0.4 (2014-04-14)
-------------------

* fixed cluster authentication front-end issues for Firefox and IE, there are
  still problems with Chrome


v2.0.3 (2014-04-14)
-------------------

* fixed AQL optimizer bug

* fixed front-end issues

* added password change dialog


v2.0.2 (2014-04-06)
-------------------

* during cluster startup, do not log (somewhat expected) connection errors with
  log level error, but with log level info

* fixed dashboard modals

* fixed connection check for cluster planning front end: firefox does
  not support async:false

* document how to persist a cluster plan in order to relaunch an existing
  cluster later


v2.0.1 (2014-03-31)
-------------------

* make ArangoDB not send back a `WWW-Authenticate` header to a client in case the
  client sends the `X-Omit-WWW-Authenticate` HTTP header.

  This is done to prevent browsers from showing their built-in HTTP authentication
  dialog for AJAX requests that require authentication.
  ArangoDB will still return an HTTP 401 (Unauthorized) if the request doesn't
  contain valid credentials, but it will omit the `WWW-Authenticate` header,
  allowing clients to bypass the browser's authentication dialog.

* fixed isses in arango-dfdb:

  the dfdb was not able to unload certain system collections, so these couldn't be
  inspected with the dfdb sometimes. Additionally, it did not truncate corrupt
  markers from datafiles under some circumstances

* added `changePassword` attribute for users

* fixed non-working "save" button in collection edit view of web interface
  clicking the save button did nothing. one had to press enter in one of the input
  fields to send modified form data

* fixed V8 compile error on MacOS X

* prevent `body length: -9223372036854775808` being logged in development mode for
  some Foxx HTTP responses

* fixed several bugs in web interface dashboard

* fixed issue #783: coffee script not working in manifest file

* fixed issue #783: coffee script not working in manifest file

* fixed issue #781: Cant save current query from AQL editor ui

* bumped version in `X-Arango-Version` compatibility header sent by arangosh and other
  client tools from `1.5` to `2.0`.

* fixed startup options for arango-dfdb, added details option for arango-dfdb

* fixed display of missing error messages and codes in arangosh

* when creating a collection via the web interface, the collection type was always
  "document", regardless of the user's choice


v2.0.0 (2014-03-10)
-------------------

* first 2.0 release


v2.0.0-rc2 (2014-03-07)
-----------------------

* fixed cluster authorization


v2.0.0-rc1 (2014-02-28)
-----------------------

* added sharding :-)

* added collection._dbName attribute to query the name of the database from a collection

  more detailed documentation on the sharding and cluster features can be found in the user
  manual, section **Sharding**

* INCOMPATIBLE CHANGE: using complex values in AQL filter conditions with operators other
  than equality (e.g. >=, >, <=, <) will disable usage of skiplist indexes for filter
  evaluation.

  For example, the following queries will be affected by change:

      FOR doc IN docs FILTER doc.value < { foo: "bar" } RETURN doc
      FOR doc IN docs FILTER doc.value >= [ 1, 2, 3 ] RETURN doc

  The following queries will not be affected by the change:

      FOR doc IN docs FILTER doc.value == 1 RETURN doc
      FOR doc IN docs FILTER doc.value == "foo" RETURN doc
      FOR doc IN docs FILTER doc.value == [ 1, 2, 3 ] RETURN doc
      FOR doc IN docs FILTER doc.value == { foo: "bar" } RETURN doc

* INCOMPATIBLE CHANGE: removed undocumented method `collection.saveOrReplace`

  this feature was never advertised nor documented nor tested.

* INCOMPATIBLE CHANGE: removed undocumented REST API method `/_api/simple/BY-EXAMPLE-HASH`

  this feature was never advertised nor documented nor tested.

* added explicit startup parameter `--server.reuse-address`

  This flag can be used to control whether sockets should be acquired with the SO_REUSEADDR
  flag.

  Regardless of this setting, sockets on Windows are always acquired using the
  SO_EXCLUSIVEADDRUSE flag.

* removed undocumented REST API method GET `/_admin/database-name`

* added user validation API at POST `/_api/user/<username>`

* slightly improved users management API in `/_api/user`:

  Previously, when creating a new user via HTTP POST, the username needed to be
  passed in an attribute `username`. When users were returned via this API,
  the usernames were returned in an attribute named `user`. This was slightly
  confusing and was changed in 2.0 as follows:

  - when adding a user via HTTP POST, the username can be specified in an attribute
  `user`. If this attribute is not used, the API will look into the attribute `username`
  as before and use that value.
  - when users are returned via HTTP GET, the usernames are still returned in an
    attribute `user`.

  This change should be fully downwards-compatible with the previous version of the API.

* added AQL SLICE function to extract slices from lists

* made module loader more node compatible

* the startup option `--javascript.package-path` for arangosh is now deprecated and does
  nothing. Using it will not cause an error, but the option is ignored.

* added coffee script support

* Several UI improvements.

* Exchanged icons in the graphviewer toolbar

* always start networking and HTTP listeners when starting the server (even in
  console mode)

* allow vertex and edge filtering with user-defined functions in TRAVERSAL,
  TRAVERSAL_TREE and SHORTEST_PATH AQL functions:

      // using user-defined AQL functions for edge and vertex filtering
      RETURN TRAVERSAL(friends, friendrelations, "friends/john", "outbound", {
        followEdges: "myfunctions::checkedge",
        filterVertices: "myfunctions::checkvertex"
      })

      // using the following custom filter functions
      var aqlfunctions = require("org/arangodb/aql/functions");
      aqlfunctions.register("myfunctions::checkedge", function (config, vertex, edge, path) {
        return (edge.type !== 'dislikes'); // don't follow these edges
      }, false);

      aqlfunctions.register("myfunctions::checkvertex", function (config, vertex, path) {
        if (vertex.isDeleted || ! vertex.isActive) {
          return [ "prune", "exclude" ]; // exclude these and don't follow them
        }
        return [ ]; // include everything else
      }, false);

* fail if invalid `strategy`, `order` or `itemOrder` attribute values
  are passed to the AQL TRAVERSAL function. Omitting these attributes
  is not considered an error, but specifying an invalid value for any
  of these attributes will make an AQL query fail.

* issue #751: Create database through API should return HTTP status code 201

  By default, the server now returns HTTP 201 (created) when creating a new
  database successfully. To keep compatibility with older ArangoDB versions, the
  startup parameter `--server.default-api-compatibility` can be set to a value
  of `10400` to indicate API compatibility with ArangoDB 1.4. The compatibility
  can also be enforced by setting the `X-Arango-Version` HTTP header in a
  client request to this API on a per-request basis.

* allow direct access from the `db` object to collections whose names start
  with an underscore (e.g. db._users).

  Previously, access to such collections via the `db` object was possible from
  arangosh, but not from arangod (and thus Foxx and actions). The only way
  to access such collections from these places was via the `db._collection(<name>)`
  workaround.

* allow `\n` (as well as `\r\n`) as line terminator in batch requests sent to
  `/_api/batch` HTTP API.

* use `--data-binary` instead of `--data` parameter in generated cURL examples

* issue #703: Also show path of logfile for fm.config()

* issue #675: Dropping a collection used in "graph" module breaks the graph

* added "static" Graph.drop() method for graphs API

* fixed issue #695: arangosh server.password error

* use pretty-printing in `--console` mode by default

* simplified ArangoDB startup options

  Some startup options are now superfluous or their usage is simplified. The
  following options have been changed:

  * `--javascript.modules-path`: this option has been removed. The modules paths
    are determined by arangod and arangosh automatically based on the value of
    `--javascript.startup-directory`.

    If the option is set on startup, it is ignored so startup will not abort with
    an error `unrecognized option`.

  * `--javascript.action-directory`: this option has been removed. The actions
    directory is determined by arangod automatically based on the value of
    `--javascript.startup-directory`.

    If the option is set on startup, it is ignored so startup will not abort with
    an error `unrecognized option`.

  * `--javascript.package-path`: this option is still available but it is not
    required anymore to set the standard package paths (e.g. `js/npm`). arangod
    will automatically use this standard package path regardless of whether it
    was specified via the options.

    It is possible to use this option to add additional package paths to the
    standard value.

  Configuration files included with arangod are adjusted accordingly.

* layout of the graphs tab adapted to better fit with the other tabs

* database selection is moved to the bottom right corner of the web interface

* removed priority queue index type

  this feature was never advertised nor documented nor tested.

* display internal attributes in document source view of web interface

* removed separate shape collections

  When upgrading to ArangoDB 2.0, existing collections will be converted to include
  shapes and attribute markers in the datafiles instead of using separate files for
  shapes.

  When a collection is converted, existing shapes from the SHAPES directory will
  be written to a new datafile in the collection directory, and the SHAPES directory
  will be removed afterwards.

  This saves up to 2 MB of memory and disk space for each collection
  (savings are higher, the less different shapes there are in a collection).
  Additionally, one less file descriptor per opened collection will be used.

  When creating a new collection, the amount of sync calls may be reduced. The same
  may be true for documents with yet-unknown shapes. This may help performance
  in these cases.

* added AQL functions `NTH` and `POSITION`

* added signal handler for arangosh to save last command in more cases

* added extra prompt placeholders for arangosh:
  - `%e`: current endpoint
  - `%u`: current user

* added arangosh option `--javascript.gc-interval` to control amount of
  garbage collection performed by arangosh

* fixed issue #651: Allow addEdge() to take vertex ids in the JS library

* removed command-line option `--log.format`

  In previous versions, this option did not have an effect for most log messages, so
  it got removed.

* removed C++ logger implementation

  Logging inside ArangoDB is now done using the LOG_XXX() macros. The LOGGER_XXX()
  macros are gone.

* added collection status "loading"


v1.4.16 (XXXX-XX-XX)
--------------------

* fixed too eager datafile deletion

  this issue could have caused a crash when the compaction had marked datafiles as obsolete
  and they were removed while "old" temporary query results still pointed to the old datafile
  positions

* fixed issue #826: Replication fails when a collection's configuration changes


v1.4.15 (2014-04-19)
--------------------

* bugfix for AQL query optimizer

  the following type of query was too eagerly optimized, leading to errors in code-generation:

      LET a = (FOR i IN [] RETURN i) LET b = (FOR i IN [] RETURN i) RETURN 1

  the problem occurred when both lists in the subqueries were empty. In this case invalid code
  was generated and the query couldn't be executed.


v1.4.14 (2014-04-05)
--------------------

* fixed race conditions during shape / attribute insertion

  A race condition could have led to spurious `cannot find attribute #xx` or
  `cannot find shape #xx` (where xx is a number) warning messages being logged
  by the server. This happened when a new attribute was inserted and at the same
  time was queried by another thread.

  Also fixed a race condition that may have occurred when a thread tried to
  access the shapes / attributes hash tables while they were resized. In this
  cases, the shape / attribute may have been hashed to a wrong slot.

* fixed a memory barrier / cpu synchronization problem with libev, affecting
  Windows with Visual Studio 2013 (probably earlier versions are affected, too)

  The issue is described in detail here:
  http://lists.schmorp.de/pipermail/libev/2014q1/002318.html


v1.4.13 (2014-03-14)
--------------------

* added diagnostic output for Foxx application upload

* allow dump & restore from ArangoDB 1.4 with an ArangoDB 2.0 server

* allow startup options `temp-path` and `default-language` to be specified from the arangod
  configuration file and not only from the command line

* fixed too eager compaction

  The compaction will now wait for several seconds before trying to re-compact the same
  collection. Additionally, some other limits have been introduced for the compaction.


v1.4.12 (2014-03-05)
--------------------

* fixed display bug in web interface which caused the following problems:
  - documents were displayed in web interface as being empty
  - document attributes view displayed many attributes with content "undefined"
  - document source view displayed many attributes with name "TYPEOF" and value "undefined"
  - an alert popping up in the browser with message "Datatables warning..."

* re-introduced old-style read-write locks to supports Windows versions older than
  Windows 2008R2 and Windows 7. This should re-enable support for Windows Vista and
  Windows 2008.


v1.4.11 (2014-02-27)
--------------------

* added SHORTEST_PATH AQL function

  this calculates the shortest paths between two vertices, using the Dijkstra
  algorithm, employing a min-heap

  By default, ArangoDB does not know the distance between any two vertices and
  will use a default distance of 1. A custom distance function can be registered
  as an AQL user function to make the distance calculation use any document
  attributes or custom logic:

      RETURN SHORTEST_PATH(cities, motorways, "cities/CGN", "cities/MUC", "outbound", {
        paths: true,
        distance: "myfunctions::citydistance"
      })

      // using the following custom distance function
      var aqlfunctions = require("org/arangodb/aql/functions");
      aqlfunctions.register("myfunctions::distance", function (config, vertex1, vertex2, edge) {
        return Math.sqrt(Math.pow(vertex1.x - vertex2.x) + Math.pow(vertex1.y - vertex2.y));
      }, false);

* fixed bug in Graph.pathTo function

* fixed small memleak in AQL optimizer

* fixed access to potentially uninitialized variable when collection had a cap constraint


v1.4.10 (2014-02-21)
--------------------

* fixed graph constructor to allow graph with some parameter to be used

* added node.js "events" and "stream"

* updated npm packages

* added loading of .json file

* Fixed http return code in graph api with waitForSync parameter.

* Fixed documentation in graph, simple and index api.

* removed 2 tests due to change in ruby library.

* issue #756: set access-control-expose-headers on CORS response

  the following headers are now whitelisted by ArangoDB in CORS responses:
  - etag
  - content-encoding
  - content-length
  - location
  - server
  - x-arango-errors
  - x-arango-async-id


v1.4.9 (2014-02-07)
-------------------

* return a document's current etag in response header for HTTP HEAD requests on
  documents that return an HTTP 412 (precondition failed) error. This allows
  retrieving the document's current revision easily.

* added AQL function `SKIPLIST` to directly access skiplist indexes from AQL

  This is a shortcut method to use a skiplist index for retrieving specific documents in
  indexed order. The function capability is rather limited, but it may be used
  for several cases to speed up queries. The documents are returned in index order if
  only one condition is used.

      /* return all documents with mycollection.created > 12345678 */
      FOR doc IN SKIPLIST(mycollection, { created: [[ '>', 12345678 ]] })
        RETURN doc

      /* return first document with mycollection.created > 12345678 */
      FOR doc IN SKIPLIST(mycollection, { created: [[ '>', 12345678 ]] }, 0, 1)
        RETURN doc

      /* return all documents with mycollection.created between 12345678 and 123456790 */
      FOR doc IN SKIPLIST(mycollection, { created: [[ '>', 12345678 ], [ '<=', 123456790 ]] })
        RETURN doc

      /* return all documents with mycollection.a equal 1 and .b equal 2 */
      FOR doc IN SKIPLIST(mycollection, { a: [[ '==', 1 ]], b: [[ '==', 2 ]] })
        RETURN doc

  The function requires a skiplist index with the exact same attributes to
  be present on the specified collection. All attributes present in the skiplist
  index must be specified in the conditions specified for the `SKIPLIST` function.
  Attribute declaration order is important, too: attributes must be specified in the
  same order in the condition as they have been declared in the skiplist index.

* added command-line option `--server.disable-authentication-unix-sockets`

  with this option, authentication can be disabled for all requests coming
  in via UNIX domain sockets, enabling clients located on the same host as
  the ArangoDB server to connect without authentication.
  Other connections (e.g. TCP/IP) are not affected by this option.

  The default value for this option is `false`.
  Note: this option is only supported on platforms that support Unix domain
  sockets.

* call global arangod instance destructor on shutdown

* issue #755: TRAVERSAL does not use strategy, order and itemOrder options

  these options were not honored when configuring a traversal via the AQL
  TRAVERSAL function. Now, these options are used if specified.

* allow vertex and edge filtering with user-defined functions in TRAVERSAL,
  TRAVERSAL_TREE and SHORTEST_PATH AQL functions:

      // using user-defined AQL functions for edge and vertex filtering
      RETURN TRAVERSAL(friends, friendrelations, "friends/john", "outbound", {
        followEdges: "myfunctions::checkedge",
        filterVertices: "myfunctions::checkvertex"
      })

      // using the following custom filter functions
      var aqlfunctions = require("org/arangodb/aql/functions");
      aqlfunctions.register("myfunctions::checkedge", function (config, vertex, edge, path) {
        return (edge.type !== 'dislikes'); // don't follow these edges
      }, false);

      aqlfunctions.register("myfunctions::checkvertex", function (config, vertex, path) {
        if (vertex.isDeleted || ! vertex.isActive) {
          return [ "prune", "exclude" ]; // exclude these and don't follow them
        }
        return [ ]; // include everything else
      }, false);

* issue #748: add vertex filtering to AQL's TRAVERSAL[_TREE]() function


v1.4.8 (2014-01-31)
-------------------

* install foxx apps in the web interface

* fixed a segfault in the import API


v1.4.7 (2014-01-23)
-------------------

* issue #744: Add usage example arangoimp from Command line

* issue #738: added __dirname, __filename pseudo-globals. Fixes #733. (@by pluma)

* mount all Foxx applications in system apps directory on startup


v1.4.6 (2014-01-20)
-------------------

* issue #736: AQL function to parse collection and key from document handle

* added fm.rescan() method for Foxx-Manager

* fixed issue #734: foxx cookie and route problem

* added method `fm.configJson` for arangosh

* include `startupPath` in result of API `/_api/foxx/config`


v1.4.5 (2014-01-15)
-------------------

* fixed issue #726: Alternate Windows Install Method

* fixed issue #716: dpkg -P doesn't remove everything

* fixed bugs in description of HTTP API `_api/index`

* fixed issue #732: Rest API GET revision number

* added missing documentation for several methods in HTTP API `/_api/edge/...`

* fixed typos in description of HTTP API `_api/document`

* defer evaluation of AQL subqueries and logical operators (lazy evaluation)

* Updated font in WebFrontend, it now contains a version that renders properly on Windows

* generally allow function return values as call parameters to AQL functions

* fixed potential deadlock in global context method execution

* added override file "arangod.conf.local" (and co)


v1.4.4 (2013-12-24)
-------------------

* uid and gid are now set in the scripts, there is no longer a separate config file for
  arangod when started from a script

* foxx-manager is now an alias for arangosh

* arango-dfdb is now an alias for arangod, moved from bin to sbin

* changed from readline to linenoise for Windows

* added --install-service and --uninstall-service for Windows

* removed --daemon and --supervisor for Windows

* arangosh and arangod now uses the config-file which maps the binary name, i. e. if you
  rename arangosh to foxx-manager it will use the config file foxx-manager.conf

* fixed lock file for Windows

* fixed issue #711, #687: foxx-manager throws internal errors

* added `--server.ssl-protocol` option for client tools
  this allows connecting from arangosh, arangoimp, arangoimp etc. to an ArangoDB
  server that uses a non-default value for `--server.ssl-protocol`. The default
  value for the SSL protocol is 4 (TLSv1). If the server is configured to use a
  different protocol, it was not possible to connect to it with the client tools.

* added more detailed request statistics

  This adds the number of async-executed HTTP requests plus the number of HTTP
  requests per individual HTTP method type.

* added `--force` option for arangorestore
  this option allows continuing a restore operation even if the server reports errors
  in the middle of the restore operation

* better error reporting for arangorestore
  in case the server returned an HTTP error, arangorestore previously reported this
  error as `internal error` without any details only. Now server-side errors are
  reported by arangorestore with the server's error message

* include more system collections in dumps produced by arangodump
  previously some system collections were intentionally excluded from dumps, even if the
  dump was run with `--include-system-collections`. for example, the collections `_aal`,
  `_modules`, `_routing`, and `_users` were excluded. This makes sense in a replication
  context but not always in a dump context.
  When specifying `--include-system-collections`, arangodump will now include the above-
  mentioned collections in the dump, too. Some other system collections are still excluded
  even when the dump is run with `--include-system-collections`, for example `_replication`
  and `_trx`.

* fixed issue #701: ArangoStatement undefined in arangosh

* fixed typos in configuration files


v1.4.3 (2013-11-25)
-------------------

* fixed a segfault in the AQL optimizer, occurring when a constant non-list value was
  used on the right-hand side of an IN operator that had a collection attribute on the
  left-hand side

* issue #662:

  Fixed access violation errors (crashes) in the Windows version, occurring under some
  circumstances when accessing databases with multiple clients in parallel

* fixed issue #681: Problem with ArchLinux PKGBUILD configuration


v1.4.2 (2013-11-20)
-------------------

* fixed issue #669: Tiny documentation update

* ported Windows version to use native Windows API SRWLocks (slim read-write locks)
  and condition variables instead of homemade versions

  MSDN states the following about the compatibility of SRWLocks and Condition Variables:

      Minimum supported client:
      Windows Server 2008 [desktop apps | Windows Store apps]

      Minimum supported server:
      Windows Vista [desktop apps | Windows Store apps]

* fixed issue #662: ArangoDB on Windows hanging

  This fixes a deadlock issue that occurred on Windows when documents were written to
  a collection at the same time when some other thread tried to drop the collection.

* fixed file-based logging in Windows

  the logger complained on startup if the specified log file already existed

* fixed startup of server in daemon mode (`--daemon` startup option)

* fixed a segfault in the AQL optimizer

* issue #671: Method graph.measurement does not exist

* changed Windows condition variable implementation to use Windows native
  condition variables

  This is an attempt to fix spurious Windows hangs as described in issue #662.

* added documentation for JavaScript traversals

* added --code-page command-line option for Windows version of arangosh

* fixed a problem when creating edges via the web interface.

  The problem only occurred if a collection was created with type "document
  collection" via the web interface, and afterwards was dropped and re-created
  with type "edge collection". If the web interface page was not reloaded,
  the old collection type (document) was cached, making the subsequent creation
  of edges into the (seeming-to-be-document) collection fail.

  The fix is to not cache the collection type in the web interface. Users of
  an older version of the web interface can reload the collections page if they
  are affected.

* fixed a caching problem in arangosh: if a collection was created using the web
  interface, and then removed via arangosh, arangosh did not actually drop the
  collection due to caching.

  Because the `drop` operation was not carried out, this caused misleading error
  messages when trying to re-create the collection (e.g. `cannot create collection:
  duplicate name`).

* fixed ALT-introduced characters for arangosh console input on Windows

  The Windows readline port was not able to handle characters that are built
  using CTRL or ALT keys. Regular characters entered using the CTRL or ALT keys
  were silently swallowed and not passed to the terminal input handler.

  This did not seem to cause problems for the US keyboard layout, but was a
  severe issue for keyboard layouts that require the ALT (or ALT-GR) key to
  construct characters. For example, entering the character `{` with a German
  keyboard layout requires pressing ALT-GR + 9.

* fixed issue #665: Hash/skiplist combo madness bit my ass

  this fixes a problem with missing/non-deterministic rollbacks of inserts in
  case of a unique constraint violation into a collection with multiple secondary
  indexes (with at least one of them unique)

* fixed issue #664: ArangoDB installer on Windows requires drive c:

* partly fixed issue #662: ArangoDB on Windows hanging

  This fixes dropping databases on Windows. In previous 1.4 versions on Windows,
  one shape collection file was not unloaded and removed when dropping a database,
  leaving one directory and one shape collection file in the otherwise-dropped
  database directory.

* fixed issue #660: updated documentation on indexes


v1.4.1 (2013-11-08)
-------------------

* performance improvements for skip-list deletes


v1.4.1-rc1 (2013-11-07)
-----------------------

* fixed issue #635: Web-Interface should have a "Databases" Menu for Management

* fixed issue #624: Web-Interface is missing a Database selector

* fixed segfault in bitarray query

* fixed issue #656: Cannot create unique index through web interface

* fixed issue #654: bitarray index makes server down

* fixed issue #653: Slow query

* fixed issue #650: Randomness of any() should be improved

* made AQL `DOCUMENT()` function polymorphic and work with just one parameter.

  This allows using the `DOCUMENT` function like this:

      DOCUMENT('users/john')
      DOCUMENT([ 'users/john', 'users/amy' ])

  in addition to the existing use cases:

      DOCUMENT(users, 'users/john')
      DOCUMENT(users, 'john')
      DOCUMENT(users, [ 'users/john' ])
      DOCUMENT(users, [ 'users/john', 'users/amy' ])
      DOCUMENT(users, [ 'john', 'amy' ])

* simplified usage of ArangoDB batch API

  It is not necessary anymore to send the batch boundary in the HTTP `Content-Type`
  header. Previously, the batch API expected the client to send a Content-Type header
  of`multipart/form-data; boundary=<some boundary value>`. This is still supported in
  ArangoDB 2.0, but clients can now also omit this header. If the header is not
  present in a client request, ArangoDB will ignore the request content type and
  read the MIME boundary from the beginning of the request body.

  This also allows using the batch API with the Swagger "Try it out" feature (which is
  not too good at sending a different or even dynamic content-type request header).

* added API method GET `/_api/database/user`

  This returns the list of databases a specific user can see without changing the
  username/passwd.

* issue #424: Documentation about IDs needs to be upgraded


v1.4.0 (2013-10-29)
-------------------

* fixed issue #648: /batch API is missing from Web Interface API Documentation (Swagger)

* fixed issue #647: Icon tooltips missing

* fixed issue #646: index creation in web interface

* fixed issue #645: Allow jumping from edge to linked vertices

* merged PR for issue #643: Some minor corrections and a link to "Downloads"

* fixed issue #642: Completion of error handling

* fixed issue #639: compiling v1.4 on maverick produces warnings on -Wstrict-null-sentinel

* fixed issue #634: Web interface bug: Escape does not always propagate

* fixed issue #620: added startup option `--server.default-api-compatibility`

  This adds the following changes to the ArangoDB server and clients:
  - the server provides a new startup option `--server.default-api-compatibility`.
    This option can be used to determine the compatibility of (some) server API
    return values. The value for this parameter is a server version number,
    calculated as follows: `10000 * major + 100 * minor` (e.g. `10400` for ArangoDB
    1.3). The default value is `10400` (1.4), the minimum allowed value is `10300`
    (1.3).

    When setting this option to a value lower than the current server version,
    the server might respond with old-style results to "old" clients, increasing
    compatibility with "old" (non-up-to-date) clients.

  - the server will on each incoming request check for an HTTP header
    `x-arango-version`. Clients can optionally set this header to the API
    version number they support. For example, if a client sends the HTTP header
    `x-arango-version: 10300`, the server will pick this up and might send ArangoDB
    1.3-style responses in some situations.

    Setting either the startup parameter or using the HTTP header (or both) allows
    running "old" clients with newer versions of ArangoDB, without having to adjust
    the clients too much.

  - the `location` headers returned by the server for the APIs `/_api/document/...`
    and `/_api/collection/...` will have different values depending on the used API
    version. If the API compatibility is `10300`, the `location` headers returned
    will look like this:

        location: /_api/document/....

    whereas when an API compatibility of `10400` or higher is used, the `location`
    headers will look like this:

        location: /_db/<database name>/_api/document/...

  Please note that even in the presence of this, old API versions still may not
  be supported forever by the server.

* fixed issue #643: Some minor corrections and a link to "Downloads" by @frankmayer

* started issue #642: Completion of error handling

* fixed issue #639: compiling v1.4 on maverick produces warnings on
  -Wstrict-null-sentinel

* fixed issue #621: Standard Config needs to be fixed

* added function to manage indexes (web interface)

* improved server shutdown time by signaling shutdown to applicationserver,
  logging, cleanup and compactor threads

* added foxx-manager `replace` command

* added foxx-manager `installed` command (a more intuitive alias for `list`)

* fixed issue #617: Swagger API is missing '/_api/version'

* fixed issue #615: Swagger API: Some commands have no parameter entry forms

* fixed issue #614: API : Typo in : Request URL /_api/database/current

* fixed issue #609: Graph viz tool - different background color

* fixed issue #608: arangosh config files - eventually missing in the manual

* fixed issue #607: Admin interface: no core documentation

* fixed issue #603: Aardvark Foxx App Manager

* fixed a bug in type-mapping between AQL user functions and the AQL layer

  The bug caused errors like the following when working with collection documents
  in an AQL user function:

      TypeError: Cannot assign to read only property '_id' of #<ShapedJson>

* create less system collections when creating a new database

  This is achieved by deferring collection creation until the collections are actually
  needed by ArangoDB. The following collections are affected by the change:
  - `_fishbowl`
  - `_structures`


v1.4.0-beta2 (2013-10-14)
-------------------------

* fixed compaction on Windows

  The compaction on Windows did not ftruncate the cleaned datafiles to a smaller size.
  This has been fixed so not only the content of the files is cleaned but also files
  are re-created with potentially smaller sizes.

* only the following system collections will be excluded from replication from now on:
  - `_replication`
  - `_trx`
  - `_users`
  - `_aal`
  - `_fishbowl`
  - `_modules`
  - `_routing`

  Especially the following system collections will now be included in replication:
  - `_aqlfunctions`
  - `_graphs`

  In previous versions of ArangoDB, all system collections were excluded from the
  replication.

  The change also caused a change in the replication logger and applier:
  in previous versions of ArangoDB, only a collection's id was logged for an operation.
  This has not caused problems for non-system collections but for system collections
  there ids might differ. In addition to a collection id ArangoDB will now also log the
  name of a collection for each replication event.

  The replication applier will now look for the collection name attribute in logged
  events preferably.

* added database selection to arango-dfdb

* provide foxx-manager, arangodump, and arangorestore in Windows build

* ArangoDB 1.4 will refuse to start if option `--javascript.app-path` is not set.

* added startup option `--server.allow-method-override`

  This option can be set to allow overriding the HTTP request method in a request using
  one of the following custom headers:

  - x-http-method-override
  - x-http-method
  - x-method-override

  This allows bypassing proxies and tools that would otherwise just let certain types of
  requests pass. Enabling this option may impose a security risk, so it should only be
  used in very controlled environments.

  The default value for this option is `false` (no method overriding allowed).

* added "details" URL parameter for bulk import API

  Setting the `details` URL parameter to `true` in a call to POST `/_api/import` will make
  the import return details about non-imported documents in the `details` attribute. If
  `details` is `false` or omitted, no `details` attribute will be present in the response.
  This is the same behavior that previous ArangoDB versions exposed.

* added "complete" option for bulk import API

  Setting the `complete` URL parameter to `true` in a call to POST `/_api/import` will make
  the import completely fail if at least one of documents cannot be imported successfully.

  It defaults to `false`, which will make ArangoDB continue importing the other documents
  from the import even if some documents cannot be imported. This is the same behavior that
  previous ArangoDB versions exposed.

* added missing swagger documentation for `/_api/log`

* calling `/_api/logs` (or `/_admin/logs`) is only permitted from the `_system` database now.

  Calling this API method for/from other database will result in an HTTP 400.

' ported fix from https://github.com/novus/nvd3/commit/0894152def263b8dee60192f75f66700cea532cc

  This prevents JavaScript errors from occurring in Chrome when in the admin interface,
  section "Dashboard".

* show current database name in web interface (bottom right corner)

* added missing documentation for /_api/import in swagger API docs

* allow specification of database name for replication sync command replication applier

  This allows syncing from a master database with a different name than the slave database.

* issue #601: Show DB in prompt

  arangosh now displays the database name as part of the prompt by default.

  Can change the prompt by using the `--prompt` option, e.g.

      > arangosh --prompt "my db is named \"%d\"> "


v1.4.0-beta1 (2013-10-01)
-------------------------

* make the Foxx manager use per-database app directories

  Each database now has its own subdirectory for Foxx applications. Each database
  can thus use different Foxx applications if required. A Foxx app for a specific
  database resides in `<app-path>/databases/<database-name>/<app-name>`.

  System apps are shared between all databases. They reside in `<app-path>/system/<app-name>`.

* only trigger an engine reset in development mode for URLs starting with `/dev/`

  This prevents ArangoDB from reloading all Foxx applications when it is not
  actually necessary.

* changed error code from 10 (bad parameter) to 1232 (invalid key generator) for
  errors that are due to an invalid key generator specification when creating a new
  collection

* automatic detection of content-type / mime-type for Foxx assets based on filenames,
  added possibility to override auto detection

* added endpoint management API at `/_api/endpoint`

* changed HTTP return code of PUT `/_api/cursor` from 400 to 404 in case a
  non-existing cursor is referred to

* issue #360: added support for asynchronous requests

  Incoming HTTP requests with the headers `x-arango-async: true` or
  `x-arango-async: store` will be answered by the server instantly with a generic
  HTTP 202 (Accepted) response.

  The actual requests will be queued and processed by the server asynchronously,
  allowing the client to continue sending other requests without waiting for the
  server to process the actually requested operation.

  The exact point in time when a queued request is executed is undefined. If an
  error occurs during execution of an asynchronous request, the client will not
  be notified by the server.

  The maximum size of the asynchronous task queue can be controlled using the new
  option `--scheduler.maximal-queue-size`. If the queue contains this many number of
  tasks and a new asynchronous request comes in, the server will reject it with an
  HTTP 500 (internal server error) response.

  Results of incoming requests marked with header `x-arango-async: true` will be
  discarded by the server immediately. Clients have no way of accessing the result
  of such asynchronously executed request. This is just _fire and forget_.

  To later retrieve the result of an asynchronously executed request, clients can
  mark a request with the header `x-arango-async: keep`. This makes the server
  store the result of the request in memory until explicitly fetched by a client
  via the `/_api/job` API. The `/_api/job` API also provides methods for basic
  inspection of which pending or already finished requests there are on the server,
  plus ways for garbage collecting unneeded results.

* Added new option `--scheduler.maximal-queue-size`.

* issue #590: Manifest Lint

* added data dump and restore tools, arangodump and arangorestore.

  arangodump can be used to create a logical dump of an ArangoDB database, or
  just dedicated collections. It can be used to dump both a collection's structure
  (properties and indexes) and data (documents).

  arangorestore can be used to restore data from a dump created with arangodump.
  arangorestore currently does not re-create any indexes, and doesn't yet handle
  referenced documents in edges properly when doing just partial restores.
  This will be fixed until 1.4 stable.

* introduced `--server.database` option for arangosh, arangoimp, and arangob.

  The option allows these client tools to use a certain database for their actions.
  In arangosh, the current database can be switched at any time using the command

      db._useDatabase(<name>);

  When no database is specified, all client tools will assume they should use the
  default database `_system`. This is done for downwards-compatibility reasons.

* added basic multi database support (alpha)

  New databases can be created using the REST API POST `/_api/database` and the
  shell command `db._createDatabase(<name>)`.

  The default database in ArangoDB is called `_system`. This database is always
  present and cannot be deleted by the user. When an older version of ArangoDB is
  upgraded to 1.4, the previously only database will automatically become the
  `_system` database.

  New databases can be created with the above commands, and can be deleted with the
  REST API DELETE `/_api/database/<name>` or the shell command `db._dropDatabase(<name>);`.

  Deleting databases is still unstable in ArangoDB 1.4 alpha and might crash the
  server. This will be fixed until 1.4 stable.

  To access a specific database via the HTTP REST API, the `/_db/<name>/` prefix
  can be used in all URLs. ArangoDB will check if an incoming request starts with
  this prefix, and will automatically pick the database name from it. If the prefix
  is not there, ArangoDB will assume the request is made for the default database
  (`_system`). This is done for downwards-compatibility reasons.

  That means, the following URL pathnames are logically identical:

      /_api/document/mycollection/1234
      /_db/_system/document/mycollection/1234

  To access a different database (e.g. `test`), the URL pathname would look like this:

      /_db/test/document/mycollection/1234

  New databases can also be created and existing databases can only be dropped from
  within the default database (`_system`). It is not possible to drop the `_system`
  database itself.

  Cross-database operations are unintended and unsupported. The intention of the
  multi-database feature is to have the possibility to have a few databases managed
  by ArangoDB in parallel, but to only access one database at a time from a connection
  or a request.

  When accessing the web interface via the URL pathname `/_admin/html/` or `/_admin/aardvark`,
  the web interface for the default database (`_system`) will be displayed.
  To access the web interface for a different database, the database name can be
  put into the URLs as a prefix, e.g. `/_db/test/_admin/html` or
  `/_db/test/_admin/aardvark`.

  All internal request handlers and also all user-defined request handlers and actions
  (including Foxx) will only get to see the unprefixed URL pathnames (i.e. excluding
  any database name prefix). This is to ensure downwards-compatibility.

  To access the name of the requested database from any action (including Foxx), use
  use `req.database`.

  For example, when calling the URL `/myapp/myaction`, the content of `req.database`
  will be `_system` (the default database because no database got specified) and the
  content of `req.url` will be `/myapp/myaction`.

  When calling the URL `/_db/test/myapp/myaction`, the content of `req.database` will be
  `test`, and the content of `req.url` will still be `/myapp/myaction`.

* Foxx now excludes files starting with . (dot) when bundling assets

  This mitigates problems with editor swap files etc.

* made the web interface a Foxx application

  This change caused the files for the web interface to be moved from `html/admin` to
  `js/apps/aardvark` in the file system.

  The base URL for the admin interface changed from `_admin/html/index.html` to
  `_admin/aardvark/index.html`.

  The "old" redirection to `_admin/html/index.html` will now produce a 404 error.

  When starting ArangoDB with the `--upgrade` option, this will automatically be remedied
  by putting in a redirection from `/` to `/_admin/aardvark/index.html`, and from
  `/_admin/html/index.html` to `/_admin/aardvark/index.html`.

  This also obsoletes the following configuration (command-line) options:
  - `--server.admin-directory`
  - `--server.disable-admin-interface`

  when using these now obsolete options when the server is started, no error is produced
  for downwards-compatibility.

* changed User-Agent value sent by arangoimp, arangosh, and arangod from "VOC-Agent" to
  "ArangoDB"

* changed journal file creation behavior as follows:

  Previously, a journal file for a collection was always created when a collection was
  created. When a journal filled up and became full, the current journal was made a
  datafile, and a new (empty) journal was created automatically. There weren't many
  intended situations when a collection did not have at least one journal.

  This is changed now as follows:
  - when a collection is created, no journal file will be created automatically
  - when there is a write into a collection without a journal, the journal will be
    created lazily
  - when there is a write into a collection with a full journal, a new journal will
    be created automatically

  From the end user perspective, nothing should have changed, except that there is now
  less disk usage for empty collections. Disk usage of infrequently updated collections
  might also be reduced significantly by running the `rotate()` method of a collection,
  and not writing into a collection subsequently.

* added method `collection.rotate()`

  This allows premature rotation of a collection's current journal file into a (read-only)
  datafile. The purpose of using `rotate()` is to prematurely allow compaction (which is
  performed on datafiles only) on data, even if the journal was not filled up completely.

  Using `rotate()` may make sense in the following scenario:

      c = db._create("test");
      for (i = 0; i < 1000; ++i) {
        c.save(...); // insert lots of data here
      }

      ...
      c.truncate(); // collection is now empty
      // only data in datafiles will be compacted by following compaction runs
      // all data in the current journal would not be compacted

      // calling rotate will make the current journal a datafile, and thus make it
      // eligible for compaction
      c.rotate();

  Using `rotate()` may also be useful when data in a collection is known to not change
  in the immediate future. After having completed all write operations on a collection,
  performing a `rotate()` will reduce the size of the current journal to the actually
  required size (remember that journals are pre-allocated with a specific size) before
  making the journal a datafile. Thus `rotate()` may cause disk space savings, even if
  the datafiles does not qualify for compaction after rotation.

  Note: rotating the journal is asynchronous, so that the actual rotation may be executed
  after `rotate()` returns to the caller.

* changed compaction to merge small datafiles together (up to 3 datafiles are merged in
  a compaction run)

  In the regular case, this should leave less small datafiles stay around on disk and allow
  using less file descriptors in total.

* added AQL MINUS function

* added AQL UNION_DISTINCT function (more efficient than combination of `UNIQUE(UNION())`)

* updated mruby to 2013-08-22

* issue #587: Add db._create() in help for startup arangosh

* issue #586: Share a link on installation instructions in the User Manual

* issue #585: Bison 2.4 missing on Mac for custom build

* issue #584: Web interface images broken in devel

* issue #583: Small documentation update

* issue #581: Parameter binding for attributes

* issue #580: Small improvements (by @guidoreina)

* issue #577: Missing documentation for collection figures in implementor manual

* issue #576: Get disk usage for collections and graphs

  This extends the result of the REST API for /_api/collection/figures with
  the attributes `compactors.count`, `compactors.fileSize`, `shapefiles.count`,
  and `shapefiles.fileSize`.

* issue #575: installing devel version on mac (low prio)

* issue #574: Documentation (POST /_admin/routing/reload)

* issue #558: HTTP cursors, allow count to ignore LIMIT


v1.4.0-alpha1 (2013-08-02)
--------------------------

* added replication. check online manual for details.

* added server startup options `--server.disable-replication-logger` and
  `--server.disable-replication-applier`

* removed action deployment tool, this now handled with Foxx and its manager or
  by kaerus node utility

* fixed a server crash when using byExample / firstExample inside a transaction
  and the collection contained a usable hash/skiplist index for the example

* defineHttp now only expects a single context

* added collection detail dialog (web interface)

  Shows collection properties, figures (datafiles, journals, attributes, etc.)
  and indexes.

* added documents filter (web interface)

  Allows searching for documents based on attribute values. One or many filter
  conditions can be defined, using comparison operators such as '==', '<=', etc.

* improved AQL editor (web interface)

  Editor supports keyboard shortcuts (Submit, Undo, Redo, Select).
  Editor allows saving and reusing of user-defined queries.
  Added example queries to AQL editor.
  Added comment button.

* added document import (web interface)

  Allows upload of JSON-data from files. Files must have an extension of .json.

* added dashboard (web interface)

  Shows the status of replication and multiple system charts, e.g.
  Virtual Memory Size, Request Time, HTTP Connections etc.

* added API method `/_api/graph` to query all graphs with all properties.

* added example queries in web interface AQL editor

* added arango.reconnect(<host>) method for arangosh to dynamically switch server or
  user name

* added AQL range operator `..`

  The `..` operator can be used to easily iterate over a sequence of numeric
  values. It will produce a list of values in the defined range, with both bounding
  values included.

  Example:

      2010..2013

  will produce the following result:

      [ 2010, 2011, 2012, 2013 ]

* added AQL RANGE function

* added collection.first(count) and collection.last(count) document access functions

  These functions allow accessing the first or last n documents in a collection. The order
  is determined by document insertion/update time.

* added AQL INTERSECTION function

* INCOMPATIBLE CHANGE: changed AQL user function namespace resolution operator from `:` to `::`

  AQL user-defined functions were introduced in ArangoDB 1.3, and the namespace resolution
  operator for them was the single colon (`:`). A function call looked like this:

      RETURN mygroup:myfunc()

  The single colon caused an ambiguity in the AQL grammar, making it indistinguishable from
  named attributes or the ternary operator in some cases, e.g.

      { mygroup:myfunc ? mygroup:myfunc }

  The change of the namespace resolution operator from `:` to `::` fixes this ambiguity.

  Existing user functions in the database will be automatically fixed when starting ArangoDB
  1.4 with the `--upgrade` option. However, queries using user-defined functions need to be
  adjusted on the client side to use the new operator.

* allow multiple AQL LET declarations separated by comma, e.g.
  LET a = 1, b = 2, c = 3

* more useful AQL error messages

  The error position (line/column) is more clearly indicated for parse errors.
  Additionally, if a query references a collection that cannot be found, the error
  message will give a hint on the collection name

* changed return value for AQL `DOCUMENT` function in case document is not found

  Previously, when the AQL `DOCUMENT` function was called with the id of a document and
  the document could not be found, it returned `undefined`. This value is not part of the
  JSON type system and this has caused some problems.
  Starting with ArangoDB 1.4, the `DOCUMENT` function will return `null` if the document
  looked for cannot be found.

  In case the function is called with a list of documents, it will continue to return all
  found documents, and will not return `null` for non-found documents. This has not changed.

* added single line comments for AQL

  Single line comments can be started with a double forward slash: `//`.
  They end at the end of the line, or the end of the query string, whichever is first.

* fixed documentation issues #567, #568, #571.

* added collection.checksum(<withData>) method to calculate CRC checksums for
  collections

  This can be used to
  - check if data in a collection has changed
  - compare the contents of two collections on different ArangoDB instances

* issue #565: add description line to aal.listAvailable()

* fixed several out-of-memory situations when double freeing or invalid memory
  accesses could happen

* less msyncing during the creation of collections

  This is achieved by not syncing the initial (standard) markers in shapes collections.
  After all standard markers are written, the shapes collection will get synced.

* renamed command-line option `--log.filter` to `--log.source-filter` to avoid
  misunderstandings

* introduced new command-line option `--log.content-filter` to optionally restrict
  logging to just specific log messages (containing the filter string, case-sensitive).

  For example, to filter on just log entries which contain `ArangoDB`, use:

      --log.content-filter "ArangoDB"

* added optional command-line option `--log.requests-file` to log incoming HTTP
  requests to a file.

  When used, all HTTP requests will be logged to the specified file, containing the
  client IP address, HTTP method, requests URL, HTTP response code, and size of the
  response body.

* added a signal handler for SIGUSR1 signal:

  when ArangoDB receives this signal, it will respond all further incoming requests
  with an HTTP 503 (Service Unavailable) error. This will be the case until another
  SIGUSR1 signal is caught. This will make ArangoDB start serving requests regularly
  again. Note: this is not implemented on Windows.

* limited maximum request URI length to 16384 bytes:

  Incoming requests with longer request URIs will be responded to with an HTTP
  414 (Request-URI Too Long) error.

* require version 1.0 or 1.1 in HTTP version signature of requests sent by clients:

  Clients sending requests with a non-HTTP 1.0 or non-HTTP 1.1 version number will
  be served with an HTTP 505 (HTTP Version Not Supported) error.

* updated manual on indexes:

  using system attributes such as `_id`, `_key`, `_from`, `_to`, `_rev` in indexes is
  disallowed and will be rejected by the server. This was the case since ArangoDB 1.3,
  but was not properly documented.

* issue #563: can aal become a default object?

  aal is now a prefab object in arangosh

* prevent certain system collections from being renamed, dropped, or even unloaded.

  Which restrictions there are for which system collections may vary from release to
  release, but users should in general not try to modify system collections directly
  anyway.

  Note: there are no such restrictions for user-created collections.

* issue #559: added Foxx documentation to user manual

* added server startup option `--server.authenticate-system-only`. This option can be
  used to restrict the need for HTTP authentication to internal functionality and APIs,
  such as `/_api/*` and `/_admin/*`.
  Setting this option to `true` will thus force authentication for the ArangoDB APIs
  and the web interface, but allow unauthenticated requests for other URLs (including
  user defined actions and Foxx applications).
  The default value of this option is `false`, meaning that if authentication is turned
  on, authentication is still required for *all* incoming requests. Only by setting the
  option to `true` this restriction is lifted and authentication becomes required for
  URLs starting with `/_` only.

  Please note that authentication still needs to be enabled regularly by setting the
  `--server.disable-authentication` parameter to `false`. Otherwise no authentication
  will be required for any URLs as before.

* protect collections against unloading when there are still document barriers around.

* extended cap constraints to optionally limit the active data size in a collection to
  a specific number of bytes.

  The arguments for creating a cap constraint are now:
  `collection.ensureCapConstraint(<count>, <byteSize>);`

  It is supported to specify just a count as in ArangoDB 1.3 and before, to specify
  just a fileSize, or both. The first met constraint will trigger the automated
  document removal.

* added `db._exists(doc)` and `collection.exists(doc)` for easy document existence checks

* added API `/_api/current-database` to retrieve information about the database the
  client is currently connected to (note: the API `/_api/current-database` has been
  removed in the meantime. The functionality is accessible via `/_api/database/current`
  now).

* ensure a proper order of tick values in datafiles/journals/compactors.
  any new files written will have the _tick values of their markers in order. for
  older files, there are edge cases at the beginning and end of the datafiles when
  _tick values are not properly in order.

* prevent caching of static pages in PathHandler.
  whenever a static page is requested that is served by the general PathHandler, the
  server will respond to HTTP GET requests with a "Cache-Control: max-age=86400" header.

* added "doCompact" attribute when creating collections and to collection.properties().
  The attribute controls whether collection datafiles are compacted.

* changed the HTTP return code from 400 to 404 for some cases when there is a referral
  to a non-existing collection or document.

* introduced error code 1909 `too many iterations` that is thrown when graph traversals
  hit the `maxIterations` threshold.

* optionally limit traversals to a certain number of iterations
  the limitation can be achieved via the traversal API by setting the `maxIterations`
  attribute, and also via the AQL `TRAVERSAL` and `TRAVERSAL_TREE` functions by setting
  the same attribute. If traversals are not limited by the end user, a server-defined
  limit for `maxIterations` may be used to prevent server-side traversals from running
  endlessly.

* added graph traversal API at `/_api/traversal`

* added "API" link in web interface, pointing to REST API generated with Swagger

* moved "About" link in web interface into "links" menu

* allow incremental access to the documents in a collection from out of AQL
  this allows reading documents from a collection chunks when a full collection scan
  is required. memory usage might be must lower in this case and queries might finish
  earlier if there is an additional LIMIT statement

* changed AQL COLLECT to use a stable sort, so any previous SORT order is preserved

* issue #547: Javascript error in the web interface

* issue #550: Make AQL graph functions support key in addition to id

* issue #526: Unable to escape when an errorneous command is entered into the js shell

* issue #523: Graph and vertex methods for the javascript api

* issue #517: Foxx: Route parameters with capital letters fail

* issue #512: Binded Parameters for LIMIT


v1.3.3 (2013-08-01)
-------------------

* issue #570: updateFishbowl() fails once

* updated and fixed generated examples

* issue #559: added Foxx documentation to user manual

* added missing error reporting for errors that happened during import of edges


v1.3.2 (2013-06-21)
-------------------

* fixed memleak in internal.download()

* made the shape-collection journal size adaptive:
  if too big shapes come in, a shape journal will be created with a big-enough size
  automatically. the maximum size of a shape journal is still restricted, but to a
  very big value that should never be reached in practice.

* fixed a segfault that occurred when inserting documents with a shape size bigger
  than the default shape journal size (2MB)

* fixed a locking issue in collection.truncate()

* fixed value overflow in accumulated filesizes reported by collection.figures()

* issue #545: AQL FILTER unnecessary (?) loop

* issue #549: wrong return code with --daemon


v1.3.1 (2013-05-24)
-------------------

* removed currently unused _ids collection

* fixed usage of --temp-path in aranogd and arangosh

* issue #540: suppress return of temporary internal variables in AQL

* issue #530: ReferenceError: ArangoError is not a constructor

* issue #535: Problem with AQL user functions javascript API

* set --javascript.app-path for test execution to prevent startup error

* issue #532: Graph _edgesCache returns invalid data?

* issue #531: Arangod errors

* issue #529: Really weird transaction issue

* fixed usage of --temp-path in aranogd and arangosh


v1.3.0 (2013-05-10)
-------------------

* fixed problem on restart ("datafile-xxx is not sealed") when server was killed
  during a compaction run

* fixed leak when using cursors with very small batchSize

* issue #508: `unregistergroup` function not mentioned in http interface docs

* issue #507: GET /_api/aqlfunction returns code inside parentheses

* fixed issue #489: Bug in aal.install

* fixed issue 505: statistics not populated on MacOS


v1.3.0-rc1 (2013-04-24)
-----------------------

* updated documentation for 1.3.0

* added node modules and npm packages

* changed compaction to only compact datafiles with more at least 10% of dead
  documents (byte size-wise)

* issue #498: fixed reload of authentication info when using
  `require("org/arangodb/users").reload()`

* issue #495: Passing an empty array to create a document results in a
  "phantom" document

* added more precision for requests statistics figures

* added "sum" attribute for individual statistics results in statistics API
  at /_admin/statistics

* made "limit" an optional parameter in AQL function NEAR().
  limit can now be either omitted completely, or set to 0. If so, an internal
  default value (currently 100) will be applied for the limit.

* issue #481

* added "attributes.count" to output of `collection.figures()`
  this also affects the REST API /_api/collection/<name>/figures

* added IndexedPropertyGetter for ShapedJson objects

* added API for user-defined AQL functions

* issue #475: A better error message for deleting a non-existent graph

* issue #474: Web interface problems with the JS Shell

* added missing documentation for AQL UNION function

* added transaction support.
  This provides ACID transactions for ArangoDB. Transactions can be invoked
  using the `db._executeTransaction()` function, or the `/_api/transaction`
  REST API.

* switched to semantic versioning (at least for alpha & alpha naming)

* added saveOrReplace() for server-side JS

v1.3.alpha1 (2013-04-05)
------------------------

* cleanup of Module, Package, ArangoApp and modules "internal", "fs", "console"

* use Error instead of string in throw to allow stack-trace

* issue #454: error while creation of Collection

* make `collection.count()` not recalculate the number of documents on the fly, but
  use some internal document counters.

* issue #457: invalid string value in web interface

* make datafile id (datafile->_fid) identical to the numeric part of the filename.
  E.g. the datafile `journal-123456.db` will now have a datafile marker with the same
  fid (i.e. `123456`) instead of a different value. This change will only affect
  datafiles that are created with 1.3 and not any older files.
  The intention behind this change is to make datafile debugging easier.

* consistently discard document attributes with reserved names (system attributes)
  but without any known meaning, for example `_test`, `_foo`, ...

  Previously, these attributes were saved with the document regularly in some cases,
  but were discarded in other cases.
  Now these attributes are discarded consistently. "Real" system attributes such as
  `_key`, `_from`, `_to` are not affected and will work as before.

  Additionally, attributes with an empty name (``) are discarded when documents are
  saved.

  Though using reserved or empty attribute names in documents was not really and
  consistently supported in previous versions of ArangoDB, this change might cause
  an incompatibility for clients that rely on this feature.

* added server startup flag `--database.force-sync-properties` to force syncing of
  collection properties on collection creation, deletion and on property update.
  The default value is true to mimic the behavior of previous versions of ArangoDB.
  If set to false, collection properties are written to disk but no call to sync()
  is made.

* added detailed output of server version and components for REST APIs
  `/_admin/version` and `/_api/version`. To retrieve this extended information,
  call the REST APIs with URL parameter `details=true`.

* issue #443: For git-based builds include commit hash in version

* adjust startup log output to be more compact, less verbose

* set the required minimum number of file descriptors to 256.
  On server start, this number is enforced on systems that have rlimit. If the limit
  cannot be enforced, starting the server will fail.
  Note: 256 is considered to be the absolute minimum value. Depending on the use case
  for ArangoDB, a much higher number of file descriptors should be used.

  To avoid checking & potentially changing the number of maximum open files, use the
  startup option `--server.descriptors-minimum 0`

* fixed shapedjson to json conversion for special numeric values (NaN, +inf, -inf).
  Before, "NaN", "inf", or "-inf" were written into the JSONified output, but these
  values are not allowed in JSON. Now, "null" is written to the JSONified output as
  required.

* added AQL functions VARIANCE_POPULATION(), VARIANCE_SAMPLE(), STDDEV_POPULATION(),
  STDDEV_SAMPLE(), AVERAGE(), MEDIAN() to calculate statistical values for lists

* added AQL SQRT() function

* added AQL TRIM(), LEFT() and RIGHT() string functions

* fixed issue #436: GET /_api/document on edge

* make AQL REVERSE() and LENGTH() functions work on strings, too

* disabled DOT generation in `make doxygen`. this speeds up docs generation

* renamed startup option `--dispatcher.report-intervall` to `--dispatcher.report-interval`

* renamed startup option `--scheduler.report-intervall` to `--scheduler.report-interval`

* slightly changed output of REST API method /_admin/log.
  Previously, the log messages returned also contained the date and log level, now
  they will only contain the log message, and no date and log level information.
  This information can be re-created by API users from the `timestamp` and `level`
  attributes of the result.

* removed configure option `--enable-zone-debug`
  memory zone debugging is now automatically turned on when compiling with ArangoDB
  `--enable-maintainer-mode`

* removed configure option `--enable-arangob`
  arangob is now always included in the build


v1.2.3 (XXXX-XX-XX)
-------------------

* added optional parameter `edgexamples` for AQL function EDGES() and NEIGHBORS()

* added AQL function NEIGHBORS()

* added freebsd support

* fixed firstExample() query with `_id` and `_key` attributes

* issue triAGENS/ArangoDB-PHP#55: AQL optimizer may have mis-optimized duplicate
  filter statements with limit


v1.2.2 (2013-03-26)
-------------------

* fixed save of objects with common sub-objects

* issue #459: fulltext internal memory allocation didn't scale well
  This fix improves loading times for collections with fulltext indexes that have
  lots of equal words indexed.

* issue #212: auto-increment support

  The feature can be used by creating a collection with the extra `keyOptions`
  attribute as follows:

      db._create("mycollection", { keyOptions: { type: "autoincrement", offset: 1, increment: 10, allowUserKeys: true } });

  The `type` attribute will make sure the keys will be auto-generated if no
  `_key` attribute is specified for a document.

  The `allowUserKeys` attribute determines whether users might still supply own
  `_key` values with documents or if this is considered an error.

  The `increment` value determines the actual increment value, whereas the `offset`
  value can be used to seed to value sequence with a specific starting value.
  This will be useful later in a multi-master setup, when multiple servers can use
  different auto-increment seed values and thus generate non-conflicting auto-increment values.

  The default values currently are:

  - `allowUserKeys`: `true`
  - `offset`: `0`
  - `increment`: `1`

  The only other available key generator type currently is `traditional`.
  The `traditional` key generator will auto-generate keys in a fashion as ArangoDB
  always did (some increasing integer value, with a more or less unpredictable
  increment value).

  Note that for the `traditional` key generator there is only the option to disallow
  user-supplied keys and give the server the sole responsibility for key generation.
  This can be achieved by setting the `allowUserKeys` property to `false`.

  This change also introduces the following errors that API implementors may want to check
  the return values for:

  - 1222: `document key unexpected`: will be raised when a document is created with
    a `_key` attribute, but the underlying collection was set up with the `keyOptions`
    attribute `allowUserKeys: false`.

  - 1225: `out of keys`: will be raised when the auto-increment key generator runs
    out of keys. This may happen when the next key to be generated is 2^64 or higher.
    In practice, this will only happen if the values for `increment` or `offset` are
    not set appropriately, or if users are allowed to supply own keys, those keys
    are near the 2^64 threshold, and later the auto-increment feature kicks in and
    generates keys that cross that threshold.

    In practice it should not occur with proper configuration and proper usage of the
    collections.

  This change may also affect the following REST APIs:
  - POST `/_api/collection`: the server does now accept the optional `keyOptions`
    attribute in the second parameter
  - GET `/_api/collection/properties`: will return the `keyOptions` attribute as part
    of the collection's properties. The previous optional attribute `createOptions`
    is now gone.

* fixed `ArangoStatement.explain()` method with bind variables

* fixed misleading "cursor not found" error message in arangosh that occurred when
  `count()` was called for client-side cursors

* fixed handling of empty attribute names, which may have crashed the server under
  certain circumstances before

* fixed usage of invalid pointer in error message output when index description could
  not be opened


v1.2.1 (2013-03-14)
-------------------

* issue #444: please darken light color in arangosh

* issue #442: pls update post install info on osx

* fixed conversion of special double values (NaN, -inf, +inf) when converting from
  shapedjson to JSON

* fixed compaction of markers (location of _key was not updated correctly in memory,
  leading to _keys pointing to undefined memory after datafile rotation)

* fixed edge index key pointers to use document master pointer plus offset instead
  of direct _key address

* fixed case when server could not create any more journal or compactor files.
  Previously a wrong status code may have been returned, and not being able to create
  a new compactor file may have led to an infinite loop with error message
  "could not create compactor".

* fixed value truncation for numeric filename parts when renaming datafiles/journals


v1.2.0 (2013-03-01)
-------------------

* by default statistics are now switch off; in order to enable comment out
  the "disable-statistics = yes" line in "arangod.conf"

* fixed issue #435: csv parser skips data at buffer border

* added server startup option `--server.disable-statistics` to turn off statistics
  gathering without recompilation of ArangoDB.
  This partly addresses issue #432.

* fixed dropping of indexes without collection name, e.g.
  `db.xxx.dropIndex("123456");`
  Dropping an index like this failed with an assertion error.

* fixed issue #426: arangoimp should be able to import edges into edge collections

* fixed issue #425: In case of conflict ArangoDB returns HTTP 400 Bad request
  (with 1207 Error) instead of HTTP 409 Conflict

* fixed too greedy token consumption in AQL for negative values:
  e.g. in the statement `RETURN { a: 1 -2 }` the minus token was consumed as part
  of the value `-2`, and not interpreted as the binary arithmetic operator


v1.2.beta3 (2013-02-22)
-----------------------

* issue #427: ArangoDB Importer Manual has no navigation links (previous|home|next)

* issue #319: Documentation missing for Emergency console and incomplete for datafile debugger.

* issue #370: add documentation for reloadRouting and flushServerModules

* issue #393: added REST API for user management at /_api/user

* issue #393, #128: added simple cryptographic functions for user actions in module "crypto":
  * require("org/arangodb/crypto").md5()
  * require("org/arangodb/crypto").sha256()
  * require("org/arangodb/crypto").rand()

* added replaceByExample() Javascript and REST API method

* added updateByExample() Javascript and REST API method

* added optional "limit" parameter for removeByExample() Javascript and REST API method

* fixed issue #413

* updated bundled V8 version from 3.9.4 to 3.16.14.1
  Note: the Windows version used a more recent version (3.14.0.1) and was not updated.

* fixed issue #404: keep original request url in request object


v1.2.beta2 (2013-02-15)
-----------------------

* fixed issue #405: 1.2 compile warnings

* fixed issue #333: [debian] Group "arangodb" is not used when starting vie init.d script

* added optional parameter 'excludeSystem' to GET /_api/collection
  This parameter can be used to disable returning system collections in the list
  of all collections.

* added AQL functions KEEP() and UNSET()

* fixed issue #348: "HTTP Interface for Administration and Monitoring"
  documentation errors.

* fix stringification of specific positive int64 values. Stringification of int64
  values with the upper 32 bits cleared and the 33rd bit set were broken.

* issue #395:  Collection properties() function should return 'isSystem' for
  Javascript and REST API

* make server stop after upgrade procedure when invoked with `--upgrade option`.
  When started with the `--upgrade` option, the server will perfom
  the upgrade, and then exit with a status code indicating the result of the
  upgrade (0 = success, 1 = failure). To start the server regularly in either
  daemon or console mode, the `--upgrade` option must not be specified.
  This change was introduced to allow init.d scripts check the result of
  the upgrade procedure, even in case an upgrade was successful.
  this was introduced as part of issue #391.

* added AQL function EDGES()

* added more crash-protection when reading corrupted collections at startup

* added documentation for AQL function CONTAINS()

* added AQL function LIKE()

* replaced redundant error return code 1520 (Unable to open collection) with error code
  1203 (Collection not found). These error codes have the same meanings, but one of
  them was returned from AQL queries only, the other got thrown by other parts of
  ArangoDB. Now, error 1203 (Collection not found) is used in AQL too in case a
  non-existing collection is used.

v1.2.beta1 (2013-02-01)
-----------------------

* fixed issue #382: [Documentation error] Maschine... should be Machine...

* unified history file locations for arangod, arangosh, and arangoirb.
  - The readline history for arangod (emergency console) is now stored in file
    $HOME/.arangod. It was stored in $HOME/.arango before.
  - The readline history for arangosh is still stored in $HOME/.arangosh.
  - The readline history for arangoirb is now stored in $HOME/.arangoirb. It was
    stored in $HOME/.arango-mrb before.

* fixed issue #381: _users user should have a unique constraint

* allow negative list indexes in AQL to access elements from the end of a list,
  e.g. ```RETURN values[-1]``` will return the last element of the `values` list.

* collection ids, index ids, cursor ids, and document revision ids created and
  returned by ArangoDB are now returned as strings with numeric content inside.
  This is done to prevent some value overrun/truncation in any part of the
  complete client/server workflow.
  In ArangoDB 1.1 and before, these values were previously returned as
  (potentially very big) integer values. This may cause problems (clipping, overrun,
  precision loss) for clients that do not support big integers natively and store
  such values in IEEE754 doubles internally. This type loses precision after about
  52 bits and is thus not safe to hold an id.
  Javascript and 32 bit-PHP are examples for clients that may cause such problems.
  Therefore, ids are now returned by ArangoDB as strings, with the string
  content being the integer value as before.

  Example for documents ("_rev" attribute):
  - Document returned by ArangoDB 1.1: { "_rev": 1234, ... }
  - Document returned by ArangoDB 1.2: { "_rev": "1234", ... }

  Example for collections ("id" attribute / "_id" property):
  - Collection returned by ArangoDB 1.1: { "id": 9327643, "name": "test", ... }
  - Collection returned by ArangoDB 1.2: { "id": "9327643", "name": "test", ... }

  Example for cursors ("id" attribute):
  - Collection returned by ArangoDB 1.1: { "id": 11734292, "hasMore": true, ... }
  - Collection returned by ArangoDB 1.2: { "id": "11734292", "hasMore": true, ... }

* global variables are not automatically available anymore when starting the
  arangod Javascript emergency console (i.e. ```arangod --console```).

  Especially, the variables `db`, `edges`, and `internal` are not available
  anymore. `db` and `internal` can be made available in 1.2 by
  ```var db = require("org/arangodb").db;``` and
  ```var internal = require("internal");```, respectively.
  The reason for this change is to get rid of global variables in the server
  because this will allow more specific inclusion of functionality.

  For convenience, the global variable `db` is still available by default in
  arangosh. The global variable `edges`, which since ArangoDB 1.1 was kind of
  a redundant wrapper of `db`, has been removed in 1.2 completely.
  Please use `db` instead, and if creating an edge collection, use the explicit
  ```db._createEdgeCollection()``` command.

* issue #374: prevent endless redirects when calling admin interface with
  unexpected URLs

* issue #373: TRAVERSAL() `trackPaths` option does not work. Instead `paths` does work

* issue #358: added support for CORS

* honor optional waitForSync property for document removal, replace, update, and
  save operations in arangosh. The waitForSync parameter for these operations
  was previously honored by the REST API and on the server-side, but not when
  the waitForSync parameter was specified for a document operation in arangosh.

* calls to db.collection.figures() and /_api/collection/<collection>/figures now
  additionally return the number of shapes used in the collection in the
  extra attribute "shapes.count"

* added AQL TRAVERSAL_TREE() function to return a hierarchical result from a traversal

* added AQL TRAVERSAL() function to return the results from a traversal

* added AQL function ATTRIBUTES() to return the attribute names of a document

* removed internal server-side AQL functions from global scope.

  Now the AQL internal functions can only be accessed via the exports of the
  ahuacatl module, which can be included via ```require("org/arangodb/ahuacatl")```.
  It shouldn't be necessary for clients to access this module at all, but
  internal code may use this module.

  The previously global AQL-related server-side functions were moved to the
  internal namespace. This produced the following function name changes on
  the server:

     old name              new name
     ------------------------------------------------------
     AHUACATL_RUN       => require("internal").AQL_QUERY
     AHUACATL_EXPLAIN   => require("internal").AQL_EXPLAIN
     AHUACATL_PARSE     => require("internal").AQL_PARSE

  Again, clients shouldn't have used these functions at all as there is the
  ArangoStatement object to execute AQL queries.

* fixed issue #366: Edges index returns strange description

* added AQL function MATCHES() to check a document against a list of examples

* added documentation and tests for db.collection.removeByExample

* added --progress option for arangoimp. This will show the percentage of the input
  file that has been processed by arangoimp while the import is still running. It can
  be used as a rough indicator of progress for the entire import.

* make the server log documents that cannot be imported via /_api/import into the
  logfile using the warning log level. This may help finding illegal documents in big
  import runs.

* check on server startup whether the database directory and all collection directories
  are writable. if not, the server startup will be aborted. this prevents serious
  problems with collections being non-writable and this being detected at some pointer
  after the server has been started

* allow the following AQL constructs: FUNC(...)[...], FUNC(...).attribute

* fixed issue #361: Bug in Admin Interface. Header disappears when clicking new collection

* Added in-memory only collections

  Added collection creation parameter "isVolatile":
  if set to true, the collection is created as an in-memory only collection,
  meaning that all document data of that collection will reside in memory only,
  and will not be stored permanently to disk.
  This means that all collection data will be lost when the collection is unloaded
  or the server is shut down.
  As this collection type does not have datafile disk overhead for the regular
  document operations, it may be faster than normal disk-backed collections. The
  actual performance gains strongly depend on the underlying OS, filesystem, and
  settings though.
  This collection type should be used for caches only and not for any sensible data
  that cannot be re-created otherwise.
  Some platforms, namely Windows, currently do not support this collection type.
  When creating an in-memory collection on such platform, an error message will be
  returned by ArangoDB telling the user the platform does not support it.

  Note: in-memory collections are an experimental feature. The feature might
  change drastically or even be removed altogether in a future version of ArangoDB.

* fixed issue #353: Please include "pretty print" in Emergency Console

* fixed issue #352: "pretty print" console.log
  This was achieved by adding the dump() function for the "internal" object

* reduced insertion time for edges index
  Inserting into the edges index now avoids costly comparisons in case of a hash
  collision, reducing the prefilling/loading timer for bigger edge collections

* added fulltext queries to AQL via FULLTEXT() function. This allows search
  fulltext indexes from an AQL query to find matching documents

* added fulltext index type. This index type allows indexing words and prefixes of
  words from a specific document attribute. The index can be queries using a
  SimpleQueryFull object, the HTTP REST API at /_api/simple/fulltext, or via AQL

* added collection.revision() method to determine whether a collection has changed.
  The revision method returns a revision string that can be used by client programs
  for equality/inequality comparisons. The value returned by the revision method
  should be treated by clients as an opaque string and clients should not try to
  figure out the sense of the revision id. This is still useful enough to check
  whether data in a collection has changed.

* issue #346: adaptively determine NUMBER_HEADERS_PER_BLOCK

* issue #338: arangosh cursor positioning problems

* issue #326: use limit optimization with filters

* issue #325: use index to avoid sorting

* issue #324: add limit optimization to AQL

* removed arango-password script and added Javascript functionality to add/delete
  users instead. The functionality is contained in module `users` and can be invoked
  as follows from arangosh and arangod:
  * require("users").save("name", "passwd");
  * require("users").replace("name", "newPasswd");
  * require("users").remove("name");
  * require("users").reload();
  These functions are intentionally not offered via the web interface.
  This also addresses issue #313

* changed print output in arangosh and the web interface for JSON objects.
  Previously, printing a JSON object in arangosh resulted in the attribute values
  being printed as proper JSON, but attribute names were printed unquoted and
  unescaped. This was fine for the purpose of arangosh, but lead to invalid
  JSON being produced. Now, arangosh will produce valid JSON that can be used
  to send it back to ArangoDB or use it with arangoimp etc.

* fixed issue #300: allow importing documents via the REST /_api/import API
  from a JSON list, too.
  So far, the API only supported importing from a format that had one JSON object
  on each line. This is sometimes inconvenient, e.g. when the result of an AQL
  query or any other list is to be imported. This list is a JSON list and does not
  necessary have a document per line if pretty-printed.
  arangoimp now supports the JSON list format, too. However, the format requires
  arangoimp and the server to read the entire dataset at once. If the dataset is
  too big (bigger than --max-upload-size) then the import will be rejected. Even if
  increased, the entire list must fit in memory on both the client and the server,
  and this may be more resource-intensive than importing individual lines in chunks.

* removed unused parameter --reuse-ids for arangoimp. This parameter did not have
  any effect in 1.2, was never publicly announced and did evil (TM) things.

* fixed issue #297 (partly): added whitespace between command line and
  command result in arangosh, added shell colors for better usability

* fixed issue #296: system collections not usable from AQL

* fixed issue #295: deadlock on shutdown

* fixed issue #293: AQL queries should exploit edges index

* fixed issue #292: use index when filtering on _key in AQL

* allow user-definable document keys
  users can now define their own document keys by using the _key attribute
  when creating new documents or edges. Once specified, the value of _key is
  immutable.
  The restrictions for user-defined key values are:
  * the key must be at most 254 bytes long
  * it must consist of the letters a-z (lower or upper case), the digits 0-9,
    the underscore (_) or dash (-) characters only
  * any other characters, especially multi-byte sequences, whitespace or
    punctuation characters cannot be used inside key values

  Specifying a document key is optional when creating new documents. If no
  document key is specified, ArangoDB will create a document key itself.
  There are no guarantees about the format and pattern of auto-generated document
  keys other than the above restrictions.
  Clients should therefore treat auto-generated document keys as opaque values.
  Keys can be used to look up and reference documents, e.g.:
  * saving a document: `db.users.save({ "_key": "fred", ... })`
  * looking up a document: `db.users.document("fred")`
  * referencing other documents: `edges.relations.save("users/fred", "users/john", ...)`

  This change is downwards-compatible to ArangoDB 1.1 because in ArangoDB 1.1
  users were not able to define their own keys. If the user does not supply a _key
  attribute when creating a document, ArangoDB 1.2 will still generate a key of
  its own as ArangoDB 1.1 did. However, all documents returned by ArangoDB 1.2 will
  include a _key attribute and clients should be able to handle that (e.g. by
  ignoring it if not needed). Documents returned will still include the _id attribute
  as in ArangoDB 1.1.

* require collection names everywhere where a collection id was allowed in
  ArangoDB 1.1 & 1.0
  This change requires clients to use a collection name in place of a collection id
  at all places the client deals with collections.
  Examples:
  * creating edges: the _from and _to attributes must now contain collection names instead
    of collection ids: `edges.relations.save("test/my-key1", "test/my-key2", ...)`
  * retrieving edges: the returned _from and _to attributes now will contain collection
    names instead of ids, too: _from: `test/fred` instead of `1234/3455`
  * looking up documents: db.users.document("fred") or db._document("users/fred")

  Collection names must be used in REST API calls instead of collection ids, too.
  This change is thus not completely downwards-compatible to ArangoDB 1.1. ArangoDB 1.1
  required users to use collection ids in many places instead of collection names.
  This was unintuitive and caused overhead in cases when just the collection name was
  known on client-side but not its id. This overhead can now be avoided so clients can
  work with the collection names directly. There is no need to work with collection ids
  on the client side anymore.
  This change will likely require adjustments to API calls issued by clients, and also
  requires a change in how clients handle the _id value of returned documents. Previously,
  the _id value of returned documents contained the collection id, a slash separator and
  the document number. Since 1.2, _id will contain the collection name, a slash separator
  and the document key. The same applies to the _from and _to attribute values of edges
  that are returned by ArangoDB.

  Also removed (now unnecessary) location header in responses of the collections REST API.
  The location header was previously returned because it was necessary for clients.
  When clients created a collection, they specified the collection name. The collection
  id was generated on the server, but the client needed to use the server-generated
  collection id for further API calls, e.g. when creating edges etc. Therefore, the
  full collection URL, also containing the collection id, was returned by the server in
  responses to the collection API, in the HTTP location header.
  Returning the location header has become unnecessary in ArangoDB 1.2 because users
  can access collections by name and do not need to care about collection ids.


v1.1.3 (2013-XX-XX)
-------------------

* fix case when an error message was looked up for an error code but no error
  message was found. In this case a NULL ptr was returned and not checked everywhere.
  The place this error popped up was when inserting into a non-unique hash index
  failed with a specific, invalid error code.

* fixed issue #381:  db._collection("_users").getIndexes();

* fixed issue #379: arango-password fatal issue javscript.startup-directory

* fixed issue #372: Command-Line Options for the Authentication and Authorization


v1.1.2 (2013-01-20)
-------------------

* upgraded to mruby 2013-01-20 583983385b81c21f82704b116eab52d606a609f4

* fixed issue #357: Some spelling and grammar errors

* fixed issue #355: fix quotes in pdf manual

* fixed issue #351: Strange arangosh error message for long running query

* fixed randomly hanging connections in arangosh on MacOS

* added "any" query method: this returns a random document from a collection. It
  is also available via REST HTTP at /_api/simple/any.

* added deployment tool

* added getPeerVertex

* small fix for logging of long messages: the last character of log messages longer
  than 256 bytes was not logged.

* fixed truncation of human-readable log messages for web interface: the trailing \0
  byte was not appended for messages longer than 256 bytes

* fixed issue #341: ArangoDB crashes when stressed with Batch jobs
  Contrary to the issue title, this did not have anything to do with batch jobs but
  with too high memory usage. The memory usage of ArangoDB is now reduced for cases
   when there are lots of small collections with few documents each

* started with issue #317: Feature Request (from Google Groups): DATE handling

* backported issue #300: Extend arangoImp to Allow importing resultset-like
  (list of documents) formatted files

* fixed issue #337: "WaitForSync" on new collection does not work on Win/X64

* fixed issue #336: Collections REST API docs

* fixed issue #335: mmap errors due to wrong memory address calculation

* fixed issue #332: arangoimp --use-ids parameter seems to have no impact

* added option '--server.disable-authentication' for arangosh as well. No more passwd
  prompts if not needed

* fixed issue #330: session logging for arangosh

* fixed issue #329: Allow passing script file(s) as parameters for arangosh to run

* fixed issue #328: 1.1 compile warnings

* fixed issue #327: Javascript parse errors in front end


v1.1.1 (2012-12-18)
-------------------

* fixed issue #339: DELETE /_api/cursor/cursor-identifier return incollect errorNum

  The fix for this has led to a signature change of the function actions.resultNotFound().
  The meaning of parameter #3 for This function has changed from the error message string
  to the error code. The error message string is now parameter #4.
  Any client code that uses this function in custom actions must be adjusted.

* fixed issue #321: Problem upgrading arangodb 1.0.4 to 1.1.0 with Homebrew (OSX 10.8.2)

* fixed issue #230: add navigation and search for online documentation

* fixed issue #315: Strange result in PATH

* fixed issue #323: Wrong function returned in error message of AQL CHAR_LENGTH()

* fixed some log errors on startup / shutdown due to pid file handling and changing
  of directories


v1.1.0 (2012-12-05)
-------------------

* WARNING:
  arangod now performs a database version check at startup. It will look for a file
  named "VERSION" in its database directory. If the file is not present, arangod will
  perform an automatic upgrade of the database directory. This should be the normal
  case when upgrading from ArangoDB 1.0 to ArangoDB 1.1.

  If the VERSION file is present but is from an older version of ArangoDB, arangod
  will refuse to start and ask the user to run a manual upgrade first. A manual upgrade
  can be performed by starting arangod with the option `--upgrade`.

  This upgrade procedure shall ensure that users have full control over when they
  perform any updates/upgrades of their data, and can plan backups accordingly. The
  procedure also guarantees that the server is not run without any required system
  collections or with in incompatible data state.

* added AQL function DOCUMENT() to retrieve a document by its _id value

* fixed issue #311: fixed segfault on unload

* fixed issue #309: renamed stub "import" button from web interface

* fixed issue #307: added WaitForSync column in collections list in in web interface

* fixed issue #306: naming in web interface

* fixed issue #304: do not clear AQL query text input when switching tabs in
  web interface

* fixed issue #303: added documentation about usage of var keyword in web interface

* fixed issue #301: PATCH does not work in web interface

# fixed issue #269: fix make distclean & clean

* fixed issue #296: system collections not usable from AQL

* fixed issue #295: deadlock on shutdown

* added collection type label to web interface

* fixed issue #290: the web interface now disallows creating non-edges in edge collections
  when creating collections via the web interface, the collection type must also be
  specified (default is document collection)

* fixed issue #289: tab-completion does not insert any spaces

* fixed issue #282: fix escaping in web interface

* made AQL function NOT_NULL take any number of arguments. Will now return its
  first argument that is not null, or null if all arguments are null. This is downwards
  compatible.

* changed misleading AQL function name NOT_LIST() to FIRST_LIST() and slightly changed
  the behavior. The function will now return its first argument that is a list, or null
  if none of the arguments are lists.
  This is mostly downwards-compatible. The only change to the previous implementation in
  1.1-beta will happen if two arguments were passed and the 1st and 2nd arguments were
  both no lists. In previous 1.1, the 2nd argument was returned as is, but now null
  will be returned.

* add AQL function FIRST_DOCUMENT(), with same behavior as FIRST_LIST(), but working
  with documents instead of lists.

* added UPGRADING help text

* fixed issue #284: fixed Javascript errors when adding edges/vertices without own
  attributes

* fixed issue #283: AQL LENGTH() now works on documents, too

* fixed issue #281: documentation for skip lists shows wrong example

* fixed AQL optimizer bug, related to OR-combined conditions that filtered on the
  same attribute but with different conditions

* fixed issue #277: allow usage of collection names when creating edges
  the fix of this issue also implies validation of collection names / ids passed to
  the REST edge create method. edges with invalid collection ids or names in the
  "from" or "to" values will be rejected and not saved


v1.1.beta2 (2012-11-13)
-----------------------

* fixed arangoirb compilation

* fixed doxygen


v1.1.beta1 (2012-10-24)
-----------------------

* fixed AQL optimizer bug

* WARNING:
  - the user has changed from "arango" to "arangodb", the start script has changed from
    "arangod" to "arangodb", the database directory has changed from "/var/arangodb" to
    "/var/lib/arangodb" to be compliant with various Linux policies

  - In 1.1, we have introduced types for collections: regular documents go into document
    collections, and edges go into edge collections. The prefixing (db.xxx vs. edges.xxx)
    works slightly different in 1.1: edges.xxx can still be used to access collections,
    however, it will not determine the type of existing collections anymore. To create an
    edge collection 1.1, you can use db._createEdgeCollection() or edges._create().
    And there's of course also db._createDocumentCollection().
    db._create() is also still there and will create a document collection by default,
    whereas edges._create() will create an edge collection.

  - the admin web interface that was previously available via the simple URL suffix /
    is now available via a dedicated URL suffix only: /_admin/html
    The reason for this is that routing and URLs are now subject to changes by the end user,
    and only URLs parts prefixed with underscores (e.g. /_admin or /_api) are reserved
    for ArangoDB's internal usage.

* the server now handles requests with invalid Content-Length header values as follows:
  - if Content-Length is negative, the server will respond instantly with HTTP 411
    (length required)

  - if Content-Length is positive but shorter than the supplied body, the server will
    respond with HTTP 400 (bad request)

  - if Content-Length is positive but longer than the supplied body, the server will
    wait for the client to send the missing bytes. The server allows 90 seconds for this
    and will close the connection if the client does not send the remaining data

  - if Content-Length is bigger than the maximum allowed size (512 MB), the server will
    fail with HTTP 413 (request entity too large).

  - if the length of the HTTP headers is greater than the maximum allowed size (1 MB),
    the server will fail with HTTP 431 (request header fields too large)

* issue #265: allow optional base64 encoding/decoding of action response data

* issue #252: create _modules collection using arango-upgrade (note: arango-upgrade was
  finally replaced by the `--upgrade` option for arangod)

* issue #251: allow passing arbitrary options to V8 engine using new command line option:
  --javascript.v8-options. Using this option, the Harmony features or other settings in
  v8 can be enabled if the end user requires them

* issue #248: allow AQL optimizer to pull out completely uncorrelated subqueries to the
  top level, resulting in less repeated evaluation of the subquery

* upgraded to Doxygen 1.8.0

* issue #247: added AQL function MERGE_RECURSIVE

* issue #246: added clear() function in arangosh

* issue #245: Documentation: Central place for naming rules/limits inside ArangoDB

* reduced size of hash index elements by 50 %, allowing more index elements to fit in
  memory

* issue #235: GUI Shell throws Error:ReferenceError: db is not defined

* issue #229: methods marked as "under construction"

* issue #228: remove unfinished APIs (/_admin/config/*)

* having the OpenSSL library installed is now a prerequisite to compiling ArangoDB
  Also removed the --enable-ssl configure option because ssl is always required.

* added AQL functions TO_LIST, NOT_LIST

* issue #224: add optional Content-Id for batch requests

* issue #221: more documentation on AQL explain functionality. Also added
  ArangoStatement.explain() client method

* added db._createStatement() method on server as well (was previously available
  on the client only)

* issue #219: continue in case of "document not found" error in PATHS() function

* issue #213: make waitForSync overridable on specific actions

* changed AQL optimizer to use indexes in more cases. Previously, indexes might
  not have been used when in a reference expression the inner collection was
  specified last. Example: FOR u1 IN users FOR u2 IN users FILTER u1._id == u2._id
  Previously, this only checked whether an index could be used for u2._id (not
  possible). It was not checked whether an index on u1._id could be used (possible).
  Now, for expressions that have references/attribute names on both sides of the
  above as above, indexes are checked for both sides.

* issue #204: extend the CSV import by TSV and by user configurable
  separator character(s)

* issue #180: added support for batch operations

* added startup option --server.backlog-size
  this allows setting the value of the backlog for the listen() system call.
  the default value is 10, the maximum value is platform-dependent

* introduced new configure option "--enable-maintainer-mode" for
  ArangoDB maintainers. this option replaces the previous compile switches
  --with-boost-test, --enable-bison, --enable-flex and --enable-errors-dependency
  the individual configure options have been removed. --enable-maintainer-mode
  turns them all on.

* removed potentially unused configure option --enable-memfail

* fixed issue #197: HTML web interface calls /_admin/user-manager/session

* fixed issue #195: VERSION file in database directory

* fixed issue #193: REST API HEAD request returns a message body on 404

* fixed issue #188: intermittent issues with 1.0.0
  (server-side cursors not cleaned up in all cases, pthreads deadlock issue)

* issue #189: key store should use ISO datetime format bug

* issue #187: run arango-upgrade on server start (note: arango-upgrade was finally
  replaced by the `--upgrade` option for arangod)n

* fixed issue #183: strange unittest error

* fixed issue #182: manual pages

* fixed issue #181: use getaddrinfo

* moved default database directory to "/var/lib/arangodb" in accordance with
  http://www.pathname.com/fhs/pub/fhs-2.3.html

* fixed issue #179: strange text in import manual

* fixed issue #178: test for aragoimp is missing

* fixed issue #177: a misleading error message was returned if unknown variables
  were used in certain positions in an AQL query.

* fixed issue #176: explain how to use AQL from the arangosh

* issue #175: re-added hidden (and deprecated) option --server.http-port. This
  option is only there to be downwards-compatible to Arango 1.0.

* fixed issue #174: missing Documentation for `within`

* fixed issue #170: add db.<coll_name>.all().toArray() to arangosh help screen

* fixed issue #169: missing argument in Simple Queries

* added program arango-upgrade. This program must be run after installing ArangoDB
  and after upgrading from a previous version of ArangoDB. The arango-upgrade script
  will ensure all system collections are created and present in the correct state.
  It will also perform any necessary data updates.
  Note: arango-upgrade was finally replaced by the `--upgrade` option for arangod.

* issue #153: edge collection should be a flag for a collection
  collections now have a type so that the distinction between document and edge
  collections can now be done at runtime using a collection's type value.
  A collection's type can be queried in Javascript using the <collection>.type() method.

  When new collections are created using db._create(), they will be document
  collections by default. When edge._create() is called, an edge collection will be created.
  To explicitly create a collection of a specific/different type, use the methods
  _createDocumentCollection() or _createEdgeCollection(), which are available for
  both the db and the edges object.
  The Javascript objects ArangoEdges and ArangoEdgesCollection have been removed
  completely.
  All internal and test code has been adjusted for this, and client code
  that uses edges.* should also still work because edges is still there and creates
  edge collections when _create() is called.

  INCOMPATIBLE CHANGE: Client code might still need to be changed in the following aspect:
  Previously, collections did not have a type so documents and edges could be inserted
  in the same collection. This is now disallowed. Edges can only be inserted into
  edge collections now. As there were no collection types in 1.0, ArangoDB will perform
  an automatic upgrade when migrating from 1.0 to 1.1.
  The automatic upgrade will check every collection and determine its type as follows:
  - if among the first 50 documents in the collection there are documents with
    attributes "_from" and "_to", the collection is typed as an edge collection
  - if among the first 50 documents in the collection there are no documents with
    attributes "_from" and "_to", the collection is made as a document collection

* issue #150: call V8 garbage collection on server periodically

* issue #110: added support for partial updates

  The REST API for documents now offers an HTTP PATCH method to partially update
  documents. Overwriting/replacing documents is still available via the HTTP PUT method
  as before. The Javascript API in the shell also offers a new update() method in extension to
  the previously existing replace() method.


v1.0.4 (2012-11-12)
-------------------

* issue #275: strange error message in arangosh 1.0.3 at startup


v1.0.3 (2012-11-08)
-------------------

* fixed AQL optimizer bug

* issue #273: fixed segfault in arangosh on HTTP 40x

* issue #265: allow optional base64 encoding/decoding of action response data

* issue #252: _modules collection not created automatically


v1.0.2 (2012-10-22)
-------------------

* repository CentOS-X.Y moved to CentOS-X, same for Debian

* bugfix for rollback from edges

* bugfix for hash indexes

* bugfix for StringBuffer::erase_front

* added autoload for modules

* added AQL function TO_LIST


v1.0.1 (2012-09-30)
-------------------

* draft for issue #165: front-end application howto

* updated mruby to cf8fdea4a6598aa470e698e8cbc9b9b492319d

* fix for issue #190: install doesn't create log directory

* fix for issue #194: potential race condition between creating and dropping collections

* fix for issue #193: REST API HEAD request returns a message body on 404

* fix for issue #188: intermittent issues with 1.0.0

* fix for issue #163: server cannot create collection because of abandoned files

* fix for issue #150: call V8 garbage collection on server periodically


v1.0.0 (2012-08-17)
-------------------

* fix for issue #157: check for readline and ncurses headers, not only libraries


v1.0.beta4 (2012-08-15)
-----------------------

* fix for issue #152: fix memleak for barriers


v1.0.beta3 (2012-08-10)
-----------------------

* fix for issue #151: Memleak, collection data not removed

* fix for issue #149: Inconsistent port for admin interface

* fix for issue #163: server cannot create collection because of abandoned files

* fix for issue #157: check for readline and ncurses headers, not only libraries

* fix for issue #108: db.<collection>.truncate() inefficient

* fix for issue #109: added startup note about cached collection names and how to
  refresh them

* fix for issue #156: fixed memleaks in /_api/import

* fix for issue #59: added tests for /_api/import

* modified return value for calls to /_api/import: now, the attribute "empty" is
  returned as well, stating the number of empty lines in the input. Also changed the
  return value of the error code attribute ("errorNum") from 1100 ("corrupted datafile")
  to 400 ("bad request") in case invalid/unexpected JSON data was sent to the server.
  This error code is more appropriate as no datafile is broken but just input data is
  incorrect.

* fix for issue #152: Memleak for barriers

* fix for issue #151: Memleak, collection data not removed

* value of --database.maximal-journal-size parameter is now validated on startup. If
  value is smaller than the minimum value (currently 1048576), an error is thrown and
  the server will not start. Before this change, the global value of maximal journal
  size was not validated at server start, but only on collection level

* increased sleep value in statistics creation loop from 10 to 500 microseconds. This
  reduces accuracy of statistics values somewhere after the decimal points but saves
  CPU time.

* avoid additional sync() calls when writing partial shape data (attribute name data)
  to disk. sync() will still be called when the shape marker (will be written after
  the attributes) is written to disk

* issue #147: added flag --database.force-sync-shapes to force synching of shape data
  to disk. The default value is true so it is the same behavior as in version 1.0.
  if set to false, shape data is synched to disk if waitForSync for the collection is
  set to true, otherwise, shape data is not synched.

* fix for issue #145: strange issue on Travis: added epsilon for numeric comparison in
  geo index

* fix for issue #136: adjusted message during indexing

* issue #131: added timeout for HTTP keep-alive connections. The default value is 300
  seconds. There is a startup parameter server.keep-alive-timeout to configure the value.
  Setting it to 0 will disable keep-alive entirely on the server.

* fix for issue #137: AQL optimizer should use indexes for ref accesses with
  2 named attributes


v1.0.beta2 (2012-08-03)
-----------------------

* fix for issue #134: improvements for centos RPM

* fixed problem with disable-admin-interface in config file


v1.0.beta1 (2012-07-29)
-----------------------

* fixed issue #118: We need a collection "debugger"

* fixed issue #126: Access-Shaper must be cached

* INCOMPATIBLE CHANGE: renamed parameters "connect-timeout" and "request-timeout"
  for arangosh and arangoimp to "--server.connect-timeout" and "--server.request-timeout"

* INCOMPATIBLE CHANGE: authorization is now required on the server side
  Clients sending requests without HTTP authorization will be rejected with HTTP 401
  To allow backwards compatibility, the server can be started with the option
  "--server.disable-authentication"

* added options "--server.username" and "--server.password" for arangosh and arangoimp
  These parameters must be used to specify the user and password to be used when
  connecting to the server. If no password is given on the command line, arangosh/
  arangoimp will interactively prompt for a password.
  If no user name is specified on the command line, the default user "root" will be
  used.

* added startup option "--server.ssl-cipher-list" to determine which ciphers to
  use in SSL context. also added SSL_OP_CIPHER_SERVER_PREFERENCE to SSL default
  options so ciphers are tried in server and not in client order

* changed default SSL protocol to TLSv1 instead of SSLv2

* changed log-level of SSL-related messages

* added SSL connections if server is compiled with OpenSSL support. Use --help-ssl

* INCOMPATIBLE CHANGE: removed startup option "--server.admin-port".
  The new endpoints feature (see --server.endpoint) allows opening multiple endpoints
  anyway, and the distinction between admin and "other" endpoints can be emulated
  later using privileges.

* INCOMPATIBLE CHANGE: removed startup options "--port", "--server.port", and
  "--server.http-port" for arangod.
  These options have been replaced by the new "--server.endpoint" parameter

* INCOMPATIBLE CHANGE: removed startup option "--server" for arangosh and arangoimp.
  These options have been replaced by the new "--server.endpoint" parameter

* Added "--server.endpoint" option to arangod, arangosh, and arangoimp.
  For arangod, this option allows specifying the bind endpoints for the server
  The server can be bound to one or multiple endpoints at once. For arangosh
  and arangoimp, the option specifies the server endpoint to connect to.
  The following endpoint syntax is currently supported:
  - tcp://host:port or http@tcp://host:port (HTTP over IPv4)
  - tcp://[host]:port or http@tcp://[host]:port (HTTP over IPv6)
  - ssl://host:port or http@tcp://host:port (HTTP over SSL-encrypted IPv4)
  - ssl://[host]:port or http@tcp://[host]:port (HTTP over SSL-encrypted IPv6)
  - unix:///path/to/socket or http@unix:///path/to/socket (HTTP over UNIX socket)

  If no port is specified, the default port of 8529 will be used.

* INCOMPATIBLE CHANGE: removed startup options "--server.require-keep-alive" and
  "--server.secure-require-keep-alive".
  The server will now behave as follows which should be more conforming to the
  HTTP standard:
  * if a client sends a "Connection: close" header, the server will close the
    connection
  * if a client sends a "Connection: keep-alive" header, the server will not
    close the connection
  * if a client does not send any "Connection" header, the server will assume
    "keep-alive" if the request was an HTTP/1.1 request, and "close" if the
    request was an HTTP/1.0 request

* (minimal) internal optimizations for HTTP request parsing and response header
  handling

* fixed Unicode unescaping bugs for \f and surrogate pairs in BasicsC/strings.c

* changed implementation of TRI_BlockCrc32 algorithm to use 8 bytes at a time

* fixed issue #122: arangod doesn't start if <log.file> cannot be created

* fixed issue #121: wrong collection size reported

* fixed issue #98: Unable to change journalSize

* fixed issue #88: fds not closed

* fixed escaping of document data in HTML admin front end

* added HTTP basic authentication, this is always turned on

* added server startup option --server.disable-admin-interface to turn off the
  HTML admin interface

* honor server startup option --database.maximal-journal-size when creating new
  collections without specific journalsize setting. Previously, these
  collections were always created with journal file sizes of 32 MB and the
  --database.maximal-journal-size setting was ignored

* added server startup option --database.wait-for-sync to control the default
  behavior

* renamed "--unit-tests" to "--javascript.unit-tests"


v1.0.alpha3 (2012-06-30)
------------------------

* fixed issue #116: createCollection=create option doesn't work

* fixed issue #115: Compilation issue under OSX 10.7 Lion & 10.8 Mountain Lion
  (homebrew)

* fixed issue #114: image not found

* fixed issue #111: crash during "make unittests"

* fixed issue #104: client.js -> ARANGO_QUIET is not defined


v1.0.alpha2 (2012-06-24)
------------------------

* fixed issue #112: do not accept document with duplicate attribute names

* fixed issue #103: Should we cleanup the directory structure

* fixed issue #100: "count" attribute exists in cursor response with "count:
  false"

* fixed issue #84 explain command

* added new MRuby version (2012-06-02)

* added --log.filter

* cleanup of command line options:
** --startup.directory => --javascript.startup-directory
** --quite => --quiet
** --gc.interval => --javascript.gc-interval
** --startup.modules-path => --javascript.modules-path
** --action.system-directory => --javascript.action-directory
** --javascript.action-threads => removed (is now the same pool as --server.threads)

* various bug-fixes

* support for import

* added option SKIP_RANGES=1 for make unittests

* fixed several range-related assertion failures in the AQL query optimizer

* fixed AQL query optimizations for some edge cases (e.g. nested subqueries with
  invalid constant filter expressions)


v1.0.alpha1 (2012-05-28)
------------------------

Alpha Release of ArangoDB 1.0<|MERGE_RESOLUTION|>--- conflicted
+++ resolved
@@ -1,7 +1,10 @@
 v3.3.13 (XXXX-XX-XX)
 --------------------
 
-* Added load balancer support and user-restriction to cursor API.
+* return an empty result set instead of an "out of memory" exception when
+  querying the geo index with invalid (out of range) coordinates
+
+* added load balancer support and user-restriction to cursor API.
 
   If a cursor is accessed on a different coordinator than where it was created,
   the requests will be forwarded to the correct coordinator. If a cursor is
@@ -280,10 +283,6 @@
 v3.3.8 (2018-04-24)
 -------------------
 
-<<<<<<< HEAD
-* return an empty result set instead of an "out of memory" exception when
-  querying the geo index with invalid (out of range) coordinates
-=======
 * included version of ArangoDB Starter (`arangodb` binary) updated to v0.10.11,
   see [Starter changelog](https://github.com/arangodb-helper/arangodb/blob/master/CHANGELOG.md)
 
@@ -302,7 +301,6 @@
   specifying the option `--database.ignore-datafile-errors true`
 
 * fix issue #4582: UI query editor now supports usage of empty string as bind parameter value
->>>>>>> 1897fd02
 
 * fixed internal issue #2148: Number of documents found by filter is misleading in web UI
 
