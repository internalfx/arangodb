v3.4.0-rc.5 (XXXX-XX-XX)
------------------------

<<<<<<< HEAD
* Persist and check default language (locale) selection.
  Previously we would not check if the language had changed when the server was
  restarted. This could cause issues with indexes over text fields, as it will
  result in undefined behavior within RocksDB (missing entries, corruption,
  etc.). Now if the language is changed, ArangoDB will print out an error
  message and abort.
=======
* export version and storage engine in `_admin/cluster/health` for Coordinators 
  and DBServers. 

* restrict the total amount of data to build up in all in-memory RocksDB write buffers
  by default to a certain fraction of the available physical RAM. This helps restricting 
  memory usage for the arangod process, but may have an effect on the RocksDB storage 
  engine's write performance. 

  In ArangoDB 3.3 the governing configuration option `--rocksdb.total-write-buffer-size`
  had a default value of `0`, which meant that the memory usage was not limited. ArangoDB
  3.4 now changes the default value to about 50% of available physical RAM, and 512MiB
  for setups with less than 4GiB of RAM.

* lower default value for `--cache.size` startup option from about 30% of physical RAM to
  about 25% percent of physical RAM.
>>>>>>> 933ca8a7

* fix internal issue #2786: improved confirmation dialog when clicking the truncate 
  button in the web UI

* Updated joi library (web UI), improved Foxx mount path validation

* disable startup warning for Linux kernel variable `vm.overcommit_memory` settings
  values of 0 or 1.
  Effectively `overcommit_memory` settings value of 0 or 1 fix two memory-allocation
  related issues with the default memory allocator used in ArangoDB release builds on 
  64bit Linux. 
  The issues will remain when running with an `overcommit_memory` settings value of 2,
  so this is now discouraged.
  Setting `overcommit_memory` to 0 or 1 (0 is the Linux kernel's default) fixes issues
  with increasing numbers of memory mappings for the arangod process (which may lead
  to an out-of-memory situation if the kernel's maximum number of mappings threshold
  is hit) and an increasing amount of memory that the kernel counts as "committed".
  With an `overcommit_memory` setting of 0 or 1, an arangod process may either be 
  killed by the kernel's OOM killer or will die with a segfault when accessing memory
  it has allocated before but the kernel could not provide later on. This is still 
  more acceptable than the kernel not providing any more memory to the process when
  there is still physical memory left, which may have occurred with an `overcommit_memory`
  setting of 2 after the arangod process had done lots of allocations.

  In summary, the recommendation for the `overcommit_memory` setting is now to set it
  to 0 or 1 (0 is kernel default) and not use 2.

* fixed Foxx complaining about valid `$schema` value in manifest.json

* fix for supervision, which started failing servers using old transient store

* fixed a bug where indexes are used in the cluster while still being
  built on the db servers

* fix move leader shard: wait until all but the old leader are in sync.
  This fixes some unstable tests.

* cluster health features more elaborate agent records

* agency's supervision edited for advertised endpoints

v3.4.0-rc.4 (2018-11-04)
------------------------

* fixed Foxx queues not retrying jobs with infinite `maxFailures`

* increase AQL query string parsing performance for queries with many (100K+) string
  values contained in the query string

* increase timeouts for inter-node communication in the cluster

* fixed undefined behavior in `/_api/import` when importing a single document went
  wrong

* replication bugfixes

* stop printing `connection class corrupted` in arangosh

 when just starting the arangosh without a connection to a server and running 
 code such as `require("internal")`, the shell always printed "connection class 
 corrupted", which was somewhat misleading.

* add separate option `--query.slow-streaming-threshold` for tracking slow
  streaming queries with a different timeout value

* increase maximum number of collections/shards in an AQL query from 256 to 2048

* don't rely on `_modules` collection being present and usable for arangod startup

* force connection timeout to be 7 seconds to allow libcurl time to retry lost DNS
  queries.

* fixes a routing issue within the web ui after the use of views

* fixes some graph data parsing issues in the ui, e.g. cleaning up duplicate
  edges inside the graph viewer.

* in a cluster environment, the arangod process now exits if wrong credentials
  are used during the startup process.

* added option `--rocksdb.total-write-buffer-size` to limit total memory usage
  across all RocksDB in-memory write buffers

* suppress warnings from statistics background threads such as
  `WARNING caught exception during statistics processing: Expecting Object`
  during version upgrade


v3.4.0-rc.3 (2018-10-23)
------------------------

* fixed handling of broken Foxx services

  Installation now also fails when the service encounters an error when
  executed. Upgrading or replacing with a broken service will still result
  in the broken services being installed.

* restored error pages for broken Foxx services

  Services that could not be executed will now show an error page (with helpful
  information if development mode is enabled) instead of a generic 404 response.
  Requests to the service that do not prefer HTML (i.e. not a browser window)
  will receive a JSON formatted 503 error response instead.

* added support for `force` flag when upgrading Foxx services

  Using the `force` flag when upgrading or replacing a service falls back to
  installing the service if it does not already exist.

* The order of JSON object attribute keys in JSON return values will now be
  "random" in more cases. In JSON, there is no defined order for object attribute
  keys anyway, so ArangoDB is taking the freedom to return the attribute keys in
  a non-deterministic, seemingly unordered way.

* Fixed an AQL bug where the `optimize-traversals` rule was falsely applied to
  extensions with inline expressions and thereby ignoring them

* fix side-effects of sorting larger arrays (>= 16 members) of constant literal
  values in AQL, when the array was used not only for IN-value filtering but also
  later in the query.
  The array values were sorted so the IN-value lookup could use a binary search
  instead of a linear search, but this did not take into account that the array
  could have been used elsewhere in the query, e.g. as a return value. The fix
  will create a copy of the array and sort the copy, leaving the original array
  untouched.

* disallow empty LDAP password

* fixes validation of allowed or not allowed foxx service mount paths within
  the Web UI

* The single database or single coordinator statistics in a cluster
  environment within the Web UI sometimes got called way too often.
  This caused artifacts in the graphs, which is now fixed.

* An aardvark statistics route could not collect and sum up the statistics of
  all coordinators if one of them was ahead and had more results than the others

* Web UI now checks if server statistics are enabled before it sends its first
  request to the statistics API

* fix internal issue #486: immediate deletion (right after creation) of
  a view with a link to one collection and indexed data reports failure
  but removes the link

* fix internal issue #480: link to a collection is not added to a view
  if it was already added to other view

* fix internal issues #407, #445: limit ArangoSearch memory consumption
  so that it won't cause OOM while indexing large collections

* upgraded arangodb starter version to 0.13.5

* removed undocumented `db.<view>.toArray()` function from ArangoShell

* prevent creation of collections and views with the same in cluster setups

* fixed issue #6770: document update: ignoreRevs parameter ignored

* added AQL query optimizer rules `simplify-conditions` and `fuse-filters`

* improve inter-server communication performance:
  - move all response processing off Communicator's socket management thread
  - create multiple Communicator objects with ClusterComm, route via round robin
  - adjust Scheduler threads to always be active, and have designated priorities.

* fix internal issue #2770: the Query Profiling modal dialog in the Web UI
  was slightly malformed.

* fix internal issue #2035: the Web UI now updates its indices view to check
  whether new indices exist or not.

* fix internal issue #6808: newly created databases within the Web UI did not
  appear when used Internet Explorer 11 as a browser.

* fix internal issue #2957: the Web UI was not able to display more than 1000
  documents, even when it was set to a higher amount.

* fix internal issue #2688: the Web UI's graph viewer created malformed node
  labels if a node was expanded multiple times.

* fix internal issue #2785: web ui's sort dialog sometimes got rendered, even
  if it should not.

* fix internal issue #2764: the waitForSync property of a satellite collection
  could not be changed via the Web UI

* dynamically manage libcurl's number of open connections to increase performance
  by reducing the number of socket close and then reopen cycles

* recover short server id from agency after a restart of a cluster node

  this fixes problems with short server ids being set to 0 after a node restart,
  which then prevented cursor result load-forwarding between multiple coordinators
  to work properly

  this should fix arangojs#573

* increased default timeouts in replication

  this decreases the chances of followers not getting in sync with leaders because
  of replication operations timing out

* include forward-ported diagnostic options for debugging LDAP connections

* fixed internal issue #3065: fix variable replacements by the AQL query
  optimizer in arangosearch view search conditions

  The consequence of the missing replacements was that some queries using view
  search conditions could have failed with error messages such as

  "missing variable #3 (a) for node #7 (EnumerateViewNode) while planning registers"

* fixed internal issue #1983: the Web UI was showing a deletion confirmation
  multiple times.

* Restricted usage of views in AQL, they will throw an error now
  (e.g. "FOR v, e, p IN 1 OUTBOUND @start edgeCollection, view")
  instead of failing the server.

* Allow VIEWs within the AQL "WITH" statement in cluster environment.
  This will now prepare the query for all collections linked within a view.
  (e.g. "WITH view FOR v, e, p IN OUTBOUND 'collectionInView/123' edgeCollection"
  will now be executed properly and not fail with unregistered collection any more)

* Properly check permissions for all collections linked to a view when
  instantiating an AQL query in cluster environment

* support installation of ArangoDB on Windows into directories with multibyte
  character filenames on Windows platforms that used a non-UTF8-codepage

  This was supported on other platforms before, but never worked for ArangoDB's
  Windows version

* display shard synchronization progress for collections outside of the
  `_system` database

* change memory protection settings for memory given back to by the bundled
  JEMalloc memory allocator. This avoids splitting of existing memory mappings
  due to changes of the protection settings

* added missing implementation for `DeleteRangeCF` in RocksDB WAL tailing handler

* fixed agents busy looping gossip

* handle missing `_frontend` collections gracefully

  the `_frontend` system collection is not required for normal ArangoDB operations,
  so if it is missing for whatever reason, ensure that normal operations can go
  on.


v3.4.0-rc.2 (2018-09-30)
------------------------

* upgraded arangosync version to 0.6.0

* upgraded arangodb starter version to 0.13.3

* fixed issue #6611: Properly display JSON properties of user defined foxx services
  configuration within the web UI

* improved shards display in web UI: included arrows to better visualize that
  collection name sections can be expanded and collapsed

* added nesting support for `aql` template strings

* added support for `undefined` and AQL literals to `aql.literal`

* added `aql.join` function

* fixed issue #6583: Agency node segfaults if sent an authenticated HTTP
  request is sent to its port

* fixed issue #6601: Context cancelled (never ending query)

* added more AQL query results cache inspection and control functionality

* fixed undefined behavior in AQL query result cache

* the query editor within the web UI is now catching HTTP 501 responses
  properly

* added AQL VERSION function to return the server version as a string

* added startup parameter `--cluster.advertised-endpoints`

* AQL query optimizer now makes better choices regarding indexes to use in a
  query when there are multiple competing indexes and some of them are prefixes
  of others

  In this case, the optimizer could have preferred indexes that covered less
  attributes, but it should rather pick the indexes that covered more attributes.

  For example, if there was an index on ["a"] and another index on ["a", "b"], then
  previously the optimizer may have picked the index on just ["a"] instead the
  index on ["a", "b"] for queries that used all index attributes but did range
  queries on them (e.g. `FILTER doc.a == @val1 && doc.b >= @val2`).

* Added compression for the AQL intermediate results transfer in the cluster,
  leading to less data being transferred between coordinator and database servers
  in many cases

* forward-ported a bugfix from RocksDB (https://github.com/facebook/rocksdb/pull/4386)
  that fixes range deletions (used internally in ArangoDB when dropping or truncating
  collections)

  The non-working range deletes could have triggered errors such as
  `deletion check in index drop failed - not all documents in the index have been deleted.`
  when dropping or truncating collections

* improve error messages in Windows installer

* allow retrying installation in Windows installer in case an existing database is still
  running and needs to be manually shut down before continuing with the installation

* fix database backup functionality in Windows installer

* fixed memory leak in `/_api/batch` REST handler

* `db._profileQuery()` now also tracks operations triggered when using `LIMIT`
  clauses in a query

* added proper error messages when using views as an argument to AQL functions
  (doing so triggered an `internal error` before)

* fixed return value encoding for collection ids ("cid" attribute") in REST API
  `/_api/replication/logger-follow`

* fixed dumping and restoring of views with arangodump and arangorestore

* fix replication from 3.3 to 3.4

* fixed some TLS errors that occurred when combining HTTPS/TLS transport with the
  VelocyStream protocol (VST)

  That combination could have led to spurious errors such as "TLS padding error"
  or "Tag mismatch" and connections being closed

* make synchronous replication detect more error cases when followers cannot
  apply the changes from the leader

* fixed issue #6379: RocksDB arangorestore time degeneration on dead documents

* fixed issue #6495: Document not found when removing records

* fixed undefined behavior in cluster plan-loading procedure that may have
  unintentionally modified a shared structure

* reduce overhead of function initialization in AQL COLLECT aggregate functions,
  for functions COUNT/LENGTH, SUM and AVG

  this optimization will only be noticable when the COLLECT produces many groups
  and the "hash" COLLECT variant is used

* fixed potential out-of-bounds access in admin log REST handler `/_admin/log`,
  which could have led to the server returning an HTTP 500 error

* catch more exceptions in replication and handle them appropriately

* agency endpoint updates now go through RAFT

* fixed a cleanup issue in Current when a follower was removed from Plan

* catch exceptions in MaintenanceWorker thread

* fixed a bug in cleanOutServer which could lead to a cleaned out server
  still being a follower for some shard

v3.4.0-rc.1 (2018-09-06)
------------------------

* Release Candidate for 3.4.0, please check the `ReleaseNotes/KnownIssues34.md`
  file for a list of known issues.

* upgraded bundled RocksDB version to 5.16.0

* upgraded bundled Snappy compression library to 1.1.7

* fixed issue #5941: if using breadth first search in traversals uniqueness checks
  on path (vertices and edges) have not been applied. In SmartGraphs the checks
  have been executed properly.

* added more detailed progress output to arangorestore, showing the percentage of
  how much data is restored for bigger collections plus a set of overview statistics
  after each processed collection

* added option `--rocksdb.use-file-logging` to enable writing of RocksDB's own
  informational LOG files into RocksDB's database directory.

  This option is turned off by default, but can be enabled for debugging RocksDB
  internals and performance.

* improved error messages when managing Foxx services

  Install/replace/upgrade will now provide additional information when an error
  is encountered during setup. Errors encountered during a `require` call will
  also include information about the underlying cause in the error message.

* fixed some Foxx script names being displayed incorrectly in web UI and Foxx CLI

* major revision of the maintenance feature

* added `uuidv4` and `genRandomBytes` methods to crypto module

* added `hexSlice` methods `hexWrite` to JS Buffer type

* added `Buffer.from`, `Buffer.of`, `Buffer.alloc` and `Buffer.allocUnsafe`
  for improved compatibility with Node.js

* Foxx HTTP API errors now log stacktraces

* fixed issue #5831: custom queries in the ui could not be loaded if the user
  only has read access to the _system database.

* fixed issue #6128: ArangoDb Cluster: Task moved from DBS to Coordinator

* fixed some web ui action events related to Running Queries view and Slow
  Queries History view

* fixed internal issue #2566: corrected web UI alignment of the nodes table

* fixed issue #5736: Foxx HTTP API responds with 500 error when request body
  is too short

* fixed issue #6106: Arithmetic operator type casting documentation incorrect

* The arangosh now supports the velocystream transport protocol via the schemas
  "vst+tcp://", "vst+ssl://", "vst+unix://" schemes.

* The server will no longer lowercase the input in --server.endpoint. This means
  Unix domain socket paths will now  be treated as specified, previously they were lowercased

* fixed logging of requests. A wrong log level was used

* fixed issue #5943: misplaced database ui icon and wrong cursor type were used

* fixed issue #5354: updated the web UI JSON editor, improved usability

* fixed issue #5648: fixed error message when saving unsupported document types

* fixed internal issue #2812: Cluster fails to create many indexes in parallel

* Added C++ implementation, load balancer support, and user restriction to Pregel API.

  If an execution is accessed on a different coordinator than where it was
  created, the request(s) will be forwarded to the correct coordinator. If an
  execution is accessed by a different user than the one who created it, the
  request will be denied.

* the AQL editor in the web UI now supports detailed AQL query profiling

* fixed issue #5884: Subquery nodes are no longer created on DBServers

* intermediate commits in the RocksDB engine are now only enabled in standalone AQL queries

  (not within a JS transaction), standalone truncate as well as for the "import" API

* the AQL editor in the web UI now supports GeoJSON types and is able to render them.

* fixed issue #5035: fixed a vulnerability issue within the web ui's index view

* PR #5552: add "--latency true" option to arangoimport.  Lists microsecond latency

* added `"pbkdf2"` method to `@arangodb/foxx/auth` module

* the `@arangodb/foxx/auth` module now uses a different method to generate salts,
  so salts are no longer guaranteed to be alphanumeric

* fixed internal issue #2567: the Web UI was showing the possibility to move a shard
  from a follower to the current leader

* Renamed RocksDB engine-specific statistics figure `rocksdb.block-cache-used`
  to `rocksdb.block-cache-usage` in output of `db._engineStats()`

  The new figure name is in line with the statistics that the RocksDB library
  provides in its new versions.

* Added RocksDB engine-specific statistics figures `rocksdb.block-cache-capacity`,
  `rocksdb.block-cache-pinned-usage` as well as level-specific figures
  `rocksdb.num-files-at-level` and `rocksdb.compression-ratio-at-level` in
  output of `db._engineStats()`

* Added RocksDB-engine configuration option `--rocksdb.block-align-data-blocks`

  If set to true, data blocks are aligned on lesser of page size and block size,
  which may waste some memory but may reduce the number of cross-page I/Os operations.

* Usage RocksDB format version 3 for new block-based tables

* Bugfix: The AQL syntax variants `UPDATE/REPLACE k WITH d` now correctly take
  _rev from k instead of d (when ignoreRevs is false) and ignore d._rev.

* Added C++ implementation, load balancer support, and user restriction to tasks API

  If a task is accessed on a different coordinator than where it was created,
  the request(s) will be forwarded to the correct coordinator. If a
  task is accessed by a different user than the one who created it, the request
  will be denied.

* Added load balancer support and user-restriction to async jobs API.

  If an async job is accessed on a different coordinator than where it was
  created, the request(s) will be forwarded to the correct coordinator. If a
  job is accessed by a different user than the one who created it, the request
  will be denied.

* switch default storage engine from MMFiles to RocksDB

  In ArangoDB 3.4, the default storage engine for new installations is the RocksDB
  engine. This differs to previous versions (3.2 and 3.3), in which the default
  storage engine was the MMFiles engine.

  The MMFiles engine can still be explicitly selected as the storage engine for
  all new installations. It's only that the "auto" setting for selecting the storage
  engine will now use the RocksDB engine instead of MMFiles engine.

  In the following scenarios, the effectively selected storage engine for new
  installations will be RocksDB:

  * `--server.storage-engine rocksdb`
  * `--server.storage-engine auto`
  * `--server.storage-engine` option not specified

  The MMFiles storage engine will be selected for new installations only when
  explicitly selected:

  * `--server.storage-engine mmfiles`

  On upgrade, any existing ArangoDB installation will keep its previously selected
  storage engine. The change of the default storage engine is thus only relevant
  for new ArangoDB installations and/or existing cluster setups for which new server
  nodes get added later. All server nodes in a cluster setup should use the same
  storage engine to work reliably. Using different storage engines in a cluster is
  unsupported.

* added collection.indexes() as an alias for collection.getIndexes()

* disable V8 engine and JavaScript APIs for agency nodes

* renamed MMFiles engine compactor thread from "Compactor" to "MMFilesCompactor".

  This change will be visible only on systems which allow assigning names to
  threads.

* added configuration option `--rocksdb.sync-interval`

  This option specifies interval (in milliseconds) that ArangoDB will use to
  automatically synchronize data in RocksDB's write-ahead log (WAL) files to
  disk. Automatic syncs will only be performed for not-yet synchronized data,
  and only for operations that have been executed without the *waitForSync*
  attribute.

  Automatic synchronization is performed by a background thread. The default
  sync interval is 100 milliseconds.

  Note: this option is not supported on Windows platforms. Setting the sync
  interval to a value greater 0 will produce a startup warning.

* added AQL functions `TO_BASE64`, `TO_HEX`, `ENCODE_URI_COMPONENT` and `SOUNDEX`

* PR #5857: RocksDB engine would frequently request a new DelayToken.  This caused
  excessive write delay on the next Put() call.  Alternate approach taken.

* changed the thread handling in the scheduler. `--server.maximal-threads` will be
  the maximum number of threads for the scheduler.

* The option `--server.threads` is now obsolete.

* use sparse indexes in more cases now, when it is clear that the index attribute
  value cannot be null

* introduce SingleRemoteOperationNode via "optimize-cluster-single-document-operations"
  optimizer rule, which triggers single document operations directly from the coordinator
  instead of using a full-featured AQL setup. This saves cluster roundtrips.

  Queries directly referencing the document key benefit from this:

      UPDATE {_key: '1'} WITH {foo: 'bar'} IN collection RETURN OLD

* Added load balancer support and user-restriction to cursor API.

  If a cursor is accessed on a different coordinator than where it was created,
  the requests will be forwarded to the correct coordinator. If a cursor is
  accessed by a different user than the one who created it, the request will
  be denied.

* if authentication is turned on requests to databases by users with insufficient rights
 will be answered with the HTTP forbidden (401) response.

* upgraded bundled RocksDB library version to 5.15

* added key generators `uuid` and `padded`

  The `uuid` key generator generates universally unique 128 bit keys, which are
  stored in hexadecimal human-readable format.
  The `padded` key generator generates keys of a fixed length (16 bytes) in
  ascending lexicographical sort order.

* The REST API of `/_admin/status` added: "operationMode" filed with same meaning as
  the "mode" field and field "readOnly" that has the inverted meaning of the field
  "writeOpsEnabled". The old field names will be deprecated in upcoming versions.

* added `COUNT_DISTINCT` AQL function

* make AQL optimizer rule `collect-in-cluster` optimize aggregation functions
  `AVERAGE`, `VARIANCE`, `STDDEV`, `UNIQUE`, `SORTED_UNIQUE` and `COUNT_DISTINCT`
  in a cluster by pushing parts of the aggregation onto the DB servers and only
  doing the total aggregation on the coordinator

* replace JavaScript functions FULLTEXT, NEAR, WITHIN and WITHIN_RECTANGLE with
  regular AQL subqueries via a new optimizer rule "replace-function-with-index".

* the existing "fulltext-index-optimizer" optimizer rule has been removed because its
  duty is now handled by the "replace-function-with-index" rule.

* added option "--latency true" option to arangoimport. Lists microsecond latency
  statistics on 10 second intervals.

* fixed internal issue #2256: ui, document id not showing up when deleting a document

* fixed internal issue #2163: wrong labels within foxx validation of service
  input parameters

* fixed internal issue #2160: fixed misplaced tooltips in indices view

* Added exclusive option for rocksdb collections. Modifying AQL queries can
  now set the exclusive option as well as it can be set on JavaScript transactions.

* added optimizer rule "optimize-subqueries", which makes qualifying subqueries
  return less data

  The rule fires in the following situations:
  * in case only a few results are used from a non-modifying subquery, the rule
    will add a LIMIT statement into the subquery. For example

        LET docs = (
          FOR doc IN collection
            FILTER ...
            RETURN doc
        )
        RETURN docs[0]

    will be turned into

        LET docs = (
          FOR doc IN collection
            FILTER ...
            LIMIT 1
            RETURN doc
        )
        RETURN docs[0]

    Another optimization performed by this rule is to modify the result value
    of subqueries in case only the number of results is checked later. For example

        RETURN LENGTH(
          FOR doc IN collection
            FILTER ...
            RETURN doc
        )

    will be turned into

        RETURN LENGTH(
          FOR doc IN collection
            FILTER ...
            RETURN true
        )

  This saves copying the document data from the subquery to the outer scope and may
  enable follow-up optimizations.

* fixed Foxx queues bug when queues are created in a request handler with an
  ArangoDB authentication header

* abort startup when using SSLv2 for a server endpoint, or when connecting with
  a client tool via an SSLv2 connection.

  SSLv2 has been disabled in the OpenSSL library by default in recent versions
  because of security vulnerabilities inherent in this protocol.

  As it is not safe at all to use this protocol, the support for it has also
  been stopped in ArangoDB. End users that use SSLv2 for connecting to ArangoDB
  should change the protocol from SSLv2 to TLSv12 if possible, by adjusting
  the value of the `--ssl.protocol` startup option.

* added `overwrite` option to document insert operations to allow for easier syncing.

  This implements almost the much inquired UPSERT. In reality it is a REPSERT
  (replace/insert) because only replacement and not modification of documents
  is possible. The option does not work in cluster collections with custom
  sharding.

* added startup option `--log.escape`

  This option toggles the escaping of log output.

  If set to `true` (which is the default value), then the logging will work
  as before, and the following characters in the log output are escaped:

  * the carriage return character (hex 0d)
  * the newline character (hex 0a)
  * the tabstop character (hex 09)
  * any other characters with an ordinal value less than hex 20

  If the option is set to `false`, no characters are escaped. Characters with
  an ordinal value less than hex 20 will not be printed in this mode but will
  be replaced with a space character (hex 20).

  A side effect of turning off the escaping is that it will reduce the CPU
  overhead for the logging. However, this will only be noticable when logging
  is set to a very verbose level (e.g. debug or trace).

* increased the default values for the startup options `--javascript.gc-interval`
  from every 1000 to every 2000 requests, and for `--javascript.gc-frequency` from
  30 to 60 seconds

  This will make the V8 garbage collection run less often by default than in previous
  versions, reducing CPU load a bit and leaving more contexts available on average.

* added `/_admin/repair/distributeShardsLike` that repairs collections with
  distributeShardsLike where the shards aren't actually distributed like in the
  prototype collection, as could happen due to internal issue #1770

* Fixed issue #4271: Change the behavior of the `fullCount` option for AQL query
  cursors so that it will only take into account `LIMIT` statements on the top level
  of the query.

  `LIMIT` statements in subqueries will not have any effect on the `fullCount` results
  any more.

* We added a new geo-spatial index implementation. On the RocksDB storage engine all
  installations will need to be upgraded with `--database.auto-upgrade true`. New geo
  indexes will now only report with the type `geo` instead of `geo1` or `geo2`.
  The index types `geo1` and `geo2` are now deprecated.
  Additionally we removed the deprecated flags `constraint` and `ignoreNull` from geo
  index definitions, these fields were initially deprecated in ArangoDB 2.5

* Add revision id to RocksDB values in primary indexes to speed up replication (~10x).

* PR #5238: Create a default pacing algorithm for arangoimport to avoid TimeoutErrors
  on VMs with limited disk throughput

* Starting a cluster with coordinators and DB servers using different storage engines
  is unsupported. Doing it anyway will now produce a warning on startup

* fixed issue #4919: C++ implementation of LIKE function now matches the old and correct
  behaviour of the javascript implementation.

* added `--json` option to arangovpack, allowing to treat its input as plain JSON data
  make arangovpack work without any configuration file

* added experimental arangodb startup option `--javascript.enabled` to enable/disable the
  initialization of the V8 JavaScript engine. Only expected to work on single-servers and
  agency deployments

* pull request #5201: eliminate race scenario where handlePlanChange could run infinite times
  after an execution exceeded 7.4 second time span

* UI: fixed an unreasonable event bug within the modal view engine

* pull request #5114: detect shutdown more quickly on heartbeat thread of coordinator and
  DB servers

* fixed issue #3811: gharial api is now checking existence of `_from` and `_to` vertices
  during edge creation

* There is a new method `_profileQuery` on the database object to execute a query and
  print an explain with annotated runtime information.

* Query cursors can now be created with option `profile`, with a value of 0, 1 or 2.
  This will cause queries to include more statistics in their results and will allow tracing
  of queries.

* fixed internal issue #2147: fixed database filter in UI

* fixed internal issue #2149: number of documents in the UI is not adjusted after moving them

* fixed internal issue #2150: UI - loading a saved query does not update the list of bind
  parameters

* removed option `--cluster.my-local-info` in favor of persisted server UUIDs

  The option `--cluster.my-local-info` was deprecated since ArangoDB 3.3.

* added new collection property `cacheEnabled` which enables in-memory caching for
  documents and primary index entries. Available only when using RocksDB

* arangodump now supports `--threads` option to dump collections in parallel

* arangorestore now supports `--threads` option to restore collections in parallel

* Improvement: The AQL query planner in cluster is now a bit more clever and
  can prepare AQL queries with less network overhead.

  This should speed up simple queries in cluster mode, on complex queries it
  will most likely not show any performance effect.
  It will especially show effects on collections with a very high amount of Shards.

* removed remainders of dysfunctional `/_admin/cluster-test` and `/_admin/clusterCheckPort`
  API endpoints and removed them from documentation

* added new query option `stream` to enable streaming query execution via the
  `POST /_api/cursor` rest interface.

* fixed issue #4698: databases within the UI are now displayed in a sorted order.

* Behavior of permissions for databases and collections changed:
  The new fallback rule for databases for which an access level is not explicitly specified:
  Choose the higher access level of:
    * A wildcard database grant
    * A database grant on the `_system` database
  The new fallback rule for collections for which an access level is not explicitly specified:
  Choose the higher access level of:
    * Any wildcard access grant in the same database, or on "*/*"
    * The access level for the current database
    * The access level for the `_system` database

* fixed issue #4583: add AQL ASSERT and AQL WARN

* renamed startup option `--replication.automatic-failover` to
  `--replication.active-failover`
  using the old option name will still work in ArangoDB 3.4, but the old option
  will be removed afterwards

* index selectivity estimates for RocksDB engine are now eventually consistent

  This change addresses a previous issue where some index updates could be
  "lost" from the view of the internal selectivity estimate, leading to
  inaccurate estimates. The issue is solved now, but there can be up to a second
  or so delay before updates are reflected in the estimates.

* support `returnOld` and `returnNew` attributes for in the following HTTP REST
  APIs:

  * /_api/gharial/<graph>/vertex/<collection>
  * /_api/gharial/<graph>/edge/<collection>

  The exception from this is that the HTTP DELETE verb for these APIs does not
  support `returnOld` because that would make the existing API incompatible

* fixed internal issue #478: remove unused and undocumented REST API endpoints
  _admin/statistics/short and _admin/statistics/long

  These APIs were available in ArangoDB's REST API, but have not been called by
  ArangoDB itself nor have they been part of the documented API. They have been
  superseded by other REST APIs and were partially dysfunctional. Therefore
  these two endpoints have been removed entirely.

* fixed issue #1532: reload users on restore

* fixed internal issue #1475: when restoring a cluster dump to a single server
  ignore indexes of type primary and edge since we mustn't create them here.

* fixed internal issue #1439: improve performance of any-iterator for RocksDB

* issue #1190: added option `--create-database` for arangoimport

* UI: updated dygraph js library to version 2.1.0

* renamed arangoimp to arangoimport for consistency
  Release packages will still install arangoimp as a symlink so user scripts
  invoking arangoimp do not need to be changed

* UI: Shard distribution view now has an accordion view instead of displaying
  all shards of all collections at once.

* fixed issue #4393: broken handling of unix domain sockets in JS_Download

* added AQL function `IS_KEY`
  this function checks if the value passed to it can be used as a document key,
  i.e. as the value of the `_key` attribute

* added AQL functions `SORTED` and `SORTED_UNIQUE`

  `SORTED` will return a sorted version of the input array using AQL's internal
  comparison order
  `SORTED_UNIQUE` will do the same, but additionally removes duplicates.

* added C++ implementation for AQL functions `DATE_NOW`, `DATE_ISO8601`,
  `DATE_TIMESTAMP`, `IS_DATESTRING`, `DATE_DAYOFWEEK`, `DATE_YEAR`,
  `DATE_MONTH`, `DATE_DAY`, `DATE_HOUR`, `DATE_MINUTE`, `DATE_SECOND`,
  `DATE_MILLISECOND`, `DATE_DAYOFYEAR`, `DATE_ISOWEEK`, `DATE_LEAPYEAR`,
  `DATE_QUARTER`, `DATE_DAYS_IN_MONTH`, `DATE_ADD`, `DATE_SUBTRACT`,
  `DATE_DIFF`, `DATE_COMPARE`, `TRANSLATE` and `SHA512`

* fixed a bug where clusterinfo missed changes to plan after agency
  callback is registred for create collection

* Foxx manifest.json files can now contain a $schema key with the value
  of "http://json.schemastore.org/foxx-manifest" to improve tooling support.

* fixed agency restart from compaction without data

* fixed agency's log compaction for internal issue #2249

* only load Plan and Current from agency when actually needed


v3.3.18 (XXXX-XX-XX)
--------------------

* improved logging in case of replication errors

* recover short server id from agency after a restart of a cluster node

  this fixes problems with short server ids being set to 0 after a node restart,
  which then prevented cursor result load-forwarding between multiple coordinators
  to work properly

  this should fix arangojs#573

* increased default timeouts in replication

  this decreases the chances of followers not getting in sync with leaders because
  of replication operations timing out

* fixed internal issue #1983: the Web UI was showing a deletion confirmation
  multiple times.

* handle missing `_frontend` collections gracefully

  the `_frontend` system collection is not required for normal ArangoDB operations,
  so if it is missing for whatever reason, ensure that normal operations can go
  on.


v3.3.17 (2018-10-04)
--------------------

* upgraded arangosync version to 0.6.0

* added several advanced options for configuring and debugging LDAP connections.
  Please note that some of the following options are platform-specific and may not
  work on all platforms or with all LDAP servers reliably:

  - `--ldap.serialized`: whether or not calls into the underlying LDAP library
    should be serialized.
    This option can be used to work around thread-unsafe LDAP library functionality.
  - `--ldap.serialize-timeout`: sets the timeout value that is used when waiting to
    enter the LDAP library call serialization lock. This is only meaningful when
    `--ldap.serialized` has been set to `true`.
  - `--ldap.retries`: number of tries to attempt a connection. Setting this to values
    greater than one will make ArangoDB retry to contact the LDAP server in case no
    connection can be made initially.
  - `--ldap.restart`: whether or not the LDAP library should implicitly restart
    connections
  - `--ldap.referrals`: whether or not the LDAP library should implicitly chase
    referrals
  - `--ldap.debug`: turn on internal OpenLDAP library output (warning: will print
    to stdout).
  - `--ldap.timeout`: timeout value (in seconds) for synchronous LDAP API calls
    (a value of 0 means default timeout).
  - `--ldap.network-timeout`: timeout value (in seconds) after which network operations
    following the initial connection return in case of no activity (a value of 0 means
    default timeout).
  - `--ldap.async-connect`: whether or not the connection to the LDAP library will
    be done asynchronously.

* fixed a shutdown race in ArangoDB's logger, which could have led to some buffered
  log messages being discarded on shutdown

* display shard synchronization progress for collections outside of the
  `_system` database

* fixed issue #6611: Properly display JSON properties of user defined foxx services
  configuration within the web UI

* fixed issue #6583: Agency node segfaults if sent an authenticated HTTP request is sent to its port

* when cleaning out a leader it could happen that it became follower instead of
  being removed completely

* make synchronous replication detect more error cases when followers cannot
  apply the changes from the leader

* fix some TLS errors that occurred when combining HTTPS/TLS transport with the
  VelocyStream protocol (VST)

  That combination could have led to spurious errors such as "TLS padding error"
  or "Tag mismatch" and connections being closed

* agency endpoint updates now go through RAFT


v3.3.16 (2018-09-19)
--------------------

* fix undefined behavior in AQL query result cache

* the query editor within the web ui is now catching http 501 responses
  properly

* fixed issue #6495 (Document not found when removing records)

* fixed undefined behavior in cluster plan-loading procedure that may have
  unintentionally modified a shared structure

* reduce overhead of function initialization in AQL COLLECT aggregate functions,
  for functions COUNT/LENGTH, SUM and AVG

  this optimization will only be noticable when the COLLECT produces many groups
  and the "hash" COLLECT variant is used

* fixed potential out-of-bounds access in admin log REST handler /_admin/log,
  which could have led to the server returning an HTTP 500 error

* catch more exceptions in replication and handle them appropriately


v3.3.15 (2018-09-10)
--------------------

* fixed an issue in the "sorted" AQL COLLECT variant, that may have led to producing
  an incorrect number of results

* upgraded arangodb starter version to 0.13.3

* fixed issue #5941 if using breadth-first search in traversals uniqueness checks
  on path (vertices and edges) have not been applied. In SmartGraphs the checks
  have been executed properly.

* added more detailed progress output to arangorestore, showing the percentage of
  how much data is restored for bigger collections plus a set of overview statistics
  after each processed collection

* added option `--rocksdb.use-file-logging` to enable writing of RocksDB's own
  informational LOG files into RocksDB's database directory.

  This option is turned off by default, but can be enabled for debugging RocksDB
  internals and performance.

* improved error messages when managing Foxx services

  Install/replace/upgrade will now provide additional information when an error
  is encountered during setup. Errors encountered during a `require` call will
  also include information about the underlying cause in the error message.

* fixed some Foxx script names being displayed incorrectly in web UI and Foxx CLI

* added startup option `--query.optimizer-max-plans value`

  This option allows limiting the number of query execution plans created by the
  AQL optimizer for any incoming queries. The default value is `128`.

  By adjusting this value it can be controlled how many different query execution
  plans the AQL query optimizer will generate at most for any given AQL query.
  Normally the AQL query optimizer will generate a single execution plan per AQL query,
  but there are some cases in which it creates multiple competing plans. More plans
  can lead to better optimized queries, however, plan creation has its costs. The
  more plans are created and shipped through the optimization pipeline, the more time
  will be spent in the optimizer.

  Lowering this option's value will make the optimizer stop creating additional plans
  when it has already created enough plans.

  Note that this setting controls the default maximum number of plans to create. The
  value can still be adjusted on a per-query basis by setting the *maxNumberOfPlans*
  attribute when running a query.

  This change also lowers the default maximum number of query plans from 192 to 128.

* bug fix: facilitate faster shutdown of coordinators and db servers

* cluster nodes should retry registering in agency until successful

* fixed some web ui action events related to Running Queries view and Slow
  Queries History view

* Create a default pacing algorithm for arangoimport to avoid TimeoutErrors
  on VMs with limited disk throughput

* backport PR 6150: establish unique function to indicate when
  application is terminating and therefore network retries should not occur

* backport PR #5201: eliminate race scenario where handlePlanChange
  could run infinite times after an execution exceeded 7.4 second time span


v3.3.14 (2018-08-15)
--------------------

* upgraded arangodb starter version to 0.13.1

* Foxx HTTP API errors now log stacktraces

* fixed issue #5736: Foxx HTTP API responds with 500 error when request body
  is too short

* fixed issue #5831: custom queries in the ui could not be loaded if the user
  only has read access to the _system database.

* fixed internal issue #2566: corrected web UI alignment of the nodes table

* fixed internal issue #2869: when attaching a follower with global applier to an
  authenticated leader already existing users have not been replicated, all users
  created/modified later are replicated.

* fixed internal issue #2865: dumping from an authenticated arangodb the users have
  not been included

* fixed issue #5943: misplaced database ui icon and wrong cursor type were used

* fixed issue #5354: updated the web UI JSON editor, improved usability

* fixed issue #5648: fixed error message when saving unsupported document types

* fixed issue #6076: Segmentation fault after AQL query

  This also fixes issues #6131 and #6174

* fixed issue #5884: Subquery nodes are no longer created on DBServers

* fixed issue #6031: Broken LIMIT in nested list iterations

* fixed internal issue #2812: Cluster fails to create many indexes in parallel

* intermediate commits in the RocksDB engine are now only enabled in standalone AQL
  queries (not within a JS transaction), standalone truncate as well as for the
  "import" API

* Bug fix: race condition could request data from Agency registry that did not
  exist yet.  This caused a throw that would end the Supervision thread.
  All registry query APIs no longer throw exceptions.


v3.3.13 (2018-07-26)
--------------------

* fixed internal issue #2567: the Web UI was showing the possibility to move a
  shard from a follower to the current leader

* fixed issue #5977: Unexpected execution plan when subquery contains COLLECT

* Bugfix: The AQL syntax variants `UPDATE/REPLACE k WITH d` now correctly take
  _rev from k instead of d (when ignoreRevs is false) and ignore d._rev.

* put an upper bound on the number of documents to be scanned when using
  `db.<collection>.any()` in the RocksDB storage engine

  previous versions of ArangoDB did a scan of a random amount of documents in
  the collection, up to the total number of documents available. this produced
  a random selection with a good quality, but needed to scan half the number
  of documents in the collection on average.

  The new version will only scan up to 500 documents, so it produces a less
  random result, but will be a lot faster especially for large collections.

  The implementation of `any()` for the MMFiles engine remains unchanged. The
  MMFiles engine will pick a random document from the entire range of the
  in-memory primary index without performing scans.

* return an empty result set instead of an "out of memory" exception when
  querying the geo index with invalid (out of range) coordinates

* added load balancer support and user-restriction to cursor API.

  If a cursor is accessed on a different coordinator than where it was created,
  the requests will be forwarded to the correct coordinator. If a cursor is
  accessed by a different user than the one who created it, the request will
  be denied.

* keep failed follower in followers list in Plan.

  This increases the changes of a failed follower getting back into sync if the
  follower comes back after a short time. In this case the follower can try to
  get in sync again, which normally takes less time than seeding a completely
  new follower.

* fix assertion failure and undefined behavior in Unix domain socket connections,
  introduced by 3.3.12

* added configuration option `--rocksdb.sync-interval`

  This option specifies interval (in milliseconds) that ArangoDB will use to
  automatically synchronize data in RocksDB's write-ahead log (WAL) files to
  disk. Automatic syncs will only be performed for not-yet synchronized data,
  and only for operations that have been executed without the *waitForSync*
  attribute.

  Automatic synchronization is performed by a background thread. The default
  sync interval is 0, meaning the automatic background syncing is turned off.
  Background syncing in 3.3 is opt-in, whereas in ArangoDB 3.4 the default sync
  interval will be 100 milliseconds.

  Note: this option is not supported on Windows platforms. Setting the sync
  interval to a value greater 0 will produce a startup warning.

* fixed graph creation sometimes failing with 'edge collection
  already used in edge def' when the edge definition contained multiple vertex
  collections, despite the edge definitions being identical

* inception could get caught in a trap, where agent configuration
  version and timeout multiplier lead to incapacitated agency

* fixed issue #5827: Batch request handling incompatible with .NET's default
  ContentType format

* fixed agency's log compaction for internal issue #2249

* inspector collects additionally disk data size and storage engine statistics


v3.3.12 (2018-07-12)
--------------------

* issue #5854: RocksDB engine would frequently request a new DelayToken.  This caused
  excessive write delay on the next Put() call.  Alternate approach taken.

* fixed graph creation under some circumstances failing with 'edge collection
  already used in edge def' despite the edge definitions being identical

* fixed issue #5727: Edge document with user provided key is inserted as many
  times as the number of shards, violating the primary index

* fixed internal issue #2658: AQL modification queries did not allow `_rev`
  checking. There is now a new option `ignoreRevs` which can be set to `false`
  in order to force AQL modification queries to match revision ids before
  doing any modifications

* fixed issue #5679: Replication applier restrictions will crash synchronisation
  after initial sync

* fixed potential issue in RETURN DISTINCT CollectBlock implementation
  that led to the block producing an empty result

* changed communication tasks to use boost strands instead of locks,
  this fixes a race condition with parallel VST communication over
  SSL

* fixed agency restart from compaction without data

* fixed for agent coming back to agency with changed endpoint and
  total data loss

* more patient agency tests to allow for ASAN tests to successfully finish


v3.3.11 (2018-06-26)
--------------------

* upgraded arangosync version to 0.5.3

* upgraded arangodb starter version to 0.12.0

* fixed internal issue #2559: "unexpected document key" error when custom
  shard keys are used and the "allowUserKeys" key generator option is set
  to false

* fixed AQL DOCUMENT lookup function for documents for sharded collections with
  more than a single shard and using a custom shard key (i.e. some shard
  key attribute other than `_key`).
  The previous implementation of DOCUMENT restricted to lookup to a single
  shard in all cases, though this restriction was invalid. That lead to
  `DOCUMENT` not finding documents in cases the wrong shard was contacted. The
  fixed implementation in 3.3.11 will reach out to all shards to find the
  document, meaning it will produce the correct result, but will cause more
  cluster-internal traffic. This increase in traffic may be high if the number
  of shards is also high, because each invocation of `DOCUMENT` will have to
  contact all shards.
  There will be no performance difference for non-sharded collections or
  collections that are sharded by `_key` or that only have a single shard.

* reimplemented replication view in web UI

* fixed internal issue #2256: ui, document id not showing up when deleting a document

* fixed internal issue #2163: wrong labels within foxx validation of service
  input parameters

* fixed internal issue #2160: fixed misplaced tooltips in indices view

* added new arangoinspect client tool, to help users and customers easily collect
  information of any ArangoDB server setup, and facilitate troubleshooting for the
  ArangoDB Support Team


v3.3.10 (2018-06-04)
--------------------

* make optimizer rule "remove-filter-covered-by-index" not stop after removing
  a sub-condition from a FILTER statement, but pass the optimized FILTER
  statement again into the optimizer rule for further optimizations.
  This allows optimizing away some more FILTER conditions than before.

* allow accessing /_admin/status URL on followers too in active failover setup

* fix cluster COLLECT optimization for attributes that were in "sorted" variant of
  COLLECT and that were provided by a sorted index on the collected attribute

* apply fulltext index optimization rule for multiple fulltext searches in
  the same query

  this fixes https://stackoverflow.com/questions/50496274/two-fulltext-searches-on-arangodb-cluster-v8-is-involved

* validate `_from` and `_to` values of edges on updates consistently

* fixed issue #5400: Unexpected AQL Result

* fixed issue #5429: Frequent 'updated local foxx repository' messages

* fixed issue #5252: Empty result if FULLTEXT() is used together with LIMIT offset

* fixed issue #5035: fixed a vulnerability issue within the web ui's index view

* inception was ignoring leader's configuration


v3.3.9 (2018-05-17)
-------------------

* added `/_admin/repair/distributeShardsLike` that repairs collections with
  distributeShardsLike where the shards aren't actually distributed like in the
  prototype collection, as could happen due to internal issue #1770

* fixed Foxx queues bug when queues are created in a request handler with an
  ArangoDB authentication header

* upgraded arangosync version to 0.5.1

* upgraded arangodb starter version to 0.11.3

* fix cluster upgrading issue introduced in 3.3.8

  the issue made arangod crash when starting a DB server with option
  `--database.auto-upgrade true`

* fix C++ implementation of AQL ZIP function to return each distinct attribute
  name only once. The previous implementation added non-unique attribute names
  multiple times, which led to follow-up issues.
  Now if an attribute name occurs multiple times in the input list of attribute
  names, it will only be incorporated once into the result object, with the
  value that corresponds to the first occurrence.
  This fix also changes the V8 implementation of the ZIP function, which now
  will always return the first value for non-unique attribute names and not the
  last occurring value.

* self heal during a Foxx service install, upgrade or replace no longer breaks
  the respective operation

* make /_api/index, /_api/database and /_api/user REST handlers use the scheduler's
  internal queue, so they do not run in an I/O handling thread

* fixed issue #4919: C++ implementation of LIKE function now matches the old and
  correct behavior of the JavaScript implementation.

* added REST API endpoint /_admin/server/availability for monitoring purposes

* UI: fixed an unreasonable event bug within the modal view engine

* fixed issue #3811: gharial api is now checking existence of _from and _to vertices
  during edge creation

* fixed internal issue #2149: number of documents in the UI is not adjusted after
  moving them

* fixed internal issue #2150: UI - loading a saved query does not update the list
  of bind parameters

* fixed internal issue #2147 - fixed database filter in UI

* fixed issue #4934: Wrong used GeoIndex depending on FILTER order

* added `query` and `aql.literal` helpers to `@arangodb` module.

* remove post-sort from GatherNode in cluster AQL queries that do use indexes
  for filtering but that do not require a sorted result

  This optimization can speed up gathering data from multiple shards, because
  it allows to remove a merge sort of the individual shards' results.

* extend the already existing "reduce-extraction-to-projection" AQL optimizer
  rule for RocksDB to provide projections of up to 5 document attributes. The
  previous implementation only supported a projection for a single document
  attribute. The new implementation will extract up to 5 document attributes from
  a document while scanning a collection via an EnumerateCollectionNode.
  Additionally the new version of the optimizer rule can also produce projections
  when scanning an index via an IndexNode.
  The optimization is benefial especially for huge documents because it will copy
  out only the projected attributes from the document instead of copying the entire
  document data from the storage engine.

  When applied, the explainer will show the projected attributes in a `projections`
  remark for an EnumerateCollectionNode or IndexNode. The optimization is limited
  to the RocksDB storage engine.

* added index-only optimization for AQL queries that can satisfy the retrieval of
  all required document attributes directly from an index.

  This optimization will be triggered for the RocksDB engine if an index is used
  that covers all required attributes of the document used later on in the query.
  If applied, it will save retrieving the actual document data (which would require
  an extra lookup in RocksDB), but will instead build the document data solely
  from the index values found. It will only be applied when using up to 5 attributes
  from the document, and only if the rest of the document data is not used later
  on in the query.

  The optimization is currently available for the RocksDB engine for the index types
  primary, edge, hash, skiplist and persistent.

  If the optimization is applied, it will show up as "index only" in an AQL
  query's execution plan for an IndexNode.

* added scan-only optimization for AQL queries that iterate over collections or
  indexes and that do not need to return the actual document values.

  Not fetching the document values from the storage engine will provide a
  considerable speedup when using the RocksDB engine, but may also help a bit
  in case of the MMFiles engine. The optimization will only be applied when
  full-scanning or index-scanning a collection without refering to any of its
  documents later on, and, for an IndexNode, if all filter conditions for the
  documents of the collection are covered by the index.

  If the optimization is applied, it will show up as "scan only" in an AQL
  query's execution plan for an EnumerateCollectionNode or an IndexNode.

* extend existing "collect-in-cluster" optimizer rule to run grouping, counting
  and deduplication on the DB servers in several cases, so that the coordinator
  will only need to sum up the potentially smaller results from the individual shards.

  The following types of COLLECT queries are covered now:
  - RETURN DISTINCT expr
  - COLLECT WITH COUNT INTO ...
  - COLLECT var1 = expr1, ..., varn = exprn (WITH COUNT INTO ...), without INTO or KEEP
  - COLLECT var1 = expr1, ..., varn = exprn AGGREGATE ..., without INTO or KEEP, for
    aggregate functions COUNT/LENGTH, SUM, MIN and MAX.

* honor specified COLLECT method in AQL COLLECT options

  for example, when the user explicitly asks for the COLLECT method
  to be `sorted`, the optimizer will now not produce an alternative
  version of the plan using the hash method.

  additionally, if the user explcitly asks for the COLLECT method to
  be `hash`, the optimizer will now change the existing plan to use
  the hash method if possible instead of just creating an alternative
  plan.

  `COLLECT ... OPTIONS { method: 'sorted' }` => always use sorted method
  `COLLECT ... OPTIONS { method: 'hash' }`   => use hash if this is technically possible
  `COLLECT ...` (no options)                 => create a plan using sorted, and another plan using hash method

* added bulk document lookups for MMFiles engine, which will improve the performance
  of document lookups from an inside an index in case the index lookup produces many
  documents


v3.3.8 (2018-04-24)
-------------------

* included version of ArangoDB Starter (`arangodb` binary) updated to v0.10.11,
  see [Starter changelog](https://github.com/arangodb-helper/arangodb/blob/master/CHANGELOG.md)

* added arangod startup option `--dump-options` to print all configuration parameters
  as a JSON object

* fixed: (Enterprise only) If you restore a SmartGraph where the collections
  are still existing and are supposed to be dropped on restore we ended up in
  duplicate name error. This is now gone and the SmartGraph is correctly restored.

* fix lookups by `_id` in smart graph edge collections

* improve startup resilience in case there are datafile errors (MMFiles)

  also allow repairing broken VERSION files automatically on startup by
  specifying the option `--database.ignore-datafile-errors true`

* fix issue #4582: UI query editor now supports usage of empty string as bind parameter value

* fixed internal issue #2148: Number of documents found by filter is misleading in web UI

* added startup option `--database.required-directory-state`

  using this option it is possible to require the database directory to be
  in a specific state on startup. the options for this value are:

  - non-existing: database directory must not exist
  - existing: database directory must exist
  - empty: database directory must exist but be empty
  - populated: database directory must exist and contain specific files already
  - any: any state allowed

* field "$schema" in Foxx manifest.json files no longer produce warnings

* added `@arangodb/locals` module to expose the Foxx service context as an
  alternative to using `module.context` directly.

* `db._executeTransaction` now accepts collection objects as collections.

* supervision can be put into maintenance mode


v3.3.7 (2018-04-11)
-------------------

* added hidden option `--query.registry-ttl` to control the lifetime of cluster AQL
  query parts

* fixed internal issue #2237: AQL queries on collections with replicationFactor:
  "satellite" crashed arangod in single server mode

* fixed restore of satellite collections: replicationFactor was set to 1 during
  restore

* fixed dump and restore of smart graphs:
  a) The dump will not include the hidden shadow collections anymore, they were dumped
     accidentially and only contain duplicated data.
  b) Restore will now ignore hidden shadow collections as all data is contained
     in the smart-edge collection. You can manually include these collections from an
     old dump (3.3.5 or earlier) by using `--force`.
  c) Restore of a smart-graph will now create smart collections properly instead
     of getting into `TIMEOUT_IN_CLUSTER_OPERATION`

* fixed issue in AQL query optimizer rule "restrict-to-single-shard", which
  may have sent documents to a wrong shard in AQL INSERT queries that specified
  the value for `_key` using an expression (and not a constant value)
  Important: if you were affected by this bug in v3.3.5 it is required that you
  recreate your dataset in v3.3.6 (i.e. dumping and restoring) instead of doing
  a simple binary upgrade

* added /_admin/status HTTP API for debugging purposes

* added ArangoShell helper function for packaging all information about an
  AQL query so it can be run and analyzed elsewhere:

  query = "FOR doc IN mycollection FILTER doc.value > 42 RETURN doc";
  require("@arangodb/aql/explainer").debugDump("/tmp/query-debug-info", query);

  Entitled users can send the generated file to the ArangoDB support to facilitate
  reproduction and debugging.

* added hidden option `--server.ask-jwt-secret`. This is an internal option
  for debugging and should not be exposed to end-users.

* fix for internal issue #2215. supervision will now wait for agent to
  fully prepare before adding 10 second grace period after leadership change

* fixed internal issue #2215's FailedLeader timeout bug

v3.3.5 (2018-03-28)
-------------------

* fixed issue #4934: Wrong used GeoIndex depending on FILTER order

* make build id appear in startup log message alongside with other version info

* make AQL data modification operations that are sent to all shards and that are
  supposed to return values (i.e. `RETURN OLD` or `RETURN NEW`) not return fake
  empty result rows if the document to be updated/replaced/removed was not present
  on the target shard

* added AQL optimizer rule `restrict-to-single-shard`

  This rule will kick in if a collection operation (index lookup or data
  modification operation) will only affect a single shard, and the operation can be
  restricted to the single shard and is not applied for all shards. This optimization
  can be applied for queries that access a collection only once in the query, and that
  do not use traversals, shortest path queries and that do not access collection data
  dynamically using the `DOCUMENT`, `FULLTEXT`, `NEAR` or `WITHIN` AQL functions.
  Additionally, the optimizer will only pull off this optimization if can safely
  determine the values of all the collection's shard keys from the query, and when the
  shard keys are covered by a single index (this is always true if the shard key is
  the default `_key`)

* display missing attributes of GatherNodes in AQL explain output

* make AQL optimizer rule `undistribute-remove-after-enum-coll` fire in a few
  more cases in which it is possible

* slightly improve index selection for the RocksDB engine when there are multiple
  competing indexes with the same attribute prefixes, but different amount of
  attributes covered. In this case, the more specialized index will be preferred
  now

* fix issue #4924: removeFollower now prefers to remove the last follower(s)

* added "collect-in-cluster" optimizer rule to have COLLECT WITH COUNT queries
  without grouping being executed on the DB servers and the coordinator only summing
  up the counts from the individual shards

* fixed issue #4900: Nested FOR query uses index but ignores other filters

* properly exit v8::Context in one place where it was missing before

* added hidden option `--cluster.index-create-timeout` for controlling the
  default value of the index creation timeout in cluster
  under normal circumstances, this option does not need to be adjusted

* increase default timeout for index creation in cluster to 3600s

* fixed issue #4843: Query-Result has more Docs than the Collection itself

* fixed the behavior of ClusterInfo when waiting for current to catch
  up with plan in create collection.

* fixed issue #4827: COLLECT on edge _to field doesn't group distinct values as expected (MMFiles)


v3.3.4 (2018-03-01)
-------------------

* fix AQL `fullCount` result value in some cluster cases when it was off a bit

* fix issue #4651: Simple query taking forever until a request timeout error

* fix issue #4657: fixed incomplete content type header

* Vastly improved the Foxx Store UI

* fix issue #4677: AQL WITH with bind parameters results in "access after data-modification"
  for two independent UPSERTs

* remove unused startup option `--ldap.permissions-attribute-name`

* fix issue #4457: create /var/tmp/arangod with correct user in supervisor mode

* remove long disfunctional admin/long_echo handler

* fixed Foxx API:

  * PUT /_api/foxx/service: Respect force flag
  * PATCH /_api/foxx/service: Check whether a service under given mount exists

* internal issue #1726: supervision failed to remove multiple servers
  from health monitoring at once.

* more information from inception, why agent is activated

* fixed a bug where supervision tried to deal with shards of virtual collections

* fix internal issue #1770: collection creation using distributeShardsLike yields
  errors and did not distribute shards correctly in the following cases:
  1. If numberOfShards * replicationFactor % nrDBServers != 0
     (shards * replication is not divisible by DBServers).
  2. If there was failover / move shard case on the leading collection
     and creating the follower collection afterwards.

* fix timeout issues in replication client expiration

* added missing edge filter to neighbors-only traversals
  in case a filter condition was moved into the traverser and the traversal was
  executed in breadth-first mode and was returning each visited vertex exactly
  once, and there was a filter on the edges of the path and the resulting vertices
  and edges were not used later, the edge filter was not applied

* fixed issue #4160: Run arangod with "--database.auto-upgrade" option always crash silently without error log

* fix internal issue #1848: AQL optimizer was trying to resolve attribute accesses
  to attributes of constant object values at query compile time, but only did so far
  the very first attribute in each object

  this fixes https://stackoverflow.com/questions/48648737/beginner-bug-in-for-loops-from-objects

* fix inconvenience: If we want to start server with a non-existing
  --javascript.app-path it will now be created (if possible)

* fixed: REST API `POST _api/foxx` now returns HTTP code 201 on success, as documented.
         returned 200 before.

* fixed: REST API `PATCH _api/foxx/dependencies` now updates the existing dependencies
         instead of replacing them.

* fixed: Foxx upload of single javascript file. You now can upload via http-url pointing
         to a javascript file.

* fixed issue #4395: If your foxx app includes an `APP` folder it got
         accidently removed by selfhealing this is not the case anymore.

* fixed internal issue #1969 - command apt-get purge/remove arangodb3e was failing


v3.3.3 (2018-01-16)
-------------------

* fix issue #4272: VERSION file keeps disappearing

* fix internal issue #81: quotation marks disappeared when switching table/json
  editor in the query editor ui

* added option `--rocksdb.throttle` to control whether write-throttling is enabled
  Write-throttling is turned on by default, to reduce chances of compactions getting
  too far behind and blocking incoming writes.

* fixed issue #4308: Crash when getter for error.name throws an error (on Windows)

* UI: fixed a query editor caching and parsing issue

* Fixed internal issue #1683: fixes an UI issue where a collection name gets wrongly cached
  within the documents overview of a collection.

* Fixed an issue with the index estimates in RocksDB in the case a transaction is aborted.
  Former the index estimates were modified if the transaction commited or not.
  Now they will only be modified if the transaction commited successfully.

* UI: optimized login view for very small screen sizes

* Truncate in RocksDB will now do intermediate commits every 10.000 documents
  if truncate fails or the server crashes during this operation all deletes
  that have been commited so far are persisted.

* make the default value of `--rocksdb.block-cache-shard-bits` use the RocksDB
  default value. This will mostly mean the default number block cache shard
  bits is lower than before, allowing each shard to store more data and cause
  less evictions from block cache

* issue #4222: Permission error preventing AQL query import / export on webui

* UI: optimized error messages for invalid query bind parameter

* UI: upgraded swagger ui to version 3.9.0

* issue #3504: added option `--force-same-database` for arangorestore

  with this option set to true, it is possible to make any arangorestore attempt
  fail if the specified target database does not match the database name
  specified in the source dump's "dump.json" file. it can thus be used to
  prevent restoring data into the "wrong" database

  The option is set to `false` by default to ensure backwards-compatibility

* make the default value of `--rocksdb.block-cache-shard-bits` use the RocksDB
  default value. This will mostly mean the default number block cache shard
  bits is lower than before, allowing each shard to store more data and cause
  less evictions from block cache

* fixed issue #4255: AQL SORT consuming too much memory

* fixed incorrect persistence of RAFT vote and term


v3.3.2 (2018-01-04)
-------------------

* fixed issue #4199: Internal failure: JavaScript exception in file 'arangosh.js'
  at 98,7: ArangoError 4: Expecting type String

* fixed issue in agency supervision with a good server being left in
  failedServers

* distinguish isReady and allInSync in clusterInventory

* fixed issue #4197: AQL statement not working in 3.3.1 when upgraded from 3.2.10

* do not reuse collection ids when restoring collections from a dump, but assign new collection ids, this should prevent collection id conflicts


v3.3.1 (2017-12-28)
-------------------

* UI: displayed wrong wfs property for a collection when using RocksDB as
  storage engine

* added `--ignore-missing` option to arangoimp
  this option allows importing lines with less fields than specified in the CSV
  header line

* changed misleading error message from "no leader" to "not a leader"

* optimize usage of AQL FULLTEXT index function to a FOR loop with index
  usage in some cases
  When the optimization is applied, this especially speeds up fulltext index
  queries in the cluster

* UI: improved the behavior during collection creation in a cluster environment

* Agency lockup fixes for very small machines.

* Agency performance improvement by finer grained locking.

* Use steady_clock in agency whereever possible.

* Agency prevent Supervision thread crash.

* Fix agency integer overflow in timeout calculation.


v3.3.0 (2017-12-14)
-------------------

* release version

* added a missing try/catch block in the supervision thread


v3.3.rc8 (2017-12-12)
---------------------

* UI: fixed broken Foxx configuration keys. Some valid configuration values
  could not be edited via the ui.

* UI: pressing the return key inside a select2 box no longer triggers the modal's
  success function

* UI: coordinators and db servers are now in sorted order (ascending)


v3.3.rc7 (2017-12-07)
---------------------

* fixed issue #3741: fix terminal color output in Windows

* UI: fixed issue #3822: disabled name input field for system collections

* fixed issue #3640: limit in subquery

* fixed issue #3745: Invalid result when using OLD object with array attribute in UPSERT statement

* UI: edge collections were wrongly added to from and to vertices select box during graph creation

* UI: added not found views for documents and collections

* UI: using default user database api during database creation now

* UI: the graph viewer backend now picks one random start vertex of the
  first 1000 documents instead of calling any(). The implementation of
  "any" is known to scale bad on huge collections with RocksDB.

* UI: fixed disappearing of the navigation label in some case special case

* UI: the graph viewer now displays updated label values correctly.
  Additionally the included node/edge editor now closes automatically
  after a successful node/edge update.

* fixed issue #3917: traversals with high maximal depth take extremely long
  in planning phase.


v3.3.rc4 (2017-11-28)
---------------------

* minor bug-fixes


v3.3.rc3 (2017-11-24)
---------------------

* bug-fixes


v3.3.rc2 (2017-11-22)
---------------------

* UI: document/edge editor now remembering their modes (e.g. code or tree)

* UI: optimized error messages for invalid graph definitions. Also fixed a
  graph renderer cleanup error.

* UI: added a delay within the graph viewer while changing the colors of the
  graph. Necessary due different browser behaviour.

* added options `--encryption.keyfile` and `--encryption.key-generator` to arangodump
  and arangorestore

* UI: the graph viewer now displays updated label values correctly.
  Additionally the included node/edge editor now closes automatically
  after a successful node/edge update.

* removed `--recycle-ids` option for arangorestore

  using that option could have led to problems on the restore, with potential
  id conflicts between the originating server (the source dump server) and the
  target server (the restore server)


v3.3.rc1 (2017-11-17)
---------------------

* add readonly mode REST API

* allow compilation of ArangoDB source code with g++ 7

* upgrade minimum required g++ compiler version to g++ 5.4
  That means ArangoDB source code will not compile with g++ 4.x or g++ < 5.4 anymore.

* AQL: during a traversal if a vertex is not found. It will not print an ERROR to the log and continue
  with a NULL value, but will register a warning at the query and continue with a NULL value.
  The situation is not desired as an ERROR as ArangoDB can store edges pointing to non-existing
  vertex which is perfectly valid, but it may be a n issue on the data model, so users
  can directly see it on the query now and do not "by accident" have to check the LOG output.

* introduce `enforceReplicationFactor` attribute for creating collections:
  this optional parameter controls if the coordinator should bail out during collection
  creation if there are not enough DBServers available for the desired `replicationFactor`.

* fixed issue #3516: Show execution time in arangosh

  this change adds more dynamic prompt components for arangosh
  The following components are now available for dynamic prompts,
  settable via the `--console.prompt` option in arangosh:

  - '%t': current time as timestamp
  - '%a': elpased time since ArangoShell start in seconds
  - '%p': duration of last command in seconds
  - '%d': name of current database
  - '%e': current endpoint
  - '%E': current endpoint without protocol
  - '%u': current user

  The time a command takes can be displayed easily by starting arangosh with `--console.prompt "%p> "`.

* make the ArangoShell refill its collection cache when a yet-unknown collection
  is first accessed. This fixes the following problem:

      arangosh1> db._collections();  // shell1 lists all collections
      arangosh2> db._create("test"); // shell2 now creates a new collection 'test'
      arangosh1> db.test.insert({}); // shell1 is not aware of the collection created
                                     // in shell2, so the insert will fail

* make AQL `DISTINCT` not change the order of the results it is applied on

* incremental transfer of initial collection data now can handle partial
  responses for a chunk, allowing the leader/master to send smaller chunks
  (in terms of HTTP response size) and limit memory usage

  this optimization is only active if client applications send the "offset" parameter
  in their requests to PUT `/_api/replication/keys/<id>?type=docs`

* initial creation of shards for cluster collections is now faster with
  `replicationFactor` values bigger than 1. this is achieved by an optimization
  for the case when the collection on the leader is still empty

* potential fix for issue #3517: several "filesystem full" errors in logs
  while there's a lot of disk space

* added C++ implementations for AQL function `SUBSTRING()`, `LEFT()`, `RIGHT()` and `TRIM()`

* show C++ function name of call site in ArangoDB log output

  this requires option `--log.line-number` to be set to *true*

* UI: added word wrapping to query editor

* UI: fixed wrong user attribute name validation, issue #3228

* make AQL return a proper error message in case of a unique key constraint
  violation. previously it only returned the generic "unique constraint violated"
  error message but omitted the details about which index caused the problem.

  This addresses https://stackoverflow.com/questions/46427126/arangodb-3-2-unique-constraint-violation-id-or-key

* added option `--server.local-authentication`

* UI: added user roles

* added config option `--log.color` to toggle colorful logging to terminal

* added config option `--log.thread-name` to additionally log thread names

* usernames must not start with `:role:`, added new options:
    --server.authentication-timeout
    --ldap.roles-attribute-name
    --ldap.roles-transformation
    --ldap.roles-search
    --ldap.superuser-role
    --ldap.roles-include
    --ldap.roles-exclude

* performance improvements for full collection scans and a few other operations
  in MMFiles engine

* added `--rocksdb.encryption-key-generator` for enterprise

* removed `--compat28` parameter from arangodump and replication API

  older ArangoDB versions will no longer be supported by these tools.

* increase the recommended value for `/proc/sys/vm/max_map_count` to a value
  eight times as high as the previous recommended value. Increasing the
  values helps to prevent an ArangoDB server from running out of memory mappings.

  The raised minimum recommended value may lead to ArangoDB showing some startup
  warnings as follows:

      WARNING {memory} maximum number of memory mappings per process is 65530, which seems too low. it is recommended to set it to at least 512000
      WARNING {memory} execute 'sudo sysctl -w "vm.max_map_count=512000"'

* Foxx now warns about malformed configuration/dependency names and aliases in the manifest.


v3.2.17 (XXXX-XX-XX)
--------------------

* added missing virtual destructor for MMFiles transaction data context object

* make synchronous replication detect more error cases when followers cannot
  apply the changes from the leader

* fixed undefined behavior in cluster plan-loading procedure that may have
  unintentionally modified a shared structure

* cluster nodes should retry registering in agency until successful

* fixed issue #5354: updated the ui json editor, improved usability

* fixed issue #5648: fixed error message when saving unsupported document
  types

* fixed issue #5943: misplaced database ui icon and wrong cursor type were used


v3.2.16 (2018-07-12)
--------------------

* upgraded arangodb starter version to 0.12.0

* make edge cache initialization and invalidation more portable by avoiding memset
  on non-POD types

* fixed internal issue #2256: ui, document id not showing up when deleting a document

* fixed issue #5400: Unexpected AQL Result

* Fixed issue #5035: fixed a vulnerability issue within the web ui's index view

* issue one HTTP call less per cluster AQL query

* self heal during a Foxx service install, upgrade or replace no longer breaks
  the respective operation

* inception was ignoring leader's configuration

* inception could get caught in a trap, where agent configuration
  version and timeout multiplier lead to incapacitated agency

* more patient agency tests to allow for ASAN tests to successfully finish

* fixed for agent coming back to agency with changed endpoint and
  total data loss

* fixed agency restart from compaction without data


v3.2.15 (2018-05-13)
--------------------

* upgraded arangodb starter version to 0.11.2

* make /_api/index and /_api/database REST handlers use the scheduler's internal
  queue, so they do not run in an I/O handling thread

* fixed issue #3811: gharial api is now checking existence of _from and _to vertices
  during edge creation


v3.2.14 (2018-04-20)
--------------------

* field "$schema" in Foxx manifest.json files no longer produce warnings

* added `@arangodb/locals` module to expose the Foxx service context as an
  alternative to using `module.context` directly.

* the internal implementation of REST API `/_api/simple/by-example` now uses
  C++ instead of JavaScript

* supervision can be switched to maintenance mode f.e. for rolling upgrades


v3.2.13 (2018-04-13)
--------------------

* improve startup resilience in case there are datafile errors (MMFiles)

  also allow repairing broken VERSION files automatically on startup by
  specifying the option `--database.ignore-datafile-errors true`

* fix issue #4582: UI query editor now supports usage of empty string as bind parameter value

* fix issue #4924: removeFollower now prefers to remove the last follower(s)

* fixed issue #4934: Wrong used GeoIndex depending on FILTER order

* fixed the behavior of clusterinfo when waiting for current to catch
  up with plan in create collection.

* fix for internal issue #2215. supervision will now wait for agent to
  fully prepare before adding 10 second grace period after leadership change

* fixed interal issue #2215 FailedLeader timeout bug


v3.2.12 (2018-02-27)
--------------------

* remove long disfunctional admin/long_echo handler

* fixed Foxx API:

  * PUT /_api/foxx/service: Respect force flag
  * PATCH /_api/foxx/service: Check whether a service under given mount exists

* fix issue #4457: create /var/tmp/arangod with correct user in supervisor mode

* fix internal issue #1848

  AQL optimizer was trying to resolve attribute accesses
  to attributes of constant object values at query compile time, but only did so far
  the very first attribute in each object

  this fixes https://stackoverflow.com/questions/48648737/beginner-bug-in-for-loops-from-objects

* fix inconvenience: If we want to start server with a non-existing
  --javascript.app-path it will now be created (if possible)

* fixed: REST API `POST _api/foxx` now returns HTTP code 201 on success, as documented.
         returned 200 before.

* fixed: REST API `PATCH _api/foxx/dependencies` now updates the existing dependencies
         instead of replacing them.

* fixed: Foxx upload of single javascript file. You now can upload via http-url pointing
         to a javascript file.

* fixed issue #4395: If your foxx app includes an `APP` folder it got accidently removed by selfhealing
         this is not the case anymore.

* fix internal issue 1770: collection creation using distributeShardsLike yields
  errors and did not distribute shards correctly in the following cases:
  1. If numberOfShards * replicationFactor % nrDBServers != 0
     (shards * replication is not divisible by DBServers).
  2. If there was failover / move shard case on the leading collection
     and creating the follower collection afterwards.

* fix timeout issues in replication client expiration

+ fix some inconsistencies in replication for RocksDB engine that could have led
  to some operations not being shipped from master to slave servers

* fix issue #4272: VERSION file keeps disappearing

* fix internal issue #81: quotation marks disappeared when switching table/json
  editor in the query editor ui

* make the default value of `--rocksdb.block-cache-shard-bits` use the RocksDB
  default value. This will mostly mean the default number block cache shard
  bits is lower than before, allowing each shard to store more data and cause
  less evictions from block cache

* fix issue #4393: broken handling of unix domain sockets in
  JS_Download

* fix internal bug #1726: supervision failed to remove multiple
  removed servers from health UI

* fixed internal issue #1969 - command apt-get purge/remove arangodb3e was failing

* fixed a bug where supervision tried to deal with shards of virtual collections


v3.2.11 (2018-01-17)
--------------------

* Fixed an issue with the index estimates in RocksDB in the case a transaction is aborted.
  Former the index estimates were modified if the transaction commited or not.
  Now they will only be modified if the transaction commited successfully.

* Truncate in RocksDB will now do intermediate commits every 10.000 documents
  if truncate fails or the server crashes during this operation all deletes
  that have been commited so far are persisted.

* fixed issue #4308: Crash when getter for error.name throws an error (on Windows)

* UI: fixed a query editor caching and parsing issue for arrays and objects

* Fixed internal issue #1684: Web UI: saving arrays/objects as bind parameters faulty

* Fixed internal issue #1683: fixes an UI issue where a collection name gets wrongly cached
  within the documents overview of a collection.

* issue #4222: Permission error preventing AQL query import / export on webui

* UI: optimized login view for very small screen sizes

* UI: Shard distribution view now has an accordion view instead of displaying
  all shards of all collections at once.

* UI: optimized error messages for invalid query bind parameter

* fixed missing transaction events in RocksDB asynchronous replication

* fixed issue #4255: AQL SORT consuming too much memory

* fixed issue #4199: Internal failure: JavaScript exception in file 'arangosh.js'
  at 98,7: ArangoError 4: Expecting type String

* fixed issue #3818: Foxx configuration keys cannot contain spaces (will not save)

* UI: displayed wrong "waitForSync" property for a collection when
  using RocksDB as storage engine

* prevent binding to the same combination of IP and port on Windows

* fixed incorrect persistence of RAFT vote and term


v3.2.10 (2017-12-22)
--------------------

* replication: more robust initial sync

* fixed a bug in the RocksDB engine that would prevent recalculated
  collection counts to be actually stored

* fixed issue #4095: Inconsistent query execution plan

* fixed issue #4056: Executing empty query causes crash

* fixed issue #4045: Out of memory in `arangorestore` when no access
  rights to dump files

* fixed issue #3031: New Graph: Edge definitions with edges in
  fromCollections and toCollections

* fixed issue #2668: UI: when following wrong link from edge to vertex in
  nonexisting collection misleading error is printed

* UI: improved the behavior during collection creation in a cluster environment

* UI: the graph viewer backend now picks one random start vertex of the
  first 1000 documents instead of calling any(). The implementation of
  any is known to scale bad on huge collections with rocksdb.

* fixed snapshots becoming potentially invalid after intermediate commits in
  the RocksDB engine

* backport agency inquire API changes

* fixed issue #3822: Field validation error in ArangoDB UI - Minor

* UI: fixed disappearing of the navigation label in some cases

* UI: fixed broken foxx configuration keys. Some valid configuration values
  could not be edited via the ui.

* fixed issue #3640: limit in subquery

* UI: edge collections were wrongly added to from and to vertices select
  box during graph creation

* fixed issue #3741: fix terminal color output in Windows

* fixed issue #3917: traversals with high maximal depth take extremely long
  in planning phase.

* fix equality comparison for MMFiles documents in AQL functions UNIQUE
  and UNION_DISTINCT


v3.2.9 (2017-12-04)
-------------------

* under certain conditions, replication could stop. Now fixed by adding an
  equality check for requireFromPresent tick value

* fixed locking for replication context info in RocksDB engine
  this fixes undefined behavior when parallel requests are made to the
  same replication context

* UI: added not found views for documents and collections

* fixed issue #3858: Foxx queues stuck in 'progress' status

* allow compilation of ArangoDB source code with g++ 7

* fixed issue #3224: Issue in the Foxx microservices examples

* fixed a deadlock in user privilege/permission change routine

* fixed a deadlock on server shutdown

* fixed some collection locking issues in MMFiles engine

* properly report commit errors in AQL write queries to the caller for the
  RocksDB engine

* UI: optimized error messages for invalid graph definitions. Also fixed a
  graph renderer cleanrenderer cleanup error.

* UI: document/edge editor now remembering their modes (e.g. code or tree)

* UI: added a delay within the graph viewer while changing the colors of the
  graph. Necessary due different browser behaviour.

* fix removal of failed cluster nodes via web interface

* back port of ClusterComm::wait fix in devel
  among other things this fixes too eager dropping of other followers in case
  one of the followers does not respond in time

* transact interface in agency should not be inquired as of now

* inquiry tests and blocking of inquiry on AgencyGeneralTransaction

v3.2.8 (2017-11-18)
-------------------

* fixed a race condition occuring when upgrading via linux package manager

* fixed authentication issue during replication


v3.2.7 (2017-11-13)
-------------------

* Cluster customers, which have upgraded from 3.1 to 3.2 need to upgrade
  to 3.2.7. The cluster supervision is otherwise not operational.

* Fixed issue #3597: AQL with path filters returns unexpected results
  In some cases breadth first search in combination with vertex filters
  yields wrong result, the filter was not applied correctly.

* fixed some undefined behavior in some internal value caches for AQL GatherNodes
  and SortNodes, which could have led to sorted results being effectively not
  correctly sorted.

* make the replication applier for the RocksDB engine start automatically after a
  restart of the server if the applier was configured with its `autoStart` property
  set to `true`. previously the replication appliers were only automatically restarted
  at server start for the MMFiles engine.

* fixed arangodump batch size adaptivity in cluster mode and upped default batch size
  for arangodump

  these changes speed up arangodump in cluster context

* smart graphs now return a proper inventory in response to replication inventory
  requests

* fixed issue #3618: Inconsistent behavior of OR statement with object bind parameters

* only users with read/write rights on the "_system" database can now execute
  "_admin/shutdown" as well as modify properties of the write-ahead log (WAL)

* increase default maximum number of V8 contexts to at least 16 if not explicitly
  configured otherwise.
  the procedure for determining the actual maximum value of V8 contexts is unchanged
  apart from the value `16` and works as follows:
  - if explicitly set, the value of the configuration option `--javascript.v8-contexts`
    is used as the maximum number of V8 contexts
  - when the option is not set, the maximum number of V8 contexts is determined
    by the configuration option `--server.threads` if that option is set. if
    `--server.threads` is not set, then the maximum number of V8 contexts is the
    server's reported hardware concurrency (number of processors visible
    to the arangod process). if that would result in a maximum value of less than 16
    in any of these two cases, then the maximum value will be increased to 16.

* fixed issue #3447: ArangoError 1202: AQL: NotFound: (while executing) when
  updating collection

* potential fix for issue #3581: Unexpected "rocksdb unique constraint
  violated" with unique hash index

* fixed geo index optimizer rule for geo indexes with a single (array of coordinates)
  attribute.

* improved the speed of the shards overview in cluster (API endpoint /_api/cluster/shardDistribution API)
  It is now guaranteed to return after ~2 seconds even if the entire cluster is unresponsive.

* fix agency precondition check for complex objects
  this fixes issues with several CAS operations in the agency

* several fixes for agency restart and shutdown

* the cluster-internal representation of planned collection objects is now more
  lightweight than before, using less memory and not allocating any cache for indexes
  etc.

* fixed issue #3403: How to kill long running AQL queries with the browser console's
  AQL (display issue)

* fixed issue #3549: server reading ENGINE config file fails on common standard
  newline character

* UI: fixed error notifications for collection modifications

* several improvements for the truncate operation on collections:

  * the timeout for the truncate operation was increased in cluster mode in
    order to prevent too frequent "could not truncate collection" errors

  * after a truncate operation, collections in MMFiles still used disk space.
    to reclaim disk space used by truncated collection, the truncate actions
    in the web interface and from the ArangoShell now issue an extra WAL flush
    command (in cluster mode, this command is also propagated to all servers).
    the WAL flush allows all servers to write out any pending operations into the
    datafiles of the truncated collection. afterwards, a final journal rotate
    command is sent, which enables the compaction to entirely remove all datafiles
    and journals for the truncated collection, so that all disk space can be
    reclaimed

  * for MMFiles a special method will be called after a truncate operation so that
    all indexes of the collection can free most of their memory. previously some
    indexes (hash and skiplist indexes) partially kept already allocated memory
    in order to avoid future memory allocations

  * after a truncate operation in the RocksDB engine, an additional compaction
    will be triggered for the truncated collection. this compaction removes all
    deletions from the key space so that follow-up scans over the collection's key
    range do not have to filter out lots of already-removed values

  These changes make truncate operations potentially more time-consuming than before,
  but allow for memory/disk space savings afterwards.

* enable JEMalloc background threads for purging and returning unused memory
  back to the operating system (Linux only)

  JEMalloc will create its background threads on demand. The number of background
  threads is capped by the number of CPUs or active arenas. The background threads run
  periodically and purge unused memory pages, allowing memory to be returned to the
  operating system.

  This change will make the arangod process create several additional threads.
  It is accompanied by an increased `TasksMax` value in the systemd service configuration
  file for the arangodb3 service.

* upgraded bundled V8 engine to bugfix version v5.7.492.77

  this upgrade fixes a memory leak in upstream V8 described in
  https://bugs.chromium.org/p/v8/issues/detail?id=5945 that will result in memory
  chunks only getting uncommitted but not unmapped


v3.2.6 (2017-10-26)
-------------------

* UI: fixed event cleanup in cluster shards view

* UI: reduced cluster dashboard api calls

* fixed a permission problem that prevented collection contents to be displayed
  in the web interface

* removed posix_fadvise call from RocksDB's PosixSequentialFile::Read(). This is
  consistent with Facebook PR 2573 (#3505)

  this fix should improve the performance of the replication with the RocksDB
  storage engine

* allow changing of collection replication factor for existing collections

* UI: replicationFactor of a collection is now changeable in a cluster
  environment

* several fixes for the cluster agency

* fixed undefined behavior in the RocksDB-based geo index

* fixed Foxxmaster failover

* purging or removing the Debian/Ubuntu arangodb3 packages now properly stops
  the arangod instance before actuallying purging or removing


v3.2.5 (2017-10-16)
-------------------

* general-graph module and _api/gharial now accept cluster options
  for collection creation. It is now possible to set replicationFactor and
  numberOfShards for all collections created via this graph object.
  So adding a new collection will not result in a singleShard and
  no replication anymore.

* fixed issue #3408: Hard crash in query for pagination

* minimum number of V8 contexts in console mode must be 2, not 1. this is
  required to ensure the console gets one dedicated V8 context and all other
  operations have at least one extra context. This requirement was not enforced
  anymore.

* fixed issue #3395: AQL: cannot instantiate CollectBlock with undetermined
  aggregation method

* UI: fixed wrong user attribute name validation, issue #3228

* fix potential overflow in CRC marker check when a corrupted CRC marker
  is found at the very beginning of an MMFiles datafile

* UI: fixed unresponsive events in cluster shards view

* Add statistics about the V8 context counts and number of available/active/busy
  threads we expose through the server statistics interface.


v3.2.4 (2017-09-26)
-------------------

* UI: no default index selected during index creation

* UI: added replicationFactor option during SmartGraph creation

* make the MMFiles compactor perform less writes during normal compaction
  operation

  This partially fixes issue #3144

* make the MMFiles compactor configurable

  The following options have been added:

* `--compaction.db-sleep-time`: sleep interval between two compaction runs
    (in s)
  * `--compaction.min-interval"`: minimum sleep time between two compaction
     runs (in s)
  * `--compaction.min-small-data-file-size`: minimal filesize threshold
    original datafiles have to be below for a compaction
  * `--compaction.dead-documents-threshold`: minimum unused count of documents
    in a datafile
  * `--compaction.dead-size-threshold`: how many bytes of the source data file
    are allowed to be unused at most
  * `--compaction.dead-size-percent-threshold`: how many percent of the source
    datafile should be unused at least
  * `--compaction.max-files`: Maximum number of files to merge to one file
  * `--compaction.max-result-file-size`: how large may the compaction result
    file become (in bytes)
  * `--compaction.max-file-size-factor`: how large the resulting file may
    be in comparison to the collection's `--database.maximal-journal-size' setting`

* fix downwards-incompatibility in /_api/explain REST handler

* fix Windows implementation for fs.getTempPath() to also create a
  sub-directory as we do on linux

* fixed a multi-threading issue in cluster-internal communication

* performance improvements for traversals and edge lookups

* removed internal memory zone handling code. the memory zones were a leftover
  from the early ArangoDB days and did not provide any value in the current
  implementation.

* (Enterprise only) added `skipInaccessibleCollections` option for AQL queries:
  if set, AQL queries (especially graph traversals) will treat collections to
  which a user has no access rights to as if these collections were empty.

* adjusted scheduler thread handling to start and stop less threads in
  normal operations

* leader-follower replication catchup code has been rewritten in C++

* early stage AQL optimization now also uses the C++ implementations of
  AQL functions if present. Previously it always referred to the JavaScript
  implementations and ignored the C++ implementations. This change gives
  more flexibility to the AQL optimizer.

* ArangoDB tty log output is now colored for log messages with levels
  FATAL, ERR and WARN.

* changed the return values of AQL functions `REGEX_TEST` and `REGEX_REPLACE`
  to `null` when the input regex is invalid. Previous versions of ArangoDB
  partly returned `false` for invalid regexes and partly `null`.

* added `--log.role` option for arangod

  When set to `true`, this option will make the ArangoDB logger print a single
  character with the server's role into each logged message. The roles are:

  - U: undefined/unclear (used at startup)
  - S: single server
  - C: coordinator
  - P: primary
  - A: agent

  The default value for this option is `false`, so no roles will be logged.


v3.2.3 (2017-09-07)
-------------------

* fixed issue #3106: orphan collections could not be registered in general-graph module

* fixed wrong selection of the database inside the internal cluster js api

* added startup option `--server.check-max-memory-mappings` to make arangod check
  the number of memory mappings currently used by the process and compare it with
  the maximum number of allowed mappings as determined by /proc/sys/vm/max_map_count

  The default value is `true`, so the checks will be performed. When the current
  number of mappings exceeds 90% of the maximum number of mappings, the creation
  of further V8 contexts will be deferred.

  Note that this option is effective on Linux systems only.

* arangoimp now has a `--remove-attribute` option

* added V8 context lifetime control options
  `--javascript.v8-contexts-max-invocations` and `--javascript.v8-contexts-max-age`

  These options allow specifying after how many invocations a used V8 context is
  disposed, or after what time a V8 context is disposed automatically after its
  creation. If either of the two thresholds is reached, an idl V8 context will be
  disposed.

  The default value of `--javascript.v8-contexts-max-invocations` is 0, meaning that
  the maximum number of invocations per context is unlimited. The default value
  for `--javascript.v8-contexts-max-age` is 60 seconds.

* fixed wrong UI cluster health information

* fixed issue #3070: Add index in _jobs collection

* fixed issue #3125: HTTP Foxx API JSON parsing

* fixed issue #3120: Foxx queue: job isn't running when server.authentication = true

* fixed supervision failure detection and handling, which happened with simultaneous
  agency leadership change


v3.2.2 (2017-08-23)
-------------------

* make "Rebalance shards" button work in selected database only, and not make
  it rebalance the shards of all databases

* fixed issue #2847: adjust the response of the DELETE `/_api/users/database/*` calls

* fixed issue #3075: Error when upgrading arangoDB on linux ubuntu 16.04

* fixed a buffer overrun in linenoise console input library for long input strings

* increase size of the linenoise input buffer to 8 KB

* abort compilation if the detected GCC or CLANG isn't in the range of compilers
  we support

* fixed spurious cluster hangups by always sending AQL-query related requests
  to the correct servers, even after failover or when a follower drops

  The problem with the previous shard-based approach was that responsibilities
  for shards may change from one server to another at runtime, after the query
  was already instanciated. The coordinator and other parts of the query then
  sent further requests for the query to the servers now responsible for the
  shards.
  However, an AQL query must send all further requests to the same servers on
  which the query was originally instanciated, even in case of failover.
  Otherwise this would potentially send requests to servers that do not know
  about the query, and would also send query shutdown requests to the wrong
  servers, leading to abandoned queries piling up and using resources until
  they automatically time out.

* fixed issue with RocksDB engine acquiring the collection count values too
  early, leading to the collection count values potentially being slightly off
  even in exclusive transactions (for which the exclusive access should provide
  an always-correct count value)

* fixed some issues in leader-follower catch-up code, specifically for the
  RocksDB engine

* make V8 log fatal errors to syslog before it terminates the process.
  This change is effective on Linux only.

* fixed issue with MMFiles engine creating superfluous collection journals
  on shutdown

* fixed issue #3067: Upgrade from 3.2 to 3.2.1 reset autoincrement keys

* fixed issue #3044: ArangoDB server shutdown unexpectedly

* fixed issue #3039: Incorrect filter interpretation

* fixed issue #3037: Foxx, internal server error when I try to add a new service

* improved MMFiles fulltext index document removal performance
  and fulltext index query performance for bigger result sets

* ui: fixed a display bug within the slow and running queries view

* ui: fixed a bug when success event triggers twice in a modal

* ui: fixed the appearance of the documents filter

* ui: graph vertex collections not restricted to 10 anymore

* fixed issue #2835: UI detection of JWT token in case of server restart or upgrade

* upgrade jemalloc version to 5.0.1

  This fixes problems with the memory allocator returing "out of memory" when
  calling munmap to free memory in order to return it to the OS.

  It seems that calling munmap on Linux can increase the number of mappings, at least
  when a region is partially unmapped. This can lead to the process exceeding its
  maximum number of mappings, and munmap and future calls to mmap returning errors.

  jemalloc version 5.0.1 does not have the `--enable-munmap` configure option anymore,
  so the problem is avoided. To return memory to the OS eventually, jemalloc 5's
  background purge threads are used on Linux.

* fixed issue #2978: log something more obvious when you log a Buffer

* fixed issue #2982: AQL parse error?

* fixed issue #3125: HTTP Foxx API Json parsing

v3.2.1 (2017-08-09)
-------------------

* added C++ implementations for AQL functions `LEFT()`, `RIGHT()` and `TRIM()`

* fixed docs for issue #2968: Collection _key autoincrement value increases on error

* fixed issue #3011: Optimizer rule reduce-extraction-to-projection breaks queries

* Now allowing to restore users in a sharded environment as well
  It is still not possible to restore collections that are sharded
  differently than by _key.

* fixed an issue with restoring of system collections and user rights.
  It was not possible to restore users into an authenticated server.

* fixed issue #2977: Documentation for db._createDatabase is wrong

* ui: added bind parameters to slow query history view

* fixed issue #1751: Slow Query API should provide bind parameters, webui should display them

* ui: fixed a bug when moving multiple documents was not possible

* fixed docs for issue #2968: Collection _key autoincrement value increases on error

* AQL CHAR_LENGTH(null) returns now 0. Since AQL TO_STRING(null) is '' (string of length 0)

* ui: now supports single js file upload for Foxx services in addition to zip files

* fixed a multi-threading issue in the agency when callElection was called
  while the Supervision was calling updateSnapshot

* added startup option `--query.tracking-with-bindvars`

  This option controls whether the list of currently running queries
  and the list of slow queries should contain the bind variables used
  in the queries or not.

  The option can be changed at runtime using the commands

      // enables tracking of bind variables
      // set to false to turn tracking of bind variables off
      var value = true;
      require("@arangodb/aql/queries").properties({
        trackBindVars: value
      });

* index selectivity estimates are now available in the cluster as well

* fixed issue #2943: loadIndexesIntoMemory not returning the same structure
  as the rest of the collection APIs

* fixed issue #2949: ArangoError 1208: illegal name

* fixed issue #2874: Collection properties do not return `isVolatile`
  attribute

* potential fix for issue #2939: Segmentation fault when starting
  coordinator node

* fixed issue #2810: out of memory error when running UPDATE/REPLACE
  on medium-size collection

* fix potential deadlock errors in collector thread

* disallow the usage of volatile collections in the RocksDB engine
  by throwing an error when a collection is created with attribute
  `isVolatile` set to `true`.
  Volatile collections are unsupported by the RocksDB engine, so
  creating them should not succeed and silently create a non-volatile
  collection

* prevent V8 from issuing SIGILL instructions when it runs out of memory

  Now arangod will attempt to log a FATAL error into its logfile in case V8
  runs out of memory. In case V8 runs out of memory, it will still terminate the
  entire process. But at least there should be something in the ArangoDB logs
  indicating what the problem was. Apart from that, the arangod process should
  now be exited with SIGABRT rather than SIGILL as it shouldn't return into the
  V8 code that aborted the process with `__builtin_trap`.

  this potentially fixes issue #2920: DBServer crashing automatically post upgrade to 3.2

* Foxx queues and tasks now ensure that the scripts in them run with the same
  permissions as the Foxx code who started the task / queue

* fixed issue #2928: Offset problems

* fixed issue #2876: wrong skiplist index usage in edge collection

* fixed issue #2868: cname missing from logger-follow results in rocksdb

* fixed issue #2889: Traversal query using incorrect collection id

* fixed issue #2884: AQL traversal uniqueness constraints "propagating" to other traversals? Weird results

* arangoexport: added `--query` option for passing an AQL query to export the result

* fixed issue #2879: No result when querying for the last record of a query

* ui: allows now to edit default access level for collections in database
  _system for all users except the root user.

* The _users collection is no longer accessible outside the arngod process, _queues is always read-only

* added new option "--rocksdb.max-background-jobs"

* removed options "--rocksdb.max-background-compactions", "--rocksdb.base-background-compactions" and "--rocksdb.max-background-flushes"

* option "--rocksdb.compaction-read-ahead-size" now defaults to 2MB

* change Windows build so that RocksDB doesn't enforce AVX optimizations by default
  This fixes startup crashes on servers that do not have AVX CPU extensions

* speed up RocksDB secondary index creation and dropping

* removed RocksDB note in Geo index docs


v3.2.0 (2017-07-20)
-------------------

* fixed UI issues

* fixed multi-threading issues in Pregel

* fixed Foxx resilience

* added command-line option `--javascript.allow-admin-execute`

  This option can be used to control whether user-defined JavaScript code
  is allowed to be executed on server by sending via HTTP to the API endpoint
  `/_admin/execute`  with an authenticated user account.
  The default value is `false`, which disables the execution of user-defined
  code. This is also the recommended setting for production. In test environments,
  it may be convenient to turn the option on in order to send arbitrary setup
  or teardown commands for execution on the server.


v3.2.beta6 (2017-07-18)
-----------------------

* various bugfixes


v3.2.beta5 (2017-07-16)
-----------------------

* numerous bugfixes


v3.2.beta4 (2017-07-04)
-----------------------

* ui: fixed document view _from and _to linking issue for special characters

* added function `db._parse(query)` for parsing an AQL query and returning information about it

* fixed one medium priority and two low priority security user interface
  issues found by owasp zap.

* ui: added index deduplicate options

* ui: fixed renaming of collections for the rocksdb storage engine

* documentation and js fixes for secondaries

* RocksDB storage format was changed, users of the previous beta/alpha versions
  must delete the database directory and re-import their data

* enabled permissions on database and collection level

* added and changed some user related REST APIs
    * added `PUT /_api/user/{user}/database/{database}/{collection}` to change collection permission
    * added `GET /_api/user/{user}/database/{database}/{collection}`
    * added optional `full` parameter to the `GET /_api/user/{user}/database/` REST call

* added user functions in the arangoshell `@arangodb/users` module
    * added `grantCollection` and `revokeCollection` functions
    * added `permission(user, database, collection)` to retrieve collection specific rights

* added "deduplicate" attribute for array indexes, which controls whether inserting
  duplicate index values from the same document into a unique array index will lead to
  an error or not:

      // with deduplicate = true, which is the default value:
      db._create("test");
      db.test.ensureIndex({ type: "hash", fields: ["tags[*]"], deduplicate: true });
      db.test.insert({ tags: ["a", "b"] });
      db.test.insert({ tags: ["c", "d", "c"] }); // will work, because deduplicate = true
      db.test.insert({ tags: ["a"] }); // will fail

      // with deduplicate = false
      db._create("test");
      db.test.ensureIndex({ type: "hash", fields: ["tags[*]"], deduplicate: false });
      db.test.insert({ tags: ["a", "b"] });
      db.test.insert({ tags: ["c", "d", "c"] }); // will not work, because deduplicate = false
      db.test.insert({ tags: ["a"] }); // will fail

  The "deduplicate" attribute is now also accepted by the index creation HTTP
  API endpoint POST /_api/index and is returned by GET /_api/index.

* added optimizer rule "remove-filters-covered-by-traversal"

* Debian/Ubuntu installer: make messages about future package upgrades more clear

* fix a hangup in VST

  The problem happened when the two first chunks of a VST message arrived
  together on a connection that was newly switched to VST.

* fix deletion of outdated WAL files in RocksDB engine

* make use of selectivity estimates in hash, skiplist and persistent indexes
  in RocksDB engine

* changed VM overcommit recommendation for user-friendliness

* fix a shutdown bug in the cluster: a destroyed query could still be active

* do not terminate the entire server process if a temp file cannot be created
  (Windows only)

* fix log output in the front-end, it stopped in case of too many messages


v3.2.beta3 (2017-06-27)
-----------------------

* numerous bugfixes


v3.2.beta2 (2017-06-20)
-----------------------

* potentially fixed issue #2559: Duplicate _key generated on insertion

* fix invalid results (too many) when a skipping LIMIT was used for a
  traversal. `LIMIT x` or `LIMIT 0, x` were not affected, but `LIMIT s, x`
  may have returned too many results

* fix races in SSL communication code

* fix invalid locking in JWT authentication cache, which could have
  crashed the server

* fix invalid first group results for sorted AQL COLLECT when LIMIT
  was used

* fix potential race, which could make arangod hang on startup

* removed `exception` field from transaction error result; users should throw
  explicit `Error` instances to return custom exceptions (addresses issue #2561)

* fixed issue #2613: Reduce log level when Foxx manager tries to self heal missing database

* add a read only mode for users and collection level authorization

* removed `exception` field from transaction error result; users should throw
  explicit `Error` instances to return custom exceptions (addresses issue #2561)

* fixed issue #2677: Foxx disabling development mode creates non-deterministic service bundle

* fixed issue #2684: Legacy service UI not working


v3.2.beta1 (2017-06-12)
-----------------------

* provide more context for index errors (addresses issue #342)

* arangod now validates several OS/environment settings on startup and warns if
  the settings are non-ideal. Most of the checks are executed on Linux systems only.

* fixed issue #2515: The replace-or-with-in optimization rule might prevent use of indexes

* added `REGEX_REPLACE` AQL function

* the RocksDB storage format was changed, users of the previous alpha versions
  must delete the database directory and re-import their data

* added server startup option `--query.fail-on-warning`

  setting this option to `true` will abort any AQL query with an exception if
  it causes a warning at runtime. The value can be overridden per query by
  setting the `failOnWarning` attribute in a query's options.

* added --rocksdb.num-uncompressed-levels to adjust number of non-compressed levels

* added checks for memory managment and warn (i. e. if hugepages are enabled)

* set default SSL cipher suite string to "HIGH:!EXPORT:!aNULL@STRENGTH"

* fixed issue #2469: Authentication = true does not protect foxx-routes

* fixed issue #2459: compile success but can not run with rocksdb

* `--server.maximal-queue-size` is now an absolute maximum. If the queue is
  full, then 503 is returned. Setting it to 0 means "no limit".

* (Enterprise only) added authentication against an LDAP server

* fixed issue #2083: Foxx services aren't distributed to all coordinators

* fixed issue #2384: new coordinators don't pick up existing Foxx services

* fixed issue #2408: Foxx service validation causes unintended side-effects

* extended HTTP API with routes for managing Foxx services

* added distinction between hasUser and authorized within Foxx
  (cluster internal requests are authorized requests but don't have a user)

* arangoimp now has a `--threads` option to enable parallel imports of data

* PR #2514: Foxx services that can't be fixed by self-healing now serve a 503 error

* added `time` function to `@arangodb` module


v3.2.alpha4 (2017-04-25)
------------------------

* fixed issue #2450: Bad optimization plan on simple query

* fixed issue #2448: ArangoDB Web UI takes no action when Delete button is clicked

* fixed issue #2442: Frontend shows already deleted databases during login

* added 'x-content-type-options: nosniff' to avoid MSIE bug

* set default value for `--ssl.protocol` from TLSv1 to TLSv1.2.

* AQL breaking change in cluster:
  The SHORTEST_PATH statement using edge-collection names instead
  of a graph name now requires to explicitly name the vertex-collection names
  within the AQL query in the cluster. It can be done by adding `WITH <name>`
  at the beginning of the query.

  Example:
  ```
  FOR v,e IN OUTBOUND SHORTEST_PATH @start TO @target edges [...]
  ```

  Now has to be:

  ```
  WITH vertices
  FOR v,e IN OUTBOUND SHORTEST_PATH @start TO @target edges [...]
  ```

  This change is due to avoid dead-lock sitations in clustered case.
  An error stating the above is included.

* add implicit use of geo indexes when using SORT/FILTER in AQL, without
  the need to use the special-purpose geo AQL functions `NEAR` or `WITHIN`.

  the special purpose `NEAR` AQL function can now be substituted with the
  following AQL (provided there is a geo index present on the `doc.latitude`
  and `doc.longitude` attributes):

      FOR doc in geoSort
        SORT DISTANCE(doc.latitude, doc.longitude, 0, 0)
        LIMIT 5
        RETURN doc

  `WITHIN` can be substituted with the following AQL:

      FOR doc in geoFilter
        FILTER DISTANCE(doc.latitude, doc.longitude, 0, 0) < 2000
        RETURN doc

  Compared to using the special purpose AQL functions this approach has the
  advantage that it is more composable, and will also honor any `LIMIT` values
  used in the AQL query.

* potential fix for shutdown hangs on OSX

* added KB, MB, GB prefix for integer parameters, % for integer parameters
  with a base value

* added JEMALLOC 4.5.0

* added `--vm.resident-limit` and `--vm.path` for file-backed memory mapping
  after reaching a configurable maximum RAM size

* try recommended limit for file descriptors in case of unlimited
  hard limit

* issue #2413: improve logging in case of lock timeout and deadlocks

* added log topic attribute to /_admin/log api

* removed internal build option `USE_DEV_TIMERS`

  Enabling this option activated some proprietary timers for only selected
  events in arangod. Instead better use `perf` to gather timings.


v3.2.alpha3 (2017-03-22)
------------------------

* increase default collection lock timeout from 30 to 900 seconds

* added function `db._engine()` for retrieval of storage engine information at
  server runtime

  There is also an HTTP REST handler at GET /_api/engine that returns engine
  information.

* require at least cmake 3.2 for building ArangoDB

* make arangod start with less V8 JavaScript contexts

  This speeds up the server start (a little bit) and makes it use less memory.
  Whenever a V8 context is needed by a Foxx action or some other operation and
  there is no usable V8 context, a new one will be created dynamically now.

  Up to `--javascript.v8-contexts` V8 contexts will be created, so this option
  will change its meaning. Previously as many V8 contexts as specified by this
  option were created at server start, and the number of V8 contexts did not
  change at runtime. Now up to this number of V8 contexts will be in use at the
  same time, but the actual number of V8 contexts is dynamic.

  The garbage collector thread will automatically delete unused V8 contexts after
  a while. The number of spare contexts will go down to as few as configured in
  the new option `--javascript.v8-contexts-minimum`. Actually that many V8 contexts
  are also created at server start.

  The first few requests in new V8 contexts will take longer than in contexts
  that have been there already. Performance may therefore suffer a bit for the
  initial requests sent to ArangoDB or when there are only few but performance-
  critical situations in which new V8 contexts will be created. If this is a
  concern, it can easily be fixed by setting `--javascipt.v8-contexts-minimum`
  and `--javascript.v8-contexts` to a relatively high value, which will guarantee
  that many number of V8 contexts to be created at startup and kept around even
  when unused.

  Waiting for an unused V8 context will now also abort if no V8 context can be
  acquired/created after 120 seconds.

* improved diagnostic messages written to logfiles by supervisor process

* fixed issue #2367

* added "bindVars" to attributes of currently running and slow queries

* added "jsonl" as input file type for arangoimp

* upgraded version of bundled zlib library from 1.2.8 to 1.2.11

* added input file type `auto` for arangoimp so it can automatically detect the
  type of the input file from the filename extension

* fixed variables parsing in GraphQL

* added `--translate` option for arangoimp to translate attribute names from
  the input files to attriubte names expected by ArangoDB

  The `--translate` option can be specified multiple times (once per translation
  to be executed). The following example renames the "id" column from the input
  file to "_key", and the "from" column to "_from", and the "to" column to "_to":

      arangoimp --type csv --file data.csv --translate "id=_key" --translate "from=_from" --translate "to=_to"

  `--translate` works for CSV and TSV inputs only.

* changed default value for `--server.max-packet-size` from 128 MB to 256 MB

* fixed issue #2350

* fixed issue #2349

* fixed issue #2346

* fixed issue #2342

* change default string truncation length from 80 characters to 256 characters for
  `print`/`printShell` functions in ArangoShell and arangod. This will emit longer
  prefixes of string values before truncating them with `...`, which is helpful
  for debugging.

* always validate incoming JSON HTTP requests for duplicate attribute names

  Incoming JSON data with duplicate attribute names will now be rejected as
  invalid. Previous versions of ArangoDB only validated the uniqueness of
  attribute names inside incoming JSON for some API endpoints, but not
  consistently for all APIs.

* don't let read-only transactions block the WAL collector

* allow passing own `graphql-sync` module instance to Foxx GraphQL router

* arangoexport can now export to csv format

* arangoimp: fixed issue #2214

* Foxx: automatically add CORS response headers

* added "OPTIONS" to CORS `access-control-allow-methods` header

* Foxx: Fix arangoUser sometimes not being set correctly

* fixed issue #1974


v3.2.alpha2 (2017-02-20)
------------------------

* ui: fixed issue #2065

* ui: fixed a dashboard related memory issue

* Internal javascript rest actions will now hide their stack traces to the client
  unless maintainer mode is activated. Instead they will always log to the logfile

* Removed undocumented internal HTTP API:
  * PUT _api/edges

  The documented GET _api/edges and the undocumented POST _api/edges remains unmodified.

* updated V8 version to 5.7.0.0

* change undocumented behaviour in case of invalid revision ids in
  If-Match and If-None-Match headers from 400 (BAD) to 412 (PRECONDITION
  FAILED).

* change undocumented behaviour in case of invalid revision ids in
  JavaScript document operations from 1239 ("illegal document revision")
  to 1200 ("conflict").

* added data export tool, arangoexport.

  arangoexport can be used to export collections to json, jsonl or xml
  and export a graph or collections to xgmml.

* fixed a race condition when closing a connection

* raised default hard limit on threads for very small to 64

* fixed negative counting of http connection in UI


v3.2.alpha1 (2017-02-05)
------------------------

* added figure `httpRequests` to AQL query statistics

* removed revisions cache intermediate layer implementation

* obsoleted startup options `--database.revision-cache-chunk-size` and
  `--database.revision-cache-target-size`

* fix potential port number over-/underruns

* added startup option `--log.shorten-filenames` for controlling whether filenames
  in log messages should be shortened to just the filename with the absolute path

* removed IndexThreadFeature, made `--database.index-threads` option obsolete

* changed index filling to make it more parallel, dispatch tasks to boost::asio

* more detailed stacktraces in Foxx apps

* generated Foxx services now use swagger tags


v3.1.24 (XXXX-XX-XX)
--------------------

* fixed one more LIMIT issue in traversals


v3.1.23 (2017-06-19)
--------------------

* potentially fixed issue #2559: Duplicate _key generated on insertion

* fix races in SSL communication code

* fix invalid results (too many) when a skipping LIMIT was used for a
  traversal. `LIMIT x` or `LIMIT 0, x` were not affected, but `LIMIT s, x`
  may have returned too many results

* fix invalid first group results for sorted AQL COLLECT when LIMIT
  was used

* fix invalid locking in JWT authentication cache, which could have
  crashed the server

* fix undefined behavior in traverser when traversals were used inside
  a FOR loop


v3.1.22 (2017-06-07)
--------------------

* fixed issue #2505: Problem with export + report of a bug

* documented changed behavior of WITH

* fixed ui glitch in aardvark

* avoid agency compaction bug

* fixed issue #2283: disabled proxy communication internally


v3.1.21 (2017-05-22)
--------------------

* fixed issue #2488:  AQL operator IN error when data use base64 chars

* more randomness in seeding RNG

v3.1.20 (2016-05-16)
--------------------

* fixed incorrect sorting for distributeShardsLike

* improve reliability of AgencyComm communication with Agency

* fixed shard numbering bug, where ids were erouneously incremented by 1

* remove an unnecessary precondition in createCollectionCoordinator

* funny fail rotation fix

* fix in SimpleHttpClient for correct advancement of readBufferOffset

* forward SIG_HUP in supervisor process to the server process to fix logrotaion
  You need to stop the remaining arangod server process manually for the upgrade to work.


v3.1.19 (2017-04-28)
--------------------

* Fixed a StackOverflow issue in Traversal and ShortestPath. Occured if many (>1000) input
  values in a row do not return any result. Fixes issue: #2445

* fixed issue #2448

* fixed issue #2442

* added 'x-content-type-options: nosniff' to avoid MSIE bug

* fixed issue #2441

* fixed issue #2440

* Fixed a StackOverflow issue in Traversal and ShortestPath. Occured if many (>1000) input
  values in a row do not return any result. Fixes issue: #2445

* fix occasional hanging shutdowns on OS X


v3.1.18 (2017-04-18)
--------------------

* fixed error in continuous synchronization of collections

* fixed spurious hangs on server shutdown

* better error messages during restore collection

* completely overhaul supervision. More detailed tests

* Fixed a dead-lock situation in cluster traversers, it could happen in
  rare cases if the computation on one DBServer could be completed much earlier
  than the other server. It could also be restricted to SmartGraphs only.

* (Enterprise only) Fixed a bug in SmartGraph DepthFirstSearch. In some
  more complicated queries, the maxDepth limit of 1 was not considered strictly
  enough, causing the traverser to do unlimited depth searches.

* fixed issue #2415

* fixed issue #2422

* fixed issue #1974


v3.1.17 (2017-04-04)
--------------------

* (Enterprise only) fixed a bug where replicationFactor was not correctly
  forwarded in SmartGraph creation.

* fixed issue #2404

* fixed issue #2397

* ui - fixed smart graph option not appearing

* fixed issue #2389

* fixed issue #2400


v3.1.16 (2017-03-27)
--------------------

* fixed issue #2392

* try to raise file descriptors to at least 8192, warn otherwise

* ui - aql editor improvements + updated ace editor version (memory leak)

* fixed lost HTTP requests

* ui - fixed some event issues

* avoid name resolution when given connection string is a valid ip address

* helps with issue #1842, bug in COLLECT statement in connection with LIMIT.

* fix locking bug in cluster traversals

* increase lock timeout defaults

* increase various cluster timeouts

* limit default target size for revision cache to 1GB, which is better for
  tight RAM situations (used to be 40% of (totalRAM - 1GB), use
  --database.revision-cache-target-size <VALUEINBYTES> to get back the
  old behaviour

* fixed a bug with restarted servers indicating status as "STARTUP"
  rather that "SERVING" in Nodes UI.


v3.1.15 (2017-03-20)
--------------------

* add logrotate configuration as requested in #2355

* fixed issue #2376

* ui - changed document api due a chrome bug

* ui - fixed a submenu bug

* added endpoint /_api/cluster/endpoints in cluster case to get all
  coordinator endpoints

* fix documentation of /_api/endpoint, declaring this API obsolete.

* Foxx response objects now have a `type` method for manipulating the content-type header

* Foxx tests now support `xunit` and `tap` reporters


v3.1.14 (2017-03-13)
--------------------

* ui - added feature request (multiple start nodes within graph viewer) #2317

* added missing locks to authentication cache methods

* ui - added feature request (multiple start nodes within graph viewer) #2317

* ui - fixed wrong merge of statistics information from different coordinators

* ui - fixed issue #2316

* ui - fixed wrong protocol usage within encrypted environment

* fixed compile error on Mac Yosemite

* minor UI fixes


v3.1.13 (2017-03-06)
--------------------

* fixed variables parsing in GraphQL

* fixed issue #2214

* fixed issue #2342

* changed thread handling to queue only user requests on coordinator

* use exponential backoff when waiting for collection locks

* repair short name server lookup in cluster in the case of a removed
  server


v3.1.12 (2017-02-28)
--------------------

* disable shell color escape sequences on Windows

* fixed issue #2326

* fixed issue #2320

* fixed issue #2315

* fixed a race condition when closing a connection

* raised default hard limit on threads for very small to 64

* fixed negative counting of http connection in UI

* fixed a race when renaming collections

* fixed a race when dropping databases


v3.1.11 (2017-02-17)
--------------------

* fixed a race between connection closing and sending out last chunks of data to clients
  when the "Connection: close" HTTP header was set in requests

* ui: optimized smart graph creation usability

* ui: fixed #2308

* fixed a race in async task cancellation via `require("@arangodb/tasks").unregisterTask()`

* fixed spuriously hanging threads in cluster AQL that could sit idle for a few minutes

* fixed potential numeric overflow for big index ids in index deletion API

* fixed sort issue in cluster, occurring when one of the local sort buffers of a
  GatherNode was empty

* reduce number of HTTP requests made for certain kinds of join queries in cluster,
  leading to speedup of some join queries

* supervision deals with demised coordinators correctly again

* implement a timeout in TraverserEngineRegistry

* agent communication reduced in large batches of append entries RPCs

* inception no longer estimates RAFT timings

* compaction in agents has been moved to a separate thread

* replicated logs hold local timestamps

* supervision jobs failed leader and failed follower revisited for
  function in precarious stability situations

* fixed bug in random number generator for 64bit int


v3.1.10 (2017-02-02)
--------------------

* updated versions of bundled node modules:
  - joi: from 8.4.2 to 9.2.0
  - joi-to-json-schema: from 2.2.0 to 2.3.0
  - sinon: from 1.17.4 to 1.17.6
  - lodash: from 4.13.1 to 4.16.6

* added shortcut for AQL ternary operator
  instead of `condition ? true-part : false-part` it is now possible to also use a
  shortcut variant `condition ? : false-part`, e.g.

      FOR doc IN docs RETURN doc.value ?: 'not present'

  instead of

      FOR doc IN docs RETURN doc.value ? doc.value : 'not present'

* fixed wrong sorting order in cluster, if an index was used to sort with many
  shards.

* added --replication-factor, --number-of-shards and --wait-for-sync to arangobench

* turn on UTF-8 string validation for VelocyPack values received via VST connections

* fixed issue #2257

* upgraded Boost version to 1.62.0

* added optional detail flag for db.<collection>.count()
  setting the flag to `true` will make the count operation returned the per-shard
  counts for the collection:

      db._create("test", { numberOfShards: 10 });
      for (i = 0; i < 1000; ++i) {
        db.test.insert({value: i});
      }
      db.test.count(true);

      {
        "s100058" : 99,
        "s100057" : 103,
        "s100056" : 100,
        "s100050" : 94,
        "s100055" : 90,
        "s100054" : 122,
        "s100051" : 109,
        "s100059" : 99,
        "s100053" : 95,
        "s100052" : 89
      }

* added optional memory limit for AQL queries:

      db._query("FOR i IN 1..100000 SORT i RETURN i", {}, { options: { memoryLimit: 100000 } });

  This option limits the default maximum amount of memory (in bytes) that a single
  AQL query can use.
  When a single AQL query reaches the specified limit value, the query will be
  aborted with a *resource limit exceeded* exception. In a cluster, the memory
  accounting is done per shard, so the limit value is effectively a memory limit per
  query per shard.

  The global limit value can be overriden per query by setting the *memoryLimit*
  option value for individual queries when running an AQL query.

* added server startup option `--query.memory-limit`

* added convenience function to create vertex-centric indexes.

  Usage: `db.collection.ensureVertexCentricIndex("label", {type: "hash", direction: "outbound"})`
  That will create an index that can be used on OUTBOUND with filtering on the
  edge attribute `label`.

* change default log output for tools to stdout (instead of stderr)

* added option -D to define a configuration file environment key=value

* changed encoding behavior for URLs encoded in the C++ code of ArangoDB:
  previously the special characters `-`, `_`, `~` and `.` were returned as-is
  after URL-encoding, now `.` will be encoded to be `%2e`.
  This also changes the behavior of how incoming URIs are processed: previously
  occurrences of `..` in incoming request URIs were collapsed (e.g. `a/../b/` was
  collapsed to a plain `b/`). Now `..` in incoming request URIs are not collapsed.

* Foxx request URL suffix is no longer unescaped

* @arangodb/request option json now defaults to `true` if the response body is not empty and encoding is not explicitly set to `null` (binary).
  The option can still be set to `false` to avoid unnecessary attempts at parsing the response as JSON.

* Foxx configuration values for unknown options will be discarded when saving the configuration in production mode using the web interface

* module.context.dependencies is now immutable

* process.stdout.isTTY now returns `true` in arangosh and when running arangod with the `--console` flag

* add support for Swagger tags in Foxx


v3.1.9 (XXXX-XX-XX)
-------------------

* macos CLI package: store databases and apps in the users home directory

* ui: fixed re-login issue within a non system db, when tab was closed

* fixed a race in the VelocyStream Commtask implementation

* fixed issue #2256


v3.1.8 (2017-01-09)
-------------------

* add Windows silent installer

* add handling of debug symbols during Linux & windows release builds.

* fixed issue #2181

* fixed issue #2248: reduce V8 max old space size from 3 GB to 1 GB on 32 bit systems

* upgraded Boost version to 1.62.0

* fixed issue #2238

* fixed issue #2234

* agents announce new endpoints in inception phase to leader

* agency leadership accepts updatet endpoints to given uuid

* unified endpoints replace localhost with 127.0.0.1

* fix several problems within an authenticated cluster


v3.1.7 (2016-12-29)
-------------------

* fixed one too many elections in RAFT

* new agency comm backported from devel


v3.1.6 (2016-12-20)
-------------------

* fixed issue #2227

* fixed issue #2220

* agency constituent/agent bug fixes in race conditions picking up
  leadership

* supervision does not need waking up anymore as it is running
  regardless

* agents challenge their leadership more rigorously


v3.1.5 (2016-12-16)
-------------------

* lowered default value of `--database.revision-cache-target-size` from 75% of
  RAM to less than 40% of RAM

* fixed issue #2218

* fixed issue #2217

* Foxx router.get/post/etc handler argument can no longer accidentally omitted

* fixed issue #2223


v3.1.4 (2016-12-08)
-------------------

* fixed issue #2211

* fixed issue #2204

* at cluster start, coordinators wait until at least one DBserver is there,
  and either at least two DBservers are there or 15s have passed, before they
  initiate the bootstrap of system collections.

* more robust agency startup from devel

* supervision's AddFollower adds many followers at once

* supervision has new FailedFollower job

* agency's Node has new method getArray

* agency RAFT timing estimates more conservative in waitForSync
  scenario

* agency RAFT timing estimates capped at maximum 2.0/10.0 for low/high


v3.1.3 (2016-12-02)
-------------------

* fix a traversal bug when using skiplist indexes:
  if we have a skiplist of ["a", "unused", "_from"] and a traversal like:
  FOR v,e,p IN OUTBOUND @start @@edges
    FILTER p.edges[0].a == 'foo'
    RETURN v
  And the above index applied on "a" is considered better than EdgeIndex, than
  the executor got into undefined behaviour.

* fix endless loop when trying to create a collection with replicationFactor: -1


v3.1.2 (2016-11-24)
-------------------

* added support for descriptions field in Foxx dependencies

* (Enterprise only) fixed a bug in the statistic report for SmartGraph traversals.
Now they state correctly how many documents were fetched from the index and how many
have been filtered.

* Prevent uniform shard distribution when replicationFactor == numServers

v3.1.1 (2016-11-15)
-------------------

* fixed issue #2176

* fixed issue #2168

* display index usage of traversals in AQL explainer output (previously missing)

* fixed issue #2163

* preserve last-used HLC value across server starts

* allow more control over handling of pre-3.1 _rev values

  this changes the server startup option `--database.check-30-revisions` from a boolean (true/false)
  parameter to a string parameter with the following possible values:

  - "fail":
    will validate _rev values of 3.0 collections on collection loading and throw an exception when invalid _rev values are found.
    in this case collections with invalid _rev values are marked as corrupted and cannot be used in the ArangoDB 3.1 instance.
    the fix procedure for such collections is to export the collections from 3.0 database with arangodump and restore them in 3.1 with arangorestore.
    collections that do not contain invalid _rev values are marked as ok and will not be re-checked on following loads.
    collections that contain invalid _rev values will be re-checked on following loads.

  - "true":
    will validate _rev values of 3.0 collections on collection loading and print a warning when invalid _rev values are found.
    in this case collections with invalid _rev values can be used in the ArangoDB 3.1 instance.
    however, subsequent operations on documents with invalid _rev values may silently fail or fail with explicit errors.
    the fix procedure for such collections is to export the collections from 3.0 database with arangodump and restore them in 3.1 with arangorestore.
    collections that do not contain invalid _rev values are marked as ok and will not be re-checked on following loads.
    collections that contain invalid _rev values will be re-checked on following loads.

  - "false":
    will not validate _rev values on collection loading and not print warnings.
    no hint is given when invalid _rev values are found.
    subsequent operations on documents with invalid _rev values may silently fail or fail with explicit errors.
    this setting does not affect whether collections are re-checked later.
    collections will be re-checked on following loads if `--database.check-30-revisions` is later set to either `true` or `fail`.

  The change also suppresses warnings that were printed when collections were restored using arangorestore, and the restore
  data contained invalid _rev values. Now these warnings are suppressed, and new HLC _rev values are generated for these documents
  as before.

* added missing functions to AQL syntax highlighter in web interface

* fixed display of `ANY` direction in traversal explainer output (direction `ANY` was shown as either
  `INBOUND` or `OUTBOUND`)

* changed behavior of toJSON() function when serializing an object before saving it in the database

  if an object provides a toJSON() function, this function is still called for serializing it.
  the change is that the result of toJSON() is not stringified anymore, but saved as is. previous
  versions of ArangoDB called toJSON() and after that additionally stringified its result.

  This change will affect the saving of JS Buffer objects, which will now be saved as arrays of
  bytes instead of a comma-separated string of the Buffer's byte contents.

* allow creating unique indexes on more attributes than present in shardKeys

  The following combinations of shardKeys and indexKeys are allowed/not allowed:

  shardKeys     indexKeys
      a             a        ok
      a             b    not ok
      a           a b        ok
    a b             a    not ok
    a b             b    not ok
    a b           a b        ok
    a b         a b c        ok
  a b c           a b    not ok
  a b c         a b c        ok

* fixed wrong version in web interface login screen (EE only)

* make web interface not display an exclamation mark next to ArangoDB version number 3.1

* fixed search for arbitrary document attributes in web interface in case multiple
  search values were used on different attribute names. in this case, the search always
  produced an empty result

* disallow updating `_from` and `_to` values of edges in Smart Graphs. Updating these
  attributes would lead to potential redistribution of edges to other shards, which must be
  avoided.

* fixed issue #2148

* updated graphql-sync dependency to 0.6.2

* fixed issue #2156

* fixed CRC4 assembly linkage


v3.1.0 (2016-10-29)
-------------------

* AQL breaking change in cluster:

  from ArangoDB 3.1 onwards `WITH` is required for traversals in a
  clustered environment in order to avoid deadlocks.

  Note that for queries that access only a single collection or that have all
  collection names specified somewhere else in the query string, there is no
  need to use *WITH*. *WITH* is only useful when the AQL query parser cannot
  automatically figure out which collections are going to be used by the query.
  *WITH* is only useful for queries that dynamically access collections, e.g.
  via traversals, shortest path operations or the *DOCUMENT()* function.

  more info can be found [here](https://github.com/arangodb/arangodb/blob/devel/Documentation/Books/AQL/Operations/With.md)

* added AQL function `DISTANCE` to calculate the distance between two arbitrary
  coordinates (haversine formula)

* fixed issue #2110

* added Auto-aptation of RAFT timings as calculations only


v3.1.rc2 (2016-10-10)
---------------------

* second release candidate


v3.1.rc1 (2016-09-30)
---------------------

* first release candidate


v3.1.alpha2 (2016-09-01)
------------------------

* added module.context.createDocumentationRouter to replace module.context.apiDocumentation

* bug in RAFT implementation of reads. dethroned leader still answered requests in isolation

* ui: added new graph viewer

* ui: aql-editor added tabular & graph display

* ui: aql-editor improved usability

* ui: aql-editor: query profiling support

* fixed issue #2109

* fixed issue #2111

* fixed issue #2075

* added AQL function `DISTANCE` to calculate the distance between two arbitrary
  coordinates (haversine formula)

* rewrote scheduler and dispatcher based on boost::asio

  parameters changed:
    `--scheduler.threads` and `--server.threads` are now merged into a single one: `--server.threads`

    hidden `--server.extra-threads` has been removed

    hidden `--server.aql-threads` has been removed

    hidden `--server.backend` has been removed

    hidden `--server.show-backends` has been removed

    hidden `--server.thread-affinity` has been removed

* fixed issue #2086

* fixed issue #2079

* fixed issue #2071

  make the AQL query optimizer inject filter condition expressions referred to
  by variables during filter condition aggregation.
  For example, in the following query

      FOR doc IN collection
        LET cond1 = (doc.value == 1)
        LET cond2 = (doc.value == 2)
        FILTER cond1 || cond2
        RETURN { doc, cond1, cond2 }

  the optimizer will now inject the conditions for `cond1` and `cond2` into the filter
  condition `cond1 || cond2`, expanding it to `(doc.value == 1) || (doc.value == 2)`
  and making these conditions available for index searching.

  Note that the optimizer previously already injected some conditions into other
  conditions, but only if the variable that defined the condition was not used
  elsewhere. For example, the filter condition in the query

      FOR doc IN collection
        LET cond = (doc.value == 1)
        FILTER cond
        RETURN { doc }

  already got optimized before because `cond` was only used once in the query and
  the optimizer decided to inject it into the place where it was used.

  This only worked for variables that were referred to once in the query.
  When a variable was used multiple times, the condition was not injected as
  in the following query:

      FOR doc IN collection
        LET cond = (doc.value == 1)
        FILTER cond
        RETURN { doc, cond }

  The fix for #2070 now will enable this optimization so that the query can
  use an index on `doc.value` if available.

* changed behavior of AQL array comparison operators for empty arrays:
  * `ALL` and `ANY` now always return `false` when the left-hand operand is an
    empty array. The behavior for non-empty arrays does not change:
    * `[] ALL == 1` will return `false`
    * `[1] ALL == 1` will return `true`
    * `[1, 2] ALL == 1` will return `false`
    * `[2, 2] ALL == 1` will return `false`
    * `[] ANY == 1` will return `false`
    * `[1] ANY == 1` will return `true`
    * `[1, 2] ANY == 1` will return `true`
    * `[2, 2] ANY == 1` will return `false`
  * `NONE` now always returns `true` when the left-hand operand is an empty array.
    The behavior for non-empty arrays does not change:
    * `[] NONE == 1` will return `true`
    * `[1] NONE == 1` will return `false`
    * `[1, 2] NONE == 1` will return `false`
    * `[2, 2] NONE == 1` will return `true`

* added experimental AQL functions `JSON_STRINGIFY` and `JSON_PARSE`

* added experimental support for incoming gzip-compressed requests

* added HTTP REST APIs for online log level adjustments:

  - GET `/_admin/log/level` returns the current log level settings
  - PUT `/_admin/log/level` modifies the current log level settings

* PATCH /_api/gharial/{graph-name}/vertex/{collection-name}/{vertex-key}
  - changed default value for keepNull to true

* PATCH /_api/gharial/{graph-name}/edge/{collection-name}/{edge-key}
  - changed default value for keepNull to true

* renamed `maximalSize` attribute in parameter.json files to `journalSize`

  The `maximalSize` attribute will still be picked up from collections that
  have not been adjusted. Responses from the replication API will now also use
  `journalSize` instead of `maximalSize`.

* added `--cluster.system-replication-factor` in order to adjust the
  replication factor for new system collections

* fixed issue #2012

* added a memory expection in case V8 memory gets too low

* added Optimizer Rule for other indexes in Traversals
  this allows AQL traversals to use other indexes than the edge index.
  So traversals with filters on edges can now make use of more specific
  indexes, e.g.

      FOR v, e, p IN 2 OUTBOUND @start @@edge FILTER p.edges[0].foo == "bar"

  will prefer a Hash Index on [_from, foo] above the EdgeIndex.

* fixed epoch computation in hybrid logical clock

* fixed thread affinity

* replaced require("internal").db by require("@arangodb").db

* added option `--skip-lines` for arangoimp
  this allows skipping the first few lines from the import file in case the
  CSV or TSV import are used

* fixed periodic jobs: there should be only one instance running - even if it
  runs longer than the period

* improved performance of primary index and edge index lookups

* optimizations for AQL `[*]` operator in case no filter, no projection and
  no offset/limit are used

* added AQL function `OUTERSECTION` to return the symmetric difference of its
  input arguments

* Foxx manifests of installed services are now saved to disk with indentation

* Foxx tests and scripts in development mode should now always respect updated
  files instead of loading stale modules

* When disabling Foxx development mode the setup script is now re-run

* Foxx now provides an easy way to directly serve GraphQL requests using the
  `@arangodb/foxx/graphql` module and the bundled `graphql-sync` dependency

* Foxx OAuth2 module now correctly passes the `access_token` to the OAuth2 server

* added iconv-lite and timezone modules

* web interface now allows installing GitHub and zip services in legacy mode

* added module.context.createDocumentationRouter to replace module.context.apiDocumentation

* bug in RAFT implementation of reads. dethroned leader still answered
  requests in isolation

* all lambdas in ClusterInfo might have been left with dangling references.

* Agency bug fix for handling of empty json objects as values.

* Foxx tests no longer support the Mocha QUnit interface as this resulted in weird
  inconsistencies in the BDD and TDD interfaces. This fixes the TDD interface
  as well as out-of-sequence problems when using the BDD before/after functions.

* updated bundled JavaScript modules to latest versions; joi has been updated from 8.4 to 9.2
  (see [joi 9.0.0 release notes](https://github.com/hapijs/joi/issues/920) for information on
  breaking changes and new features)

* fixed issue #2139

* updated graphql-sync dependency to 0.6.2

* fixed issue #2156


v3.0.13 (XXXX-XX-XX)
--------------------

* fixed issue #2315

* fixed issue #2210


v3.0.12 (2016-11-23)
--------------------

* fixed issue #2176

* fixed issue #2168

* fixed issues #2149, #2159

* fixed error reporting for issue #2158

* fixed assembly linkage bug in CRC4 module

* added support for descriptions field in Foxx dependencies


v3.0.11 (2016-11-08)
--------------------

* fixed issue #2140: supervisor dies instead of respawning child

* fixed issue #2131: use shard key value entered by user in web interface

* fixed issue #2129: cannot kill a long-run query

* fixed issue #2110

* fixed issue #2081

* fixed issue #2038

* changes to Foxx service configuration or dependencies should now be
  stored correctly when options are cleared or omitted

* Foxx tests no longer support the Mocha QUnit interface as this resulted in weird
  inconsistencies in the BDD and TDD interfaces. This fixes the TDD interface
  as well as out-of-sequence problems when using the BDD before/after functions.

* fixed issue #2148


v3.0.10 (2016-09-26)
--------------------

* fixed issue #2072

* fixed issue #2070

* fixed slow cluster starup issues. supervision will demonstrate more
  patience with db servers


v3.0.9 (2016-09-21)
-------------------

* fixed issue #2064

* fixed issue #2060

* speed up `collection.any()` and skiplist index creation

* fixed multiple issues where ClusterInfo bug hung agency in limbo
  timeouting on multiple collection and database callbacks


v3.0.8 (2016-09-14)
-------------------

* fixed issue #2052

* fixed issue #2005

* fixed issue #2039

* fixed multiple issues where ClusterInfo bug hung agency in limbo
  timeouting on multiple collection and database callbacks


v3.0.7 (2016-09-05)
-------------------

* new supervision job handles db server failure during collection creation.


v3.0.6 (2016-09-02)
-------------------

* fixed issue #2026

* slightly better error diagnostics for AQL query compilation and replication

* fixed issue #2018

* fixed issue #2015

* fixed issue #2012

* fixed wrong default value for arangoimp's `--on-duplicate` value

* fix execution of AQL traversal expressions when there are multiple
  conditions that refer to variables set outside the traversal

* properly return HTTP 503 in JS actions when backend is gone

* supervision creates new key in agency for failed servers

* new shards will not be allocated on failed or cleaned servers


v3.0.5 (2016-08-18)
-------------------

* execute AQL ternary operator via C++ if possible

* fixed issue #1977

* fixed extraction of _id attribute in AQL traversal conditions

* fix SSL agency endpoint

* Minimum RAFT timeout was one order of magnitude to short.

* Optimized RAFT RPCs from leader to followers for efficiency.

* Optimized RAFT RPC handling on followers with respect to compaction.

* Fixed bug in handling of duplicates and overlapping logs

* Fixed bug in supervision take over after leadership change.

v3.0.4 (2016-08-01)
-------------------

* added missing lock for periodic jobs access

* fix multiple Foxx related cluster issues

* fix handling of empty AQL query strings

* fixed issue in `INTERSECTION` AQL function with duplicate elements
  in the source arrays

* fixed issue #1970

* fixed issue #1968

* fixed issue #1967

* fixed issue #1962

* fixed issue #1959

* replaced require("internal").db by require("@arangodb").db

* fixed issue #1954

* fixed issue #1953

* fixed issue #1950

* fixed issue #1949

* fixed issue #1943

* fixed segfault in V8, by backporting https://bugs.chromium.org/p/v8/issues/detail?id=5033

* Foxx OAuth2 module now correctly passes the `access_token` to the OAuth2 server

* fixed credentialed CORS requests properly respecting --http.trusted-origin

* fixed a crash in V8Periodic task (forgotten lock)

* fixed two bugs in synchronous replication (syncCollectionFinalize)


v3.0.3 (2016-07-17)
-------------------

* fixed issue #1942

* fixed issue #1941

* fixed array index batch insertion issues for hash indexes that caused problems when
  no elements remained for insertion

* fixed AQL MERGE() function with External objects originating from traversals

* fixed some logfile recovery errors with error message "document not found"

* fixed issue #1937

* fixed issue #1936

* improved performance of arangorestore in clusters with synchronous
  replication

* Foxx tests and scripts in development mode should now always respect updated
  files instead of loading stale modules

* When disabling Foxx development mode the setup script is now re-run

* Foxx manifests of installed services are now saved to disk with indentation


v3.0.2 (2016-07-09)
-------------------

* fixed assertion failure in case multiple remove operations were used in the same query

* fixed upsert behavior in case upsert was used in a loop with the same document example

* fixed issue #1930

* don't expose local file paths in Foxx error messages.

* fixed issue #1929

* make arangodump dump the attribute `isSystem` when dumping the structure
  of a collection, additionally make arangorestore not fail when the attribute
  is missing

* fixed "Could not extract custom attribute" issue when using COLLECT with
  MIN/MAX functions in some contexts

* honor presence of persistent index for sorting

* make AQL query optimizer not skip "use-indexes-rule", even if enough
  plans have been created already

* make AQL optimizer not skip "use-indexes-rule", even if enough execution plans
  have been created already

* fix double precision value loss in VelocyPack JSON parser

* added missing SSL support for arangorestore

* improved cluster import performance

* fix Foxx thumbnails on DC/OS

* fix Foxx configuration not being saved

* fix Foxx app access from within the frontend on DC/OS

* add option --default-replication-factor to arangorestore and simplify
  the control over the number of shards when restoring

* fix a bug in the VPack -> V8 conversion if special attributes _key,
  _id, _rev, _from and _to had non-string values, which is allowed
  below the top level

* fix malloc_usable_size for darwin


v3.0.1 (2016-06-30)
-------------------

* fixed periodic jobs: there should be only one instance running - even if it
  runs longer than the period

* increase max. number of collections in AQL queries from 32 to 256

* fixed issue #1916: header "authorization" is required" when opening
  services page

* fixed issue #1915: Explain: member out of range

* fixed issue #1914: fix unterminated buffer

* don't remove lockfile if we are the same (now stale) pid
  fixes docker setups (our pid will always be 1)

* do not use revision id comparisons in compaction for determining whether a
  revision is obsolete, but marker memory addresses
  this ensures revision ids don't matter when compacting documents

* escape Unicode characters in JSON HTTP responses
  this converts UTF-8 characters in HTTP responses of arangod into `\uXXXX`
  escape sequences. This makes the HTTP responses fit into the 7 bit ASCII
  character range, which speeds up HTTP response parsing for some clients,
  namely node.js/v8

* add write before read collections when starting a user transaction
  this allows specifying the same collection in both read and write mode without
  unintended side effects

* fixed buffer overrun that occurred when building very large result sets

* index lookup optimizations for primary index and edge index

* fixed "collection is a nullptr" issue when starting a traversal from a transaction

* enable /_api/import on coordinator servers


v3.0.0 (2016-06-22)
-------------------

* minor GUI fixxes

* fix for replication and nonces


v3.0.0-rc3 (2016-06-19)
-----------------------

* renamed various Foxx errors to no longer refer to Foxx services as apps

* adjusted various error messages in Foxx to be more informative

* specifying "files" in a Foxx manifest to be mounted at the service root
  no longer results in 404s when trying to access non-file routes

* undeclared path parameters in Foxx no longer break the service

* trusted reverse proxy support is now handled more consistently

* ArangoDB request compatibility and user are now exposed in Foxx

* all bundled NPM modules have been upgraded to their latest versions


v3.0.0-rc2 (2016-06-12)
-----------------------

* added option `--server.max-packet-size` for client tools

* renamed option `--server.ssl-protocol` to `--ssl.protocol` in client tools
  (was already done for arangod, but overlooked for client tools)

* fix handling of `--ssl.protocol` value 5 (TLS v1.2) in client tools, which
  claimed to support it but didn't

* config file can use '@include' to include a different config file as base


v3.0.0-rc1 (2016-06-10)
-----------------------

* the user management has changed: it now has users that are independent of
  databases. A user can have one or more database assigned to the user.

* forward ported V8 Comparator bugfix for inline heuristics from
  https://github.com/v8/v8/commit/5ff7901e24c2c6029114567de5a08ed0f1494c81

* changed to-string conversion for AQL objects and arrays, used by the AQL
  function `TO_STRING()` and implicit to-string casts in AQL

  - arrays are now converted into their JSON-stringify equivalents, e.g.

    - `[ ]` is now converted to `[]`
    - `[ 1, 2, 3 ]` is now converted to `[1,2,3]`
    - `[ "test", 1, 2 ] is now converted to `["test",1,2]`

    Previous versions of ArangoDB converted arrays with no members into the
    empty string, and non-empty arrays into a comma-separated list of member
    values, without the surrounding angular brackets. Additionally, string
    array members were not enclosed in quotes in the result string:

    - `[ ]` was converted to ``
    - `[ 1, 2, 3 ]` was converted to `1,2,3`
    - `[ "test", 1, 2 ] was converted to `test,1,2`

  - objects are now converted to their JSON-stringify equivalents, e.g.

    - `{ }` is converted to `{}`
    - `{ a: 1, b: 2 }` is converted to `{"a":1,"b":2}`
    - `{ "test" : "foobar" }` is converted to `{"test":"foobar"}`

    Previous versions of ArangoDB always converted objects into the string
    `[object Object]`

  This change affects also the AQL functions `CONCAT()` and `CONCAT_SEPARATOR()`
  which treated array values differently in previous versions. Previous versions
  of ArangoDB automatically flattened array values on the first level of the array,
  e.g. `CONCAT([1, 2, 3, [ 4, 5, 6 ]])` produced `1,2,3,4,5,6`. Now this will produce
  `[1,2,3,[4,5,6]]`. To flatten array members on the top level, you can now use
  the more explicit `CONCAT(FLATTEN([1, 2, 3, [4, 5, 6]], 1))`.

* added C++ implementations for AQL functions `SLICE()`, `CONTAINS()` and
  `RANDOM_TOKEN()`

* as a consequence of the upgrade to V8 version 5, the implementation of the
  JavaScript `Buffer` object had to be changed. JavaScript `Buffer` objects in
  ArangoDB now always store their data on the heap. There is no shared pool
  for small Buffer values, and no pointing into existing Buffer data when
  extracting slices. This change may increase the cost of creating Buffers with
  short contents or when peeking into existing Buffers, but was required for
  safer memory management and to prevent leaks.

* the `db` object's function `_listDatabases()` was renamed to just `_databases()`
  in order to make it more consistent with the existing `_collections()` function.
  Additionally the `db` object's `_listEndpoints()` function was renamed to just
  `_endpoints()`.

* changed default value of `--server.authentication` from `false` to `true` in
  configuration files etc/relative/arangod.conf and etc/arangodb/arangod.conf.in.
  This means the server will be started with authentication enabled by default,
  requiring all client connections to provide authentication data when connecting
  to ArangoDB. Authentication can still be turned off via setting the value of
  `--server.authentication` to `false` in ArangoDB's configuration files or by
  specifying the option on the command-line.

* Changed result format for querying all collections via the API GET `/_api/collection`.

  Previous versions of ArangoDB returned an object with an attribute named `collections`
  and an attribute named `names`. Both contained all available collections, but
  `collections` contained the collections as an array, and `names` contained the
  collections again, contained in an object in which the attribute names were the
  collection names, e.g.

  ```
  {
    "collections": [
      {"id":"5874437","name":"test","isSystem":false,"status":3,"type":2},
      {"id":"17343237","name":"something","isSystem":false,"status":3,"type":2},
      ...
    ],
    "names": {
      "test": {"id":"5874437","name":"test","isSystem":false,"status":3,"type":2},
      "something": {"id":"17343237","name":"something","isSystem":false,"status":3,"type":2},
      ...
    }
  }
  ```
  This result structure was redundant, and therefore has been simplified to just

  ```
  {
    "result": [
      {"id":"5874437","name":"test","isSystem":false,"status":3,"type":2},
      {"id":"17343237","name":"something","isSystem":false,"status":3,"type":2},
      ...
    ]
  }
  ```

  in ArangoDB 3.0.

* added AQL functions `TYPENAME()` and `HASH()`

* renamed arangob tool to arangobench

* added AQL string comparison operator `LIKE`

  The operator can be used to compare strings like this:

      value LIKE search

  The operator is currently implemented by calling the already existing AQL
  function `LIKE`.

  This change also makes `LIKE` an AQL keyword. Using `LIKE` in either case as
  an attribute or collection name in AQL thus requires quoting.

* make AQL optimizer rule "remove-unnecessary-calculations" fire in more cases

  The rule will now remove calculations that are used exactly once in other
  expressions (e.g. `LET a = doc RETURN a.value`) and calculations,
  or calculations that are just references (e.g. `LET a = b`).

* renamed AQL optimizer rule "merge-traversal-filter" to "optimize-traversals"
  Additionally, the optimizer rule will remove unused edge and path result variables
  from the traversal in case they are specified in the `FOR` section of the traversal,
  but not referenced later in the query. This saves constructing edges and paths
  results.

* added AQL optimizer rule "inline-subqueries"

  This rule can pull out certain subqueries that are used as an operand to a `FOR`
  loop one level higher, eliminating the subquery completely. For example, the query

      FOR i IN (FOR j IN [1,2,3] RETURN j) RETURN i

  will be transformed by the rule to:

      FOR i IN [1,2,3] RETURN i

  The query

      FOR name IN (FOR doc IN _users FILTER doc.status == 1 RETURN doc.name) LIMIT 2 RETURN name

  will be transformed into

      FOR tmp IN _users FILTER tmp.status == 1 LIMIT 2 RETURN tmp.name

  The rule will only fire when the subquery is used as an operand to a `FOR` loop, and
  if the subquery does not contain a `COLLECT` with an `INTO` variable.

* added new endpoint "srv://" for DNS service records

* The result order of the AQL functions VALUES and ATTRIBUTES has never been
  guaranteed and it only had the "correct" ordering by accident when iterating
  over objects that were not loaded from the database. This accidental behavior
  is now changed by introduction of VelocyPack. No ordering is guaranteed unless
  you specify the sort parameter.

* removed configure option `--enable-logger`

* added AQL array comparison operators

  All AQL comparison operators now also exist in an array variant. In the
  array variant, the operator is preceded with one of the keywords *ALL*, *ANY*
  or *NONE*. Using one of these keywords changes the operator behavior to
  execute the comparison operation for all, any, or none of its left hand
  argument values. It is therefore expected that the left hand argument
  of an array operator is an array.

  Examples:

      [ 1, 2, 3 ] ALL IN [ 2, 3, 4 ]   // false
      [ 1, 2, 3 ] ALL IN [ 1, 2, 3 ]   // true
      [ 1, 2, 3 ] NONE IN [ 3 ]        // false
      [ 1, 2, 3 ] NONE IN [ 23, 42 ]   // true
      [ 1, 2, 3 ] ANY IN [ 4, 5, 6 ]   // false
      [ 1, 2, 3 ] ANY IN [ 1, 42 ]     // true
      [ 1, 2, 3 ] ANY == 2             // true
      [ 1, 2, 3 ] ANY == 4             // false
      [ 1, 2, 3 ] ANY > 0              // true
      [ 1, 2, 3 ] ANY <= 1             // true
      [ 1, 2, 3 ] NONE < 99            // false
      [ 1, 2, 3 ] NONE > 10            // true
      [ 1, 2, 3 ] ALL > 2              // false
      [ 1, 2, 3 ] ALL > 0              // true
      [ 1, 2, 3 ] ALL >= 3             // false
      ["foo", "bar"] ALL != "moo"      // true
      ["foo", "bar"] NONE == "bar"     // false
      ["foo", "bar"] ANY == "foo"      // true

* improved AQL optimizer to remove unnecessary sort operations in more cases

* allow enclosing AQL identifiers in forward ticks in addition to using
  backward ticks

  This allows for convenient writing of AQL queries in JavaScript template strings
  (which are delimited with backticks themselves), e.g.

      var q = `FOR doc IN ´collection´ RETURN doc.´name´`;

* allow to set `print.limitString` to configure the number of characters
  to output before truncating

* make logging configurable per log "topic"

  `--log.level <level>` sets the global log level to <level>, e.g. `info`,
  `debug`, `trace`.

  `--log.level topic=<level>` sets the log level for a specific topic.
  Currently, the following topics exist: `collector`, `compactor`, `mmap`,
  `performance`, `queries`, and `requests`. `performance` and `requests` are
  set to FATAL by default. `queries` is set to info. All others are
  set to the global level by default.

  The new log option `--log.output <definition>` allows directing the global
  or per-topic log output to different outputs. The output definition
  "<definition>" can be one of

    "-" for stdin
    "+" for stderr
    "syslog://<syslog-facility>"
    "syslog://<syslog-facility>/<application-name>"
    "file://<relative-path>"

  The option can be specified multiple times in order to configure the output
  for different log topics. To set up a per-topic output configuration, use
  `--log.output <topic>=<definition>`, e.g.

    queries=file://queries.txt

  logs all queries to the file "queries.txt".

* the option `--log.requests-file` is now deprecated. Instead use

    `--log.level requests=info`
    `--log.output requests=file://requests.txt`

* the option `--log.facility` is now deprecated. Instead use

    `--log.output requests=syslog://facility`

* the option `--log.performance` is now deprecated. Instead use

    `--log.level performance=trace`

* removed option `--log.source-filter`

* removed configure option `--enable-logger`

* change collection directory names to include a random id component at the end

  The new pattern is `collection-<id>-<random>`, where `<id>` is the collection
  id and `<random>` is a random number. Previous versions of ArangoDB used a
  pattern `collection-<id>` without the random number.

  ArangoDB 3.0 understands both the old and name directory name patterns.

* removed mostly unused internal spin-lock implementation

* removed support for pre-Windows 7-style locks. This removes compatibility for
  Windows versions older than Windows 7 (e.g. Windows Vista, Windows XP) and
  Windows 2008R2 (e.g. Windows 2008).

* changed names of sub-threads started by arangod

* added option `--default-number-of-shards` to arangorestore, allowing creating
  collections with a specifiable number of shards from a non-cluster dump

* removed support for CoffeeScript source files

* removed undocumented SleepAndRequeue

* added WorkMonitor to inspect server threads

* when downloading a Foxx service from the web interface the suggested filename
  is now based on the service's mount path instead of simply "app.zip"

* the `@arangodb/request` response object now stores the parsed JSON response
  body in a property `json` instead of `body` when the request was made using the
  `json` option. The `body` instead contains the response body as a string.

* the Foxx API has changed significantly, 2.8 services are still supported
  using a backwards-compatible "legacy mode"


v2.8.12 (XXXX-XX-XX)
--------------------

* issue #2091: decrease connect timeout to 5 seconds on startup

* fixed issue #2072

* slightly better error diagnostics for some replication errors

* fixed issue #1977

* fixed issue in `INTERSECTION` AQL function with duplicate elements
  in the source arrays

* fixed issue #1962

* fixed issue #1959

* export aqlQuery template handler as require('org/arangodb').aql for forwards-compatibility


v2.8.11 (2016-07-13)
--------------------

* fixed array index batch insertion issues for hash indexes that caused problems when
  no elements remained for insertion

* fixed issue #1937


v2.8.10 (2016-07-01)
--------------------

* make sure next local _rev value used for a document is at least as high as the
  _rev value supplied by external sources such as replication

* make adding a collection in both read- and write-mode to a transaction behave as
  expected (write includes read). This prevents the `unregister collection used in
  transaction` error

* fixed sometimes invalid result for `byExample(...).count()` when an index plus
  post-filtering was used

* fixed "collection is a nullptr" issue when starting a traversal from a transaction

* honor the value of startup option `--database.wait-for-sync` (that is used to control
  whether new collections are created with `waitForSync` set to `true` by default) also
  when creating collections via the HTTP API (and thus the ArangoShell). When creating
  a collection via these mechanisms, the option was ignored so far, which was inconsistent.

* fixed issue #1826: arangosh --javascript.execute: internal error (geo index issue)

* fixed issue #1823: Arango crashed hard executing very simple query on windows


v2.8.9 (2016-05-13)
-------------------

* fixed escaping and quoting of extra parameters for executables in Mac OS X App

* added "waiting for" status variable to web interface collection figures view

* fixed undefined behavior in query cache invaldation

* fixed access to /_admin/statistics API in case statistics are disable via option
  `--server.disable-statistics`

* Foxx manager will no longer fail hard when Foxx store is unreachable unless installing
  a service from the Foxx store (e.g. when behind a firewall or GitHub is unreachable).


v2.8.8 (2016-04-19)
-------------------

* fixed issue #1805: Query: internal error (location: arangod/Aql/AqlValue.cpp:182).
  Please report this error to arangodb.com (while executing)

* allow specifying collection name prefixes for `_from` and `_to` in arangoimp:

  To avoid specifying complete document ids (consisting of collection names and document
  keys) for *_from* and *_to* values when importing edges with arangoimp, there are now
  the options *--from-collection-prefix* and *--to-collection-prefix*.

  If specified, these values will be automatically prepended to each value in *_from*
  (or *_to* resp.). This allows specifying only document keys inside *_from* and/or *_to*.

  *Example*

      > arangoimp --from-collection-prefix users --to-collection-prefix products ...

  Importing the following document will then create an edge between *users/1234* and
  *products/4321*:

  ```js
  { "_from" : "1234", "_to" : "4321", "desc" : "users/1234 is connected to products/4321" }
  ```

* requests made with the interactive system API documentation in the web interface
  (Swagger) will now respect the active database instead of always using `_system`


v2.8.7 (2016-04-07)
-------------------

* optimized primary=>secondary failover

* fix to-boolean conversion for documents in AQL

* expose the User-Agent HTTP header from the ArangoShell since Github seems to
  require it now, and we use the ArangoShell for fetching Foxx repositories from Github

* work with http servers that only send

* fixed potential race condition between compactor and collector threads

* fix removal of temporary directories on arangosh exit

* javadoc-style comments in Foxx services are no longer interpreted as
  Foxx comments outside of controller/script/exports files (#1748)

* removed remaining references to class syntax for Foxx Model and Repository
  from the documentation

* added a safe-guard for corrupted master-pointer


v2.8.6 (2016-03-23)
-------------------

* arangosh can now execute JavaScript script files that contain a shebang
  in the first line of the file. This allows executing script files directly.

  Provided there is a script file `/path/to/script.js` with the shebang
  `#!arangosh --javascript.execute`:

      > cat /path/to/script.js
      #!arangosh --javascript.execute
      print("hello from script.js");

  If the script file is made executable

      > chmod a+x /path/to/script.js

  it can be invoked on the shell directly and use arangosh for its execution:

      > /path/to/script.js
      hello from script.js

  This did not work in previous versions of ArangoDB, as the whole script contents
  (including the shebang) were treated as JavaScript code.
  Now shebangs in script files will now be ignored for all files passed to arangosh's
  `--javascript.execute` parameter.

  The alternative way of executing a JavaScript file with arangosh still works:

      > arangosh --javascript.execute /path/to/script.js
      hello from script.js

* added missing reset of traversal state for nested traversals.
  The state of nested traversals (a traversal in an AQL query that was
  located in a repeatedly executed subquery or inside another FOR loop)
  was not reset properly, so that multiple invocations of the same nested
  traversal with different start vertices led to the nested traversal
  always using the start vertex provided on the first invocation.

* fixed issue #1781: ArangoDB startup time increased tremendously

* fixed issue #1783: SIGHUP should rotate the log


v2.8.5 (2016-03-11)
-------------------

* Add OpenSSL handler for TLS V1.2 as sugested by kurtkincaid in #1771

* fixed issue #1765 (The webinterface should display the correct query time)
  and #1770 (Display ACTUAL query time in aardvark's AQL editor)

* Windows: the unhandled exception handler now calls the windows logging
  facilities directly without locks.
  This fixes lockups on crashes from the logging framework.

* improve nullptr handling in logger.

* added new endpoint "srv://" for DNS service records

* `org/arangodb/request` no longer sets the content-type header to the
  string "undefined" when no content-type header should be sent (issue #1776)


v2.8.4 (2016-03-01)
-------------------

* global modules are no longer incorrectly resolved outside the ArangoDB
  JavaScript directory or the Foxx service's root directory (issue #1577)

* improved error messages from Foxx and JavaScript (issues #1564, #1565, #1744)


v2.8.3 (2016-02-22)
-------------------

* fixed AQL filter condition collapsing for deeply-nested cases, potentially
  enabling usage of indexes in some dedicated cases

* added parentheses in AQL explain command output to correctly display precedence
  of logical and arithmetic operators

* Foxx Model event listeners defined on the model are now correctly invoked by
  the Repository methods (issue #1665)

* Deleting a Foxx service in the frontend should now always succeed even if the
  files no longer exist on the file system (issue #1358)

* Routing actions loaded from the database no longer throw exceptions when
  trying to load other modules using "require"

* The `org/arangodb/request` response object now sets a property `json` to the
  parsed JSON response body in addition to overwriting the `body` property when
  the request was made using the `json` option.

* Improved Windows stability

* Fixed a bug in the interactive API documentation that would escape slashes
  in document-handle fields. Document handles are now provided as separate
  fields for collection name and document key.


v2.8.2 (2016-02-09)
-------------------

* the continuous replication applier will now prevent the master's WAL logfiles
  from being removed if they are still needed by the applier on the slave. This
  should help slaves that suffered from masters garbage collection WAL logfiles
  which would have been needed by the slave later.

  The initial synchronization will block removal of still needed WAL logfiles
  on the master for 10 minutes initially, and will extend this period when further
  requests are made to the master. Initial synchronization hands over its handle
  for blocking logfile removal to the continuous replication when started via
  the *setupReplication* function. In this case, continuous replication will
  extend the logfile removal blocking period for the required WAL logfiles when
  the slave makes additional requests.

  All handles that block logfile removal will time out automatically after at
  most 5 minutes should a master not be contacted by the slave anymore (e.g. in
  case the slave's replication is turned off, the slaves loses the connection
  to the master or the slave goes down).

* added all-in-one function *setupReplication* to synchronize data from master
  to slave and start the continuous replication:

      require("@arangodb/replication").setupReplication(configuration);

  The command will return when the initial synchronization is finished and the
  continuous replication has been started, or in case the initial synchronization
  has failed.

  If the initial synchronization is successful, the command will store the given
  configuration on the slave. It also configures the continuous replication to start
  automatically if the slave is restarted, i.e. *autoStart* is set to *true*.

  If the command is run while the slave's replication applier is already running,
  it will first stop the running applier, drop its configuration and do a
  resynchronization of data with the master. It will then use the provided configration,
  overwriting any previously existing replication configuration on the slave.

  The following example demonstrates how to use the command for setting up replication
  for the *_system* database. Note that it should be run on the slave and not the
  master:

      db._useDatabase("_system");
      require("@arangodb/replication").setupReplication({
        endpoint: "tcp://master.domain.org:8529",
        username: "myuser",
        password: "mypasswd",
        verbose: false,
        includeSystem: false,
        incremental: true,
        autoResync: true
      });

* the *sync* and *syncCollection* functions now always start the data synchronization
  as an asynchronous server job. The call to *sync* or *syncCollection* will block
  until synchronization is either complete or has failed with an error. The functions
  will automatically poll the slave periodically for status updates.

  The main benefit is that the connection to the slave does not need to stay open
  permanently and is thus not affected by timeout issues. Additionally the caller does
  not need to query the synchronization status from the slave manually as this is
  now performed automatically by these functions.

* fixed undefined behavior when explaining some types of AQL traversals, fixed
  display of some types of traversals in AQL explain output


v2.8.1 (2016-01-29)
-------------------

* Improved AQL Pattern matching by allowing to specify a different traversal
  direction for one or many of the edge collections.

      FOR v, e, p IN OUTBOUND @start @@ec1, INBOUND @@ec2, @@ec3

  will traverse *ec1* and *ec3* in the OUTBOUND direction and for *ec2* it will use
  the INBOUND direction. These directions can be combined in arbitrary ways, the
  direction defined after *IN [steps]* will we used as default direction and can
  be overriden for specific collections.
  This feature is only available for collection lists, it is not possible to
  combine it with graph names.

* detect more types of transaction deadlocks early

* fixed display of relational operators in traversal explain output

* fixed undefined behavior in AQL function `PARSE_IDENTIFIER`

* added "engines" field to Foxx services generated in the admin interface

* added AQL function `IS_SAME_COLLECTION`:

  *IS_SAME_COLLECTION(collection, document)*: Return true if *document* has the same
  collection id as the collection specified in *collection*. *document* can either be
  a [document handle](../Glossary/README.md#document-handle) string, or a document with
  an *_id* attribute. The function does not validate whether the collection actually
  contains the specified document, but only compares the name of the specified collection
  with the collection name part of the specified document.
  If *document* is neither an object with an *id* attribute nor a *string* value,
  the function will return *null* and raise a warning.

      /* true */
      IS_SAME_COLLECTION('_users', '_users/my-user')
      IS_SAME_COLLECTION('_users', { _id: '_users/my-user' })

      /* false */
      IS_SAME_COLLECTION('_users', 'foobar/baz')
      IS_SAME_COLLECTION('_users', { _id: 'something/else' })


v2.8.0 (2016-01-25)
-------------------

* avoid recursive locking


v2.8.0-beta8 (2016-01-19)
-------------------------

* improved internal datafile statistics for compaction and compaction triggering
  conditions, preventing excessive growth of collection datafiles under some
  workloads. This should also fix issue #1596.

* renamed AQL optimizer rule `remove-collect-into` to `remove-collect-variables`

* fixed primary and edge index lookups prematurely aborting searches when the
  specified id search value contained a different collection than the collection
  the index was created for


v2.8.0-beta7 (2016-01-06)
-------------------------

* added vm.runInThisContext

* added AQL keyword `AGGREGATE` for use in AQL `COLLECT` statement

  Using `AGGREGATE` allows more efficient aggregation (incrementally while building
  the groups) than previous versions of AQL, which built group aggregates afterwards
  from the total of all group values.

  `AGGREGATE` can be used inside a `COLLECT` statement only. If used, it must follow
  the declaration of grouping keys:

      FOR doc IN collection
        COLLECT gender = doc.gender AGGREGATE minAge = MIN(doc.age), maxAge = MAX(doc.age)
        RETURN { gender, minAge, maxAge }

  or, if no grouping keys are used, it can follow the `COLLECT` keyword:

      FOR doc IN collection
        COLLECT AGGREGATE minAge = MIN(doc.age), maxAge = MAX(doc.age)
        RETURN {
  minAge, maxAge
}

  Only specific expressions are allowed on the right-hand side of each `AGGREGATE`
  assignment:

  - on the top level the expression must be a call to one of the supported aggregation
    functions `LENGTH`, `MIN`, `MAX`, `SUM`, `AVERAGE`, `STDDEV_POPULATION`, `STDDEV_SAMPLE`,
    `VARIANCE_POPULATION`, or `VARIANCE_SAMPLE`

  - the expression must not refer to variables introduced in the `COLLECT` itself

* Foxx: mocha test paths with wildcard characters (asterisks) now work on Windows

* reserved AQL keyword `NONE` for future use

* web interface: fixed a graph display bug concerning dashboard view

* web interface: fixed several bugs during the dashboard initialize process

* web interface: included several bugfixes: #1597, #1611, #1623

* AQL query optimizer now converts `LENGTH(collection-name)` to an optimized
  expression that returns the number of documents in a collection

* adjusted the behavior of the expansion (`[*]`) operator in AQL for non-array values

  In ArangoDB 2.8, calling the expansion operator on a non-array value will always
  return an empty array. Previous versions of ArangoDB expanded non-array values by
  calling the `TO_ARRAY()` function for the value, which for example returned an
  array with a single value for boolean, numeric and string input values, and an array
  with the object's values for an object input value. This behavior was inconsistent
  with how the expansion operator works for the array indexes in 2.8, so the behavior
  is now unified:

  - if the left-hand side operand of `[*]` is an array, the array will be returned as
    is when calling `[*]` on it
  - if the left-hand side operand of `[*]` is not an array, an empty array will be
    returned by `[*]`

  AQL queries that rely on the old behavior can be changed by either calling `TO_ARRAY`
  explicitly or by using the `[*]` at the correct position.

  The following example query will change its result in 2.8 compared to 2.7:

      LET values = "foo" RETURN values[*]

  In 2.7 the query has returned the array `[ "foo" ]`, but in 2.8 it will return an
  empty array `[ ]`. To make it return the array `[ "foo" ]` again, an explicit
  `TO_ARRAY` function call is needed in 2.8 (which in this case allows the removal
  of the `[*]` operator altogether). This also works in 2.7:

      LET values = "foo" RETURN TO_ARRAY(values)

  Another example:

      LET values = [ { name: "foo" }, { name: "bar" } ]
      RETURN values[*].name[*]

  The above returned `[ [ "foo" ], [ "bar" ] ] in 2.7. In 2.8 it will return
  `[ [ ], [ ] ]`, because the value of `name` is not an array. To change the results
  to the 2.7 style, the query can be changed to

      LET values = [ { name: "foo" }, { name: "bar" } ]
      RETURN values[* RETURN TO_ARRAY(CURRENT.name)]

  The above also works in 2.7.
  The following types of queries won't change:

      LET values = [ 1, 2, 3 ] RETURN values[*]
      LET values = [ { name: "foo" }, { name: "bar" } ] RETURN values[*].name
      LET values = [ { names: [ "foo", "bar" ] }, { names: [ "baz" ] } ] RETURN values[*].names[*]
      LET values = [ { names: [ "foo", "bar" ] }, { names: [ "baz" ] } ] RETURN values[*].names[**]

* slightly adjusted V8 garbage collection strategy so that collection eventually
  happens in all contexts that hold V8 external references to documents and
  collections.

  also adjusted default value of `--javascript.gc-frequency` from 10 seconds to
  15 seconds, as less internal operations are carried out in JavaScript.

* fixes for AQL optimizer and traversal

* added `--create-collection-type` option to arangoimp

  This allows specifying the type of the collection to be created when
  `--create-collection` is set to `true`.

* Foxx export cache should no longer break if a broken app is loaded in the
  web admin interface.


v2.8.0-beta2 (2015-12-16)
-------------------------

* added AQL query optimizer rule "sort-in-values"

  This rule pre-sorts the right-hand side operand of the `IN` and `NOT IN`
  operators so the operation can use a binary search with logarithmic complexity
  instead of a linear search. The rule is applied when the right-hand side
  operand of an `IN` or `NOT IN` operator in a filter condition is a variable that
  is defined in a different loop/scope than the operator itself. Additionally,
  the filter condition must consist of solely the `IN` or `NOT IN` operation
  in order to avoid any side-effects.

* changed collection status terminology in web interface for collections for
  which an unload request has been issued from `in the process of being unloaded`
  to `will be unloaded`.

* unloading a collection via the web interface will now trigger garbage collection
  in all v8 contexts and force a WAL flush. This increases the chances of perfoming
  the unload faster.

* added the following attributes to the result of `collection.figures()` and the
  corresponding HTTP API at `PUT /_api/collection/<name>/figures`:

  - `documentReferences`: The number of references to documents in datafiles
    that JavaScript code currently holds. This information can be used for
    debugging compaction and unload issues.
  - `waitingFor`: An optional string value that contains information about
    which object type is at the head of the collection's cleanup queue. This
    information can be used for debugging compaction and unload issues.
  - `compactionStatus.time`: The point in time the compaction for the collection
    was last executed. This information can be used for debugging compaction
    issues.
  - `compactionStatus.message`: The action that was performed when the compaction
    was last run for the collection. This information can be used for debugging
    compaction issues.

  Note: `waitingFor` and `compactionStatus` may be empty when called on a coordinator
  in a cluster.

* the compaction will now provide queryable status info that can be used to track
  its progress. The compaction status is displayed in the web interface, too.

* better error reporting for arangodump and arangorestore

* arangodump will now fail by default when trying to dump edges that
  refer to already dropped collections. This can be circumvented by
  specifying the option `--force true` when invoking arangodump

* fixed cluster upgrade procedure

* the AQL functions `NEAR` and `WITHIN` now have stricter validations
  for their input parameters `limit`, `radius` and `distance`. They may now throw
  exceptions when invalid parameters are passed that may have not led
  to exceptions in previous versions.

* deprecation warnings now log stack traces

* Foxx: improved backwards compatibility with 2.5 and 2.6

  - reverted Model and Repository back to non-ES6 "classes" because of
    compatibility issues when using the extend method with a constructor

  - removed deprecation warnings for extend and controller.del

  - restored deprecated method Model.toJSONSchema

  - restored deprecated `type`, `jwt` and `sessionStorageApp` options
    in Controller#activateSessions

* Fixed a deadlock problem in the cluster


v2.8.0-beta1 (2015-12-06)
-------------------------

* added AQL function `IS_DATESTRING(value)`

  Returns true if *value* is a string that can be used in a date function.
  This includes partial dates such as *2015* or *2015-10* and strings containing
  invalid dates such as *2015-02-31*. The function will return false for all
  non-string values, even if some of them may be usable in date functions.


v2.8.0-alpha1 (2015-12-03)
--------------------------

* added AQL keywords `GRAPH`, `OUTBOUND`, `INBOUND` and `ANY` for use in graph
  traversals, reserved AQL keyword `ALL` for future use

  Usage of these keywords as collection names, variable names or attribute names
  in AQL queries will not be possible without quoting. For example, the following
  AQL query will still work as it uses a quoted collection name and a quoted
  attribute name:

      FOR doc IN `OUTBOUND`
        RETURN doc.`any`

* issue #1593: added AQL `POW` function for exponentation

* added cluster execution site info in explain output for AQL queries

* replication improvements:

  - added `autoResync` configuration parameter for continuous replication.

    When set to `true`, a replication slave will automatically trigger a full data
    re-synchronization with the master when the master cannot provide the log data
    the slave had asked for. Note that `autoResync` will only work when the option
    `requireFromPresent` is also set to `true` for the continuous replication, or
    when the continuous syncer is started and detects that no start tick is present.

    Automatic re-synchronization may transfer a lot of data from the master to the
    slave and may be expensive. It is therefore turned off by default.
    When turned off, the slave will never perform an automatic re-synchronization
    with the master.

  - added `idleMinWaitTime` and `idleMaxWaitTime` configuration parameters for
    continuous replication.

    These parameters can be used to control the minimum and maximum wait time the
    slave will (intentionally) idle and not poll for master log changes in case the
    master had sent the full logs already.
    The `idleMaxWaitTime` value will only be used when `adapativePolling` is set
    to `true`. When `adaptivePolling` is disable, only `idleMinWaitTime` will be
    used as a constant time span in which the slave will not poll the master for
    further changes. The default values are 0.5 seconds for `idleMinWaitTime` and
    2.5 seconds for `idleMaxWaitTime`, which correspond to the hard-coded values
    used in previous versions of ArangoDB.

  - added `initialSyncMaxWaitTime` configuration parameter for initial and continuous
    replication

    This option controls the maximum wait time (in seconds) that the initial
    synchronization will wait for a response from the master when fetching initial
    collection data. If no response is received within this time period, the initial
    synchronization will give up and fail. This option is also relevant for
    continuous replication in case *autoResync* is set to *true*, as then the
    continuous replication may trigger a full data re-synchronization in case
    the master cannot the log data the slave had asked for.

  - HTTP requests sent from the slave to the master during initial synchronization
    will now be retried if they fail with connection problems.

  - the initial synchronization now logs its progress so it can be queried using
    the regular replication status check APIs.

  - added `async` attribute for `sync` and `syncCollection` operations called from
    the ArangoShell. Setthing this attribute to `true` will make the synchronization
    job on the server go into the background, so that the shell does not block. The
    status of the started asynchronous synchronization job can be queried from the
    ArangoShell like this:

        /* starts initial synchronization */
        var replication = require("@arangodb/replication");
        var id = replication.sync({
          endpoint: "tcp://master.domain.org:8529",
          username: "myuser",
          password: "mypasswd",
          async: true
       });

       /* now query the id of the returned async job and print the status */
       print(replication.getSyncResult(id));

    The result of `getSyncResult()` will be `false` while the server-side job
    has not completed, and different to `false` if it has completed. When it has
    completed, all job result details will be returned by the call to `getSyncResult()`.


* fixed non-deterministic query results in some cluster queries

* fixed issue #1589

* return HTTP status code 410 (gone) instead of HTTP 408 (request timeout) for
  server-side operations that are canceled / killed. Sending 410 instead of 408
  prevents clients from re-starting the same (canceled) operation. Google Chrome
  for example sends the HTTP request again in case it is responded with an HTTP
  408, and this is exactly the opposite of the desired behavior when an operation
  is canceled / killed by the user.

* web interface: queries in AQL editor now cancelable

* web interface: dashboard - added replication information

* web interface: AQL editor now supports bind parameters

* added startup option `--server.hide-product-header` to make the server not send
  the HTTP response header `"Server: ArangoDB"` in its HTTP responses. By default,
  the option is turned off so the header is still sent as usual.

* added new AQL function `UNSET_RECURSIVE` to recursively unset attritutes from
  objects/documents

* switched command-line editor in ArangoShell and arangod to linenoise-ng

* added automatic deadlock detection for transactions

  In case a deadlock is detected, a multi-collection operation may be rolled back
  automatically and fail with error 29 (`deadlock detected`). Client code for
  operations containing more than one collection should be aware of this potential
  error and handle it accordingly, either by giving up or retrying the transaction.

* Added C++ implementations for the AQL arithmetic operations and the following
  AQL functions:
  - ABS
  - APPEND
  - COLLECTIONS
  - CURRENT_DATABASE
  - DOCUMENT
  - EDGES
  - FIRST
  - FIRST_DOCUMENT
  - FIRST_LIST
  - FLATTEN
  - FLOOR
  - FULLTEXT
  - LAST
  - MEDIAN
  - MERGE_RECURSIVE
  - MINUS
  - NEAR
  - NOT_NULL
  - NTH
  - PARSE_IDENTIFIER
  - PERCENTILE
  - POP
  - POSITION
  - PUSH
  - RAND
  - RANGE
  - REMOVE_NTH
  - REMOVE_VALUE
  - REMOVE_VALUES
  - ROUND
  - SHIFT
  - SQRT
  - STDDEV_POPULATION
  - STDDEV_SAMPLE
  - UNSHIFT
  - VARIANCE_POPULATION
  - VARIANCE_SAMPLE
  - WITHIN
  - ZIP

* improved performance of skipping over many documents in an AQL query when no
  indexes and no filters are used, e.g.

      FOR doc IN collection
        LIMIT 1000000, 10
        RETURN doc

* Added array indexes

  Hash indexes and skiplist indexes can now optionally be defined for array values
  so they index individual array members.

  To define an index for array values, the attribute name is extended with the
  expansion operator `[*]` in the index definition:

      arangosh> db.colName.ensureHashIndex("tags[*]");

  When given the following document

      { tags: [ "AQL", "ArangoDB", "Index" ] }

  the index will now contain the individual values `"AQL"`, `"ArangoDB"` and `"Index"`.

  Now the index can be used for finding all documents having `"ArangoDB"` somewhere in their
  tags array using the following AQL query:

      FOR doc IN colName
        FILTER "ArangoDB" IN doc.tags[*]
        RETURN doc

* rewrote AQL query optimizer rule `use-index-range` and renamed it to `use-indexes`.
  The name change affects rule names in the optimizer's output.

* rewrote AQL execution node `IndexRangeNode` and renamed it to `IndexNode`. The name
  change affects node names in the optimizer's explain output.

* added convenience function `db._explain(query)` for human-readable explanation
  of AQL queries

* module resolution as used by `require` now behaves more like in node.js

* the `org/arangodb/request` module now returns response bodies for error responses
  by default. The old behavior of not returning bodies for error responses can be
  re-enabled by explicitly setting the option `returnBodyOnError` to `false` (#1437)


v2.7.6 (2016-01-30)
-------------------

* detect more types of transaction deadlocks early


v2.7.5 (2016-01-22)
-------------------

* backported added automatic deadlock detection for transactions

  In case a deadlock is detected, a multi-collection operation may be rolled back
  automatically and fail with error 29 (`deadlock detected`). Client code for
  operations containing more than one collection should be aware of this potential
  error and handle it accordingly, either by giving up or retrying the transaction.

* improved internal datafile statistics for compaction and compaction triggering
  conditions, preventing excessive growth of collection datafiles under some
  workloads. This should also fix issue #1596.

* Foxx export cache should no longer break if a broken app is loaded in the
  web admin interface.

* Foxx: removed some incorrect deprecation warnings.

* Foxx: mocha test paths with wildcard characters (asterisks) now work on Windows


v2.7.4 (2015-12-21)
-------------------

* slightly adjusted V8 garbage collection strategy so that collection eventually
  happens in all contexts that hold V8 external references to documents and
  collections.

* added the following attributes to the result of `collection.figures()` and the
  corresponding HTTP API at `PUT /_api/collection/<name>/figures`:

  - `documentReferences`: The number of references to documents in datafiles
    that JavaScript code currently holds. This information can be used for
    debugging compaction and unload issues.
  - `waitingFor`: An optional string value that contains information about
    which object type is at the head of the collection's cleanup queue. This
    information can be used for debugging compaction and unload issues.
  - `compactionStatus.time`: The point in time the compaction for the collection
    was last executed. This information can be used for debugging compaction
    issues.
  - `compactionStatus.message`: The action that was performed when the compaction
    was last run for the collection. This information can be used for debugging
    compaction issues.

  Note: `waitingFor` and `compactionStatus` may be empty when called on a coordinator
  in a cluster.

* the compaction will now provide queryable status info that can be used to track
  its progress. The compaction status is displayed in the web interface, too.


v2.7.3 (2015-12-17)
-------------------

* fixed some replication value conversion issues when replication applier properties
  were set via ArangoShell

* fixed disappearing of documents for collections transferred via `sync` or
  `syncCollection` if the collection was dropped right before synchronization
  and drop and (re-)create collection markers were located in the same WAL file

* fixed an issue where overwriting the system sessions collection would break
  the web interface when authentication is enabled


v2.7.2 (2015-12-01)
-------------------

* replication improvements:

  - added `autoResync` configuration parameter for continuous replication.

    When set to `true`, a replication slave will automatically trigger a full data
    re-synchronization with the master when the master cannot provide the log data
    the slave had asked for. Note that `autoResync` will only work when the option
    `requireFromPresent` is also set to `true` for the continuous replication, or
    when the continuous syncer is started and detects that no start tick is present.

    Automatic re-synchronization may transfer a lot of data from the master to the
    slave and may be expensive. It is therefore turned off by default.
    When turned off, the slave will never perform an automatic re-synchronization
    with the master.

  - added `idleMinWaitTime` and `idleMaxWaitTime` configuration parameters for
    continuous replication.

    These parameters can be used to control the minimum and maximum wait time the
    slave will (intentionally) idle and not poll for master log changes in case the
    master had sent the full logs already.
    The `idleMaxWaitTime` value will only be used when `adapativePolling` is set
    to `true`. When `adaptivePolling` is disable, only `idleMinWaitTime` will be
    used as a constant time span in which the slave will not poll the master for
    further changes. The default values are 0.5 seconds for `idleMinWaitTime` and
    2.5 seconds for `idleMaxWaitTime`, which correspond to the hard-coded values
    used in previous versions of ArangoDB.

  - added `initialSyncMaxWaitTime` configuration parameter for initial and continuous
    replication

    This option controls the maximum wait time (in seconds) that the initial
    synchronization will wait for a response from the master when fetching initial
    collection data. If no response is received within this time period, the initial
    synchronization will give up and fail. This option is also relevant for
    continuous replication in case *autoResync* is set to *true*, as then the
    continuous replication may trigger a full data re-synchronization in case
    the master cannot the log data the slave had asked for.

  - HTTP requests sent from the slave to the master during initial synchronization
    will now be retried if they fail with connection problems.

  - the initial synchronization now logs its progress so it can be queried using
    the regular replication status check APIs.

* fixed non-deterministic query results in some cluster queries

* added missing lock instruction for primary index in compactor size calculation

* fixed issue #1589

* fixed issue #1583

* fixed undefined behavior when accessing the top level of a document with the `[*]`
  operator

* fixed potentially invalid pointer access in shaper when the currently accessed
  document got re-located by the WAL collector at the very same time

* Foxx: optional configuration options no longer log validation errors when assigned
  empty values (#1495)

* Foxx: constructors provided to Repository and Model sub-classes via extend are
  now correctly called (#1592)


v2.7.1 (2015-11-07)
-------------------

* switch to linenoise next generation

* exclude `_apps` collection from replication

  The slave has its own `_apps` collection which it populates on server start.
  When replicating data from the master to the slave, the data from the master may
  clash with the slave's own data in the `_apps` collection. Excluding the `_apps`
  collection from replication avoids this.

* disable replication appliers when starting in modes `--upgrade`, `--no-server`
  and `--check-upgrade`

* more detailed output in arango-dfdb

* fixed "no start tick" issue in replication applier

  This error could occur after restarting a slave server after a shutdown
  when no data was ever transferred from the master to the slave via the
  continuous replication

* fixed problem during SSL client connection abort that led to scheduler thread
  staying at 100% CPU saturation

* fixed potential segfault in AQL `NEIGHBORS` function implementation when C++ function
  variant was used and collection names were passed as strings

* removed duplicate target for some frontend JavaScript files from the Makefile

* make AQL function `MERGE()` work on a single array parameter, too.
  This allows combining the attributes of multiple objects from an array into
  a single object, e.g.

      RETURN MERGE([
        { foo: 'bar' },
        { quux: 'quetzalcoatl', ruled: true },
        { bar: 'baz', foo: 'done' }
      ])

  will now return:

      {
        "foo": "done",
        "quux": "quetzalcoatl",
        "ruled": true,
        "bar": "baz"
      }

* fixed potential deadlock in collection status changing on Windows

* fixed hard-coded `incremental` parameter in shell implementation of
  `syncCollection` function in replication module

* fix for GCC5: added check for '-stdlib' option


v2.7.0 (2015-10-09)
-------------------

* fixed request statistics aggregation
  When arangod was started in supervisor mode, the request statistics always showed
  0 requests, as the statistics aggregation thread did not run then.

* read server configuration files before dropping privileges. this ensures that
  the SSL keyfile specified in the configuration can be read with the server's start
  privileges (i.e. root when using a standard ArangoDB package).

* fixed replication with a 2.6 replication configuration and issues with a 2.6 master

* raised default value of `--server.descriptors-minimum` to 1024

* allow Foxx apps to be installed underneath URL path `/_open/`, so they can be
  (intentionally) accessed without authentication.

* added *allowImplicit* sub-attribute in collections declaration of transactions.
  The *allowImplicit* attributes allows making transactions fail should they
  read-access a collection that was not explicitly declared in the *collections*
  array of the transaction.

* added "special" password ARANGODB_DEFAULT_ROOT_PASSWORD. If you pass
  ARANGODB_DEFAULT_ROOT_PASSWORD as password, it will read the password
  from the environment variable ARANGODB_DEFAULT_ROOT_PASSWORD


v2.7.0-rc2 (2015-09-22)
-----------------------

* fix over-eager datafile compaction

  This should reduce the need to compact directly after loading a collection when a
  collection datafile contained many insertions and updates for the same documents. It
  should also prevent from re-compacting already merged datafiles in case not many
  changes were made. Compaction will also make fewer index lookups than before.

* added `syncCollection()` function in module `org/arangodb/replication`

  This allows synchronizing the data of a single collection from a master to a slave
  server. Synchronization can either restore the whole collection by transferring all
  documents from the master to the slave, or incrementally by only transferring documents
  that differ. This is done by partitioning the collection's entire key space into smaller
  chunks and comparing the data chunk-wise between master and slave. Only chunks that are
  different will be re-transferred.

  The `syncCollection()` function can be used as follows:

      require("org/arangodb/replication").syncCollection(collectionName, options);

  e.g.

      require("org/arangodb/replication").syncCollection("myCollection", {
        endpoint: "tcp://127.0.0.1:8529",  /* master */
        username: "root",                  /* username for master */
        password: "secret",                /* password for master */
        incremental: true                  /* use incremental mode */
      });


* additionally allow the following characters in document keys:

  `(` `)` `+` `,` `=` `;` `$` `!` `*` `'` `%`


v2.7.0-rc1 (2015-09-17)
-----------------------

* removed undocumented server-side-only collection functions:
  * collection.OFFSET()
  * collection.NTH()
  * collection.NTH2()
  * collection.NTH3()

* upgraded Swagger to version 2.0 for the Documentation

  This gives the user better prepared test request structures.
  More conversions will follow so finally client libraries can be auto-generated.

* added extra AQL functions for date and time calculation and manipulation.
  These functions were contributed by GitHub users @CoDEmanX and @friday.
  A big thanks for their work!

  The following extra date functions are available from 2.7 on:

  * `DATE_DAYOFYEAR(date)`: Returns the day of year number of *date*.
    The return values range from 1 to 365, or 366 in a leap year respectively.

  * `DATE_ISOWEEK(date)`: Returns the ISO week date of *date*.
    The return values range from 1 to 53. Monday is considered the first day of the week.
    There are no fractional weeks, thus the last days in December may belong to the first
    week of the next year, and the first days in January may be part of the previous year's
    last week.

  * `DATE_LEAPYEAR(date)`: Returns whether the year of *date* is a leap year.

  * `DATE_QUARTER(date)`: Returns the quarter of the given date (1-based):
    * 1: January, February, March
    * 2: April, May, June
    * 3: July, August, September
    * 4: October, November, December

  - *DATE_DAYS_IN_MONTH(date)*: Returns the number of days in *date*'s month (28..31).

  * `DATE_ADD(date, amount, unit)`: Adds *amount* given in *unit* to *date* and
    returns the calculated date.

    *unit* can be either of the following to specify the time unit to add or
    subtract (case-insensitive):
    - y, year, years
    - m, month, months
    - w, week, weeks
    - d, day, days
    - h, hour, hours
    - i, minute, minutes
    - s, second, seconds
    - f, millisecond, milliseconds

    *amount* is the number of *unit*s to add (positive value) or subtract
    (negative value).

  * `DATE_SUBTRACT(date, amount, unit)`: Subtracts *amount* given in *unit* from
    *date* and returns the calculated date.

    It works the same as `DATE_ADD()`, except that it subtracts. It is equivalent
    to calling `DATE_ADD()` with a negative amount, except that `DATE_SUBTRACT()`
    can also subtract ISO durations. Note that negative ISO durations are not
    supported (i.e. starting with `-P`, like `-P1Y`).

  * `DATE_DIFF(date1, date2, unit, asFloat)`: Calculate the difference
    between two dates in given time *unit*, optionally with decimal places.
    Returns a negative value if *date1* is greater than *date2*.

  * `DATE_COMPARE(date1, date2, unitRangeStart, unitRangeEnd)`: Compare two
    partial dates and return true if they match, false otherwise. The parts to
    compare are defined by a range of time units.

    The full range is: years, months, days, hours, minutes, seconds, milliseconds.
    Pass the unit to start from as *unitRangeStart*, and the unit to end with as
    *unitRangeEnd*. All units in between will be compared. Leave out *unitRangeEnd*
    to only compare *unitRangeStart*.

  * `DATE_FORMAT(date, format)`: Format a date according to the given format string.
    It supports the following placeholders (case-insensitive):
    - %t: timestamp, in milliseconds since midnight 1970-01-01
    - %z: ISO date (0000-00-00T00:00:00.000Z)
    - %w: day of week (0..6)
    - %y: year (0..9999)
    - %yy: year (00..99), abbreviated (last two digits)
    - %yyyy: year (0000..9999), padded to length of 4
    - %yyyyyy: year (-009999 .. +009999), with sign prefix and padded to length of 6
    - %m: month (1..12)
    - %mm: month (01..12), padded to length of 2
    - %d: day (1..31)
    - %dd: day (01..31), padded to length of 2
    - %h: hour (0..23)
    - %hh: hour (00..23), padded to length of 2
    - %i: minute (0..59)
    - %ii: minute (00..59), padded to length of 2
    - %s: second (0..59)
    - %ss: second (00..59), padded to length of 2
    - %f: millisecond (0..999)
    - %fff: millisecond (000..999), padded to length of 3
    - %x: day of year (1..366)
    - %xxx: day of year (001..366), padded to length of 3
    - %k: ISO week date (1..53)
    - %kk: ISO week date (01..53), padded to length of 2
    - %l: leap year (0 or 1)
    - %q: quarter (1..4)
    - %a: days in month (28..31)
    - %mmm: abbreviated English name of month (Jan..Dec)
    - %mmmm: English name of month (January..December)
    - %www: abbreviated English name of weekday (Sun..Sat)
    - %wwww: English name of weekday (Sunday..Saturday)
    - %&: special escape sequence for rare occasions
    - %%: literal %
    - %: ignored

* new WAL logfiles and datafiles are now created non-sparse

  This prevents SIGBUS signals being raised when memory of a sparse datafile is accessed
  and the disk is full and the accessed file part is not actually disk-backed. In
  this case the mapped memory region is not necessarily backed by physical memory, and
  accessing the memory may raise SIGBUS and crash arangod.

* the `internal.download()` function and the module `org/arangodb/request` used some
  internal library function that handled the sending of HTTP requests from inside of
  ArangoDB. This library unconditionally set an HTTP header `Accept-Encoding: gzip`
  in all outgoing HTTP requests.

  This has been fixed in 2.7, so `Accept-Encoding: gzip` is not set automatically anymore.
  Additionally, the header `User-Agent: ArangoDB` is not set automatically either. If
  client applications desire to send these headers, they are free to add it when
  constructing the requests using the `download` function or the request module.

* fixed issue #1436: org/arangodb/request advertises deflate without supporting it

* added template string generator function `aqlQuery` for generating AQL queries

  This can be used to generate safe AQL queries with JavaScript parameter
  variables or expressions easily:

      var name = 'test';
      var attributeName = '_key';
      var query = aqlQuery`FOR u IN users FILTER u.name == ${name} RETURN u.${attributeName}`;
      db._query(query);

* report memory usage for document header data (revision id, pointer to data etc.)
  in `db.collection.figures()`. The memory used for document headers will now
  show up in the already existing attribute `indexes.size`. Due to that, the index
  sizes reported by `figures()` in 2.7 will be higher than those reported by 2.6,
  but the 2.7 values are more accurate.

* IMPORTANT CHANGE: the filenames in dumps created by arangodump now contain
  not only the name of the dumped collection, but also an additional 32-digit hash
  value. This is done to prevent overwriting dump files in case-insensitive file
  systems when there exist multiple collections with the same name (but with
  different cases).

  For example, if a database has two collections: `test` and `Test`, previous
  versions of ArangoDB created the files

  * `test.structure.json` and `test.data.json` for collection `test`
  * `Test.structure.json` and `Test.data.json` for collection `Test`

  This did not work for case-insensitive filesystems, because the files for the
  second collection would have overwritten the files of the first. arangodump in
  2.7 will create the following filenames instead:

  * `test_098f6bcd4621d373cade4e832627b4f6.structure.json` and `test_098f6bcd4621d373cade4e832627b4f6.data.json`
  * `Test_0cbc6611f5540bd0809a388dc95a615b.structure.json` and `Test_0cbc6611f5540bd0809a388dc95a615b.data.json`

  These filenames will be unambiguous even in case-insensitive filesystems.

* IMPORTANT CHANGE: make arangod actually close lingering client connections
  when idle for at least the duration specified via `--server.keep-alive-timeout`.
  In previous versions of ArangoDB, connections were not closed by the server
  when the timeout was reached and the client was still connected. Now the
  connection is properly closed by the server in case of timeout. Client
  applications relying on the old behavior may now need to reconnect to the
  server when their idle connections time out and get closed (note: connections
  being idle for a long time may be closed by the OS or firewalls anyway -
  client applications should be aware of that and try to reconnect).

* IMPORTANT CHANGE: when starting arangod, the server will drop the process
  privileges to the specified values in options `--server.uid` and `--server.gid`
  instantly after parsing the startup options.

  That means when either `--server.uid` or `--server.gid` are set, the privilege
  change will happen earlier. This may prevent binding the server to an endpoint
  with a port number lower than 1024 if the arangodb user has no privileges
  for that. Previous versions of ArangoDB changed the privileges later, so some
  startup actions were still carried out under the invoking user (i.e. likely
  *root* when started via init.d or system scripts) and especially binding to
  low port numbers was still possible there.

  The default privileges for user *arangodb* will not be sufficient for binding
  to port numbers lower than 1024. To have an ArangoDB 2.7 bind to a port number
  lower than 1024, it needs to be started with either a different privileged user,
  or the privileges of the *arangodb* user have to raised manually beforehand.

* added AQL optimizer rule `patch-update-statements`

* Linux startup scripts and systemd configuration for arangod now try to
  adjust the NOFILE (number of open files) limits for the process. The limit
  value is set to 131072 (128k) when ArangoDB is started via start/stop
  commands

* When ArangoDB is started/stopped manually via the start/stop commands, the
  main process will wait for up to 10 seconds after it forks the supervisor
  and arangod child processes. If the startup fails within that period, the
  start/stop script will fail with an exit code other than zero. If the
  startup of the supervisor or arangod is still ongoing after 10 seconds,
  the main program will still return with exit code 0. The limit of 10 seconds
  is arbitrary because the time required for a startup is not known in advance.

* added startup option `--database.throw-collection-not-loaded-error`

  Accessing a not-yet loaded collection will automatically load a collection
  on first access. This flag controls what happens in case an operation
  would need to wait for another thread to finalize loading a collection. If
  set to *true*, then the first operation that accesses an unloaded collection
  will load it. Further threads that try to access the same collection while
  it is still loading immediately fail with an error (1238, *collection not loaded*).
  This is to prevent all server threads from being blocked while waiting on the
  same collection to finish loading. When the first thread has completed loading
  the collection, the collection becomes regularly available, and all operations
  from that point on can be carried out normally, and error 1238 will not be
  thrown anymore for that collection.

  If set to *false*, the first thread that accesses a not-yet loaded collection
  will still load it. Other threads that try to access the collection while
  loading will not fail with error 1238 but instead block until the collection
  is fully loaded. This configuration might lead to all server threads being
  blocked because they are all waiting for the same collection to complete
  loading. Setting the option to *true* will prevent this from happening, but
  requires clients to catch error 1238 and react on it (maybe by scheduling
  a retry for later).

  The default value is *false*.

* added better control-C support in arangosh

  When CTRL-C is pressed in arangosh, it will now print a `^C` first. Pressing
  CTRL-C again will reset the prompt if something was entered before, or quit
  arangosh if no command was entered directly before.

  This affects the arangosh version build with Readline-support only (Linux
  and MacOS).

  The MacOS version of ArangoDB for Homebrew now depends on Readline, too. The
  Homebrew formula has been changed accordingly.
  When self-compiling ArangoDB on MacOS without Homebrew, Readline now is a
  prerequisite.

* increased default value for collection-specific `indexBuckets` value from 1 to 8

  Collections created from 2.7 on will use the new default value of `8` if not
  overridden on collection creation or later using
  `collection.properties({ indexBuckets: ... })`.

  The `indexBuckets` value determines the number of buckets to use for indexes of
  type `primary`, `hash` and `edge`. Having multiple index buckets allows splitting
  an index into smaller components, which can be filled in parallel when a collection
  is loading. Additionally, resizing and reallocation of indexes are faster and
  less intrusive if the index uses multiple buckets, because resize and reallocation
  will affect only data in a single bucket instead of all index values.

  The index buckets will be filled in parallel when loading a collection if the collection
  has an `indexBuckets` value greater than 1 and the collection contains a significant
  amount of documents/edges (the current threshold is 256K documents but this value
  may change in future versions of ArangoDB).

* changed HTTP client to use poll instead of select on Linux and MacOS

  This affects the ArangoShell and user-defined JavaScript code running inside
  arangod that initiates its own HTTP calls.

  Using poll instead of select allows using arbitrary high file descriptors
  (bigger than the compiled in FD_SETSIZE). Server connections are still handled using
  epoll, which has never been affected by FD_SETSIZE.

* implemented AQL `LIKE` function using ICU regexes

* added `RETURN DISTINCT` for AQL queries to return unique results:

      FOR doc IN collection
        RETURN DISTINCT doc.status

  This change also introduces `DISTINCT` as an AQL keyword.

* removed `createNamedQueue()` and `addJob()` functions from org/arangodb/tasks

* use less locks and more atomic variables in the internal dispatcher
  and V8 context handling implementations. This leads to improved throughput in
  some ArangoDB internals and allows for higher HTTP request throughput for
  many operations.

  A short overview of the improvements can be found here:

  https://www.arangodb.com/2015/08/throughput-enhancements/

* added shorthand notation for attribute names in AQL object literals:

      LET name = "Peter"
      LET age = 42
      RETURN { name, age }

  The above is the shorthand equivalent of the generic form

      LET name = "Peter"
      LET age = 42
      RETURN { name : name, age : age }

* removed configure option `--enable-timings`

  This option did not have any effect.

* removed configure option `--enable-figures`

  This option previously controlled whether HTTP request statistics code was
  compiled into ArangoDB or not. The previous default value was `true` so
  statistics code was available in official packages. Setting the option to
  `false` led to compile errors so it is doubtful the default value was
  ever changed. By removing the option some internal statistics code was also
  simplified.

* removed run-time manipulation methods for server endpoints:

  * `db._removeEndpoint()`
  * `db._configureEndpoint()`
  * HTTP POST `/_api/endpoint`
  * HTTP DELETE `/_api/endpoint`

* AQL query result cache

  The query result cache can optionally cache the complete results of all or selected AQL queries.
  It can be operated in the following modes:

  * `off`: the cache is disabled. No query results will be stored
  * `on`: the cache will store the results of all AQL queries unless their `cache`
    attribute flag is set to `false`
  * `demand`: the cache will store the results of AQL queries that have their
    `cache` attribute set to `true`, but will ignore all others

  The mode can be set at server startup using the `--database.query-cache-mode` configuration
  option and later changed at runtime.

  The following HTTP REST APIs have been added for controlling the query cache:

  * HTTP GET `/_api/query-cache/properties`: returns the global query cache configuration
  * HTTP PUT `/_api/query-cache/properties`: modifies the global query cache configuration
  * HTTP DELETE `/_api/query-cache`: invalidates all results in the query cache

  The following JavaScript functions have been added for controlling the query cache:

  * `require("org/arangodb/aql/cache").properties()`: returns the global query cache configuration
  * `require("org/arangodb/aql/cache").properties(properties)`: modifies the global query cache configuration
  * `require("org/arangodb/aql/cache").clear()`: invalidates all results in the query cache

* do not link arangoimp against V8

* AQL function call arguments optimization

  This will lead to arguments in function calls inside AQL queries not being copied but passed
  by reference. This may speed up calls to functions with bigger argument values or queries that
  call functions a lot of times.

* upgraded V8 version to 4.3.61

* removed deprecated AQL `SKIPLIST` function.

  This function was introduced in older versions of ArangoDB with a less powerful query optimizer to
  retrieve data from a skiplist index using a `LIMIT` clause. It was marked as deprecated in ArangoDB
  2.6.

  Since ArangoDB 2.3 the behavior of the `SKIPLIST` function can be emulated using regular AQL
  constructs, e.g.

      FOR doc IN @@collection
        FILTER doc.value >= @value
        SORT doc.value DESC
        LIMIT 1
        RETURN doc

* the `skip()` function for simple queries does not accept negative input any longer.
  This feature was deprecated in 2.6.0.

* fix exception handling

  In some cases JavaScript exceptions would re-throw without information of the original problem.
  Now the original exception is logged for failure analysis.

* based REST API method PUT `/_api/simple/all` on the cursor API and make it use AQL internally.

  The change speeds up this REST API method and will lead to additional query information being
  returned by the REST API. Clients can use this extra information or ignore it.

* Foxx Queue job success/failure handlers arguments have changed from `(jobId, jobData, result, jobFailures)` to `(result, jobData, job)`.

* added Foxx Queue job options `repeatTimes`, `repeatUntil` and `repeatDelay` to automatically re-schedule jobs when they are completed.

* added Foxx manifest configuration type `password` to mask values in the web interface.

* fixed default values in Foxx manifest configurations sometimes not being used as defaults.

* fixed optional parameters in Foxx manifest configurations sometimes not being cleared correctly.

* Foxx dependencies can now be marked as optional using a slightly more verbose syntax in your manifest file.

* converted Foxx constructors to ES6 classes so you can extend them using class syntax.

* updated aqb to 2.0.

* updated chai to 3.0.

* Use more madvise calls to speed up things when memory is tight, in particular
  at load time but also for random accesses later.

* Overhauled web interface

  The web interface now has a new design.

  The API documentation for ArangoDB has been moved from "Tools" to "Links" in the web interface.

  The "Applications" tab in the web interfaces has been renamed to "Services".


v2.6.12 (2015-12-02)
--------------------

* fixed disappearing of documents for collections transferred via `sync` if the
  the collection was dropped right before synchronization and drop and (re-)create
  collection markers were located in the same WAL file

* added missing lock instruction for primary index in compactor size calculation

* fixed issue #1589

* fixed issue #1583

* Foxx: optional configuration options no longer log validation errors when assigned
  empty values (#1495)


v2.6.11 (2015-11-18)
--------------------

* fixed potentially invalid pointer access in shaper when the currently accessed
  document got re-located by the WAL collector at the very same time


v2.6.10 (2015-11-10)
--------------------

* disable replication appliers when starting in modes `--upgrade`, `--no-server`
  and `--check-upgrade`

* more detailed output in arango-dfdb

* fixed potential deadlock in collection status changing on Windows

* issue #1521: Can't dump/restore with user and password


v2.6.9 (2015-09-29)
-------------------

* added "special" password ARANGODB_DEFAULT_ROOT_PASSWORD. If you pass
  ARANGODB_DEFAULT_ROOT_PASSWORD as password, it will read the password
  from the environment variable ARANGODB_DEFAULT_ROOT_PASSWORD

* fixed failing AQL skiplist, sort and limit combination

  When using a Skiplist index on an attribute (say "a") and then using sort
  and skip on this attribute caused the result to be empty e.g.:

    require("internal").db.test.ensureSkiplist("a");
    require("internal").db._query("FOR x IN test SORT x.a LIMIT 10, 10");

  Was always empty no matter how many documents are stored in test.
  This is now fixed.

v2.6.8 (2015-09-09)
-------------------

* ARM only:

  The ArangoDB packages for ARM require the kernel to allow unaligned memory access.
  How the kernel handles unaligned memory access is configurable at runtime by
  checking and adjusting the contents `/proc/cpu/alignment`.

  In order to operate on ARM, ArangoDB requires the bit 1 to be set. This will
  make the kernel trap and adjust unaligned memory accesses. If this bit is not
  set, the kernel may send a SIGBUS signal to ArangoDB and terminate it.

  To set bit 1 in `/proc/cpu/alignment` use the following command as a privileged
  user (e.g. root):

      echo "2" > /proc/cpu/alignment

  Note that this setting affects all user processes and not just ArangoDB. Setting
  the alignment with the above command will also not make the setting permanent,
  so it will be lost after a restart of the system. In order to make the setting
  permanent, it should be executed during system startup or before starting arangod.

  The ArangoDB start/stop scripts do not adjust the alignment setting, but rely on
  the environment to have the correct alignment setting already. The reason for this
  is that the alignment settings also affect all other user processes (which ArangoDB
  is not aware of) and thus may have side-effects outside of ArangoDB. It is therefore
  more reasonable to have the system administrator carry out the change.


v2.6.7 (2015-08-25)
-------------------

* improved AssocMulti index performance when resizing.

  This makes the edge index perform less I/O when under memory pressure.


v2.6.6 (2015-08-23)
-------------------

* added startup option `--server.additional-threads` to create separate queues
  for slow requests.


v2.6.5 (2015-08-17)
-------------------

* added startup option `--database.throw-collection-not-loaded-error`

  Accessing a not-yet loaded collection will automatically load a collection
  on first access. This flag controls what happens in case an operation
  would need to wait for another thread to finalize loading a collection. If
  set to *true*, then the first operation that accesses an unloaded collection
  will load it. Further threads that try to access the same collection while
  it is still loading immediately fail with an error (1238, *collection not loaded*).
  This is to prevent all server threads from being blocked while waiting on the
  same collection to finish loading. When the first thread has completed loading
  the collection, the collection becomes regularly available, and all operations
  from that point on can be carried out normally, and error 1238 will not be
  thrown anymore for that collection.

  If set to *false*, the first thread that accesses a not-yet loaded collection
  will still load it. Other threads that try to access the collection while
  loading will not fail with error 1238 but instead block until the collection
  is fully loaded. This configuration might lead to all server threads being
  blocked because they are all waiting for the same collection to complete
  loading. Setting the option to *true* will prevent this from happening, but
  requires clients to catch error 1238 and react on it (maybe by scheduling
  a retry for later).

  The default value is *false*.

* fixed busy wait loop in scheduler threads that sometimes consumed 100% CPU while
  waiting for events on connections closed unexpectedly by the client side

* handle attribute `indexBuckets` when restoring collections via arangorestore.
  Previously the `indexBuckets` attribute value from the dump was ignored, and the
   server default value for `indexBuckets` was used when restoring a collection.

* fixed "EscapeValue already set error" crash in V8 actions that might have occurred when
  canceling V8-based operations.


v2.6.4 (2015-08-01)
-------------------

* V8: Upgrade to version 4.1.0.27 - this is intended to be the stable V8 version.

* fixed issue #1424: Arango shell should not processing arrows pushing on keyboard


v2.6.3 (2015-07-21)
-------------------

* issue #1409: Document values with null character truncated


v2.6.2 (2015-07-04)
-------------------

* fixed issue #1383: bindVars for HTTP API doesn't work with empty string

* fixed handling of default values in Foxx manifest configurations

* fixed handling of optional parameters in Foxx manifest configurations

* fixed a reference error being thrown in Foxx queues when a function-based job type is used that is not available and no options object is passed to queue.push


v2.6.1 (2015-06-24)
-------------------

* Add missing swagger files to cmake build. fixes #1368

* fixed documentation errors


v2.6.0 (2015-06-20)
-------------------

* using negative values for `SimpleQuery.skip()` is deprecated.
  This functionality will be removed in future versions of ArangoDB.

* The following simple query functions are now deprecated:

  * collection.near
  * collection.within
  * collection.geo
  * collection.fulltext
  * collection.range
  * collection.closedRange

  This also lead to the following REST API methods being deprecated from now on:

  * PUT /_api/simple/near
  * PUT /_api/simple/within
  * PUT /_api/simple/fulltext
  * PUT /_api/simple/range

  It is recommended to replace calls to these functions or APIs with equivalent AQL queries,
  which are more flexible because they can be combined with other operations:

      FOR doc IN NEAR(@@collection, @latitude, @longitude, @limit)
        RETURN doc

      FOR doc IN WITHIN(@@collection, @latitude, @longitude, @radius, @distanceAttributeName)
        RETURN doc

      FOR doc IN FULLTEXT(@@collection, @attributeName, @queryString, @limit)
        RETURN doc

      FOR doc IN @@collection
        FILTER doc.value >= @left && doc.value < @right
        LIMIT @skip, @limit
        RETURN doc`

  The above simple query functions and REST API methods may be removed in future versions
  of ArangoDB.

* deprecated now-obsolete AQL `SKIPLIST` function

  The function was introduced in older versions of ArangoDB with a less powerful query optimizer to
  retrieve data from a skiplist index using a `LIMIT` clause.

  Since 2.3 the same goal can be achieved by using regular AQL constructs, e.g.

      FOR doc IN collection FILTER doc.value >= @value SORT doc.value DESC LIMIT 1 RETURN doc

* fixed issues when switching the database inside tasks and during shutdown of database cursors

  These features were added during 2.6 alpha stage so the fixes affect devel/2.6-alpha builds only

* issue #1360: improved foxx-manager help

* added `--enable-tcmalloc` configure option.

  When this option is set, arangod and the client tools will be linked against tcmalloc, which replaces
  the system allocator. When the option is set, a tcmalloc library must be present on the system under
  one of the names `libtcmalloc`, `libtcmalloc_minimal` or `libtcmalloc_debug`.

  As this is a configure option, it is supported for manual builds on Linux-like systems only. tcmalloc
  support is currently experimental.

* issue #1353: Windows: HTTP API - incorrect path in errorMessage

* issue #1347: added option `--create-database` for arangorestore.

  Setting this option to `true` will now create the target database if it does not exist. When creating
  the target database, the username and passwords passed to arangorestore will be used to create an
  initial user for the new database.

* issue #1345: advanced debug information for User Functions

* issue #1341: Can't use bindvars in UPSERT

* fixed vulnerability in JWT implementation.

* changed default value of option `--database.ignore-datafile-errors` from `true` to `false`

  If the new default value of `false` is used, then arangod will refuse loading collections that contain
  datafiles with CRC mismatches or other errors. A collection with datafile errors will then become
  unavailable. This prevents follow up errors from happening.

  The only way to access such collection is to use the datafile debugger (arango-dfdb) and try to repair
  or truncate the datafile with it.

  If `--database.ignore-datafile-errors` is set to `true`, then collections will become available
  even if parts of their data cannot be loaded. This helps availability, but may cause (partial) data
  loss and follow up errors.

* added server startup option `--server.session-timeout` for controlling the timeout of user sessions
  in the web interface

* add sessions and cookie authentication for ArangoDB's web interface

  ArangoDB's built-in web interface now uses sessions. Session information ids are stored in cookies,
  so clients using the web interface must accept cookies in order to use it

* web interface: display query execution time in AQL editor

* web interface: renamed AQL query *submit* button to *execute*

* web interface: added query explain feature in AQL editor

* web interface: demo page added. only working if demo data is available, hidden otherwise

* web interface: added support for custom app scripts with optional arguments and results

* web interface: mounted apps that need to be configured are now indicated in the app overview

* web interface: added button for running tests to app details

* web interface: added button for configuring app dependencies to app details

* web interface: upgraded API documentation to use Swagger 2

* INCOMPATIBLE CHANGE

  removed startup option `--log.severity`

  The docs for `--log.severity` mentioned lots of severities (e.g. `exception`, `technical`, `functional`, `development`)
  but only a few severities (e.g. `all`, `human`) were actually used, with `human` being the default and `all` enabling the
  additional logging of requests. So the option pretended to control a lot of things which it actually didn't. Additionally,
  the option `--log.requests-file` was around for a long time already, also controlling request logging.

  Because the `--log.severity` option effectively did not control that much, it was removed. A side effect of removing the
  option is that 2.5 installations which used `--log.severity all` will not log requests after the upgrade to 2.6. This can
  be adjusted by setting the `--log.requests-file` option.

* add backtrace to fatal log events

* added optional `limit` parameter for AQL function `FULLTEXT`

* make fulltext index also index text values contained in direct sub-objects of the indexed
  attribute.

  Previous versions of ArangoDB only indexed the attribute value if it was a string. Sub-attributes
  of the index attribute were ignored when fulltext indexing.

  Now, if the index attribute value is an object, the object's values will each be included in the
  fulltext index if they are strings. If the index attribute value is an array, the array's values
  will each be included in the fulltext index if they are strings.

  For example, with a fulltext index present on the `translations` attribute, the following text
  values will now be indexed:

      var c = db._create("example");
      c.ensureFulltextIndex("translations");
      c.insert({ translations: { en: "fox", de: "Fuchs", fr: "renard", ru: "лиса" } });
      c.insert({ translations: "Fox is the English translation of the German word Fuchs" });
      c.insert({ translations: [ "ArangoDB", "document", "database", "Foxx" ] });

      c.fulltext("translations", "лиса").toArray();       // returns only first document
      c.fulltext("translations", "Fox").toArray();        // returns first and second documents
      c.fulltext("translations", "prefix:Fox").toArray(); // returns all three documents

* added batch document removal and lookup commands:

      collection.lookupByKeys(keys)
      collection.removeByKeys(keys)

  These commands can be used to perform multi-document lookup and removal operations efficiently
  from the ArangoShell. The argument to these operations is an array of document keys.

  Also added HTTP APIs for batch document commands:

  * PUT /_api/simple/lookup-by-keys
  * PUT /_api/simple/remove-by-keys

* properly prefix document address URLs with the current database name for calls to the REST
  API method GET `/_api/document?collection=...` (that method will return partial URLs to all
  documents in the collection).

  Previous versions of ArangoDB returned the URLs starting with `/_api/` but without the current
  database name, e.g. `/_api/document/mycollection/mykey`. Starting with 2.6, the response URLs
  will include the database name as well, e.g. `/_db/_system/_api/document/mycollection/mykey`.

* added dedicated collection export HTTP REST API

  ArangoDB now provides a dedicated collection export API, which can take snapshots of entire
  collections more efficiently than the general-purpose cursor API. The export API is useful
  to transfer the contents of an entire collection to a client application. It provides optional
  filtering on specific attributes.

  The export API is available at endpoint `POST /_api/export?collection=...`. The API has the
  same return value structure as the already established cursor API (`POST /_api/cursor`).

  An introduction to the export API is given in this blog post:
  http://jsteemann.github.io/blog/2015/04/04/more-efficient-data-exports/

* subquery optimizations for AQL queries

  This optimization avoids copying intermediate results into subqueries that are not required
  by the subquery.

  A brief description can be found here:
  http://jsteemann.github.io/blog/2015/05/04/subquery-optimizations/

* return value optimization for AQL queries

  This optimization avoids copying the final query result inside the query's main `ReturnNode`.

  A brief description can be found here:
  http://jsteemann.github.io/blog/2015/05/04/return-value-optimization-for-aql/

* speed up AQL queries containing big `IN` lists for index lookups

  `IN` lists used for index lookups had performance issues in previous versions of ArangoDB.
  These issues have been addressed in 2.6 so using bigger `IN` lists for filtering is much
  faster.

  A brief description can be found here:
  http://jsteemann.github.io/blog/2015/05/07/in-list-improvements/

* allow `@` and `.` characters in document keys, too

  This change also leads to document keys being URL-encoded when returned in HTTP `location`
  response headers.

* added alternative implementation for AQL COLLECT

  The alternative method uses a hash table for grouping and does not require its input elements
  to be sorted. It will be taken into account by the optimizer for `COLLECT` statements that do
  not use an `INTO` clause.

  In case a `COLLECT` statement can use the hash table variant, the optimizer will create an extra
  plan for it at the beginning of the planning phase. In this plan, no extra `SORT` node will be
  added in front of the `COLLECT` because the hash table variant of `COLLECT` does not require
  sorted input. Instead, a `SORT` node will be added after it to sort its output. This `SORT` node
  may be optimized away again in later stages. If the sort order of the result is irrelevant to
  the user, adding an extra `SORT null` after a hash `COLLECT` operation will allow the optimizer to
  remove the sorts altogether.

  In addition to the hash table variant of `COLLECT`, the optimizer will modify the original plan
  to use the regular `COLLECT` implementation. As this implementation requires sorted input, the
  optimizer will insert a `SORT` node in front of the `COLLECT`. This `SORT` node may be optimized
  away in later stages.

  The created plans will then be shipped through the regular optimization pipeline. In the end,
  the optimizer will pick the plan with the lowest estimated total cost as usual. The hash table
  variant does not require an up-front sort of the input, and will thus be preferred over the
  regular `COLLECT` if the optimizer estimates many input elements for the `COLLECT` node and
  cannot use an index to sort them.

  The optimizer can be explicitly told to use the regular *sorted* variant of `COLLECT` by
  suffixing a `COLLECT` statement with `OPTIONS { "method" : "sorted" }`. This will override the
  optimizer guesswork and only produce the *sorted* variant of `COLLECT`.

  A blog post on the new `COLLECT` implementation can be found here:
  http://jsteemann.github.io/blog/2015/04/22/collecting-with-a-hash-table/

* refactored HTTP REST API for cursors

  The HTTP REST API for cursors (`/_api/cursor`) has been refactored to improve its performance
  and use less memory.

  A post showing some of the performance improvements can be found here:
  http://jsteemann.github.io/blog/2015/04/01/improvements-for-the-cursor-api/

* simplified return value syntax for data-modification AQL queries

  ArangoDB 2.4 since version allows to return results from data-modification AQL queries. The
  syntax for this was quite limited and verbose:

      FOR i IN 1..10
        INSERT { value: i } IN test
        LET inserted = NEW
        RETURN inserted

  The `LET inserted = NEW RETURN inserted` was required literally to return the inserted
  documents. No calculations could be made using the inserted documents.

  This is now more flexible. After a data-modification clause (e.g. `INSERT`, `UPDATE`, `REPLACE`,
  `REMOVE`, `UPSERT`) there can follow any number of `LET` calculations. These calculations can
  refer to the pseudo-values `OLD` and `NEW` that are created by the data-modification statements.

  This allows returning projections of inserted or updated documents, e.g.:

      FOR i IN 1..10
        INSERT { value: i } IN test
        RETURN { _key: NEW._key, value: i }

  Still not every construct is allowed after a data-modification clause. For example, no functions
  can be called that may access documents.

  More information can be found here:
  http://jsteemann.github.io/blog/2015/03/27/improvements-for-data-modification-queries/

* added AQL `UPSERT` statement

  This adds an `UPSERT` statement to AQL that is a combination of both `INSERT` and `UPDATE` /
  `REPLACE`. The `UPSERT` will search for a matching document using a user-provided example.
  If no document matches the example, the *insert* part of the `UPSERT` statement will be
  executed. If there is a match, the *update* / *replace* part will be carried out:

      UPSERT { page: 'index.html' }                 /* search example */
        INSERT { page: 'index.html', pageViews: 1 } /* insert part */
        UPDATE { pageViews: OLD.pageViews + 1 }     /* update part */
        IN pageViews

  `UPSERT` can be used with an `UPDATE` or `REPLACE` clause. The `UPDATE` clause will perform
  a partial update of the found document, whereas the `REPLACE` clause will replace the found
  document entirely. The `UPDATE` or `REPLACE` parts can refer to the pseudo-value `OLD`, which
  contains all attributes of the found document.

  `UPSERT` statements can optionally return values. In the following query, the return
  attribute `found` will return the found document before the `UPDATE` was applied. If no
  document was found, `found` will contain a value of `null`. The `updated` result attribute will
  contain the inserted / updated document:

      UPSERT { page: 'index.html' }                 /* search example */
        INSERT { page: 'index.html', pageViews: 1 } /* insert part */
        UPDATE { pageViews: OLD.pageViews + 1 }     /* update part */
        IN pageViews
        RETURN { found: OLD, updated: NEW }

  A more detailed description of `UPSERT` can be found here:
  http://jsteemann.github.io/blog/2015/03/27/preview-of-the-upsert-command/

* adjusted default configuration value for `--server.backlog-size` from 10 to 64.

* issue #1231: bug xor feature in AQL: LENGTH(null) == 4

  This changes the behavior of the AQL `LENGTH` function as follows:

  - if the single argument to `LENGTH()` is `null`, then the result will now be `0`. In previous
    versions of ArangoDB, the result of `LENGTH(null)` was `4`.

  - if the single argument to `LENGTH()` is `true`, then the result will now be `1`. In previous
    versions of ArangoDB, the result of `LENGTH(true)` was `4`.

  - if the single argument to `LENGTH()` is `false`, then the result will now be `0`. In previous
    versions of ArangoDB, the result of `LENGTH(false)` was `5`.

  The results of `LENGTH()` with string, numeric, array object argument values do not change.

* issue #1298: Bulk import if data already exists (#1298)

  This change extends the HTTP REST API for bulk imports as follows:

  When documents are imported and the `_key` attribute is specified for them, the import can be
  used for inserting and updating/replacing documents. Previously, the import could be used for
  inserting new documents only, and re-inserting a document with an existing key would have failed
  with a *unique key constraint violated* error.

  The above behavior is still the default. However, the API now allows controlling the behavior
  in case of a unique key constraint error via the optional URL parameter `onDuplicate`.

  This parameter can have one of the following values:

  - `error`: when a unique key constraint error occurs, do not import or update the document but
    report an error. This is the default.

  - `update`: when a unique key constraint error occurs, try to (partially) update the existing
    document with the data specified in the import. This may still fail if the document would
    violate secondary unique indexes. Only the attributes present in the import data will be
    updated and other attributes already present will be preserved. The number of updated documents
    will be reported in the `updated` attribute of the HTTP API result.

  - `replace`: when a unique key constraint error occurs, try to fully replace the existing
    document with the data specified in the import. This may still fail if the document would
    violate secondary unique indexes. The number of replaced documents will be reported in the
    `updated` attribute of the HTTP API result.

  - `ignore`: when a unique key constraint error occurs, ignore this error. There will be no
    insert, update or replace for the particular document. Ignored documents will be reported
    separately in the `ignored` attribute of the HTTP API result.

  The result of the HTTP import API will now contain the attributes `ignored` and `updated`, which
  contain the number of ignored and updated documents respectively. These attributes will contain a
  value of zero unless the `onDuplicate` URL parameter is set to either `update` or `replace`
  (in this case the `updated` attribute may contain non-zero values) or `ignore` (in this case the
  `ignored` attribute may contain a non-zero value).

  To support the feature, arangoimp also has a new command line option `--on-duplicate` which can
  have one of the values `error`, `update`, `replace`, `ignore`. The default value is `error`.

  A few examples for using arangoimp with the `--on-duplicate` option can be found here:
  http://jsteemann.github.io/blog/2015/04/14/updating-documents-with-arangoimp/

* changed behavior of `db._query()` in the ArangoShell:

  if the command's result is printed in the shell, the first 10 results will be printed. Previously
  only a basic description of the underlying query result cursor was printed. Additionally, if the
  cursor result contains more than 10 results, the cursor is assigned to a global variable `more`,
  which can be used to iterate over the cursor result.

  Example:

      arangosh [_system]> db._query("FOR i IN 1..15 RETURN i")
      [object ArangoQueryCursor, count: 15, hasMore: true]

      [
        1,
        2,
        3,
        4,
        5,
        6,
        7,
        8,
        9,
        10
      ]

      type 'more' to show more documents


      arangosh [_system]> more
      [object ArangoQueryCursor, count: 15, hasMore: false]

      [
        11,
        12,
        13,
        14,
        15
      ]

* Disallow batchSize value 0 in HTTP `POST /_api/cursor`:

  The HTTP REST API `POST /_api/cursor` does not accept a `batchSize` parameter value of
  `0` any longer. A batch size of 0 never made much sense, but previous versions of ArangoDB
  did not check for this value. Now creating a cursor using a `batchSize` value 0 will
  result in an HTTP 400 error response

* REST Server: fix memory leaks when failing to add jobs

* 'EDGES' AQL Function

  The AQL function `EDGES` got a new fifth option parameter.
  Right now only one option is available: 'includeVertices'. This is a boolean parameter
  that allows to modify the result of the `EDGES` function.
  Default is 'includeVertices: false' which does not have any effect.
  'includeVertices: true' modifies the result, such that
  {vertex: <vertexDocument>, edge: <edgeDocument>} is returned.

* INCOMPATIBLE CHANGE:

  The result format of the AQL function `NEIGHBORS` has been changed.
  Before it has returned an array of objects containing 'vertex' and 'edge'.
  Now it will only contain the vertex directly.
  Also an additional option 'includeData' has been added.
  This is used to define if only the 'vertex._id' value should be returned (false, default),
  or if the vertex should be looked up in the collection and the complete JSON should be returned
  (true).
  Using only the id values can lead to significantly improved performance if this is the only information
  required.

  In order to get the old result format prior to ArangoDB 2.6, please use the function EDGES instead.
  Edges allows for a new option 'includeVertices' which, set to true, returns exactly the format of NEIGHBORS.
  Example:

      NEIGHBORS(<vertexCollection>, <edgeCollection>, <vertex>, <direction>, <example>)

  This can now be achieved by:

      EDGES(<edgeCollection>, <vertex>, <direction>, <example>, {includeVertices: true})

  If you are nesting several NEIGHBORS steps you can speed up their performance in the following way:

  Old Example:

  FOR va IN NEIGHBORS(Users, relations, 'Users/123', 'outbound') FOR vc IN NEIGHBORS(Products, relations, va.vertex._id, 'outbound') RETURN vc

  This can now be achieved by:

  FOR va IN NEIGHBORS(Users, relations, 'Users/123', 'outbound') FOR vc IN NEIGHBORS(Products, relations, va, 'outbound', null, {includeData: true}) RETURN vc
                                                                                                          ^^^^                  ^^^^^^^^^^^^^^^^^^^
                                                                                                  Use intermediate directly     include Data for final

* INCOMPATIBLE CHANGE:

  The AQL function `GRAPH_NEIGHBORS` now provides an additional option `includeData`.
  This option allows controlling whether the function should return the complete vertices
  or just their IDs. Returning only the IDs instead of the full vertices can lead to
  improved performance .

  If provided, `includeData` is set to `true`, all vertices in the result will be returned
  with all their attributes. The default value of `includeData` is `false`.
  This makes the default function results incompatible with previous versions of ArangoDB.

  To get the old result style in ArangoDB 2.6, please set the options as follows in calls
  to `GRAPH_NEIGHBORS`:

      GRAPH_NEIGHBORS(<graph>, <vertex>, { includeData: true })

* INCOMPATIBLE CHANGE:

  The AQL function `GRAPH_COMMON_NEIGHBORS` now provides an additional option `includeData`.
  This option allows controlling whether the function should return the complete vertices
  or just their IDs. Returning only the IDs instead of the full vertices can lead to
  improved performance .

  If provided, `includeData` is set to `true`, all vertices in the result will be returned
  with all their attributes. The default value of `includeData` is `false`.
  This makes the default function results incompatible with previous versions of ArangoDB.

  To get the old result style in ArangoDB 2.6, please set the options as follows in calls
  to `GRAPH_COMMON_NEIGHBORS`:

      GRAPH_COMMON_NEIGHBORS(<graph>, <vertexExamples1>, <vertexExamples2>, { includeData: true }, { includeData: true })

* INCOMPATIBLE CHANGE:

  The AQL function `GRAPH_SHORTEST_PATH` now provides an additional option `includeData`.
  This option allows controlling whether the function should return the complete vertices
  and edges or just their IDs. Returning only the IDs instead of full vertices and edges
  can lead to improved performance .

  If provided, `includeData` is set to `true`, all vertices and edges in the result will
  be returned with all their attributes. There is also an optional parameter `includePath` of
  type object.
  It has two optional sub-attributes `vertices` and `edges`, both of type boolean.
  Both can be set individually and the result will include all vertices on the path if
  `includePath.vertices == true` and all edges if `includePath.edges == true` respectively.

  The default value of `includeData` is `false`, and paths are now excluded by default.
  This makes the default function results incompatible with previous versions of ArangoDB.

  To get the old result style in ArangoDB 2.6, please set the options as follows in calls
  to `GRAPH_SHORTEST_PATH`:

      GRAPH_SHORTEST_PATH(<graph>, <source>, <target>, { includeData: true, includePath: { edges: true, vertices: true } })

  The attributes `startVertex` and `vertex` that were present in the results of `GRAPH_SHORTEST_PATH`
  in previous versions of ArangoDB will not be produced in 2.6. To calculate these attributes in 2.6,
  please extract the first and last elements from the `vertices` result attribute.

* INCOMPATIBLE CHANGE:

  The AQL function `GRAPH_DISTANCE_TO` will now return only the id the destination vertex
  in the `vertex` attribute, and not the full vertex data with all vertex attributes.

* INCOMPATIBLE CHANGE:

  All graph measurements functions in JavaScript module `general-graph` that calculated a
  single figure previously returned an array containing just the figure. Now these functions
  will return the figure directly and not put it inside an array.

  The affected functions are:

  * `graph._absoluteEccentricity`
  * `graph._eccentricity`
  * `graph._absoluteCloseness`
  * `graph._closeness`
  * `graph._absoluteBetweenness`
  * `graph._betweenness`
  * `graph._radius`
  * `graph._diameter`

* Create the `_graphs` collection in new databases with `waitForSync` attribute set to `false`

  The previous `waitForSync` value was `true`, so default the behavior when creating and dropping
  graphs via the HTTP REST API changes as follows if the new settings are in effect:

  * `POST /_api/graph` by default returns `HTTP 202` instead of `HTTP 201`
  * `DELETE /_api/graph/graph-name` by default returns `HTTP 202` instead of `HTTP 201`

  If the `_graphs` collection still has its `waitForSync` value set to `true`, then the HTTP status
  code will not change.

* Upgraded ICU to version 54; this increases performance in many places.
  based on https://code.google.com/p/chromium/issues/detail?id=428145

* added support for HTTP push aka chunked encoding

* issue #1051: add info whether server is running in service or user mode?

  This will add a "mode" attribute to the result of the result of HTTP GET `/_api/version?details=true`

  "mode" can have the following values:

  - `standalone`: server was started manually (e.g. on command-line)
  - `service`: service is running as Windows service, in daemon mode or under the supervisor

* improve system error messages in Windows port

* increased default value of `--server.request-timeout` from 300 to 1200 seconds for client tools
  (arangosh, arangoimp, arangodump, arangorestore)

* increased default value of `--server.connect-timeout` from 3 to 5 seconds for client tools
  (arangosh, arangoimp, arangodump, arangorestore)

* added startup option `--server.foxx-queues-poll-interval`

  This startup option controls the frequency with which the Foxx queues manager is checking
  the queue (or queues) for jobs to be executed.

  The default value is `1` second. Lowering this value will result in the queue manager waking
  up and checking the queues more frequently, which may increase CPU usage of the server.
  When not using Foxx queues, this value can be raised to save some CPU time.

* added startup option `--server.foxx-queues`

  This startup option controls whether the Foxx queue manager will check queue and job entries.
  Disabling this option can reduce server load but will prevent jobs added to Foxx queues from
  being processed at all.

  The default value is `true`, enabling the Foxx queues feature.

* make Foxx queues really database-specific.

  Foxx queues were and are stored in a database-specific collection `_queues`. However, a global
  cache variable for the queues led to the queue names being treated database-independently, which
  was wrong.

  Since 2.6, Foxx queues names are truly database-specific, so the same queue name can be used in
  two different databases for two different queues. Until then, it is advisable to think of queues
  as already being database-specific, and using the database name as a queue name prefix to be
  avoid name conflicts, e.g.:

      var queueName = "myQueue";
      var Foxx = require("org/arangodb/foxx");
      Foxx.queues.create(db._name() + ":" + queueName);

* added support for Foxx queue job types defined as app scripts.

  The old job types introduced in 2.4 are still supported but are known to cause issues in 2.5
  and later when the server is restarted or the job types are not defined in every thread.

  The new job types avoid this issue by storing an explicit mount path and script name rather
  than an assuming the job type is defined globally. It is strongly recommended to convert your
  job types to the new script-based system.

* renamed Foxx sessions option "sessionStorageApp" to "sessionStorage". The option now also accepts session storages directly.

* Added the following JavaScript methods for file access:
  * fs.copyFile() to copy single files
  * fs.copyRecursive() to copy directory trees
  * fs.chmod() to set the file permissions (non-Windows only)

* Added process.env for accessing the process environment from JavaScript code

* Cluster: kickstarter shutdown routines will more precisely follow the shutdown of its nodes.

* Cluster: don't delete agency connection objects that are currently in use.

* Cluster: improve passing along of HTTP errors

* fixed issue #1247: debian init script problems

* multi-threaded index creation on collection load

  When a collection contains more than one secondary index, they can be built in memory in
  parallel when the collection is loaded. How many threads are used for parallel index creation
  is determined by the new configuration parameter `--database.index-threads`. If this is set
  to 0, indexes are built by the opening thread only and sequentially. This is equivalent to
  the behavior in 2.5 and before.

* speed up building up primary index when loading collections

* added `count` attribute to `parameters.json` files of collections. This attribute indicates
  the number of live documents in the collection on unload. It is read when the collection is
  (re)loaded to determine the initial size for the collection's primary index

* removed remainders of MRuby integration, removed arangoirb

* simplified `controllers` property in Foxx manifests. You can now specify a filename directly
  if you only want to use a single file mounted at the base URL of your Foxx app.

* simplified `exports` property in Foxx manifests. You can now specify a filename directly if
  you only want to export variables from a single file in your Foxx app.

* added support for node.js-style exports in Foxx exports. Your Foxx exports file can now export
  arbitrary values using the `module.exports` property instead of adding properties to the
  `exports` object.

* added `scripts` property to Foxx manifests. You should now specify the `setup` and `teardown`
  files as properties of the `scripts` object in your manifests and can define custom,
  app-specific scripts that can be executed from the web interface or the CLI.

* added `tests` property to Foxx manifests. You can now define test cases using the `mocha`
  framework which can then be executed inside ArangoDB.

* updated `joi` package to 6.0.8.

* added `extendible` package.

* added Foxx model lifecycle events to repositories. See #1257.

* speed up resizing of edge index.

* allow to split an edge index into buckets which are resized individually.
  This is controlled by the `indexBuckets` attribute in the `properties`
  of the collection.

* fix a cluster deadlock bug in larger clusters by marking a thread waiting
  for a lock on a DBserver as blocked


v2.5.7 (2015-08-02)
-------------------

* V8: Upgrade to version 4.1.0.27 - this is intended to be the stable V8 version.


v2.5.6 (2015-07-21)
-------------------

* alter Windows build infrastructure so we can properly store pdb files.

* potentially fixed issue #1313: Wrong metric calculation at dashboard

  Escape whitespace in process name when scanning /proc/pid/stats

  This fixes statistics values read from that file

* Fixed variable naming in AQL `COLLECT INTO` results in case the COLLECT is placed
  in a subquery which itself is followed by other constructs that require variables


v2.5.5 (2015-05-29)
-------------------

* fixed vulnerability in JWT implementation.

* fixed format string for reading /proc/pid/stat

* take into account barriers used in different V8 contexts


v2.5.4 (2015-05-14)
-------------------

* added startup option `--log.performance`: specifying this option at startup will log
  performance-related info messages, mainly timings via the regular logging mechanisms

* cluster fixes

* fix for recursive copy under Windows


v2.5.3 (2015-04-29)
-------------------

* Fix fs.move to work across filesystem borders; Fixes Foxx app installation problems;
  issue #1292.

* Fix Foxx app install when installed on a different drive on Windows

* issue #1322: strange AQL result

* issue #1318: Inconsistent db._create() syntax

* issue #1315: queries to a collection fail with an empty response if the
  collection contains specific JSON data

* issue #1300: Make arangodump not fail if target directory exists but is empty

* allow specifying higher values than SOMAXCONN for `--server.backlog-size`

  Previously, arangod would not start when a `--server.backlog-size` value was
  specified that was higher than the platform's SOMAXCONN header value.

  Now, arangod will use the user-provided value for `--server.backlog-size` and
  pass it to the listen system call even if the value is higher than SOMAXCONN.
  If the user-provided value is higher than SOMAXCONN, arangod will log a warning
  on startup.

* Fixed a cluster deadlock bug. Mark a thread that is in a RemoteBlock as
  blocked to allow for additional dispatcher threads to be started.

* Fix locking in cluster by using another ReadWriteLock class for collections.

* Add a second DispatcherQueue for AQL in the cluster. This fixes a
  cluster-AQL thread explosion bug.


v2.5.2 (2015-04-11)
-------------------

* modules stored in _modules are automatically flushed when changed

* added missing query-id parameter in documentation of HTTP DELETE `/_api/query` endpoint

* added iterator for edge index in AQL queries

  this change may lead to less edges being read when used together with a LIMIT clause

* make graph viewer in web interface issue less expensive queries for determining
  a random vertex from the graph, and for determining vertex attributes

* issue #1285: syntax error, unexpected $undefined near '@_to RETURN obj

  this allows AQL bind parameter names to also start with underscores

* moved /_api/query to C++

* issue #1289: Foxx models created from database documents expose an internal method

* added `Foxx.Repository#exists`

* parallelize initialization of V8 context in multiple threads

* fixed a possible crash when the debug-level was TRACE

* cluster: do not initialize statistics collection on each
  coordinator, this fixes a race condition at startup

* cluster: fix a startup race w.r.t. the _configuration collection

* search for db:// JavaScript modules only after all local files have been
  considered, this speeds up the require command in a cluster considerably

* general cluster speedup in certain areas


v2.5.1 (2015-03-19)
-------------------

* fixed bug that caused undefined behavior when an AQL query was killed inside
  a calculation block

* fixed memleaks in AQL query cleanup in case out-of-memory errors are thrown

* by default, Debian and RedHat packages are built with debug symbols

* added option `--database.ignore-logfile-errors`

  This option controls how collection datafiles with a CRC mismatch are treated.

  If set to `false`, CRC mismatch errors in collection datafiles will lead
  to a collection not being loaded at all. If a collection needs to be loaded
  during WAL recovery, the WAL recovery will also abort (if not forced with
  `--wal.ignore-recovery-errors true`). Setting this flag to `false` protects
  users from unintentionally using a collection with corrupted datafiles, from
  which only a subset of the original data can be recovered.

  If set to `true`, CRC mismatch errors in collection datafiles will lead to
  the datafile being partially loaded. All data up to until the mismatch will
  be loaded. This will enable users to continue with collection datafiles
  that are corrupted, but will result in only a partial load of the data.
  The WAL recovery will still abort when encountering a collection with a
  corrupted datafile, at least if `--wal.ignore-recovery-errors` is not set to
  `true`.

  The default value is *true*, so for collections with corrupted datafiles
  there might be partial data loads once the WAL recovery has finished. If
  the WAL recovery will need to load a collection with a corrupted datafile,
  it will still stop when using the default values.

* INCOMPATIBLE CHANGE:

  make the arangod server refuse to start if during startup it finds a non-readable
  `parameter.json` file for a database or a collection.

  Stopping the startup process in this case requires manual intervention (fixing
  the unreadable files), but prevents follow-up errors due to ignored databases or
  collections from happening.

* datafiles and `parameter.json` files written by arangod are now created with read and write
  privileges for the arangod process user, and with read and write privileges for the arangod
  process group.

  Previously, these files were created with user read and write permissions only.

* INCOMPATIBLE CHANGE:

  abort WAL recovery if one of the collection's datafiles cannot be opened

* INCOMPATIBLE CHANGE:

  never try to raise the privileges after dropping them, this can lead to a race condition while
  running the recovery

  If you require to run ArangoDB on a port lower than 1024, you must run ArangoDB as root.

* fixed inefficiencies in `remove` methods of general-graph module

* added option `--database.slow-query-threshold` for controlling the default AQL slow query
  threshold value on server start

* add system error strings for Windows on many places

* rework service startup so we announce 'RUNNING' only when we're finished starting.

* use the Windows eventlog for FATAL and ERROR - log messages

* fix service handling in NSIS Windows installer, specify human readable name

* add the ICU_DATA environment variable to the fatal error messages

* fixed issue #1265: arangod crashed with SIGSEGV

* fixed issue #1241: Wildcards in examples


v2.5.0 (2015-03-09)
-------------------

* installer fixes for Windows

* fix for downloading Foxx

* fixed issue #1258: http pipelining not working?


v2.5.0-beta4 (2015-03-05)
-------------------------

* fixed issue #1247: debian init script problems


v2.5.0-beta3 (2015-02-27)
-------------------------

* fix Windows install path calculation in arango

* fix Windows logging of long strings

* fix possible undefinedness of const strings in Windows


v2.5.0-beta2 (2015-02-23)
-------------------------

* fixed issue #1256: agency binary not found #1256

* fixed issue #1230: API: document/col-name/_key and cursor return different floats

* front-end: dashboard tries not to (re)load statistics if user has no access

* V8: Upgrade to version 3.31.74.1

* etcd: Upgrade to version 2.0 - This requires go 1.3 to compile at least.

* refuse to startup if ICU wasn't initialized, this will i.e. prevent errors from being printed,
  and libraries from being loaded.

* front-end: unwanted removal of index table header after creating new index

* fixed issue #1248: chrome: applications filtering not working

* fixed issue #1198: queries remain in aql editor (front-end) if you navigate through different tabs

* Simplify usage of Foxx

  Thanks to our user feedback we learned that Foxx is a powerful, yet rather complicated concept.
  With this release we tried to make it less complicated while keeping all its strength.
  That includes a rewrite of the documentation as well as some code changes as listed below:

  * Moved Foxx applications to a different folder.

    The naming convention now is: <app-path>/_db/<dbname>/<mountpoint>/APP
    Before it was: <app-path>/databases/<dbname>/<appname>:<appversion>
    This caused some trouble as apps where cached based on name and version and updates did not apply.
    Hence the path on filesystem and the app's access URL had no relation to one another.
    Now the path on filesystem is identical to the URL (except for slashes and the appended APP)

  * Rewrite of Foxx routing

    The routing of Foxx has been exposed to major internal changes we adjusted because of user feedback.
    This allows us to set the development mode per mount point without having to change paths and hold
    apps at separate locations.

  * Foxx Development mode

    The development mode used until 2.4 is gone. It has been replaced by a much more mature version.
    This includes the deprecation of the javascript.dev-app-path parameter, which is useless since 2.5.
    Instead of having two separate app directories for production and development, apps now reside in
    one place, which is used for production as well as for development.
    Apps can still be put into development mode, changing their behavior compared to production mode.
    Development mode apps are still reread from disk at every request, and still they ship more debug
    output.

    This change has also made the startup options `--javascript.frontend-development-mode` and
    `--javascript.dev-app-path` obsolete. The former option will not have any effect when set, and the
    latter option is only read and used during the upgrade to 2.5 and does not have any effects later.

  * Foxx install process

    Installing Foxx apps has been a two step process: import them into ArangoDB and mount them at a
    specific mount point. These operations have been joined together. You can install an app at one
    mount point, that's it. No fetch, mount, unmount, purge cycle anymore. The commands have been
    simplified to just:

    * install: get your Foxx app up and running
    * uninstall: shut it down and erase it from disk

  * Foxx error output

    Until 2.4 the errors produced by Foxx were not optimal. Often, the error message was just
    `unable to parse manifest` and contained only an internal stack trace.
    In 2.5 we made major improvements there, including a much more fine-grained error output that
    helps you debug your Foxx apps. The error message printed is now much closer to its source and
    should help you track it down.

    Also we added the default handlers for unhandled errors in Foxx apps:

    * You will get a nice internal error page whenever your Foxx app is called but was not installed
      due to any error
    * You will get a proper error message when having an uncaught error appears in any app route

    In production mode the messages above will NOT contain any information about your Foxx internals
    and are safe to be exposed to third party users.
    In development mode the messages above will contain the stacktrace (if available), making it easier for
    your in-house devs to track down errors in the application.

* added `console` object to Foxx apps. All Foxx apps now have a console object implementing
  the familiar Console API in their global scope, which can be used to log diagnostic
  messages to the database.

* added `org/arangodb/request` module, which provides a simple API for making HTTP requests
  to external services.

* added optimizer rule `propagate-constant-attributes`

  This rule will look inside `FILTER` conditions for constant value equality comparisons,
  and insert the constant values in other places in `FILTER`s. For example, the rule will
  insert `42` instead of `i.value` in the second `FILTER` of the following query:

      FOR i IN c1 FOR j IN c2 FILTER i.value == 42 FILTER j.value == i.value RETURN 1

* added `filtered` value to AQL query execution statistics

  This value indicates how many documents were filtered by `FilterNode`s in the AQL query.
  Note that `IndexRangeNode`s can also filter documents by selecting only the required ranges
  from the index. The `filtered` value will not include the work done by `IndexRangeNode`s,
  but only the work performed by `FilterNode`s.

* added support for sparse hash and skiplist indexes

  Hash and skiplist indexes can optionally be made sparse. Sparse indexes exclude documents
  in which at least one of the index attributes is either not set or has a value of `null`.

  As such documents are excluded from sparse indexes, they may contain fewer documents than
  their non-sparse counterparts. This enables faster indexing and can lead to reduced memory
  usage in case the indexed attribute does occur only in some, but not all documents of the
  collection. Sparse indexes will also reduce the number of collisions in non-unique hash
  indexes in case non-existing or optional attributes are indexed.

  In order to create a sparse index, an object with the attribute `sparse` can be added to
  the index creation commands:

      db.collection.ensureHashIndex(attributeName, { sparse: true });
      db.collection.ensureHashIndex(attributeName1, attributeName2, { sparse: true });
      db.collection.ensureUniqueConstraint(attributeName, { sparse: true });
      db.collection.ensureUniqueConstraint(attributeName1, attributeName2, { sparse: true });

      db.collection.ensureSkiplist(attributeName, { sparse: true });
      db.collection.ensureSkiplist(attributeName1, attributeName2, { sparse: true });
      db.collection.ensureUniqueSkiplist(attributeName, { sparse: true });
      db.collection.ensureUniqueSkiplist(attributeName1, attributeName2, { sparse: true });

  Note that in place of the above specialized index creation commands, it is recommended to use
  the more general index creation command `ensureIndex`:

  ```js
  db.collection.ensureIndex({ type: "hash", sparse: true, unique: true, fields: [ attributeName ] });
  db.collection.ensureIndex({ type: "skiplist", sparse: false, unique: false, fields: [ "a", "b" ] });
  ```

  When not explicitly set, the `sparse` attribute defaults to `false` for new indexes.

  This causes a change in behavior when creating a unique hash index without specifying the
  sparse flag: in 2.4, unique hash indexes were implicitly sparse, always excluding `null` values.
  There was no option to control this behavior, and sparsity was neither supported for non-unique
  hash indexes nor skiplists in 2.4. This implicit sparsity of unique hash indexes was considered
  an inconsistency, and therefore the behavior was cleaned up in 2.5. As of 2.5, indexes will
  only be created sparse if sparsity is explicitly requested. Existing unique hash indexes from 2.4
  or before will automatically be migrated so they are still sparse after the upgrade to 2.5.

  Geo indexes are implicitly sparse, meaning documents without the indexed location attribute or
  containing invalid location coordinate values will be excluded from the index automatically. This
  is also a change when compared to pre-2.5 behavior, when documents with missing or invalid
  coordinate values may have caused errors on insertion when the geo index' `unique` flag was set
  and its `ignoreNull` flag was not.

  This was confusing and has been rectified in 2.5. The method `ensureGeoConstaint()` now does the
  same as `ensureGeoIndex()`. Furthermore, the attributes `constraint`, `unique`, `ignoreNull` and
  `sparse` flags are now completely ignored when creating geo indexes.

  The same is true for fulltext indexes. There is no need to specify non-uniqueness or sparsity for
  geo or fulltext indexes. They will always be non-unique and sparse.

  As sparse indexes may exclude some documents, they cannot be used for every type of query.
  Sparse hash indexes cannot be used to find documents for which at least one of the indexed
  attributes has a value of `null`. For example, the following AQL query cannot use a sparse
  index, even if one was created on attribute `attr`:

      FOR doc In collection
        FILTER doc.attr == null
        RETURN doc

  If the lookup value is non-constant, a sparse index may or may not be used, depending on
  the other types of conditions in the query. If the optimizer can safely determine that
  the lookup value cannot be `null`, a sparse index may be used. When uncertain, the optimizer
  will not make use of a sparse index in a query in order to produce correct results.

  For example, the following queries cannot use a sparse index on `attr` because the optimizer
  will not know beforehand whether the comparison values for `doc.attr` will include `null`:

      FOR doc In collection
        FILTER doc.attr == SOME_FUNCTION(...)
        RETURN doc

      FOR other IN otherCollection
        FOR doc In collection
          FILTER doc.attr == other.attr
          RETURN doc

  Sparse skiplist indexes can be used for sorting if the optimizer can safely detect that the
  index range does not include `null` for any of the index attributes.

* inspection of AQL data-modification queries will now detect if the data-modification part
  of the query can run in lockstep with the data retrieval part of the query, or if the data
  retrieval part must be executed before the data modification can start.

  Executing the two in lockstep allows using much smaller buffers for intermediate results
  and starts the actual data-modification operations much earlier than if the two phases
  were executed separately.

* Allow dynamic attribute names in AQL object literals

  This allows using arbitrary expressions to construct attribute names in object
  literals specified in AQL queries. To disambiguate expressions and other unquoted
  attribute names, dynamic attribute names need to be enclosed in brackets (`[` and `]`).
  Example:

      FOR i IN 1..100
        RETURN { [ CONCAT('value-of-', i) ] : i }

* make AQL optimizer rule "use-index-for-sort" remove sort also in case a non-sorted
  index (e.g. a hash index) is used for only equality lookups and all sort attributes
  are covered by the index.

  Example that does not require an extra sort (needs hash index on `value`):

      FOR doc IN collection FILTER doc.value == 1 SORT doc.value RETURN doc

  Another example that does not require an extra sort (with hash index on `value1`, `value2`):

      FOR doc IN collection FILTER doc.value1 == 1 && doc.value2 == 2 SORT doc.value1, doc.value2 RETURN doc

* make AQL optimizer rule "use-index-for-sort" remove sort also in case the sort criteria
  excludes the left-most index attributes, but the left-most index attributes are used
  by the index for equality-only lookups.

  Example that can use the index for sorting (needs skiplist index on `value1`, `value2`):

      FOR doc IN collection FILTER doc.value1 == 1 SORT doc.value2 RETURN doc

* added selectivity estimates for primary index, edge index, and hash index

  The selectivity estimates are returned by the `GET /_api/index` REST API method
  in a sub-attribute `selectivityEstimate` for each index that supports it. This
  attribute will be omitted for indexes that do not provide selectivity estimates.
  If provided, the selectivity estimate will be a numeric value between 0 and 1.

  Selectivity estimates will also be reported in the result of `collection.getIndexes()`
  for all indexes that support this. If no selectivity estimate can be determined for
  an index, the attribute `selectivityEstimate` will be omitted here, too.

  The web interface also shows selectivity estimates for each index that supports this.

  Currently the following index types can provide selectivity estimates:
  - primary index
  - edge index
  - hash index (unique and non-unique)

  No selectivity estimates will be provided when running in cluster mode.

* fixed issue #1226: arangod log issues

* added additional logger if arangod is started in foreground mode on a tty

* added AQL optimizer rule "move-calculations-down"

* use exclusive native SRWLocks on Windows instead of native mutexes

* added AQL functions `MD5`, `SHA1`, and `RANDOM_TOKEN`.

* reduced number of string allocations when parsing certain AQL queries

  parsing numbers (integers or doubles) does not require a string allocation
  per number anymore

* RequestContext#bodyParam now accepts arbitrary joi schemas and rejects invalid (but well-formed) request bodies.

* enforce that AQL user functions are wrapped inside JavaScript function () declarations

  AQL user functions were always expected to be wrapped inside a JavaScript function, but previously
  this was not enforced when registering a user function. Enforcing the AQL user functions to be contained
  inside functions prevents functions from doing some unexpected things that may have led to undefined
  behavior.

* Windows service uninstalling: only remove service if it points to the currently running binary,
  or --force was specified.

* Windows (debug only): print stacktraces on crash and run minidump

* Windows (cygwin): if you run arangosh in a cygwin shell or via ssh we will detect this and use
  the appropriate output functions.

* Windows: improve process management

* fix IPv6 reverse ip lookups - so far we only did IPv4 addresses.

* improve join documentation, add outer join example

* run jslint for unit tests too, to prevent "memory leaks" by global js objects with native code.

* fix error logging for exceptions - we wouldn't log the exception message itself so far.

* improve error reporting in the http client (Windows & *nix)

* improve error reports in cluster

* Standard errors can now contain custom messages.


v2.4.7 (XXXX-XX-XX)
-------------------

* fixed issue #1282: Geo WITHIN_RECTANGLE for nested lat/lng


v2.4.6 (2015-03-18)
-------------------

* added option `--database.ignore-logfile-errors`

  This option controls how collection datafiles with a CRC mismatch are treated.

  If set to `false`, CRC mismatch errors in collection datafiles will lead
  to a collection not being loaded at all. If a collection needs to be loaded
  during WAL recovery, the WAL recovery will also abort (if not forced with
  `--wal.ignore-recovery-errors true`). Setting this flag to `false` protects
  users from unintentionally using a collection with corrupted datafiles, from
  which only a subset of the original data can be recovered.

  If set to `true`, CRC mismatch errors in collection datafiles will lead to
  the datafile being partially loaded. All data up to until the mismatch will
  be loaded. This will enable users to continue with a collection datafiles
  that are corrupted, but will result in only a partial load of the data.
  The WAL recovery will still abort when encountering a collection with a
  corrupted datafile, at least if `--wal.ignore-recovery-errors` is not set to
  `true`.

  The default value is *true*, so for collections with corrupted datafiles
  there might be partial data loads once the WAL recovery has finished. If
  the WAL recovery will need to load a collection with a corrupted datafile,
  it will still stop when using the default values.

* INCOMPATIBLE CHANGE:

  make the arangod server refuse to start if during startup it finds a non-readable
  `parameter.json` file for a database or a collection.

  Stopping the startup process in this case requires manual intervention (fixing
  the unreadable files), but prevents follow-up errors due to ignored databases or
  collections from happening.

* datafiles and `parameter.json` files written by arangod are now created with read and write
  privileges for the arangod process user, and with read and write privileges for the arangod
  process group.

  Previously, these files were created with user read and write permissions only.

* INCOMPATIBLE CHANGE:

  abort WAL recovery if one of the collection's datafiles cannot be opened

* INCOMPATIBLE CHANGE:

  never try to raise the privileges after dropping them, this can lead to a race condition while
  running the recovery

  If you require to run ArangoDB on a port lower than 1024, you must run ArangoDB as root.

* fixed inefficiencies in `remove` methods of general-graph module

* added option `--database.slow-query-threshold` for controlling the default AQL slow query
  threshold value on server start


v2.4.5 (2015-03-16)
-------------------

* added elapsed time to HTTP request logging output (`--log.requests-file`)

* added AQL current and slow query tracking, killing of AQL queries

  This change enables retrieving the list of currently running AQL queries inside the selected database.
  AQL queries with an execution time beyond a certain threshold can be moved to a "slow query" facility
  and retrieved from there. Queries can also be killed by specifying the query id.

  This change adds the following HTTP REST APIs:

  - `GET /_api/query/current`: for retrieving the list of currently running queries
  - `GET /_api/query/slow`: for retrieving the list of slow queries
  - `DELETE /_api/query/slow`: for clearing the list of slow queries
  - `GET /_api/query/properties`: for retrieving the properties for query tracking
  - `PUT /_api/query/properties`: for adjusting the properties for query tracking
  - `DELETE /_api/query/<id>`: for killing an AQL query

  The following JavaScript APIs have been added:

  - require("org/arangodb/aql/queries").current();
  - require("org/arangodb/aql/queries").slow();
  - require("org/arangodb/aql/queries").clearSlow();
  - require("org/arangodb/aql/queries").properties();
  - require("org/arangodb/aql/queries").kill();

* fixed issue #1265: arangod crashed with SIGSEGV

* fixed issue #1241: Wildcards in examples

* fixed comment parsing in Foxx controllers


v2.4.4 (2015-02-24)
-------------------

* fixed the generation template for foxx apps. It now does not create deprecated functions anymore

* add custom visitor functionality for `GRAPH_NEIGHBORS` function, too

* increased default value of traversal option *maxIterations* to 100 times of its previous
  default value


v2.4.3 (2015-02-06)
-------------------

* fix multi-threading with openssl when running under Windows

* fix timeout on socket operations when running under Windows

* Fixed an error in Foxx routing which caused some apps that worked in 2.4.1 to fail with status 500: `undefined is not a function` errors in 2.4.2
  This error was occurring due to seldom internal rerouting introduced by the malformed application handler.


v2.4.2 (2015-01-30)
-------------------

* added custom visitor functionality for AQL traversals

  This allows more complex result processing in traversals triggered by AQL. A few examples
  are shown in [this article](http://jsteemann.github.io/blog/2015/01/28/using-custom-visitors-in-aql-graph-traversals/).

* improved number of results estimated for nodes of type EnumerateListNode and SubqueryNode
  in AQL explain output

* added AQL explain helper to explain arbitrary AQL queries

  The helper function prints the query execution plan and the indexes to be used in the
  query. It can be invoked from the ArangoShell or the web interface as follows:

      require("org/arangodb/aql/explainer").explain(query);

* enable use of indexes for certain AQL conditions with non-equality predicates, in
  case the condition(s) also refer to indexed attributes

  The following queries will now be able to use indexes:

      FILTER a.indexed == ... && a.indexed != ...
      FILTER a.indexed == ... && a.nonIndexed != ...
      FILTER a.indexed == ... && ! (a.indexed == ...)
      FILTER a.indexed == ... && ! (a.nonIndexed == ...)
      FILTER a.indexed == ... && ! (a.indexed != ...)
      FILTER a.indexed == ... && ! (a.nonIndexed != ...)
      FILTER (a.indexed == ... && a.nonIndexed == ...) || (a.indexed == ... && a.nonIndexed == ...)
      FILTER (a.indexed == ... && a.nonIndexed != ...) || (a.indexed == ... && a.nonIndexed != ...)

* Fixed spuriously occurring "collection not found" errors when running queries on local
  collections on a cluster DB server

* Fixed upload of Foxx applications to the server for apps exceeding approx. 1 MB zipped.

* Malformed Foxx applications will now return a more useful error when any route is requested.

  In Production a Foxx app mounted on /app will display an html page on /app/* stating a 503 Service temporarily not available.
  It will not state any information about your Application.
  Before it was a 404 Not Found without any information and not distinguishable from a correct not found on your route.

  In Development Mode the html page also contains information about the error occurred.

* Unhandled errors thrown in Foxx routes are now handled by the Foxx framework itself.

  In Production the route will return a status 500 with a body {error: "Error statement"}.
  In Development the route will return a status 500 with a body {error: "Error statement", stack: "..."}

  Before, it was status 500 with a plain text stack including ArangoDB internal routing information.

* The Applications tab in web interface will now request development apps more often.
  So if you have a fixed a syntax error in your app it should always be visible after reload.


v2.4.1 (2015-01-19)
-------------------

* improved WAL recovery output

* fixed certain OR optimizations in AQL optimizer

* better diagnostics for arangoimp

* fixed invalid result of HTTP REST API method `/_admin/foxx/rescan`

* fixed possible segmentation fault when passing a Buffer object into a V8 function
  as a parameter

* updated AQB module to 1.8.0.


v2.4.0 (2015-01-13)
-------------------

* updated AQB module to 1.7.0.

* fixed V8 integration-related crashes

* make `fs.move(src, dest)` also fail when both `src` and `dest` are
  existing directories. This ensures the same behavior of the move operation
  on different platforms.

* fixed AQL insert operation for multi-shard collections in cluster

* added optional return value for AQL data-modification queries.
  This allows returning the documents inserted, removed or updated with the query, e.g.

      FOR doc IN docs REMOVE doc._key IN docs LET removed = OLD RETURN removed
      FOR doc IN docs INSERT { } IN docs LET inserted = NEW RETURN inserted
      FOR doc IN docs UPDATE doc._key WITH { } IN docs LET previous = OLD RETURN previous
      FOR doc IN docs UPDATE doc._key WITH { } IN docs LET updated = NEW RETURN updated

  The variables `OLD` and `NEW` are automatically available when a `REMOVE`, `INSERT`,
  `UPDATE` or `REPLACE` statement is immediately followed by a `LET` statement.
  Note that the `LET` and `RETURN` statements in data-modification queries are not as
  flexible as the general versions of `LET` and `RETURN`. When returning documents from
  data-modification operations, only a single variable can be assigned using `LET`, and
  the assignment can only be either `OLD` or `NEW`, but not an arbitrary expression. The
  `RETURN` statement also allows using the just-created variable only, and no arbitrary
  expressions.


v2.4.0-beta1 (2014-12-26)
--------------------------

* fixed superstates in FoxxGenerator

* fixed issue #1065: Aardvark: added creation of documents and edges with _key property

* fixed issue #1198: Aardvark: current AQL editor query is now cached

* Upgraded V8 version from 3.16.14 to 3.29.59

  The built-in version of V8 has been upgraded from 3.16.14 to 3.29.59.
  This activates several ES6 (also dubbed *Harmony* or *ES.next*) features in
  ArangoDB, both in the ArangoShell and the ArangoDB server. They can be
  used for scripting and in server-side actions such as Foxx routes, traversals
  etc.

  The following ES6 features are available in ArangoDB 2.4 by default:

  * iterators
  * the `of` operator
  * symbols
  * predefined collections types (Map, Set etc.)
  * typed arrays

  Many other ES6 features are disabled by default, but can be made available by
  starting arangod or arangosh with the appropriate options:

  * arrow functions
  * proxies
  * generators
  * String, Array, and Number enhancements
  * constants
  * enhanced object and numeric literals

  To activate all these ES6 features in arangod or arangosh, start it with
  the following options:

      arangosh --javascript.v8-options="--harmony --harmony_generators"

  More details on the available ES6 features can be found in
  [this blog](https://jsteemann.github.io/blog/2014/12/19/using-es6-features-in-arangodb/).

* Added Foxx generator for building Hypermedia APIs

  A more detailed description is [here](https://www.arangodb.com/2014/12/08/building-hypermedia-apis-foxxgenerator)

* New `Applications` tab in web interface:

  The `applications` tab got a complete redesign.
  It will now only show applications that are currently running on ArangoDB.
  For a selected application, a new detailed view has been created.
  This view provides a better overview of the app:
  * author
  * license
  * version
  * contributors
  * download links
  * API documentation

  To install a new application, a new dialog is now available.
  It provides the features already available in the console application `foxx-manager` plus some more:
  * install an application from Github
  * install an application from a zip file
  * install an application from ArangoDB's application store
  * create a new application from scratch: this feature uses a generator to
    create a Foxx application with pre-defined CRUD methods for a given list
    of collections. The generated Foxx app can either be downloaded as a zip file or
    be installed on the server. Starting with a new Foxx app has never been easier.

* fixed issue #1102: Aardvark: Layout bug in documents overview

  The documents overview was entirely destroyed in some situations on Firefox.
  We replaced the plugin we used there.

* fixed issue #1168: Aardvark: pagination buttons jumping

* fixed issue #1161: Aardvark: Click on Import JSON imports previously uploaded file

* removed configure options `--enable-all-in-one-v8`, `--enable-all-in-one-icu`,
  and `--enable-all-in-one-libev`.

* global internal rename to fix naming incompatibilities with JSON:

  Internal functions with names containing `array` have been renamed to `object`,
  internal functions with names containing `list` have been renamed to `array`.
  The renaming was mainly done in the C++ parts. The documentation has also been
  adjusted so that the correct JSON type names are used in most places.

  The change also led to the addition of a few function aliases in AQL:

  * `TO_LIST` now is an alias of the new `TO_ARRAY`
  * `IS_LIST` now is an alias of the new `IS_ARRAY`
  * `IS_DOCUMENT` now is an alias of the new `IS_OBJECT`

  The changed also renamed the option `mergeArrays` to `mergeObjects` for AQL
  data-modification query options and HTTP document modification API

* AQL: added optimizer rule "remove-filter-covered-by-index"

  This rule removes FilterNodes and CalculationNodes from an execution plan if the
  filter is already covered by a previous IndexRangeNode. Removing the CalculationNode
  and the FilterNode will speed up query execution because the query requires less
  computation.

* AQL: added optimizer rule "remove-sort-rand"

  This rule removes a `SORT RAND()` expression from a query and moves the random
  iteration into the appropriate `EnumerateCollectionNode`. This is more efficient
  than individually enumerating and then sorting randomly.

* AQL: range optimizations for IN and OR

  This change enables usage of indexes for several additional cases. Filters containing
  the `IN` operator can now make use of indexes, and multiple OR- or AND-combined filter
  conditions can now also use indexes if the filters are accessing the same indexed
  attribute.

  Here are a few examples of queries that can now use indexes but couldn't before:

    FOR doc IN collection
      FILTER doc.indexedAttribute == 1 || doc.indexedAttribute > 99
      RETURN doc

    FOR doc IN collection
      FILTER doc.indexedAttribute IN [ 3, 42 ] || doc.indexedAttribute > 99
      RETURN doc

    FOR doc IN collection
      FILTER (doc.indexedAttribute > 2 && doc.indexedAttribute < 10) ||
             (doc.indexedAttribute > 23 && doc.indexedAttribute < 42)
      RETURN doc

* fixed issue #500: AQL parentheses issue

  This change allows passing subqueries as AQL function parameters without using
  duplicate brackets (e.g. `FUNC(query)` instead of `FUNC((query))`

* added optional `COUNT` clause to AQL `COLLECT`

  This allows more efficient group count calculation queries, e.g.

      FOR doc IN collection
        COLLECT age = doc.age WITH COUNT INTO length
        RETURN { age: age, count: length }

  A count-only query is also possible:

      FOR doc IN collection
        COLLECT WITH COUNT INTO length
        RETURN length

* fixed missing makeDirectory when fetching a Foxx application from a zip file

* fixed issue #1134: Change the default endpoint to localhost

  This change will modify the IP address ArangoDB listens on to 127.0.0.1 by default.
  This will make new ArangoDB installations unaccessible from clients other than
  localhost unless changed. This is a security feature.

  To make ArangoDB accessible from any client, change the server's configuration
  (`--server.endpoint`) to either `tcp://0.0.0.0:8529` or the server's publicly
  visible IP address.

* deprecated `Repository#modelPrototype`. Use `Repository#model` instead.

* IMPORTANT CHANGE: by default, system collections are included in replication and all
  replication API return values. This will lead to user accounts and credentials
  data being replicated from master to slave servers. This may overwrite
  slave-specific database users.

  If this is undesired, the `_users` collection can be excluded from replication
  easily by setting the `includeSystem` attribute to `false` in the following commands:

  * replication.sync({ includeSystem: false });
  * replication.applier.properties({ includeSystem: false });

  This will exclude all system collections (including `_aqlfunctions`, `_graphs` etc.)
  from the initial synchronization and the continuous replication.

  If this is also undesired, it is also possible to specify a list of collections to
  exclude from the initial synchronization and the continuous replication using the
  `restrictCollections` attribute, e.g.:

      replication.applier.properties({
        includeSystem: true,
        restrictType: "exclude",
        restrictCollections: [ "_users", "_graphs", "foo" ]
      });

  The HTTP API methods for fetching the replication inventory and for dumping collections
  also support the `includeSystem` control flag via a URL parameter.

* removed DEPRECATED replication methods:
  * `replication.logger.start()`
  * `replication.logger.stop()`
  * `replication.logger.properties()`
  * HTTP PUT `/_api/replication/logger-start`
  * HTTP PUT `/_api/replication/logger-stop`
  * HTTP GET `/_api/replication/logger-config`
  * HTTP PUT `/_api/replication/logger-config`

* fixed issue #1174, which was due to locking problems in distributed
  AQL execution

* improved cluster locking for AQL avoiding deadlocks

* use DistributeNode for modifying queries with REPLACE and UPDATE, if
  possible


v2.3.6 (2015-XX-XX)
-------------------

* fixed AQL subquery optimization that produced wrong result when multiple subqueries
  directly followed each other and and a directly following `LET` statement did refer
  to any but the first subquery.


v2.3.5 (2015-01-16)
-------------------

* fixed intermittent 404 errors in Foxx apps after mounting or unmounting apps

* fixed issue #1200: Expansion operator results in "Cannot call method 'forEach' of null"

* fixed issue #1199: Cannot unlink root node of plan


v2.3.4 (2014-12-23)
-------------------

* fixed cerberus path for MyArangoDB


v2.3.3 (2014-12-17)
-------------------

* fixed error handling in instantiation of distributed AQL queries, this
  also fixes a bug in cluster startup with many servers

* issue #1185: parse non-fractional JSON numbers with exponent (e.g. `4e-261`)

* issue #1159: allow --server.request-timeout and --server.connect-timeout of 0


v2.3.2 (2014-12-09)
-------------------

* fixed issue #1177: Fix bug in the user app's storage

* fixed issue #1173: AQL Editor "Save current query" resets user password

* fixed missing makeDirectory when fetching a Foxx application from a zip file

* put in warning about default changed: fixed issue #1134: Change the default endpoint to localhost

* fixed issue #1163: invalid fullCount value returned from AQL

* fixed range operator precedence

* limit default maximum number of plans created by AQL optimizer to 256 (from 1024)

* make AQL optimizer not generate an extra plan if an index can be used, but modify
  existing plans in place

* fixed AQL cursor ttl (time-to-live) issue

  Any user-specified cursor ttl value was not honored since 2.3.0.

* fixed segfault in AQL query hash index setup with unknown shapes

* fixed memleaks

* added AQL optimizer rule for removing `INTO` from a `COLLECT` statement if not needed

* fixed issue #1131

  This change provides the `KEEP` clause for `COLLECT ... INTO`. The `KEEP` clause
  allows controlling which variables will be kept in the variable created by `INTO`.

* fixed issue #1147, must protect dispatcher ID for etcd

v2.3.1 (2014-11-28)
-------------------

* recreate password if missing during upgrade

* fixed issue #1126

* fixed non-working subquery index optimizations

* do not restrict summary of Foxx applications to 60 characters

* fixed display of "required" path parameters in Foxx application documentation

* added more optimizations of constants values in AQL FILTER conditions

* fixed invalid or-to-in optimization for FILTERs containing comparisons
  with boolean values

* fixed replication of `_graphs` collection

* added AQL list functions `PUSH`, `POP`, `UNSHIFT`, `SHIFT`, `REMOVE_VALUES`,
  `REMOVE_VALUE`, `REMOVE_NTH` and `APPEND`

* added AQL functions `CALL` and `APPLY` to dynamically call other functions

* fixed AQL optimizer cost estimation for LIMIT node

* prevent Foxx queues from permanently writing to the journal even when
  server is idle

* fixed AQL COLLECT statement with INTO clause, which copied more variables
  than v2.2 and thus lead to too much memory consumption.
  This deals with #1107.

* fixed AQL COLLECT statement, this concerned every COLLECT statement,
  only the first group had access to the values of the variables before
  the COLLECT statement. This deals with #1127.

* fixed some AQL internals, where sometimes too many items were
  fetched from upstream in the presence of a LIMIT clause. This should
  generally improve performance.


v2.3.0 (2014-11-18)
-------------------

* fixed syslog flags. `--log.syslog` is deprecated and setting it has no effect,
  `--log.facility` now works as described. Application name has been changed from
  `triagens` to `arangod`. It can be changed using `--log.application`. The syslog
  will only contain the actual log message. The datetime prefix is omitted.

* fixed deflate in SimpleHttpClient

* fixed issue #1104: edgeExamples broken or changed

* fixed issue #1103: Error while importing user queries

* fixed issue #1100: AQL: HAS() fails on doc[attribute_name]

* fixed issue #1098: runtime error when creating graph vertex

* hide system applications in **Applications** tab by default

  Display of system applications can be toggled by using the *system applications*
  toggle in the UI.

* added HTTP REST API for managing tasks (`/_api/tasks`)

* allow passing character lists as optional parameter to AQL functions `TRIM`,
  `LTRIM` and `RTRIM`

  These functions now support trimming using custom character lists. If no character
  lists are specified, all whitespace characters will be removed as previously:

      TRIM("  foobar\t \r\n ")         // "foobar"
      TRIM(";foo;bar;baz, ", "; ")     // "foo;bar;baz"

* added AQL string functions `LTRIM`, `RTRIM`, `FIND_FIRST`, `FIND_LAST`, `SPLIT`,
  `SUBSTITUTE`

* added AQL functions `ZIP`, `VALUES` and `PERCENTILE`

* made AQL functions `CONCAT` and `CONCAT_SEPARATOR` work with list arguments

* dynamically create extra dispatcher threads if required

* fixed issue #1097: schemas in the API docs no longer show required properties as optional


v2.3.0-beta2 (2014-11-08)
-------------------------

* front-end: new icons for uploading and downloading JSON documents into a collection

* front-end: fixed documents pagination css display error

* front-end: fixed flickering of the progress view

* front-end: fixed missing event for documents filter function

* front-end: jsoneditor: added CMD+Return (Mac) CTRL+Return (Linux/Win) shortkey for
  saving a document

* front-end: added information tooltip for uploading json documents.

* front-end: added database management view to the collapsed navigation menu

* front-end: added collection truncation feature

* fixed issue #1086: arangoimp: Odd errors if arguments are not given properly

* performance improvements for AQL queries that use JavaScript-based expressions
  internally

* added AQL geo functions `WITHIN_RECTANGLE` and `IS_IN_POLYGON`

* fixed non-working query results download in AQL editor of web interface

* removed debug print message in AQL editor query export routine

* fixed issue #1075: Aardvark: user name required even if auth is off #1075

  The fix for this prefills the username input field with the current user's
  account name if any and `root` (the default username) otherwise. Additionally,
  the tooltip text has been slightly adjusted.

* fixed issue #1069: Add 'raw' link to swagger ui so that the raw swagger
  json can easily be retrieved

  This adds a link to the Swagger API docs to an application's detail view in
  the **Applications** tab of the web interface. The link produces the Swagger
  JSON directly. If authentication is turned on, the link requires authentication,
  too.

* documentation updates


v2.3.0-beta1 (2014-11-01)
-------------------------

* added dedicated `NOT IN` operator for AQL

  Previously, a `NOT IN` was only achievable by writing a negated `IN` condition:

      FOR i IN ... FILTER ! (i IN [ 23, 42 ]) ...

  This can now alternatively be expressed more intuitively as follows:

      FOR i IN ... FILTER i NOT IN [ 23, 42 ] ...

* added alternative logical operator syntax for AQL

  Previously, the logical operators in AQL could only be written as:
  - `&&`: logical and
  - `||`: logical or
  - `!`: negation

  ArangoDB 2.3 introduces the alternative variants for these operators:
  - `AND`: logical and
  - `OR`: logical or
  - `NOT`: negation

  The new syntax is just an alternative to the old syntax, allowing easier
  migration from SQL. The old syntax is still fully supported and will be.

* improved output of `ArangoStatement.parse()` and POST `/_api/query`

  If an AQL query can be parsed without problems, The return value of
  `ArangoStatement.parse()` now contains an attribute `ast` with the abstract
  syntax tree of the query (before optimizations). Though this is an internal
  representation of the query and is subject to change, it can be used to inspect
  how ArangoDB interprets a given query.

* improved `ArangoStatement.explain()` and POST `/_api/explain`

  The commands for explaining AQL queries have been improved.

* added command-line option `--javascript.v8-contexts` to control the number of
  V8 contexts created in arangod.

  Previously, the number of V8 contexts was equal to the number of server threads
  (as specified by option `--server.threads`).

  However, it may be sensible to create different amounts of threads and V8
  contexts. If the option is not specified, the number of V8 contexts created
  will be equal to the number of server threads. Thus no change in configuration
  is required to keep the old behavior.

  If you are using the default config files or merge them with your local config
  files, please review if the default number of server threads is okay in your
  environment. Additionally you should verify that the number of V8 contexts
  created (as specified in option `--javascript.v8-contexts`) is okay.

* the number of server.threads specified is now the minimum of threads
  started. There are situation in which threads are waiting for results of
  distributed database servers. In this case the number of threads is
  dynamically increased.

* removed index type "bitarray"

  Bitarray indexes were only half-way documented and integrated in previous versions
  of ArangoDB so their benefit was limited. The support for bitarray indexes has
  thus been removed in ArangoDB 2.3. It is not possible to create indexes of type
  "bitarray" with ArangoDB 2.3.

  When a collection is opened that contains a bitarray index definition created
  with a previous version of ArangoDB, ArangoDB will ignore it and log the following
  warning:

      index type 'bitarray' is not supported in this version of ArangoDB and is ignored

  Future versions of ArangoDB may automatically remove such index definitions so the
  warnings will eventually disappear.

* removed internal "_admin/modules/flush" in order to fix requireApp

* added basic support for handling binary data in Foxx

  Requests with binary payload can be processed in Foxx applications by
  using the new method `res.rawBodyBuffer()`. This will return the unparsed request
  body as a Buffer object.

  There is now also the method `req.requestParts()` available in Foxx to retrieve
  the individual components of a multipart HTTP request.

  Buffer objects can now be used when setting the response body of any Foxx action.
  Additionally, `res.send()` has been added as a convenience method for returning
  strings, JSON objects or buffers from a Foxx action:

      res.send("<p>some HTML</p>");
      res.send({ success: true });
      res.send(new Buffer("some binary data"));

  The convenience method `res.sendFile()` can now be used to easily return the
  contents of a file from a Foxx action:

      res.sendFile(applicationContext.foxxFilename("image.png"));

  `fs.write` now accepts not only strings but also Buffer objects as second parameter:

      fs.write(filename, "some data");
      fs.write(filename, new Buffer("some binary data"));

  `fs.readBuffer` can be used to return the contents of a file in a Buffer object.

* improved performance of insertion into non-unique hash indexes significantly in case
  many duplicate keys are used in the index

* issue #1042: set time zone in log output

  the command-line option `--log.use-local-time` was added to print dates and times in
  the server-local timezone instead of UTC

* command-line options that require a boolean value now validate the
  value given on the command-line

  This prevents issues if no value is specified for an option that
  requires a boolean value. For example, the following command-line would
  have caused trouble in 2.2, because `--server.endpoint` would have been
  used as the value for the `--server.disable-authentication` options
  (which requires a boolean value):

      arangod --server.disable-authentication --server.endpoint tcp://127.0.0.1:8529 data

  In 2.3, running this command will fail with an error and requires to
  be modified to:

      arangod --server.disable-authentication true --server.endpoint tcp://127.0.0.1:8529 data

* improved performance of CSV import in arangoimp

* fixed issue #1027: Stack traces are off-by-one

* fixed issue #1026: Modules loaded in different files within the same app
  should refer to the same module

* fixed issue #1025: Traversal not as expected in undirected graph

* added a _relation function in the general-graph module.

  This deprecated _directedRelation and _undirectedRelation.
  ArangoDB does not offer any constraints for undirected edges
  which caused some confusion of users how undirected relations
  have to be handled. Relation now only supports directed relations
  and the user can actively simulate undirected relations.

* changed return value of Foxx.applicationContext#collectionName:

  Previously, the function could return invalid collection names because
  invalid characters were not replaced in the application name prefix, only
  in the collection name passed.

  Now, the function replaces invalid characters also in the application name
  prefix, which might to slightly different results for application names that
  contained any characters outside the ranges [a-z], [A-Z] and [0-9].

* prevent XSS in AQL editor and logs view

* integrated tutorial into ArangoShell and web interface

* added option `--backslash-escape` for arangoimp when running CSV file imports

* front-end: added download feature for (filtered) documents

* front-end: added download feature for the results of a user query

* front-end: added function to move documents to another collection

* front-end: added sort-by attribute to the documents filter

* front-end: added sorting feature to database, graph management and user management view.

* issue #989: front-end: Databases view not refreshing after deleting a database

* issue #991: front-end: Database search broken

* front-end: added infobox which shows more information about a document (_id, _rev, _key) or
  an edge (_id, _rev, _key, _from, _to). The from and to attributes are clickable and redirect
  to their document location.

* front-end: added edit-mode for deleting multiple documents at the same time.

* front-end: added delete button to the detailed document/edge view.

* front-end: added visual feedback for saving documents/edges inside the editor (error/success).

* front-end: added auto-focusing for the first input field in a modal.

* front-end: added validation for user input in a modal.

* front-end: user defined queries are now stored inside the database and are bound to the current
  user, instead of using the local storage functionality of the browsers. The outcome of this is
  that user defined queries are now independently usable from any device. Also queries can now be
  edited through the standard document editor of the front-end through the _users collection.

* front-end: added import and export functionality for user defined queries.

* front-end: added new keywords and functions to the aql-editor theme

* front-end: applied tile-style to the graph view

* front-end: now using the new graph api including multi-collection support

* front-end: foxx apps are now deletable

* front-end: foxx apps are now installable and updateable through github, if github is their
  origin.

* front-end: added foxx app version control. Multiple versions of a single foxx app are now
  installable and easy to manage and are also arranged in groups.

* front-end: the user-set filter of a collection is now stored until the user navigates to
  another collection.

* front-end: fetching and filtering of documents, statistics, and query operations are now
  handled with asynchronous ajax calls.

* front-end: added progress indicator if the front-end is waiting for a server operation.

* front-end: fixed wrong count of documents in the documents view of a collection.

* front-end: fixed unexpected styling of the manage db view and navigation.

* front-end: fixed wrong handling of select fields in a modal view.

* front-end: fixed wrong positioning of some tooltips.

* automatically call `toJSON` function of JavaScript objects (if present)
  when serializing them into database documents. This change allows
  storing JavaScript date objects in the database in a sensible manner.


v2.2.7 (2014-11-19)
-------------------

* fixed issue #998: Incorrect application URL for non-system Foxx apps

* fixed issue #1079: AQL editor: keyword WITH in UPDATE query is not highlighted

* fix memory leak in cluster nodes

* fixed registration of AQL user-defined functions in Web UI (JS shell)

* fixed error display in Web UI for certain errors
  (now error message is printed instead of 'undefined')

* fixed issue #1059: bug in js module console

* fixed issue #1056: "fs": zip functions fail with passwords

* fixed issue #1063: Docs: measuring unit of --wal.logfile-size?

* fixed issue #1062: Docs: typo in 14.2 Example data


v2.2.6 (2014-10-20)
-------------------

* fixed issue #972: Compilation Issue

* fixed issue #743: temporary directories are now unique and one can read
  off the tool that created them, if empty, they are removed atexit

* Highly improved performance of all AQL GRAPH_* functions.

* Orphan collections in general graphs can now be found via GRAPH_VERTICES
  if either "any" or no direction is defined

* Fixed documentation for AQL function GRAPH_NEIGHBORS.
  The option "vertexCollectionRestriction" is meant to filter the target
  vertices only, and should not filter the path.

* Fixed a bug in GRAPH_NEIGHBORS which enforced only empty results
  under certain conditions


v2.2.5 (2014-10-09)
-------------------

* fixed issue #961: allow non-JSON values in undocument request bodies

* fixed issue 1028: libicu is now statically linked

* fixed cached lookups of collections on the server, which may have caused spurious
  problems after collection rename operations


v2.2.4 (2014-10-01)
-------------------

* fixed accessing `_from` and `_to` attributes in `collection.byExample` and
  `collection.firstExample`

  These internal attributes were not handled properly in the mentioned functions, so
  searching for them did not always produce documents

* fixed issue #1030: arangoimp 2.2.3 crashing, not logging on large Windows CSV file

* fixed issue #1025: Traversal not as expected in undirected graph

* fixed issue #1020

  This requires re-introducing the startup option `--database.force-sync-properties`.

  This option can again be used to force fsyncs of collection, index and database properties
  stored as JSON strings on disk in files named `parameter.json`. Syncing these files after
  a write may be necessary if the underlying storage does not sync file contents by itself
  in a "sensible" amount of time after a file has been written and closed.

  The default value is `true` so collection, index and database properties will always be
  synced to disk immediately. This affects creating, renaming and dropping collections as
  well as creating and dropping databases and indexes. Each of these operations will perform
  an additional fsync on the `parameter.json` file if the option is set to `true`.

  It might be sensible to set this option to `false` for workloads that create and drop a
  lot of collections (e.g. test runs).

  Document operations such as creating, updating and dropping documents are not affected
  by this option.

* fixed issue #1016: AQL editor bug

* fixed issue #1014: WITHIN function returns wrong distance

* fixed AQL shortest path calculation in function `GRAPH_SHORTEST_PATH` to return
  complete vertex objects instead of just vertex ids

* allow changing of attributes of documents stored in server-side JavaScript variables

  Previously, the following did not work:

      var doc = db.collection.document(key);
      doc._key = "abc"; // overwriting internal attributes not supported
      doc.value = 123;  // overwriting existing attributes not supported

  Now, modifying documents stored in server-side variables (e.g. `doc` in the above case)
  is supported. Modifying the variables will not update the documents in the database,
  but will modify the JavaScript object (which can be written back to the database using
  `db.collection.update` or `db.collection.replace`)

* fixed issue #997: arangoimp apparently doesn't support files >2gig on Windows

  large file support (requires using `_stat64` instead of `stat`) is now supported on
  Windows


v2.2.3 (2014-09-02)
-------------------

* added `around` for Foxx controller

* added `type` option for HTTP API `GET /_api/document?collection=...`

  This allows controlling the type of results to be returned. By default, paths to
  documents will be returned, e.g.

      [
        `/_api/document/test/mykey1`,
        `/_api/document/test/mykey2`,
        ...
      ]

  To return a list of document ids instead of paths, the `type` URL parameter can be
  set to `id`:

      [
        `test/mykey1`,
        `test/mykey2`,
        ...
      ]

  To return a list of document keys only, the `type` URL parameter can be set to `key`:

      [
        `mykey1`,
        `mykey2`,
        ...
      ]


* properly capitalize HTTP response header field names in case the `x-arango-async`
  HTTP header was used in a request.

* fixed several documentation issues

* speedup for several general-graph functions, AQL functions starting with `GRAPH_`
  and traversals


v2.2.2 (2014-08-08)
-------------------

* allow storing non-reserved attribute names starting with an underscore

  Previous versions of ArangoDB parsed away all attribute names that started with an
  underscore (e.g. `_test', '_foo', `_bar`) on all levels of a document (root level
  and sub-attribute levels). While this behavior was documented, it was unintuitive and
  prevented storing documents inside other documents, e.g.:

      {
        "_key" : "foo",
        "_type" : "mydoc",
        "references" : [
          {
            "_key" : "something",
            "_rev" : "...",
            "value" : 1
          },
          {
            "_key" : "something else",
            "_rev" : "...",
            "value" : 2
          }
        ]
      }

  In the above example, previous versions of ArangoDB removed all attributes and
  sub-attributes that started with underscores, meaning the embedded documents would lose
  some of their attributes. 2.2.2 should preserve such attributes, and will also allow
  storing user-defined attribute names on the top-level even if they start with underscores
  (such as `_type` in the above example).

* fix conversion of JavaScript String, Number and Boolean objects to JSON.

  Objects created in JavaScript using `new Number(...)`, `new String(...)`, or
  `new Boolean(...)` were not converted to JSON correctly.

* fixed a race condition on task registration (i.e. `require("org/arangodb/tasks").register()`)

  this race condition led to undefined behavior when a just-created task with no offset and
  no period was instantly executed and deleted by the task scheduler, before the `register`
  function returned to the caller.

* changed run-tests.sh to execute all suitable tests.

* switch to new version of gyp

* fixed upgrade button


v2.2.1 (2014-07-24)
-------------------

* fixed hanging write-ahead log recovery for certain cases that involved dropping
  databases

* fixed issue with --check-version: when creating a new database the check failed

* issue #947 Foxx applicationContext missing some properties

* fixed issue with --check-version: when creating a new database the check failed

* added startup option `--wal.suppress-shape-information`

  Setting this option to `true` will reduce memory and disk space usage and require
  less CPU time when modifying documents or edges. It should therefore be turned on
  for standalone ArangoDB servers. However, for servers that are used as replication
  masters, setting this option to `true` will effectively disable the usage of the
  write-ahead log for replication, so it should be set to `false` for any replication
  master servers.

  The default value for this option is `false`.

* added optional `ttl` attribute to specify result cursor expiration for HTTP API method
  `POST /_api/cursor`

  The `ttl` attribute can be used to prevent cursor results from timing out too early.

* issue #947: Foxx applicationContext missing some properties

* (reported by Christian Neubauer):

  The problem was that in Google's V8, signed and unsigned chars are not always declared cleanly.
  so we need to force v8 to compile with forced signed chars which is done by the Flag:
    -fsigned-char
  at least it is enough to follow the instructions of compiling arango on rasperry
  and add "CFLAGS='-fsigned-char'" to the make command of V8 and remove the armv7=0

* Fixed a bug with the replication client. In the case of single document
  transactions the collection was not write locked.


v2.2.0 (2014-07-10)
-------------------

* The replication methods `logger.start`, `logger.stop` and `logger.properties` are
  no-ops in ArangoDB 2.2 as there is no separate replication logger anymore. Data changes
  are logged into the write-ahead log in ArangoDB 2.2, and not separately by the
  replication logger. The replication logger object is still there in ArangoDB 2.2 to
  ensure backwards-compatibility, however, logging cannot be started, stopped or
  configured anymore. Using any of these methods will do nothing.

  This also affects the following HTTP API methods:
  - `PUT /_api/replication/logger-start`
  - `PUT /_api/replication/logger-stop`
  - `GET /_api/replication/logger-config`
  - `PUT /_api/replication/logger-config`

  Using any of these methods is discouraged from now on as they will be removed in
  future versions of ArangoDB.

* INCOMPATIBLE CHANGE: replication of transactions has changed. Previously, transactions
  were logged on a master in one big block and shipped to a slave in one block, too.
  Now transactions will be logged and replicated as separate entries, allowing transactions
  to be bigger and also ensure replication progress.

  This change also affects the behavior of the `stop` method of the replication applier.
  If the replication applier is now stopped manually using the `stop` method and later
  restarted using the `start` method, any transactions that were unfinished at the
  point of stopping will be aborted on a slave, even if they later commit on the master.

  In ArangoDB 2.2, stopping the replication applier manually should be avoided unless the
  goal is to stop replication permanently or to do a full resync with the master anyway.
  If the replication applier still must be stopped, it should be made sure that the
  slave has fetched and applied all pending operations from a master, and that no
  extra transactions are started on the master before the `stop` command on the slave
  is executed.

  Replication of transactions in ArangoDB 2.2 might also lock the involved collections on
  the slave while a transaction is either committed or aborted on the master and the
  change has been replicated to the slave. This change in behavior may be important for
  slave servers that are used for read-scaling. In order to avoid long lasting collection
  locks on the slave, transactions should be kept small.

  The `_replication` system collection is not used anymore in ArangoDB 2.2 and its usage is
  discouraged.

* INCOMPATIBLE CHANGE: the figures reported by the `collection.figures` method
  now only reflect documents and data contained in the journals and datafiles of
  collections. Documents or deletions contained only in the write-ahead log will
  not influence collection figures until the write-ahead log garbage collection
  kicks in. The figures for a collection might therefore underreport the total
  resource usage of a collection.

  Additionally, the attributes `lastTick` and `uncollectedLogfileEntries` have been
  added to the result of the `figures` operation and the HTTP API method
  `PUT /_api/collection/figures`

* added `insert` method as an alias for `save`. Documents can now be inserted into
  a collection using either method:

      db.test.save({ foo: "bar" });
      db.test.insert({ foo: "bar" });

* added support for data-modification AQL queries

* added AQL keywords `INSERT`, `UPDATE`, `REPLACE` and `REMOVE` (and `WITH`) to
  support data-modification AQL queries.

  Unquoted usage of these keywords for attribute names in AQL queries will likely
  fail in ArangoDB 2.2. If any such attribute name needs to be used in a query, it
  should be enclosed in backticks to indicate the usage of a literal attribute
  name.

  For example, the following query will fail in ArangoDB 2.2 with a parse error:

      FOR i IN foo RETURN i.remove

  and needs to be rewritten like this:

      FOR i IN foo RETURN i.`remove`

* disallow storing of JavaScript objects that contain JavaScript native objects
  of type `Date`, `Function`, `RegExp` or `External`, e.g.

      db.test.save({ foo: /bar/ });
      db.test.save({ foo: new Date() });

  will now print

      Error: <data> cannot be converted into JSON shape: could not shape document

  Previously, objects of these types were silently converted into an empty object
  (i.e. `{ }`).

  To store such objects in a collection, explicitly convert them into strings
  like this:

      db.test.save({ foo: String(/bar/) });
      db.test.save({ foo: String(new Date()) });

* The replication methods `logger.start`, `logger.stop` and `logger.properties` are
  no-ops in ArangoDB 2.2 as there is no separate replication logger anymore. Data changes
  are logged into the write-ahead log in ArangoDB 2.2, and not separately by the
  replication logger. The replication logger object is still there in ArangoDB 2.2 to
  ensure backwards-compatibility, however, logging cannot be started, stopped or
  configured anymore. Using any of these methods will do nothing.

  This also affects the following HTTP API methods:
  - `PUT /_api/replication/logger-start`
  - `PUT /_api/replication/logger-stop`
  - `GET /_api/replication/logger-config`
  - `PUT /_api/replication/logger-config`

  Using any of these methods is discouraged from now on as they will be removed in
  future versions of ArangoDB.

* INCOMPATIBLE CHANGE: replication of transactions has changed. Previously, transactions
  were logged on a master in one big block and shipped to a slave in one block, too.
  Now transactions will be logged and replicated as separate entries, allowing transactions
  to be bigger and also ensure replication progress.

  This change also affects the behavior of the `stop` method of the replication applier.
  If the replication applier is now stopped manually using the `stop` method and later
  restarted using the `start` method, any transactions that were unfinished at the
  point of stopping will be aborted on a slave, even if they later commit on the master.

  In ArangoDB 2.2, stopping the replication applier manually should be avoided unless the
  goal is to stop replication permanently or to do a full resync with the master anyway.
  If the replication applier still must be stopped, it should be made sure that the
  slave has fetched and applied all pending operations from a master, and that no
  extra transactions are started on the master before the `stop` command on the slave
  is executed.

  Replication of transactions in ArangoDB 2.2 might also lock the involved collections on
  the slave while a transaction is either committed or aborted on the master and the
  change has been replicated to the slave. This change in behavior may be important for
  slave servers that are used for read-scaling. In order to avoid long lasting collection
  locks on the slave, transactions should be kept small.

  The `_replication` system collection is not used anymore in ArangoDB 2.2 and its usage is
  discouraged.

* INCOMPATIBLE CHANGE: the figures reported by the `collection.figures` method
  now only reflect documents and data contained in the journals and datafiles of
  collections. Documents or deletions contained only in the write-ahead log will
  not influence collection figures until the write-ahead log garbage collection
  kicks in. The figures for a collection might therefore underreport the total
  resource usage of a collection.

  Additionally, the attributes `lastTick` and `uncollectedLogfileEntries` have been
  added to the result of the `figures` operation and the HTTP API method
  `PUT /_api/collection/figures`

* added `insert` method as an alias for `save`. Documents can now be inserted into
  a collection using either method:

      db.test.save({ foo: "bar" });
      db.test.insert({ foo: "bar" });

* added support for data-modification AQL queries

* added AQL keywords `INSERT`, `UPDATE`, `REPLACE` and `REMOVE` (and `WITH`) to
  support data-modification AQL queries.

  Unquoted usage of these keywords for attribute names in AQL queries will likely
  fail in ArangoDB 2.2. If any such attribute name needs to be used in a query, it
  should be enclosed in backticks to indicate the usage of a literal attribute
  name.

  For example, the following query will fail in ArangoDB 2.2 with a parse error:

      FOR i IN foo RETURN i.remove

  and needs to be rewritten like this:

      FOR i IN foo RETURN i.`remove`

* disallow storing of JavaScript objects that contain JavaScript native objects
  of type `Date`, `Function`, `RegExp` or `External`, e.g.

      db.test.save({ foo: /bar/ });
      db.test.save({ foo: new Date() });

  will now print

      Error: <data> cannot be converted into JSON shape: could not shape document

  Previously, objects of these types were silently converted into an empty object
  (i.e. `{ }`).

  To store such objects in a collection, explicitly convert them into strings
  like this:

      db.test.save({ foo: String(/bar/) });
      db.test.save({ foo: String(new Date()) });

* honor startup option `--server.disable-statistics` when deciding whether or not
  to start periodic statistics collection jobs

  Previously, the statistics collection jobs were started even if the server was
  started with the `--server.disable-statistics` flag being set to `true`

* removed startup option `--random.no-seed`

  This option had no effect in previous versions of ArangoDB and was thus removed.

* removed startup option `--database.remove-on-drop`

  This option was used for debugging only.

* removed startup option `--database.force-sync-properties`

  This option is now superfluous as collection properties are now stored in the
  write-ahead log.

* introduced write-ahead log

  All write operations in an ArangoDB server instance are automatically logged
  to the server's write-ahead log. The write-ahead log is a set of append-only
  logfiles, and it is used in case of a crash recovery and for replication.
  Data from the write-ahead log will eventually be moved into the journals or
  datafiles of collections, allowing the server to remove older write-ahead log
  logfiles. Figures of collections will be updated when data are moved from the
  write-ahead log into the journals or datafiles of collections.

  Cross-collection transactions in ArangoDB should benefit considerably by this
  change, as less writes than in previous versions are required to ensure the data
  of multiple collections are atomically and durably committed. All data-modifying
  operations inside transactions (insert, update, remove) will write their
  operations into the write-ahead log directly, making transactions with multiple
  operations also require less physical memory than in previous versions of ArangoDB,
  that required all transaction data to fit into RAM.

  The `_trx` system collection is not used anymore in ArangoDB 2.2 and its usage is
  discouraged.

  The data in the write-ahead log can also be used in the replication context.
  The `_replication` collection that was used in previous versions of ArangoDB to
  store all changes on the server is not used anymore in ArangoDB 2.2. Instead,
  slaves can read from a master's write-ahead log to get informed about most
  recent changes. This removes the need to store data-modifying operations in
  both the actual place and the `_replication` collection.

* removed startup option `--server.disable-replication-logger`

  This option is superfluous in ArangoDB 2.2. There is no dedicated replication
  logger in ArangoDB 2.2. There is now always the write-ahead log, and it is also
  used as the server's replication log. Specifying the startup option
  `--server.disable-replication-logger` will do nothing in ArangoDB 2.2, but the
  option should not be used anymore as it might be removed in a future version.

* changed behavior of replication logger

  There is no dedicated replication logger in ArangoDB 2.2 as there is the
  write-ahead log now. The existing APIs for starting and stopping the replication
  logger still exist in ArangoDB 2.2 for downwards-compatibility, but calling
  the start or stop operations are no-ops in ArangoDB 2.2. When querying the
  replication logger status via the API, the server will always report that the
  replication logger is running. Configuring the replication logger is a no-op
  in ArangoDB 2.2, too. Changing the replication logger configuration has no
  effect. Instead, the write-ahead log configuration can be changed.

* removed MRuby integration for arangod

  ArangoDB had an experimental MRuby integration in some of the publish builds.
  This wasn't continuously developed, and so it has been removed in ArangoDB 2.2.

  This change has led to the following startup options being superfluous:

  - `--ruby.gc-interval`
  - `--ruby.action-directory`
  - `--ruby.modules-path`
  - `--ruby.startup-directory`

  Specifying these startup options will do nothing in ArangoDB 2.2, but the
  options should be avoided from now on as they might be removed in future versions.

* reclaim index memory when last document in collection is deleted

  Previously, deleting documents from a collection did not lead to index sizes being
  reduced. Instead, the already allocated index memory was re-used when a collection
  was refilled.

  Now, index memory for primary indexes and hash indexes is reclaimed instantly when
  the last document from a collection is removed.

* inlined and optimized functions in hash indexes

* added AQL TRANSLATE function

  This function can be used to perform lookups from static lists, e.g.

      LET countryNames = { US: "United States", UK: "United Kingdom", FR: "France" }
      RETURN TRANSLATE("FR", countryNames)

* fixed datafile debugger

* fixed check-version for empty directory

* moved try/catch block to the top of routing chain

* added mountedApp function for foxx-manager

* fixed issue #883: arango 2.1 - when starting multi-machine cluster, UI web
  does not change to cluster overview

* fixed dfdb: should not start any other V8 threads

* cleanup of version-check, added module org/arangodb/database-version,
  added --check-version option

* fixed issue #881: [2.1.0] Bombarded (every 10 sec or so) with
  "WARNING format string is corrupt" when in non-system DB Dashboard

* specialized primary index implementation to allow faster hash table
  rebuilding and reduce lookups in datafiles for the actual value of `_key`.

* issue #862: added `--overwrite` option to arangoimp

* removed number of property lookups for documents during AQL queries that
  access documents

* prevent buffering of long print results in arangosh's and arangod's print
  command

  this change will emit buffered intermediate print results and discard the
  output buffer to quickly deliver print results to the user, and to prevent
  constructing very large buffers for large results

* removed sorting of attribute names for use in a collection's shaper

  sorting attribute names was done on document insert to keep attributes
  of a collection in sorted order for faster comparisons. The sort order
  of attributes was only used in one particular and unlikely case, so it
  was removed. Collections with many different attribute names should
  benefit from this change by faster inserts and slightly less memory usage.

* fixed a bug in arangodump which got the collection name in _from and _to
  attributes of edges wrong (all were "_unknown")

* fixed a bug in arangorestore which did not recognize wrong _from and _to
  attributes of edges

* improved error detection and reporting in arangorestore


v2.1.1 (2014-06-06)
-------------------

* fixed dfdb: should not start any other V8 threads

* signature for collection functions was modified

  The basic change was the substitution of the input parameter of the
  function by an generic options object which can contain multiple
  option parameter of the function.
  Following functions were modified
  remove
  removeBySample
  replace
  replaceBySample
  update
  updateBySample

  Old signature is yet supported but it will be removed in future versions

v2.1.0 (2014-05-29)
-------------------

* implemented upgrade procedure for clusters

* fixed communication issue with agency which prevented reconnect
  after an agent failure

* fixed cluster dashboard in the case that one but not all servers
  in the cluster are down

* fixed a bug with coordinators creating local database objects
  in the wrong order (_system needs to be done first)

* improved cluster dashboard


v2.1.0-rc2 (2014-05-25)
-----------------------

* fixed issue #864: Inconsistent behavior of AQL REVERSE(list) function


v2.1.0-rc1 (XXXX-XX-XX)
-----------------------

* added server-side periodic task management functions:

  - require("org/arangodb/tasks").register(): registers a periodic task
  - require("org/arangodb/tasks").unregister(): unregisters and removes a
    periodic task
  - require("org/arangodb/tasks").get(): retrieves a specific tasks or all
    existing tasks

  the previous undocumented function `internal.definePeriodic` is now
  deprecated and will be removed in a future release.

* decrease the size of some seldom used system collections on creation.

  This will make these collections use less disk space and mapped memory.

* added AQL date functions

* added AQL FLATTEN() list function

* added index memory statistics to `db.<collection>.figures()` function

  The `figures` function will now return a sub-document `indexes`, which lists
  the number of indexes in the `count` sub-attribute, and the total memory
  usage of the indexes in bytes in the `size` sub-attribute.

* added AQL CURRENT_DATABASE() function

  This function returns the current database's name.

* added AQL CURRENT_USER() function

  This function returns the current user from an AQL query. The current user is the
  username that was specified in the `Authorization` HTTP header of the request. If
  authentication is turned off or the query was executed outside a request context,
  the function will return `null`.

* fixed issue #796: Searching with newline chars broken?

  fixed slightly different handling of backslash escape characters in a few
  AQL functions. Now handling of escape sequences should be consistent, and
  searching for newline characters should work the same everywhere

* added OpenSSL version check for configure

  It will report all OpenSSL versions < 1.0.1g as being too old.
  `configure` will only complain about an outdated OpenSSL version but not stop.

* require C++ compiler support (requires g++ 4.8, clang++ 3.4 or Visual Studio 13)

* less string copying returning JSONified documents from ArangoDB, e.g. via
  HTTP GET `/_api/document/<collection>/<document>`

* issue #798: Lower case http headers from arango

  This change allows returning capitalized HTTP headers, e.g.
  `Content-Length` instead of `content-length`.
  The HTTP spec says that headers are case-insensitive, but
  in fact several clients rely on a specific case in response
  headers.
  This change will capitalize HTTP headers if the `X-Arango-Version`
  request header is sent by the client and contains a value of at
  least `20100` (for version 2.1). The default value for the
  compatibility can also be set at server start, using the
  `--server.default-api-compatibility` option.

* simplified usage of `db._createStatement()`

  Previously, the function could not be called with a query string parameter as
  follows:

      db._createStatement(queryString);

  Calling it as above resulted in an error because the function expected an
  object as its parameter. From now on, it's possible to call the function with
  just the query string.

* make ArangoDB not send back a `WWW-Authenticate` header to a client in case the
  client sends the `X-Omit-WWW-Authenticate` HTTP header.

  This is done to prevent browsers from showing their built-in HTTP authentication
  dialog for AJAX requests that require authentication.
  ArangoDB will still return an HTTP 401 (Unauthorized) if the request doesn't
  contain valid credentials, but it will omit the `WWW-Authenticate` header,
  allowing clients to bypass the browser's authentication dialog.

* added REST API method HTTP GET `/_api/job/job-id` to query the status of an
  async job without potentially fetching it from the list of done jobs

* fixed non-intuitive behavior in jobs API: previously, querying the status
  of an async job via the API HTTP PUT `/_api/job/job-id` removed a currently
  executing async job from the list of queryable jobs on the server.
  Now, when querying the result of an async job that is still executing,
  the job is kept in the list of queryable jobs so its result can be fetched
  by a subsequent request.

* use a new data structure for the edge index of an edge collection. This
  improves the performance for the creation of the edge index and in
  particular speeds up removal of edges in graphs. Note however that
  this change might change the order in which edges starting at
  or ending in a vertex are returned. However, this order was never
  guaranteed anyway and it is not sensible to guarantee any particular
  order.

* provide a size hint to edge and hash indexes when initially filling them
  this will lead to less re-allocations when populating these indexes

  this may speed up building indexes when opening an existing collection

* don't requeue identical context methods in V8 threads in case a method is
  already registered

* removed arangod command line option `--database.remove-on-compacted`

* export the sort attribute for graph traversals to the HTTP interface

* add support for arangodump/arangorestore for clusters


v2.0.8 (XXXX-XX-XX)
-------------------

* fixed too-busy iteration over skiplists

  Even when a skiplist query was restricted by a limit clause, the skiplist
  index was queried without the limit. this led to slower-than-necessary
  execution times.

* fixed timeout overflows on 32 bit systems

  this bug has led to problems when select was called with a high timeout
  value (2000+ seconds) on 32bit systems that don't have a forgiving select
  implementation. when the call was made on these systems, select failed
  so no data would be read or sent over the connection

  this might have affected some cluster-internal operations.

* fixed ETCD issues on 32 bit systems

  ETCD was non-functional on 32 bit systems at all. The first call to the
  watch API crashed it. This was because atomic operations worked on data
  structures that were not properly aligned on 32 bit systems.

* fixed issue #848: db.someEdgeCollection.inEdge does not return correct
  value when called the 2nd time after a .save to the edge collection


v2.0.7 (2014-05-05)
-------------------

* issue #839: Foxx Manager missing "unfetch"

* fixed a race condition at startup

  this fixes undefined behavior in case the logger was involved directly at
  startup, before the logger initialization code was called. This should have
  occurred only for code that was executed before the invocation of main(),
  e.g. during ctor calls of statically defined objects.


v2.0.6 (2014-04-22)
-------------------

* fixed issue #835: arangosh doesn't show correct database name



v2.0.5 (2014-04-21)
-------------------

* Fixed a caching problem in IE JS Shell

* added cancelation for async jobs

* upgraded to new gyp for V8

* new Windows installer


v2.0.4 (2014-04-14)
-------------------

* fixed cluster authentication front-end issues for Firefox and IE, there are
  still problems with Chrome


v2.0.3 (2014-04-14)
-------------------

* fixed AQL optimizer bug

* fixed front-end issues

* added password change dialog


v2.0.2 (2014-04-06)
-------------------

* during cluster startup, do not log (somewhat expected) connection errors with
  log level error, but with log level info

* fixed dashboard modals

* fixed connection check for cluster planning front end: firefox does
  not support async:false

* document how to persist a cluster plan in order to relaunch an existing
  cluster later


v2.0.1 (2014-03-31)
-------------------

* make ArangoDB not send back a `WWW-Authenticate` header to a client in case the
  client sends the `X-Omit-WWW-Authenticate` HTTP header.

  This is done to prevent browsers from showing their built-in HTTP authentication
  dialog for AJAX requests that require authentication.
  ArangoDB will still return an HTTP 401 (Unauthorized) if the request doesn't
  contain valid credentials, but it will omit the `WWW-Authenticate` header,
  allowing clients to bypass the browser's authentication dialog.

* fixed isses in arango-dfdb:

  the dfdb was not able to unload certain system collections, so these couldn't be
  inspected with the dfdb sometimes. Additionally, it did not truncate corrupt
  markers from datafiles under some circumstances

* added `changePassword` attribute for users

* fixed non-working "save" button in collection edit view of web interface
  clicking the save button did nothing. one had to press enter in one of the input
  fields to send modified form data

* fixed V8 compile error on MacOS X

* prevent `body length: -9223372036854775808` being logged in development mode for
  some Foxx HTTP responses

* fixed several bugs in web interface dashboard

* fixed issue #783: coffee script not working in manifest file

* fixed issue #783: coffee script not working in manifest file

* fixed issue #781: Cant save current query from AQL editor ui

* bumped version in `X-Arango-Version` compatibility header sent by arangosh and other
  client tools from `1.5` to `2.0`.

* fixed startup options for arango-dfdb, added details option for arango-dfdb

* fixed display of missing error messages and codes in arangosh

* when creating a collection via the web interface, the collection type was always
  "document", regardless of the user's choice


v2.0.0 (2014-03-10)
-------------------

* first 2.0 release


v2.0.0-rc2 (2014-03-07)
-----------------------

* fixed cluster authorization


v2.0.0-rc1 (2014-02-28)
-----------------------

* added sharding :-)

* added collection._dbName attribute to query the name of the database from a collection

  more detailed documentation on the sharding and cluster features can be found in the user
  manual, section **Sharding**

* INCOMPATIBLE CHANGE: using complex values in AQL filter conditions with operators other
  than equality (e.g. >=, >, <=, <) will disable usage of skiplist indexes for filter
  evaluation.

  For example, the following queries will be affected by change:

      FOR doc IN docs FILTER doc.value < { foo: "bar" } RETURN doc
      FOR doc IN docs FILTER doc.value >= [ 1, 2, 3 ] RETURN doc

  The following queries will not be affected by the change:

      FOR doc IN docs FILTER doc.value == 1 RETURN doc
      FOR doc IN docs FILTER doc.value == "foo" RETURN doc
      FOR doc IN docs FILTER doc.value == [ 1, 2, 3 ] RETURN doc
      FOR doc IN docs FILTER doc.value == { foo: "bar" } RETURN doc

* INCOMPATIBLE CHANGE: removed undocumented method `collection.saveOrReplace`

  this feature was never advertised nor documented nor tested.

* INCOMPATIBLE CHANGE: removed undocumented REST API method `/_api/simple/BY-EXAMPLE-HASH`

  this feature was never advertised nor documented nor tested.

* added explicit startup parameter `--server.reuse-address`

  This flag can be used to control whether sockets should be acquired with the SO_REUSEADDR
  flag.

  Regardless of this setting, sockets on Windows are always acquired using the
  SO_EXCLUSIVEADDRUSE flag.

* removed undocumented REST API method GET `/_admin/database-name`

* added user validation API at POST `/_api/user/<username>`

* slightly improved users management API in `/_api/user`:

  Previously, when creating a new user via HTTP POST, the username needed to be
  passed in an attribute `username`. When users were returned via this API,
  the usernames were returned in an attribute named `user`. This was slightly
  confusing and was changed in 2.0 as follows:

  - when adding a user via HTTP POST, the username can be specified in an attribute
  `user`. If this attribute is not used, the API will look into the attribute `username`
  as before and use that value.
  - when users are returned via HTTP GET, the usernames are still returned in an
    attribute `user`.

  This change should be fully downwards-compatible with the previous version of the API.

* added AQL SLICE function to extract slices from lists

* made module loader more node compatible

* the startup option `--javascript.package-path` for arangosh is now deprecated and does
  nothing. Using it will not cause an error, but the option is ignored.

* added coffee script support

* Several UI improvements.

* Exchanged icons in the graphviewer toolbar

* always start networking and HTTP listeners when starting the server (even in
  console mode)

* allow vertex and edge filtering with user-defined functions in TRAVERSAL,
  TRAVERSAL_TREE and SHORTEST_PATH AQL functions:

      // using user-defined AQL functions for edge and vertex filtering
      RETURN TRAVERSAL(friends, friendrelations, "friends/john", "outbound", {
        followEdges: "myfunctions::checkedge",
        filterVertices: "myfunctions::checkvertex"
      })

      // using the following custom filter functions
      var aqlfunctions = require("org/arangodb/aql/functions");
      aqlfunctions.register("myfunctions::checkedge", function (config, vertex, edge, path) {
        return (edge.type !== 'dislikes'); // don't follow these edges
      }, false);

      aqlfunctions.register("myfunctions::checkvertex", function (config, vertex, path) {
        if (vertex.isDeleted || ! vertex.isActive) {
          return [ "prune", "exclude" ]; // exclude these and don't follow them
        }
        return [ ]; // include everything else
      }, false);

* fail if invalid `strategy`, `order` or `itemOrder` attribute values
  are passed to the AQL TRAVERSAL function. Omitting these attributes
  is not considered an error, but specifying an invalid value for any
  of these attributes will make an AQL query fail.

* issue #751: Create database through API should return HTTP status code 201

  By default, the server now returns HTTP 201 (created) when creating a new
  database successfully. To keep compatibility with older ArangoDB versions, the
  startup parameter `--server.default-api-compatibility` can be set to a value
  of `10400` to indicate API compatibility with ArangoDB 1.4. The compatibility
  can also be enforced by setting the `X-Arango-Version` HTTP header in a
  client request to this API on a per-request basis.

* allow direct access from the `db` object to collections whose names start
  with an underscore (e.g. db._users).

  Previously, access to such collections via the `db` object was possible from
  arangosh, but not from arangod (and thus Foxx and actions). The only way
  to access such collections from these places was via the `db._collection(<name>)`
  workaround.

* allow `\n` (as well as `\r\n`) as line terminator in batch requests sent to
  `/_api/batch` HTTP API.

* use `--data-binary` instead of `--data` parameter in generated cURL examples

* issue #703: Also show path of logfile for fm.config()

* issue #675: Dropping a collection used in "graph" module breaks the graph

* added "static" Graph.drop() method for graphs API

* fixed issue #695: arangosh server.password error

* use pretty-printing in `--console` mode by default

* simplified ArangoDB startup options

  Some startup options are now superfluous or their usage is simplified. The
  following options have been changed:

  * `--javascript.modules-path`: this option has been removed. The modules paths
    are determined by arangod and arangosh automatically based on the value of
    `--javascript.startup-directory`.

    If the option is set on startup, it is ignored so startup will not abort with
    an error `unrecognized option`.

  * `--javascript.action-directory`: this option has been removed. The actions
    directory is determined by arangod automatically based on the value of
    `--javascript.startup-directory`.

    If the option is set on startup, it is ignored so startup will not abort with
    an error `unrecognized option`.

  * `--javascript.package-path`: this option is still available but it is not
    required anymore to set the standard package paths (e.g. `js/npm`). arangod
    will automatically use this standard package path regardless of whether it
    was specified via the options.

    It is possible to use this option to add additional package paths to the
    standard value.

  Configuration files included with arangod are adjusted accordingly.

* layout of the graphs tab adapted to better fit with the other tabs

* database selection is moved to the bottom right corner of the web interface

* removed priority queue index type

  this feature was never advertised nor documented nor tested.

* display internal attributes in document source view of web interface

* removed separate shape collections

  When upgrading to ArangoDB 2.0, existing collections will be converted to include
  shapes and attribute markers in the datafiles instead of using separate files for
  shapes.

  When a collection is converted, existing shapes from the SHAPES directory will
  be written to a new datafile in the collection directory, and the SHAPES directory
  will be removed afterwards.

  This saves up to 2 MB of memory and disk space for each collection
  (savings are higher, the less different shapes there are in a collection).
  Additionally, one less file descriptor per opened collection will be used.

  When creating a new collection, the amount of sync calls may be reduced. The same
  may be true for documents with yet-unknown shapes. This may help performance
  in these cases.

* added AQL functions `NTH` and `POSITION`

* added signal handler for arangosh to save last command in more cases

* added extra prompt placeholders for arangosh:
  - `%e`: current endpoint
  - `%u`: current user

* added arangosh option `--javascript.gc-interval` to control amount of
  garbage collection performed by arangosh

* fixed issue #651: Allow addEdge() to take vertex ids in the JS library

* removed command-line option `--log.format`

  In previous versions, this option did not have an effect for most log messages, so
  it got removed.

* removed C++ logger implementation

  Logging inside ArangoDB is now done using the LOG_XXX() macros. The LOGGER_XXX()
  macros are gone.

* added collection status "loading"


v1.4.16 (XXXX-XX-XX)
--------------------

* fixed too eager datafile deletion

  this issue could have caused a crash when the compaction had marked datafiles as obsolete
  and they were removed while "old" temporary query results still pointed to the old datafile
  positions

* fixed issue #826: Replication fails when a collection's configuration changes


v1.4.15 (2014-04-19)
--------------------

* bugfix for AQL query optimizer

  the following type of query was too eagerly optimized, leading to errors in code-generation:

      LET a = (FOR i IN [] RETURN i) LET b = (FOR i IN [] RETURN i) RETURN 1

  the problem occurred when both lists in the subqueries were empty. In this case invalid code
  was generated and the query couldn't be executed.


v1.4.14 (2014-04-05)
--------------------

* fixed race conditions during shape / attribute insertion

  A race condition could have led to spurious `cannot find attribute #xx` or
  `cannot find shape #xx` (where xx is a number) warning messages being logged
  by the server. This happened when a new attribute was inserted and at the same
  time was queried by another thread.

  Also fixed a race condition that may have occurred when a thread tried to
  access the shapes / attributes hash tables while they were resized. In this
  cases, the shape / attribute may have been hashed to a wrong slot.

* fixed a memory barrier / cpu synchronization problem with libev, affecting
  Windows with Visual Studio 2013 (probably earlier versions are affected, too)

  The issue is described in detail here:
  http://lists.schmorp.de/pipermail/libev/2014q1/002318.html


v1.4.13 (2014-03-14)
--------------------

* added diagnostic output for Foxx application upload

* allow dump & restore from ArangoDB 1.4 with an ArangoDB 2.0 server

* allow startup options `temp-path` and `default-language` to be specified from the arangod
  configuration file and not only from the command line

* fixed too eager compaction

  The compaction will now wait for several seconds before trying to re-compact the same
  collection. Additionally, some other limits have been introduced for the compaction.


v1.4.12 (2014-03-05)
--------------------

* fixed display bug in web interface which caused the following problems:
  - documents were displayed in web interface as being empty
  - document attributes view displayed many attributes with content "undefined"
  - document source view displayed many attributes with name "TYPEOF" and value "undefined"
  - an alert popping up in the browser with message "Datatables warning..."

* re-introduced old-style read-write locks to supports Windows versions older than
  Windows 2008R2 and Windows 7. This should re-enable support for Windows Vista and
  Windows 2008.


v1.4.11 (2014-02-27)
--------------------

* added SHORTEST_PATH AQL function

  this calculates the shortest paths between two vertices, using the Dijkstra
  algorithm, employing a min-heap

  By default, ArangoDB does not know the distance between any two vertices and
  will use a default distance of 1. A custom distance function can be registered
  as an AQL user function to make the distance calculation use any document
  attributes or custom logic:

      RETURN SHORTEST_PATH(cities, motorways, "cities/CGN", "cities/MUC", "outbound", {
        paths: true,
        distance: "myfunctions::citydistance"
      })

      // using the following custom distance function
      var aqlfunctions = require("org/arangodb/aql/functions");
      aqlfunctions.register("myfunctions::distance", function (config, vertex1, vertex2, edge) {
        return Math.sqrt(Math.pow(vertex1.x - vertex2.x) + Math.pow(vertex1.y - vertex2.y));
      }, false);

* fixed bug in Graph.pathTo function

* fixed small memleak in AQL optimizer

* fixed access to potentially uninitialized variable when collection had a cap constraint


v1.4.10 (2014-02-21)
--------------------

* fixed graph constructor to allow graph with some parameter to be used

* added node.js "events" and "stream"

* updated npm packages

* added loading of .json file

* Fixed http return code in graph api with waitForSync parameter.

* Fixed documentation in graph, simple and index api.

* removed 2 tests due to change in ruby library.

* issue #756: set access-control-expose-headers on CORS response

  the following headers are now whitelisted by ArangoDB in CORS responses:
  - etag
  - content-encoding
  - content-length
  - location
  - server
  - x-arango-errors
  - x-arango-async-id


v1.4.9 (2014-02-07)
-------------------

* return a document's current etag in response header for HTTP HEAD requests on
  documents that return an HTTP 412 (precondition failed) error. This allows
  retrieving the document's current revision easily.

* added AQL function `SKIPLIST` to directly access skiplist indexes from AQL

  This is a shortcut method to use a skiplist index for retrieving specific documents in
  indexed order. The function capability is rather limited, but it may be used
  for several cases to speed up queries. The documents are returned in index order if
  only one condition is used.

      /* return all documents with mycollection.created > 12345678 */
      FOR doc IN SKIPLIST(mycollection, { created: [[ '>', 12345678 ]] })
        RETURN doc

      /* return first document with mycollection.created > 12345678 */
      FOR doc IN SKIPLIST(mycollection, { created: [[ '>', 12345678 ]] }, 0, 1)
        RETURN doc

      /* return all documents with mycollection.created between 12345678 and 123456790 */
      FOR doc IN SKIPLIST(mycollection, { created: [[ '>', 12345678 ], [ '<=', 123456790 ]] })
        RETURN doc

      /* return all documents with mycollection.a equal 1 and .b equal 2 */
      FOR doc IN SKIPLIST(mycollection, { a: [[ '==', 1 ]], b: [[ '==', 2 ]] })
        RETURN doc

  The function requires a skiplist index with the exact same attributes to
  be present on the specified collection. All attributes present in the skiplist
  index must be specified in the conditions specified for the `SKIPLIST` function.
  Attribute declaration order is important, too: attributes must be specified in the
  same order in the condition as they have been declared in the skiplist index.

* added command-line option `--server.disable-authentication-unix-sockets`

  with this option, authentication can be disabled for all requests coming
  in via UNIX domain sockets, enabling clients located on the same host as
  the ArangoDB server to connect without authentication.
  Other connections (e.g. TCP/IP) are not affected by this option.

  The default value for this option is `false`.
  Note: this option is only supported on platforms that support Unix domain
  sockets.

* call global arangod instance destructor on shutdown

* issue #755: TRAVERSAL does not use strategy, order and itemOrder options

  these options were not honored when configuring a traversal via the AQL
  TRAVERSAL function. Now, these options are used if specified.

* allow vertex and edge filtering with user-defined functions in TRAVERSAL,
  TRAVERSAL_TREE and SHORTEST_PATH AQL functions:

      // using user-defined AQL functions for edge and vertex filtering
      RETURN TRAVERSAL(friends, friendrelations, "friends/john", "outbound", {
        followEdges: "myfunctions::checkedge",
        filterVertices: "myfunctions::checkvertex"
      })

      // using the following custom filter functions
      var aqlfunctions = require("org/arangodb/aql/functions");
      aqlfunctions.register("myfunctions::checkedge", function (config, vertex, edge, path) {
        return (edge.type !== 'dislikes'); // don't follow these edges
      }, false);

      aqlfunctions.register("myfunctions::checkvertex", function (config, vertex, path) {
        if (vertex.isDeleted || ! vertex.isActive) {
          return [ "prune", "exclude" ]; // exclude these and don't follow them
        }
        return [ ]; // include everything else
      }, false);

* issue #748: add vertex filtering to AQL's TRAVERSAL[_TREE]() function


v1.4.8 (2014-01-31)
-------------------

* install foxx apps in the web interface

* fixed a segfault in the import API


v1.4.7 (2014-01-23)
-------------------

* issue #744: Add usage example arangoimp from Command line

* issue #738: added __dirname, __filename pseudo-globals. Fixes #733. (@by pluma)

* mount all Foxx applications in system apps directory on startup


v1.4.6 (2014-01-20)
-------------------

* issue #736: AQL function to parse collection and key from document handle

* added fm.rescan() method for Foxx-Manager

* fixed issue #734: foxx cookie and route problem

* added method `fm.configJson` for arangosh

* include `startupPath` in result of API `/_api/foxx/config`


v1.4.5 (2014-01-15)
-------------------

* fixed issue #726: Alternate Windows Install Method

* fixed issue #716: dpkg -P doesn't remove everything

* fixed bugs in description of HTTP API `_api/index`

* fixed issue #732: Rest API GET revision number

* added missing documentation for several methods in HTTP API `/_api/edge/...`

* fixed typos in description of HTTP API `_api/document`

* defer evaluation of AQL subqueries and logical operators (lazy evaluation)

* Updated font in WebFrontend, it now contains a version that renders properly on Windows

* generally allow function return values as call parameters to AQL functions

* fixed potential deadlock in global context method execution

* added override file "arangod.conf.local" (and co)


v1.4.4 (2013-12-24)
-------------------

* uid and gid are now set in the scripts, there is no longer a separate config file for
  arangod when started from a script

* foxx-manager is now an alias for arangosh

* arango-dfdb is now an alias for arangod, moved from bin to sbin

* changed from readline to linenoise for Windows

* added --install-service and --uninstall-service for Windows

* removed --daemon and --supervisor for Windows

* arangosh and arangod now uses the config-file which maps the binary name, i. e. if you
  rename arangosh to foxx-manager it will use the config file foxx-manager.conf

* fixed lock file for Windows

* fixed issue #711, #687: foxx-manager throws internal errors

* added `--server.ssl-protocol` option for client tools
  this allows connecting from arangosh, arangoimp, arangoimp etc. to an ArangoDB
  server that uses a non-default value for `--server.ssl-protocol`. The default
  value for the SSL protocol is 4 (TLSv1). If the server is configured to use a
  different protocol, it was not possible to connect to it with the client tools.

* added more detailed request statistics

  This adds the number of async-executed HTTP requests plus the number of HTTP
  requests per individual HTTP method type.

* added `--force` option for arangorestore
  this option allows continuing a restore operation even if the server reports errors
  in the middle of the restore operation

* better error reporting for arangorestore
  in case the server returned an HTTP error, arangorestore previously reported this
  error as `internal error` without any details only. Now server-side errors are
  reported by arangorestore with the server's error message

* include more system collections in dumps produced by arangodump
  previously some system collections were intentionally excluded from dumps, even if the
  dump was run with `--include-system-collections`. for example, the collections `_aal`,
  `_modules`, `_routing`, and `_users` were excluded. This makes sense in a replication
  context but not always in a dump context.
  When specifying `--include-system-collections`, arangodump will now include the above-
  mentioned collections in the dump, too. Some other system collections are still excluded
  even when the dump is run with `--include-system-collections`, for example `_replication`
  and `_trx`.

* fixed issue #701: ArangoStatement undefined in arangosh

* fixed typos in configuration files


v1.4.3 (2013-11-25)
-------------------

* fixed a segfault in the AQL optimizer, occurring when a constant non-list value was
  used on the right-hand side of an IN operator that had a collection attribute on the
  left-hand side

* issue #662:

  Fixed access violation errors (crashes) in the Windows version, occurring under some
  circumstances when accessing databases with multiple clients in parallel

* fixed issue #681: Problem with ArchLinux PKGBUILD configuration


v1.4.2 (2013-11-20)
-------------------

* fixed issue #669: Tiny documentation update

* ported Windows version to use native Windows API SRWLocks (slim read-write locks)
  and condition variables instead of homemade versions

  MSDN states the following about the compatibility of SRWLocks and Condition Variables:

      Minimum supported client:
      Windows Server 2008 [desktop apps | Windows Store apps]

      Minimum supported server:
      Windows Vista [desktop apps | Windows Store apps]

* fixed issue #662: ArangoDB on Windows hanging

  This fixes a deadlock issue that occurred on Windows when documents were written to
  a collection at the same time when some other thread tried to drop the collection.

* fixed file-based logging in Windows

  the logger complained on startup if the specified log file already existed

* fixed startup of server in daemon mode (`--daemon` startup option)

* fixed a segfault in the AQL optimizer

* issue #671: Method graph.measurement does not exist

* changed Windows condition variable implementation to use Windows native
  condition variables

  This is an attempt to fix spurious Windows hangs as described in issue #662.

* added documentation for JavaScript traversals

* added --code-page command-line option for Windows version of arangosh

* fixed a problem when creating edges via the web interface.

  The problem only occurred if a collection was created with type "document
  collection" via the web interface, and afterwards was dropped and re-created
  with type "edge collection". If the web interface page was not reloaded,
  the old collection type (document) was cached, making the subsequent creation
  of edges into the (seeming-to-be-document) collection fail.

  The fix is to not cache the collection type in the web interface. Users of
  an older version of the web interface can reload the collections page if they
  are affected.

* fixed a caching problem in arangosh: if a collection was created using the web
  interface, and then removed via arangosh, arangosh did not actually drop the
  collection due to caching.

  Because the `drop` operation was not carried out, this caused misleading error
  messages when trying to re-create the collection (e.g. `cannot create collection:
  duplicate name`).

* fixed ALT-introduced characters for arangosh console input on Windows

  The Windows readline port was not able to handle characters that are built
  using CTRL or ALT keys. Regular characters entered using the CTRL or ALT keys
  were silently swallowed and not passed to the terminal input handler.

  This did not seem to cause problems for the US keyboard layout, but was a
  severe issue for keyboard layouts that require the ALT (or ALT-GR) key to
  construct characters. For example, entering the character `{` with a German
  keyboard layout requires pressing ALT-GR + 9.

* fixed issue #665: Hash/skiplist combo madness bit my ass

  this fixes a problem with missing/non-deterministic rollbacks of inserts in
  case of a unique constraint violation into a collection with multiple secondary
  indexes (with at least one of them unique)

* fixed issue #664: ArangoDB installer on Windows requires drive c:

* partly fixed issue #662: ArangoDB on Windows hanging

  This fixes dropping databases on Windows. In previous 1.4 versions on Windows,
  one shape collection file was not unloaded and removed when dropping a database,
  leaving one directory and one shape collection file in the otherwise-dropped
  database directory.

* fixed issue #660: updated documentation on indexes


v1.4.1 (2013-11-08)
-------------------

* performance improvements for skip-list deletes


v1.4.1-rc1 (2013-11-07)
-----------------------

* fixed issue #635: Web-Interface should have a "Databases" Menu for Management

* fixed issue #624: Web-Interface is missing a Database selector

* fixed segfault in bitarray query

* fixed issue #656: Cannot create unique index through web interface

* fixed issue #654: bitarray index makes server down

* fixed issue #653: Slow query

* fixed issue #650: Randomness of any() should be improved

* made AQL `DOCUMENT()` function polymorphic and work with just one parameter.

  This allows using the `DOCUMENT` function like this:

      DOCUMENT('users/john')
      DOCUMENT([ 'users/john', 'users/amy' ])

  in addition to the existing use cases:

      DOCUMENT(users, 'users/john')
      DOCUMENT(users, 'john')
      DOCUMENT(users, [ 'users/john' ])
      DOCUMENT(users, [ 'users/john', 'users/amy' ])
      DOCUMENT(users, [ 'john', 'amy' ])

* simplified usage of ArangoDB batch API

  It is not necessary anymore to send the batch boundary in the HTTP `Content-Type`
  header. Previously, the batch API expected the client to send a Content-Type header
  of`multipart/form-data; boundary=<some boundary value>`. This is still supported in
  ArangoDB 2.0, but clients can now also omit this header. If the header is not
  present in a client request, ArangoDB will ignore the request content type and
  read the MIME boundary from the beginning of the request body.

  This also allows using the batch API with the Swagger "Try it out" feature (which is
  not too good at sending a different or even dynamic content-type request header).

* added API method GET `/_api/database/user`

  This returns the list of databases a specific user can see without changing the
  username/passwd.

* issue #424: Documentation about IDs needs to be upgraded


v1.4.0 (2013-10-29)
-------------------

* fixed issue #648: /batch API is missing from Web Interface API Documentation (Swagger)

* fixed issue #647: Icon tooltips missing

* fixed issue #646: index creation in web interface

* fixed issue #645: Allow jumping from edge to linked vertices

* merged PR for issue #643: Some minor corrections and a link to "Downloads"

* fixed issue #642: Completion of error handling

* fixed issue #639: compiling v1.4 on maverick produces warnings on -Wstrict-null-sentinel

* fixed issue #634: Web interface bug: Escape does not always propagate

* fixed issue #620: added startup option `--server.default-api-compatibility`

  This adds the following changes to the ArangoDB server and clients:
  - the server provides a new startup option `--server.default-api-compatibility`.
    This option can be used to determine the compatibility of (some) server API
    return values. The value for this parameter is a server version number,
    calculated as follows: `10000 * major + 100 * minor` (e.g. `10400` for ArangoDB
    1.3). The default value is `10400` (1.4), the minimum allowed value is `10300`
    (1.3).

    When setting this option to a value lower than the current server version,
    the server might respond with old-style results to "old" clients, increasing
    compatibility with "old" (non-up-to-date) clients.

  - the server will on each incoming request check for an HTTP header
    `x-arango-version`. Clients can optionally set this header to the API
    version number they support. For example, if a client sends the HTTP header
    `x-arango-version: 10300`, the server will pick this up and might send ArangoDB
    1.3-style responses in some situations.

    Setting either the startup parameter or using the HTTP header (or both) allows
    running "old" clients with newer versions of ArangoDB, without having to adjust
    the clients too much.

  - the `location` headers returned by the server for the APIs `/_api/document/...`
    and `/_api/collection/...` will have different values depending on the used API
    version. If the API compatibility is `10300`, the `location` headers returned
    will look like this:

        location: /_api/document/....

    whereas when an API compatibility of `10400` or higher is used, the `location`
    headers will look like this:

        location: /_db/<database name>/_api/document/...

  Please note that even in the presence of this, old API versions still may not
  be supported forever by the server.

* fixed issue #643: Some minor corrections and a link to "Downloads" by @frankmayer

* started issue #642: Completion of error handling

* fixed issue #639: compiling v1.4 on maverick produces warnings on
  -Wstrict-null-sentinel

* fixed issue #621: Standard Config needs to be fixed

* added function to manage indexes (web interface)

* improved server shutdown time by signaling shutdown to applicationserver,
  logging, cleanup and compactor threads

* added foxx-manager `replace` command

* added foxx-manager `installed` command (a more intuitive alias for `list`)

* fixed issue #617: Swagger API is missing '/_api/version'

* fixed issue #615: Swagger API: Some commands have no parameter entry forms

* fixed issue #614: API : Typo in : Request URL /_api/database/current

* fixed issue #609: Graph viz tool - different background color

* fixed issue #608: arangosh config files - eventually missing in the manual

* fixed issue #607: Admin interface: no core documentation

* fixed issue #603: Aardvark Foxx App Manager

* fixed a bug in type-mapping between AQL user functions and the AQL layer

  The bug caused errors like the following when working with collection documents
  in an AQL user function:

      TypeError: Cannot assign to read only property '_id' of #<ShapedJson>

* create less system collections when creating a new database

  This is achieved by deferring collection creation until the collections are actually
  needed by ArangoDB. The following collections are affected by the change:
  - `_fishbowl`
  - `_structures`


v1.4.0-beta2 (2013-10-14)
-------------------------

* fixed compaction on Windows

  The compaction on Windows did not ftruncate the cleaned datafiles to a smaller size.
  This has been fixed so not only the content of the files is cleaned but also files
  are re-created with potentially smaller sizes.

* only the following system collections will be excluded from replication from now on:
  - `_replication`
  - `_trx`
  - `_users`
  - `_aal`
  - `_fishbowl`
  - `_modules`
  - `_routing`

  Especially the following system collections will now be included in replication:
  - `_aqlfunctions`
  - `_graphs`

  In previous versions of ArangoDB, all system collections were excluded from the
  replication.

  The change also caused a change in the replication logger and applier:
  in previous versions of ArangoDB, only a collection's id was logged for an operation.
  This has not caused problems for non-system collections but for system collections
  there ids might differ. In addition to a collection id ArangoDB will now also log the
  name of a collection for each replication event.

  The replication applier will now look for the collection name attribute in logged
  events preferably.

* added database selection to arango-dfdb

* provide foxx-manager, arangodump, and arangorestore in Windows build

* ArangoDB 1.4 will refuse to start if option `--javascript.app-path` is not set.

* added startup option `--server.allow-method-override`

  This option can be set to allow overriding the HTTP request method in a request using
  one of the following custom headers:

  - x-http-method-override
  - x-http-method
  - x-method-override

  This allows bypassing proxies and tools that would otherwise just let certain types of
  requests pass. Enabling this option may impose a security risk, so it should only be
  used in very controlled environments.

  The default value for this option is `false` (no method overriding allowed).

* added "details" URL parameter for bulk import API

  Setting the `details` URL parameter to `true` in a call to POST `/_api/import` will make
  the import return details about non-imported documents in the `details` attribute. If
  `details` is `false` or omitted, no `details` attribute will be present in the response.
  This is the same behavior that previous ArangoDB versions exposed.

* added "complete" option for bulk import API

  Setting the `complete` URL parameter to `true` in a call to POST `/_api/import` will make
  the import completely fail if at least one of documents cannot be imported successfully.

  It defaults to `false`, which will make ArangoDB continue importing the other documents
  from the import even if some documents cannot be imported. This is the same behavior that
  previous ArangoDB versions exposed.

* added missing swagger documentation for `/_api/log`

* calling `/_api/logs` (or `/_admin/logs`) is only permitted from the `_system` database now.

  Calling this API method for/from other database will result in an HTTP 400.

' ported fix from https://github.com/novus/nvd3/commit/0894152def263b8dee60192f75f66700cea532cc

  This prevents JavaScript errors from occurring in Chrome when in the admin interface,
  section "Dashboard".

* show current database name in web interface (bottom right corner)

* added missing documentation for /_api/import in swagger API docs

* allow specification of database name for replication sync command replication applier

  This allows syncing from a master database with a different name than the slave database.

* issue #601: Show DB in prompt

  arangosh now displays the database name as part of the prompt by default.

  Can change the prompt by using the `--prompt` option, e.g.

      > arangosh --prompt "my db is named \"%d\"> "


v1.4.0-beta1 (2013-10-01)
-------------------------

* make the Foxx manager use per-database app directories

  Each database now has its own subdirectory for Foxx applications. Each database
  can thus use different Foxx applications if required. A Foxx app for a specific
  database resides in `<app-path>/databases/<database-name>/<app-name>`.

  System apps are shared between all databases. They reside in `<app-path>/system/<app-name>`.

* only trigger an engine reset in development mode for URLs starting with `/dev/`

  This prevents ArangoDB from reloading all Foxx applications when it is not
  actually necessary.

* changed error code from 10 (bad parameter) to 1232 (invalid key generator) for
  errors that are due to an invalid key generator specification when creating a new
  collection

* automatic detection of content-type / mime-type for Foxx assets based on filenames,
  added possibility to override auto detection

* added endpoint management API at `/_api/endpoint`

* changed HTTP return code of PUT `/_api/cursor` from 400 to 404 in case a
  non-existing cursor is referred to

* issue #360: added support for asynchronous requests

  Incoming HTTP requests with the headers `x-arango-async: true` or
  `x-arango-async: store` will be answered by the server instantly with a generic
  HTTP 202 (Accepted) response.

  The actual requests will be queued and processed by the server asynchronously,
  allowing the client to continue sending other requests without waiting for the
  server to process the actually requested operation.

  The exact point in time when a queued request is executed is undefined. If an
  error occurs during execution of an asynchronous request, the client will not
  be notified by the server.

  The maximum size of the asynchronous task queue can be controlled using the new
  option `--scheduler.maximal-queue-size`. If the queue contains this many number of
  tasks and a new asynchronous request comes in, the server will reject it with an
  HTTP 500 (internal server error) response.

  Results of incoming requests marked with header `x-arango-async: true` will be
  discarded by the server immediately. Clients have no way of accessing the result
  of such asynchronously executed request. This is just _fire and forget_.

  To later retrieve the result of an asynchronously executed request, clients can
  mark a request with the header `x-arango-async: keep`. This makes the server
  store the result of the request in memory until explicitly fetched by a client
  via the `/_api/job` API. The `/_api/job` API also provides methods for basic
  inspection of which pending or already finished requests there are on the server,
  plus ways for garbage collecting unneeded results.

* Added new option `--scheduler.maximal-queue-size`.

* issue #590: Manifest Lint

* added data dump and restore tools, arangodump and arangorestore.

  arangodump can be used to create a logical dump of an ArangoDB database, or
  just dedicated collections. It can be used to dump both a collection's structure
  (properties and indexes) and data (documents).

  arangorestore can be used to restore data from a dump created with arangodump.
  arangorestore currently does not re-create any indexes, and doesn't yet handle
  referenced documents in edges properly when doing just partial restores.
  This will be fixed until 1.4 stable.

* introduced `--server.database` option for arangosh, arangoimp, and arangob.

  The option allows these client tools to use a certain database for their actions.
  In arangosh, the current database can be switched at any time using the command

      db._useDatabase(<name>);

  When no database is specified, all client tools will assume they should use the
  default database `_system`. This is done for downwards-compatibility reasons.

* added basic multi database support (alpha)

  New databases can be created using the REST API POST `/_api/database` and the
  shell command `db._createDatabase(<name>)`.

  The default database in ArangoDB is called `_system`. This database is always
  present and cannot be deleted by the user. When an older version of ArangoDB is
  upgraded to 1.4, the previously only database will automatically become the
  `_system` database.

  New databases can be created with the above commands, and can be deleted with the
  REST API DELETE `/_api/database/<name>` or the shell command `db._dropDatabase(<name>);`.

  Deleting databases is still unstable in ArangoDB 1.4 alpha and might crash the
  server. This will be fixed until 1.4 stable.

  To access a specific database via the HTTP REST API, the `/_db/<name>/` prefix
  can be used in all URLs. ArangoDB will check if an incoming request starts with
  this prefix, and will automatically pick the database name from it. If the prefix
  is not there, ArangoDB will assume the request is made for the default database
  (`_system`). This is done for downwards-compatibility reasons.

  That means, the following URL pathnames are logically identical:

      /_api/document/mycollection/1234
      /_db/_system/document/mycollection/1234

  To access a different database (e.g. `test`), the URL pathname would look like this:

      /_db/test/document/mycollection/1234

  New databases can also be created and existing databases can only be dropped from
  within the default database (`_system`). It is not possible to drop the `_system`
  database itself.

  Cross-database operations are unintended and unsupported. The intention of the
  multi-database feature is to have the possibility to have a few databases managed
  by ArangoDB in parallel, but to only access one database at a time from a connection
  or a request.

  When accessing the web interface via the URL pathname `/_admin/html/` or `/_admin/aardvark`,
  the web interface for the default database (`_system`) will be displayed.
  To access the web interface for a different database, the database name can be
  put into the URLs as a prefix, e.g. `/_db/test/_admin/html` or
  `/_db/test/_admin/aardvark`.

  All internal request handlers and also all user-defined request handlers and actions
  (including Foxx) will only get to see the unprefixed URL pathnames (i.e. excluding
  any database name prefix). This is to ensure downwards-compatibility.

  To access the name of the requested database from any action (including Foxx), use
  use `req.database`.

  For example, when calling the URL `/myapp/myaction`, the content of `req.database`
  will be `_system` (the default database because no database got specified) and the
  content of `req.url` will be `/myapp/myaction`.

  When calling the URL `/_db/test/myapp/myaction`, the content of `req.database` will be
  `test`, and the content of `req.url` will still be `/myapp/myaction`.

* Foxx now excludes files starting with . (dot) when bundling assets

  This mitigates problems with editor swap files etc.

* made the web interface a Foxx application

  This change caused the files for the web interface to be moved from `html/admin` to
  `js/apps/aardvark` in the file system.

  The base URL for the admin interface changed from `_admin/html/index.html` to
  `_admin/aardvark/index.html`.

  The "old" redirection to `_admin/html/index.html` will now produce a 404 error.

  When starting ArangoDB with the `--upgrade` option, this will automatically be remedied
  by putting in a redirection from `/` to `/_admin/aardvark/index.html`, and from
  `/_admin/html/index.html` to `/_admin/aardvark/index.html`.

  This also obsoletes the following configuration (command-line) options:
  - `--server.admin-directory`
  - `--server.disable-admin-interface`

  when using these now obsolete options when the server is started, no error is produced
  for downwards-compatibility.

* changed User-Agent value sent by arangoimp, arangosh, and arangod from "VOC-Agent" to
  "ArangoDB"

* changed journal file creation behavior as follows:

  Previously, a journal file for a collection was always created when a collection was
  created. When a journal filled up and became full, the current journal was made a
  datafile, and a new (empty) journal was created automatically. There weren't many
  intended situations when a collection did not have at least one journal.

  This is changed now as follows:
  - when a collection is created, no journal file will be created automatically
  - when there is a write into a collection without a journal, the journal will be
    created lazily
  - when there is a write into a collection with a full journal, a new journal will
    be created automatically

  From the end user perspective, nothing should have changed, except that there is now
  less disk usage for empty collections. Disk usage of infrequently updated collections
  might also be reduced significantly by running the `rotate()` method of a collection,
  and not writing into a collection subsequently.

* added method `collection.rotate()`

  This allows premature rotation of a collection's current journal file into a (read-only)
  datafile. The purpose of using `rotate()` is to prematurely allow compaction (which is
  performed on datafiles only) on data, even if the journal was not filled up completely.

  Using `rotate()` may make sense in the following scenario:

      c = db._create("test");
      for (i = 0; i < 1000; ++i) {
        c.save(...); // insert lots of data here
      }

      ...
      c.truncate(); // collection is now empty
      // only data in datafiles will be compacted by following compaction runs
      // all data in the current journal would not be compacted

      // calling rotate will make the current journal a datafile, and thus make it
      // eligible for compaction
      c.rotate();

  Using `rotate()` may also be useful when data in a collection is known to not change
  in the immediate future. After having completed all write operations on a collection,
  performing a `rotate()` will reduce the size of the current journal to the actually
  required size (remember that journals are pre-allocated with a specific size) before
  making the journal a datafile. Thus `rotate()` may cause disk space savings, even if
  the datafiles does not qualify for compaction after rotation.

  Note: rotating the journal is asynchronous, so that the actual rotation may be executed
  after `rotate()` returns to the caller.

* changed compaction to merge small datafiles together (up to 3 datafiles are merged in
  a compaction run)

  In the regular case, this should leave less small datafiles stay around on disk and allow
  using less file descriptors in total.

* added AQL MINUS function

* added AQL UNION_DISTINCT function (more efficient than combination of `UNIQUE(UNION())`)

* updated mruby to 2013-08-22

* issue #587: Add db._create() in help for startup arangosh

* issue #586: Share a link on installation instructions in the User Manual

* issue #585: Bison 2.4 missing on Mac for custom build

* issue #584: Web interface images broken in devel

* issue #583: Small documentation update

* issue #581: Parameter binding for attributes

* issue #580: Small improvements (by @guidoreina)

* issue #577: Missing documentation for collection figures in implementor manual

* issue #576: Get disk usage for collections and graphs

  This extends the result of the REST API for /_api/collection/figures with
  the attributes `compactors.count`, `compactors.fileSize`, `shapefiles.count`,
  and `shapefiles.fileSize`.

* issue #575: installing devel version on mac (low prio)

* issue #574: Documentation (POST /_admin/routing/reload)

* issue #558: HTTP cursors, allow count to ignore LIMIT


v1.4.0-alpha1 (2013-08-02)
--------------------------

* added replication. check online manual for details.

* added server startup options `--server.disable-replication-logger` and
  `--server.disable-replication-applier`

* removed action deployment tool, this now handled with Foxx and its manager or
  by kaerus node utility

* fixed a server crash when using byExample / firstExample inside a transaction
  and the collection contained a usable hash/skiplist index for the example

* defineHttp now only expects a single context

* added collection detail dialog (web interface)

  Shows collection properties, figures (datafiles, journals, attributes, etc.)
  and indexes.

* added documents filter (web interface)

  Allows searching for documents based on attribute values. One or many filter
  conditions can be defined, using comparison operators such as '==', '<=', etc.

* improved AQL editor (web interface)

  Editor supports keyboard shortcuts (Submit, Undo, Redo, Select).
  Editor allows saving and reusing of user-defined queries.
  Added example queries to AQL editor.
  Added comment button.

* added document import (web interface)

  Allows upload of JSON-data from files. Files must have an extension of .json.

* added dashboard (web interface)

  Shows the status of replication and multiple system charts, e.g.
  Virtual Memory Size, Request Time, HTTP Connections etc.

* added API method `/_api/graph` to query all graphs with all properties.

* added example queries in web interface AQL editor

* added arango.reconnect(<host>) method for arangosh to dynamically switch server or
  user name

* added AQL range operator `..`

  The `..` operator can be used to easily iterate over a sequence of numeric
  values. It will produce a list of values in the defined range, with both bounding
  values included.

  Example:

      2010..2013

  will produce the following result:

      [ 2010, 2011, 2012, 2013 ]

* added AQL RANGE function

* added collection.first(count) and collection.last(count) document access functions

  These functions allow accessing the first or last n documents in a collection. The order
  is determined by document insertion/update time.

* added AQL INTERSECTION function

* INCOMPATIBLE CHANGE: changed AQL user function namespace resolution operator from `:` to `::`

  AQL user-defined functions were introduced in ArangoDB 1.3, and the namespace resolution
  operator for them was the single colon (`:`). A function call looked like this:

      RETURN mygroup:myfunc()

  The single colon caused an ambiguity in the AQL grammar, making it indistinguishable from
  named attributes or the ternary operator in some cases, e.g.

      { mygroup:myfunc ? mygroup:myfunc }

  The change of the namespace resolution operator from `:` to `::` fixes this ambiguity.

  Existing user functions in the database will be automatically fixed when starting ArangoDB
  1.4 with the `--upgrade` option. However, queries using user-defined functions need to be
  adjusted on the client side to use the new operator.

* allow multiple AQL LET declarations separated by comma, e.g.
  LET a = 1, b = 2, c = 3

* more useful AQL error messages

  The error position (line/column) is more clearly indicated for parse errors.
  Additionally, if a query references a collection that cannot be found, the error
  message will give a hint on the collection name

* changed return value for AQL `DOCUMENT` function in case document is not found

  Previously, when the AQL `DOCUMENT` function was called with the id of a document and
  the document could not be found, it returned `undefined`. This value is not part of the
  JSON type system and this has caused some problems.
  Starting with ArangoDB 1.4, the `DOCUMENT` function will return `null` if the document
  looked for cannot be found.

  In case the function is called with a list of documents, it will continue to return all
  found documents, and will not return `null` for non-found documents. This has not changed.

* added single line comments for AQL

  Single line comments can be started with a double forward slash: `//`.
  They end at the end of the line, or the end of the query string, whichever is first.

* fixed documentation issues #567, #568, #571.

* added collection.checksum(<withData>) method to calculate CRC checksums for
  collections

  This can be used to
  - check if data in a collection has changed
  - compare the contents of two collections on different ArangoDB instances

* issue #565: add description line to aal.listAvailable()

* fixed several out-of-memory situations when double freeing or invalid memory
  accesses could happen

* less msyncing during the creation of collections

  This is achieved by not syncing the initial (standard) markers in shapes collections.
  After all standard markers are written, the shapes collection will get synced.

* renamed command-line option `--log.filter` to `--log.source-filter` to avoid
  misunderstandings

* introduced new command-line option `--log.content-filter` to optionally restrict
  logging to just specific log messages (containing the filter string, case-sensitive).

  For example, to filter on just log entries which contain `ArangoDB`, use:

      --log.content-filter "ArangoDB"

* added optional command-line option `--log.requests-file` to log incoming HTTP
  requests to a file.

  When used, all HTTP requests will be logged to the specified file, containing the
  client IP address, HTTP method, requests URL, HTTP response code, and size of the
  response body.

* added a signal handler for SIGUSR1 signal:

  when ArangoDB receives this signal, it will respond all further incoming requests
  with an HTTP 503 (Service Unavailable) error. This will be the case until another
  SIGUSR1 signal is caught. This will make ArangoDB start serving requests regularly
  again. Note: this is not implemented on Windows.

* limited maximum request URI length to 16384 bytes:

  Incoming requests with longer request URIs will be responded to with an HTTP
  414 (Request-URI Too Long) error.

* require version 1.0 or 1.1 in HTTP version signature of requests sent by clients:

  Clients sending requests with a non-HTTP 1.0 or non-HTTP 1.1 version number will
  be served with an HTTP 505 (HTTP Version Not Supported) error.

* updated manual on indexes:

  using system attributes such as `_id`, `_key`, `_from`, `_to`, `_rev` in indexes is
  disallowed and will be rejected by the server. This was the case since ArangoDB 1.3,
  but was not properly documented.

* issue #563: can aal become a default object?

  aal is now a prefab object in arangosh

* prevent certain system collections from being renamed, dropped, or even unloaded.

  Which restrictions there are for which system collections may vary from release to
  release, but users should in general not try to modify system collections directly
  anyway.

  Note: there are no such restrictions for user-created collections.

* issue #559: added Foxx documentation to user manual

* added server startup option `--server.authenticate-system-only`. This option can be
  used to restrict the need for HTTP authentication to internal functionality and APIs,
  such as `/_api/*` and `/_admin/*`.
  Setting this option to `true` will thus force authentication for the ArangoDB APIs
  and the web interface, but allow unauthenticated requests for other URLs (including
  user defined actions and Foxx applications).
  The default value of this option is `false`, meaning that if authentication is turned
  on, authentication is still required for *all* incoming requests. Only by setting the
  option to `true` this restriction is lifted and authentication becomes required for
  URLs starting with `/_` only.

  Please note that authentication still needs to be enabled regularly by setting the
  `--server.disable-authentication` parameter to `false`. Otherwise no authentication
  will be required for any URLs as before.

* protect collections against unloading when there are still document barriers around.

* extended cap constraints to optionally limit the active data size in a collection to
  a specific number of bytes.

  The arguments for creating a cap constraint are now:
  `collection.ensureCapConstraint(<count>, <byteSize>);`

  It is supported to specify just a count as in ArangoDB 1.3 and before, to specify
  just a fileSize, or both. The first met constraint will trigger the automated
  document removal.

* added `db._exists(doc)` and `collection.exists(doc)` for easy document existence checks

* added API `/_api/current-database` to retrieve information about the database the
  client is currently connected to (note: the API `/_api/current-database` has been
  removed in the meantime. The functionality is accessible via `/_api/database/current`
  now).

* ensure a proper order of tick values in datafiles/journals/compactors.
  any new files written will have the _tick values of their markers in order. for
  older files, there are edge cases at the beginning and end of the datafiles when
  _tick values are not properly in order.

* prevent caching of static pages in PathHandler.
  whenever a static page is requested that is served by the general PathHandler, the
  server will respond to HTTP GET requests with a "Cache-Control: max-age=86400" header.

* added "doCompact" attribute when creating collections and to collection.properties().
  The attribute controls whether collection datafiles are compacted.

* changed the HTTP return code from 400 to 404 for some cases when there is a referral
  to a non-existing collection or document.

* introduced error code 1909 `too many iterations` that is thrown when graph traversals
  hit the `maxIterations` threshold.

* optionally limit traversals to a certain number of iterations
  the limitation can be achieved via the traversal API by setting the `maxIterations`
  attribute, and also via the AQL `TRAVERSAL` and `TRAVERSAL_TREE` functions by setting
  the same attribute. If traversals are not limited by the end user, a server-defined
  limit for `maxIterations` may be used to prevent server-side traversals from running
  endlessly.

* added graph traversal API at `/_api/traversal`

* added "API" link in web interface, pointing to REST API generated with Swagger

* moved "About" link in web interface into "links" menu

* allow incremental access to the documents in a collection from out of AQL
  this allows reading documents from a collection chunks when a full collection scan
  is required. memory usage might be must lower in this case and queries might finish
  earlier if there is an additional LIMIT statement

* changed AQL COLLECT to use a stable sort, so any previous SORT order is preserved

* issue #547: Javascript error in the web interface

* issue #550: Make AQL graph functions support key in addition to id

* issue #526: Unable to escape when an errorneous command is entered into the js shell

* issue #523: Graph and vertex methods for the javascript api

* issue #517: Foxx: Route parameters with capital letters fail

* issue #512: Binded Parameters for LIMIT


v1.3.3 (2013-08-01)
-------------------

* issue #570: updateFishbowl() fails once

* updated and fixed generated examples

* issue #559: added Foxx documentation to user manual

* added missing error reporting for errors that happened during import of edges


v1.3.2 (2013-06-21)
-------------------

* fixed memleak in internal.download()

* made the shape-collection journal size adaptive:
  if too big shapes come in, a shape journal will be created with a big-enough size
  automatically. the maximum size of a shape journal is still restricted, but to a
  very big value that should never be reached in practice.

* fixed a segfault that occurred when inserting documents with a shape size bigger
  than the default shape journal size (2MB)

* fixed a locking issue in collection.truncate()

* fixed value overflow in accumulated filesizes reported by collection.figures()

* issue #545: AQL FILTER unnecessary (?) loop

* issue #549: wrong return code with --daemon


v1.3.1 (2013-05-24)
-------------------

* removed currently unused _ids collection

* fixed usage of --temp-path in aranogd and arangosh

* issue #540: suppress return of temporary internal variables in AQL

* issue #530: ReferenceError: ArangoError is not a constructor

* issue #535: Problem with AQL user functions javascript API

* set --javascript.app-path for test execution to prevent startup error

* issue #532: Graph _edgesCache returns invalid data?

* issue #531: Arangod errors

* issue #529: Really weird transaction issue

* fixed usage of --temp-path in aranogd and arangosh


v1.3.0 (2013-05-10)
-------------------

* fixed problem on restart ("datafile-xxx is not sealed") when server was killed
  during a compaction run

* fixed leak when using cursors with very small batchSize

* issue #508: `unregistergroup` function not mentioned in http interface docs

* issue #507: GET /_api/aqlfunction returns code inside parentheses

* fixed issue #489: Bug in aal.install

* fixed issue 505: statistics not populated on MacOS


v1.3.0-rc1 (2013-04-24)
-----------------------

* updated documentation for 1.3.0

* added node modules and npm packages

* changed compaction to only compact datafiles with more at least 10% of dead
  documents (byte size-wise)

* issue #498: fixed reload of authentication info when using
  `require("org/arangodb/users").reload()`

* issue #495: Passing an empty array to create a document results in a
  "phantom" document

* added more precision for requests statistics figures

* added "sum" attribute for individual statistics results in statistics API
  at /_admin/statistics

* made "limit" an optional parameter in AQL function NEAR().
  limit can now be either omitted completely, or set to 0. If so, an internal
  default value (currently 100) will be applied for the limit.

* issue #481

* added "attributes.count" to output of `collection.figures()`
  this also affects the REST API /_api/collection/<name>/figures

* added IndexedPropertyGetter for ShapedJson objects

* added API for user-defined AQL functions

* issue #475: A better error message for deleting a non-existent graph

* issue #474: Web interface problems with the JS Shell

* added missing documentation for AQL UNION function

* added transaction support.
  This provides ACID transactions for ArangoDB. Transactions can be invoked
  using the `db._executeTransaction()` function, or the `/_api/transaction`
  REST API.

* switched to semantic versioning (at least for alpha & alpha naming)

* added saveOrReplace() for server-side JS

v1.3.alpha1 (2013-04-05)
------------------------

* cleanup of Module, Package, ArangoApp and modules "internal", "fs", "console"

* use Error instead of string in throw to allow stack-trace

* issue #454: error while creation of Collection

* make `collection.count()` not recalculate the number of documents on the fly, but
  use some internal document counters.

* issue #457: invalid string value in web interface

* make datafile id (datafile->_fid) identical to the numeric part of the filename.
  E.g. the datafile `journal-123456.db` will now have a datafile marker with the same
  fid (i.e. `123456`) instead of a different value. This change will only affect
  datafiles that are created with 1.3 and not any older files.
  The intention behind this change is to make datafile debugging easier.

* consistently discard document attributes with reserved names (system attributes)
  but without any known meaning, for example `_test`, `_foo`, ...

  Previously, these attributes were saved with the document regularly in some cases,
  but were discarded in other cases.
  Now these attributes are discarded consistently. "Real" system attributes such as
  `_key`, `_from`, `_to` are not affected and will work as before.

  Additionally, attributes with an empty name (``) are discarded when documents are
  saved.

  Though using reserved or empty attribute names in documents was not really and
  consistently supported in previous versions of ArangoDB, this change might cause
  an incompatibility for clients that rely on this feature.

* added server startup flag `--database.force-sync-properties` to force syncing of
  collection properties on collection creation, deletion and on property update.
  The default value is true to mimic the behavior of previous versions of ArangoDB.
  If set to false, collection properties are written to disk but no call to sync()
  is made.

* added detailed output of server version and components for REST APIs
  `/_admin/version` and `/_api/version`. To retrieve this extended information,
  call the REST APIs with URL parameter `details=true`.

* issue #443: For git-based builds include commit hash in version

* adjust startup log output to be more compact, less verbose

* set the required minimum number of file descriptors to 256.
  On server start, this number is enforced on systems that have rlimit. If the limit
  cannot be enforced, starting the server will fail.
  Note: 256 is considered to be the absolute minimum value. Depending on the use case
  for ArangoDB, a much higher number of file descriptors should be used.

  To avoid checking & potentially changing the number of maximum open files, use the
  startup option `--server.descriptors-minimum 0`

* fixed shapedjson to json conversion for special numeric values (NaN, +inf, -inf).
  Before, "NaN", "inf", or "-inf" were written into the JSONified output, but these
  values are not allowed in JSON. Now, "null" is written to the JSONified output as
  required.

* added AQL functions VARIANCE_POPULATION(), VARIANCE_SAMPLE(), STDDEV_POPULATION(),
  STDDEV_SAMPLE(), AVERAGE(), MEDIAN() to calculate statistical values for lists

* added AQL SQRT() function

* added AQL TRIM(), LEFT() and RIGHT() string functions

* fixed issue #436: GET /_api/document on edge

* make AQL REVERSE() and LENGTH() functions work on strings, too

* disabled DOT generation in `make doxygen`. this speeds up docs generation

* renamed startup option `--dispatcher.report-intervall` to `--dispatcher.report-interval`

* renamed startup option `--scheduler.report-intervall` to `--scheduler.report-interval`

* slightly changed output of REST API method /_admin/log.
  Previously, the log messages returned also contained the date and log level, now
  they will only contain the log message, and no date and log level information.
  This information can be re-created by API users from the `timestamp` and `level`
  attributes of the result.

* removed configure option `--enable-zone-debug`
  memory zone debugging is now automatically turned on when compiling with ArangoDB
  `--enable-maintainer-mode`

* removed configure option `--enable-arangob`
  arangob is now always included in the build


v1.2.3 (XXXX-XX-XX)
-------------------

* added optional parameter `edgexamples` for AQL function EDGES() and NEIGHBORS()

* added AQL function NEIGHBORS()

* added freebsd support

* fixed firstExample() query with `_id` and `_key` attributes

* issue triAGENS/ArangoDB-PHP#55: AQL optimizer may have mis-optimized duplicate
  filter statements with limit


v1.2.2 (2013-03-26)
-------------------

* fixed save of objects with common sub-objects

* issue #459: fulltext internal memory allocation didn't scale well
  This fix improves loading times for collections with fulltext indexes that have
  lots of equal words indexed.

* issue #212: auto-increment support

  The feature can be used by creating a collection with the extra `keyOptions`
  attribute as follows:

      db._create("mycollection", { keyOptions: { type: "autoincrement", offset: 1, increment: 10, allowUserKeys: true } });

  The `type` attribute will make sure the keys will be auto-generated if no
  `_key` attribute is specified for a document.

  The `allowUserKeys` attribute determines whether users might still supply own
  `_key` values with documents or if this is considered an error.

  The `increment` value determines the actual increment value, whereas the `offset`
  value can be used to seed to value sequence with a specific starting value.
  This will be useful later in a multi-master setup, when multiple servers can use
  different auto-increment seed values and thus generate non-conflicting auto-increment values.

  The default values currently are:

  - `allowUserKeys`: `true`
  - `offset`: `0`
  - `increment`: `1`

  The only other available key generator type currently is `traditional`.
  The `traditional` key generator will auto-generate keys in a fashion as ArangoDB
  always did (some increasing integer value, with a more or less unpredictable
  increment value).

  Note that for the `traditional` key generator there is only the option to disallow
  user-supplied keys and give the server the sole responsibility for key generation.
  This can be achieved by setting the `allowUserKeys` property to `false`.

  This change also introduces the following errors that API implementors may want to check
  the return values for:

  - 1222: `document key unexpected`: will be raised when a document is created with
    a `_key` attribute, but the underlying collection was set up with the `keyOptions`
    attribute `allowUserKeys: false`.

  - 1225: `out of keys`: will be raised when the auto-increment key generator runs
    out of keys. This may happen when the next key to be generated is 2^64 or higher.
    In practice, this will only happen if the values for `increment` or `offset` are
    not set appropriately, or if users are allowed to supply own keys, those keys
    are near the 2^64 threshold, and later the auto-increment feature kicks in and
    generates keys that cross that threshold.

    In practice it should not occur with proper configuration and proper usage of the
    collections.

  This change may also affect the following REST APIs:
  - POST `/_api/collection`: the server does now accept the optional `keyOptions`
    attribute in the second parameter
  - GET `/_api/collection/properties`: will return the `keyOptions` attribute as part
    of the collection's properties. The previous optional attribute `createOptions`
    is now gone.

* fixed `ArangoStatement.explain()` method with bind variables

* fixed misleading "cursor not found" error message in arangosh that occurred when
  `count()` was called for client-side cursors

* fixed handling of empty attribute names, which may have crashed the server under
  certain circumstances before

* fixed usage of invalid pointer in error message output when index description could
  not be opened


v1.2.1 (2013-03-14)
-------------------

* issue #444: please darken light color in arangosh

* issue #442: pls update post install info on osx

* fixed conversion of special double values (NaN, -inf, +inf) when converting from
  shapedjson to JSON

* fixed compaction of markers (location of _key was not updated correctly in memory,
  leading to _keys pointing to undefined memory after datafile rotation)

* fixed edge index key pointers to use document master pointer plus offset instead
  of direct _key address

* fixed case when server could not create any more journal or compactor files.
  Previously a wrong status code may have been returned, and not being able to create
  a new compactor file may have led to an infinite loop with error message
  "could not create compactor".

* fixed value truncation for numeric filename parts when renaming datafiles/journals


v1.2.0 (2013-03-01)
-------------------

* by default statistics are now switch off; in order to enable comment out
  the "disable-statistics = yes" line in "arangod.conf"

* fixed issue #435: csv parser skips data at buffer border

* added server startup option `--server.disable-statistics` to turn off statistics
  gathering without recompilation of ArangoDB.
  This partly addresses issue #432.

* fixed dropping of indexes without collection name, e.g.
  `db.xxx.dropIndex("123456");`
  Dropping an index like this failed with an assertion error.

* fixed issue #426: arangoimp should be able to import edges into edge collections

* fixed issue #425: In case of conflict ArangoDB returns HTTP 400 Bad request
  (with 1207 Error) instead of HTTP 409 Conflict

* fixed too greedy token consumption in AQL for negative values:
  e.g. in the statement `RETURN { a: 1 -2 }` the minus token was consumed as part
  of the value `-2`, and not interpreted as the binary arithmetic operator


v1.2.beta3 (2013-02-22)
-----------------------

* issue #427: ArangoDB Importer Manual has no navigation links (previous|home|next)

* issue #319: Documentation missing for Emergency console and incomplete for datafile debugger.

* issue #370: add documentation for reloadRouting and flushServerModules

* issue #393: added REST API for user management at /_api/user

* issue #393, #128: added simple cryptographic functions for user actions in module "crypto":
  * require("org/arangodb/crypto").md5()
  * require("org/arangodb/crypto").sha256()
  * require("org/arangodb/crypto").rand()

* added replaceByExample() Javascript and REST API method

* added updateByExample() Javascript and REST API method

* added optional "limit" parameter for removeByExample() Javascript and REST API method

* fixed issue #413

* updated bundled V8 version from 3.9.4 to 3.16.14.1
  Note: the Windows version used a more recent version (3.14.0.1) and was not updated.

* fixed issue #404: keep original request url in request object


v1.2.beta2 (2013-02-15)
-----------------------

* fixed issue #405: 1.2 compile warnings

* fixed issue #333: [debian] Group "arangodb" is not used when starting vie init.d script

* added optional parameter 'excludeSystem' to GET /_api/collection
  This parameter can be used to disable returning system collections in the list
  of all collections.

* added AQL functions KEEP() and UNSET()

* fixed issue #348: "HTTP Interface for Administration and Monitoring"
  documentation errors.

* fix stringification of specific positive int64 values. Stringification of int64
  values with the upper 32 bits cleared and the 33rd bit set were broken.

* issue #395:  Collection properties() function should return 'isSystem' for
  Javascript and REST API

* make server stop after upgrade procedure when invoked with `--upgrade option`.
  When started with the `--upgrade` option, the server will perfom
  the upgrade, and then exit with a status code indicating the result of the
  upgrade (0 = success, 1 = failure). To start the server regularly in either
  daemon or console mode, the `--upgrade` option must not be specified.
  This change was introduced to allow init.d scripts check the result of
  the upgrade procedure, even in case an upgrade was successful.
  this was introduced as part of issue #391.

* added AQL function EDGES()

* added more crash-protection when reading corrupted collections at startup

* added documentation for AQL function CONTAINS()

* added AQL function LIKE()

* replaced redundant error return code 1520 (Unable to open collection) with error code
  1203 (Collection not found). These error codes have the same meanings, but one of
  them was returned from AQL queries only, the other got thrown by other parts of
  ArangoDB. Now, error 1203 (Collection not found) is used in AQL too in case a
  non-existing collection is used.

v1.2.beta1 (2013-02-01)
-----------------------

* fixed issue #382: [Documentation error] Maschine... should be Machine...

* unified history file locations for arangod, arangosh, and arangoirb.
  - The readline history for arangod (emergency console) is now stored in file
    $HOME/.arangod. It was stored in $HOME/.arango before.
  - The readline history for arangosh is still stored in $HOME/.arangosh.
  - The readline history for arangoirb is now stored in $HOME/.arangoirb. It was
    stored in $HOME/.arango-mrb before.

* fixed issue #381: _users user should have a unique constraint

* allow negative list indexes in AQL to access elements from the end of a list,
  e.g. ```RETURN values[-1]``` will return the last element of the `values` list.

* collection ids, index ids, cursor ids, and document revision ids created and
  returned by ArangoDB are now returned as strings with numeric content inside.
  This is done to prevent some value overrun/truncation in any part of the
  complete client/server workflow.
  In ArangoDB 1.1 and before, these values were previously returned as
  (potentially very big) integer values. This may cause problems (clipping, overrun,
  precision loss) for clients that do not support big integers natively and store
  such values in IEEE754 doubles internally. This type loses precision after about
  52 bits and is thus not safe to hold an id.
  Javascript and 32 bit-PHP are examples for clients that may cause such problems.
  Therefore, ids are now returned by ArangoDB as strings, with the string
  content being the integer value as before.

  Example for documents ("_rev" attribute):
  - Document returned by ArangoDB 1.1: { "_rev": 1234, ... }
  - Document returned by ArangoDB 1.2: { "_rev": "1234", ... }

  Example for collections ("id" attribute / "_id" property):
  - Collection returned by ArangoDB 1.1: { "id": 9327643, "name": "test", ... }
  - Collection returned by ArangoDB 1.2: { "id": "9327643", "name": "test", ... }

  Example for cursors ("id" attribute):
  - Collection returned by ArangoDB 1.1: { "id": 11734292, "hasMore": true, ... }
  - Collection returned by ArangoDB 1.2: { "id": "11734292", "hasMore": true, ... }

* global variables are not automatically available anymore when starting the
  arangod Javascript emergency console (i.e. ```arangod --console```).

  Especially, the variables `db`, `edges`, and `internal` are not available
  anymore. `db` and `internal` can be made available in 1.2 by
  ```var db = require("org/arangodb").db;``` and
  ```var internal = require("internal");```, respectively.
  The reason for this change is to get rid of global variables in the server
  because this will allow more specific inclusion of functionality.

  For convenience, the global variable `db` is still available by default in
  arangosh. The global variable `edges`, which since ArangoDB 1.1 was kind of
  a redundant wrapper of `db`, has been removed in 1.2 completely.
  Please use `db` instead, and if creating an edge collection, use the explicit
  ```db._createEdgeCollection()``` command.

* issue #374: prevent endless redirects when calling admin interface with
  unexpected URLs

* issue #373: TRAVERSAL() `trackPaths` option does not work. Instead `paths` does work

* issue #358: added support for CORS

* honor optional waitForSync property for document removal, replace, update, and
  save operations in arangosh. The waitForSync parameter for these operations
  was previously honored by the REST API and on the server-side, but not when
  the waitForSync parameter was specified for a document operation in arangosh.

* calls to db.collection.figures() and /_api/collection/<collection>/figures now
  additionally return the number of shapes used in the collection in the
  extra attribute "shapes.count"

* added AQL TRAVERSAL_TREE() function to return a hierarchical result from a traversal

* added AQL TRAVERSAL() function to return the results from a traversal

* added AQL function ATTRIBUTES() to return the attribute names of a document

* removed internal server-side AQL functions from global scope.

  Now the AQL internal functions can only be accessed via the exports of the
  ahuacatl module, which can be included via ```require("org/arangodb/ahuacatl")```.
  It shouldn't be necessary for clients to access this module at all, but
  internal code may use this module.

  The previously global AQL-related server-side functions were moved to the
  internal namespace. This produced the following function name changes on
  the server:

     old name              new name
     ------------------------------------------------------
     AHUACATL_RUN       => require("internal").AQL_QUERY
     AHUACATL_EXPLAIN   => require("internal").AQL_EXPLAIN
     AHUACATL_PARSE     => require("internal").AQL_PARSE

  Again, clients shouldn't have used these functions at all as there is the
  ArangoStatement object to execute AQL queries.

* fixed issue #366: Edges index returns strange description

* added AQL function MATCHES() to check a document against a list of examples

* added documentation and tests for db.collection.removeByExample

* added --progress option for arangoimp. This will show the percentage of the input
  file that has been processed by arangoimp while the import is still running. It can
  be used as a rough indicator of progress for the entire import.

* make the server log documents that cannot be imported via /_api/import into the
  logfile using the warning log level. This may help finding illegal documents in big
  import runs.

* check on server startup whether the database directory and all collection directories
  are writable. if not, the server startup will be aborted. this prevents serious
  problems with collections being non-writable and this being detected at some pointer
  after the server has been started

* allow the following AQL constructs: FUNC(...)[...], FUNC(...).attribute

* fixed issue #361: Bug in Admin Interface. Header disappears when clicking new collection

* Added in-memory only collections

  Added collection creation parameter "isVolatile":
  if set to true, the collection is created as an in-memory only collection,
  meaning that all document data of that collection will reside in memory only,
  and will not be stored permanently to disk.
  This means that all collection data will be lost when the collection is unloaded
  or the server is shut down.
  As this collection type does not have datafile disk overhead for the regular
  document operations, it may be faster than normal disk-backed collections. The
  actual performance gains strongly depend on the underlying OS, filesystem, and
  settings though.
  This collection type should be used for caches only and not for any sensible data
  that cannot be re-created otherwise.
  Some platforms, namely Windows, currently do not support this collection type.
  When creating an in-memory collection on such platform, an error message will be
  returned by ArangoDB telling the user the platform does not support it.

  Note: in-memory collections are an experimental feature. The feature might
  change drastically or even be removed altogether in a future version of ArangoDB.

* fixed issue #353: Please include "pretty print" in Emergency Console

* fixed issue #352: "pretty print" console.log
  This was achieved by adding the dump() function for the "internal" object

* reduced insertion time for edges index
  Inserting into the edges index now avoids costly comparisons in case of a hash
  collision, reducing the prefilling/loading timer for bigger edge collections

* added fulltext queries to AQL via FULLTEXT() function. This allows search
  fulltext indexes from an AQL query to find matching documents

* added fulltext index type. This index type allows indexing words and prefixes of
  words from a specific document attribute. The index can be queries using a
  SimpleQueryFull object, the HTTP REST API at /_api/simple/fulltext, or via AQL

* added collection.revision() method to determine whether a collection has changed.
  The revision method returns a revision string that can be used by client programs
  for equality/inequality comparisons. The value returned by the revision method
  should be treated by clients as an opaque string and clients should not try to
  figure out the sense of the revision id. This is still useful enough to check
  whether data in a collection has changed.

* issue #346: adaptively determine NUMBER_HEADERS_PER_BLOCK

* issue #338: arangosh cursor positioning problems

* issue #326: use limit optimization with filters

* issue #325: use index to avoid sorting

* issue #324: add limit optimization to AQL

* removed arango-password script and added Javascript functionality to add/delete
  users instead. The functionality is contained in module `users` and can be invoked
  as follows from arangosh and arangod:
  * require("users").save("name", "passwd");
  * require("users").replace("name", "newPasswd");
  * require("users").remove("name");
  * require("users").reload();
  These functions are intentionally not offered via the web interface.
  This also addresses issue #313

* changed print output in arangosh and the web interface for JSON objects.
  Previously, printing a JSON object in arangosh resulted in the attribute values
  being printed as proper JSON, but attribute names were printed unquoted and
  unescaped. This was fine for the purpose of arangosh, but lead to invalid
  JSON being produced. Now, arangosh will produce valid JSON that can be used
  to send it back to ArangoDB or use it with arangoimp etc.

* fixed issue #300: allow importing documents via the REST /_api/import API
  from a JSON list, too.
  So far, the API only supported importing from a format that had one JSON object
  on each line. This is sometimes inconvenient, e.g. when the result of an AQL
  query or any other list is to be imported. This list is a JSON list and does not
  necessary have a document per line if pretty-printed.
  arangoimp now supports the JSON list format, too. However, the format requires
  arangoimp and the server to read the entire dataset at once. If the dataset is
  too big (bigger than --max-upload-size) then the import will be rejected. Even if
  increased, the entire list must fit in memory on both the client and the server,
  and this may be more resource-intensive than importing individual lines in chunks.

* removed unused parameter --reuse-ids for arangoimp. This parameter did not have
  any effect in 1.2, was never publicly announced and did evil (TM) things.

* fixed issue #297 (partly): added whitespace between command line and
  command result in arangosh, added shell colors for better usability

* fixed issue #296: system collections not usable from AQL

* fixed issue #295: deadlock on shutdown

* fixed issue #293: AQL queries should exploit edges index

* fixed issue #292: use index when filtering on _key in AQL

* allow user-definable document keys
  users can now define their own document keys by using the _key attribute
  when creating new documents or edges. Once specified, the value of _key is
  immutable.
  The restrictions for user-defined key values are:
  * the key must be at most 254 bytes long
  * it must consist of the letters a-z (lower or upper case), the digits 0-9,
    the underscore (_) or dash (-) characters only
  * any other characters, especially multi-byte sequences, whitespace or
    punctuation characters cannot be used inside key values

  Specifying a document key is optional when creating new documents. If no
  document key is specified, ArangoDB will create a document key itself.
  There are no guarantees about the format and pattern of auto-generated document
  keys other than the above restrictions.
  Clients should therefore treat auto-generated document keys as opaque values.
  Keys can be used to look up and reference documents, e.g.:
  * saving a document: `db.users.save({ "_key": "fred", ... })`
  * looking up a document: `db.users.document("fred")`
  * referencing other documents: `edges.relations.save("users/fred", "users/john", ...)`

  This change is downwards-compatible to ArangoDB 1.1 because in ArangoDB 1.1
  users were not able to define their own keys. If the user does not supply a _key
  attribute when creating a document, ArangoDB 1.2 will still generate a key of
  its own as ArangoDB 1.1 did. However, all documents returned by ArangoDB 1.2 will
  include a _key attribute and clients should be able to handle that (e.g. by
  ignoring it if not needed). Documents returned will still include the _id attribute
  as in ArangoDB 1.1.

* require collection names everywhere where a collection id was allowed in
  ArangoDB 1.1 & 1.0
  This change requires clients to use a collection name in place of a collection id
  at all places the client deals with collections.
  Examples:
  * creating edges: the _from and _to attributes must now contain collection names instead
    of collection ids: `edges.relations.save("test/my-key1", "test/my-key2", ...)`
  * retrieving edges: the returned _from and _to attributes now will contain collection
    names instead of ids, too: _from: `test/fred` instead of `1234/3455`
  * looking up documents: db.users.document("fred") or db._document("users/fred")

  Collection names must be used in REST API calls instead of collection ids, too.
  This change is thus not completely downwards-compatible to ArangoDB 1.1. ArangoDB 1.1
  required users to use collection ids in many places instead of collection names.
  This was unintuitive and caused overhead in cases when just the collection name was
  known on client-side but not its id. This overhead can now be avoided so clients can
  work with the collection names directly. There is no need to work with collection ids
  on the client side anymore.
  This change will likely require adjustments to API calls issued by clients, and also
  requires a change in how clients handle the _id value of returned documents. Previously,
  the _id value of returned documents contained the collection id, a slash separator and
  the document number. Since 1.2, _id will contain the collection name, a slash separator
  and the document key. The same applies to the _from and _to attribute values of edges
  that are returned by ArangoDB.

  Also removed (now unnecessary) location header in responses of the collections REST API.
  The location header was previously returned because it was necessary for clients.
  When clients created a collection, they specified the collection name. The collection
  id was generated on the server, but the client needed to use the server-generated
  collection id for further API calls, e.g. when creating edges etc. Therefore, the
  full collection URL, also containing the collection id, was returned by the server in
  responses to the collection API, in the HTTP location header.
  Returning the location header has become unnecessary in ArangoDB 1.2 because users
  can access collections by name and do not need to care about collection ids.


v1.1.3 (2013-XX-XX)
-------------------

* fix case when an error message was looked up for an error code but no error
  message was found. In this case a NULL ptr was returned and not checked everywhere.
  The place this error popped up was when inserting into a non-unique hash index
  failed with a specific, invalid error code.

* fixed issue #381:  db._collection("_users").getIndexes();

* fixed issue #379: arango-password fatal issue javscript.startup-directory

* fixed issue #372: Command-Line Options for the Authentication and Authorization


v1.1.2 (2013-01-20)
-------------------

* upgraded to mruby 2013-01-20 583983385b81c21f82704b116eab52d606a609f4

* fixed issue #357: Some spelling and grammar errors

* fixed issue #355: fix quotes in pdf manual

* fixed issue #351: Strange arangosh error message for long running query

* fixed randomly hanging connections in arangosh on MacOS

* added "any" query method: this returns a random document from a collection. It
  is also available via REST HTTP at /_api/simple/any.

* added deployment tool

* added getPeerVertex

* small fix for logging of long messages: the last character of log messages longer
  than 256 bytes was not logged.

* fixed truncation of human-readable log messages for web interface: the trailing \0
  byte was not appended for messages longer than 256 bytes

* fixed issue #341: ArangoDB crashes when stressed with Batch jobs
  Contrary to the issue title, this did not have anything to do with batch jobs but
  with too high memory usage. The memory usage of ArangoDB is now reduced for cases
   when there are lots of small collections with few documents each

* started with issue #317: Feature Request (from Google Groups): DATE handling

* backported issue #300: Extend arangoImp to Allow importing result set-like
  (list of documents) formatted files

* fixed issue #337: "WaitForSync" on new collection does not work on Win/X64

* fixed issue #336: Collections REST API docs

* fixed issue #335: mmap errors due to wrong memory address calculation

* fixed issue #332: arangoimp --use-ids parameter seems to have no impact

* added option '--server.disable-authentication' for arangosh as well. No more passwd
  prompts if not needed

* fixed issue #330: session logging for arangosh

* fixed issue #329: Allow passing script file(s) as parameters for arangosh to run

* fixed issue #328: 1.1 compile warnings

* fixed issue #327: Javascript parse errors in front end


v1.1.1 (2012-12-18)
-------------------

* fixed issue #339: DELETE /_api/cursor/cursor-identifier return incollect errorNum

  The fix for this has led to a signature change of the function actions.resultNotFound().
  The meaning of parameter #3 for This function has changed from the error message string
  to the error code. The error message string is now parameter #4.
  Any client code that uses this function in custom actions must be adjusted.

* fixed issue #321: Problem upgrading arangodb 1.0.4 to 1.1.0 with Homebrew (OSX 10.8.2)

* fixed issue #230: add navigation and search for online documentation

* fixed issue #315: Strange result in PATH

* fixed issue #323: Wrong function returned in error message of AQL CHAR_LENGTH()

* fixed some log errors on startup / shutdown due to pid file handling and changing
  of directories


v1.1.0 (2012-12-05)
-------------------

* WARNING:
  arangod now performs a database version check at startup. It will look for a file
  named "VERSION" in its database directory. If the file is not present, arangod will
  perform an automatic upgrade of the database directory. This should be the normal
  case when upgrading from ArangoDB 1.0 to ArangoDB 1.1.

  If the VERSION file is present but is from an older version of ArangoDB, arangod
  will refuse to start and ask the user to run a manual upgrade first. A manual upgrade
  can be performed by starting arangod with the option `--upgrade`.

  This upgrade procedure shall ensure that users have full control over when they
  perform any updates/upgrades of their data, and can plan backups accordingly. The
  procedure also guarantees that the server is not run without any required system
  collections or with in incompatible data state.

* added AQL function DOCUMENT() to retrieve a document by its _id value

* fixed issue #311: fixed segfault on unload

* fixed issue #309: renamed stub "import" button from web interface

* fixed issue #307: added WaitForSync column in collections list in in web interface

* fixed issue #306: naming in web interface

* fixed issue #304: do not clear AQL query text input when switching tabs in
  web interface

* fixed issue #303: added documentation about usage of var keyword in web interface

* fixed issue #301: PATCH does not work in web interface

# fixed issue #269: fix make distclean & clean

* fixed issue #296: system collections not usable from AQL

* fixed issue #295: deadlock on shutdown

* added collection type label to web interface

* fixed issue #290: the web interface now disallows creating non-edges in edge collections
  when creating collections via the web interface, the collection type must also be
  specified (default is document collection)

* fixed issue #289: tab-completion does not insert any spaces

* fixed issue #282: fix escaping in web interface

* made AQL function NOT_NULL take any number of arguments. Will now return its
  first argument that is not null, or null if all arguments are null. This is downwards
  compatible.

* changed misleading AQL function name NOT_LIST() to FIRST_LIST() and slightly changed
  the behavior. The function will now return its first argument that is a list, or null
  if none of the arguments are lists.
  This is mostly downwards-compatible. The only change to the previous implementation in
  1.1-beta will happen if two arguments were passed and the 1st and 2nd arguments were
  both no lists. In previous 1.1, the 2nd argument was returned as is, but now null
  will be returned.

* add AQL function FIRST_DOCUMENT(), with same behavior as FIRST_LIST(), but working
  with documents instead of lists.

* added UPGRADING help text

* fixed issue #284: fixed Javascript errors when adding edges/vertices without own
  attributes

* fixed issue #283: AQL LENGTH() now works on documents, too

* fixed issue #281: documentation for skip lists shows wrong example

* fixed AQL optimizer bug, related to OR-combined conditions that filtered on the
  same attribute but with different conditions

* fixed issue #277: allow usage of collection names when creating edges
  the fix of this issue also implies validation of collection names / ids passed to
  the REST edge create method. edges with invalid collection ids or names in the
  "from" or "to" values will be rejected and not saved


v1.1.beta2 (2012-11-13)
-----------------------

* fixed arangoirb compilation

* fixed doxygen


v1.1.beta1 (2012-10-24)
-----------------------

* fixed AQL optimizer bug

* WARNING:
  - the user has changed from "arango" to "arangodb", the start script has changed from
    "arangod" to "arangodb", the database directory has changed from "/var/arangodb" to
    "/var/lib/arangodb" to be compliant with various Linux policies

  - In 1.1, we have introduced types for collections: regular documents go into document
    collections, and edges go into edge collections. The prefixing (db.xxx vs. edges.xxx)
    works slightly different in 1.1: edges.xxx can still be used to access collections,
    however, it will not determine the type of existing collections anymore. To create an
    edge collection 1.1, you can use db._createEdgeCollection() or edges._create().
    And there's of course also db._createDocumentCollection().
    db._create() is also still there and will create a document collection by default,
    whereas edges._create() will create an edge collection.

  - the admin web interface that was previously available via the simple URL suffix /
    is now available via a dedicated URL suffix only: /_admin/html
    The reason for this is that routing and URLs are now subject to changes by the end user,
    and only URLs parts prefixed with underscores (e.g. /_admin or /_api) are reserved
    for ArangoDB's internal usage.

* the server now handles requests with invalid Content-Length header values as follows:
  - if Content-Length is negative, the server will respond instantly with HTTP 411
    (length required)

  - if Content-Length is positive but shorter than the supplied body, the server will
    respond with HTTP 400 (bad request)

  - if Content-Length is positive but longer than the supplied body, the server will
    wait for the client to send the missing bytes. The server allows 90 seconds for this
    and will close the connection if the client does not send the remaining data

  - if Content-Length is bigger than the maximum allowed size (512 MB), the server will
    fail with HTTP 413 (request entity too large).

  - if the length of the HTTP headers is greater than the maximum allowed size (1 MB),
    the server will fail with HTTP 431 (request header fields too large)

* issue #265: allow optional base64 encoding/decoding of action response data

* issue #252: create _modules collection using arango-upgrade (note: arango-upgrade was
  finally replaced by the `--upgrade` option for arangod)

* issue #251: allow passing arbitrary options to V8 engine using new command line option:
  --javascript.v8-options. Using this option, the Harmony features or other settings in
  v8 can be enabled if the end user requires them

* issue #248: allow AQL optimizer to pull out completely uncorrelated subqueries to the
  top level, resulting in less repeated evaluation of the subquery

* upgraded to Doxygen 1.8.0

* issue #247: added AQL function MERGE_RECURSIVE

* issue #246: added clear() function in arangosh

* issue #245: Documentation: Central place for naming rules/limits inside ArangoDB

* reduced size of hash index elements by 50 %, allowing more index elements to fit in
  memory

* issue #235: GUI Shell throws Error:ReferenceError: db is not defined

* issue #229: methods marked as "under construction"

* issue #228: remove unfinished APIs (/_admin/config/*)

* having the OpenSSL library installed is now a prerequisite to compiling ArangoDB
  Also removed the --enable-ssl configure option because ssl is always required.

* added AQL functions TO_LIST, NOT_LIST

* issue #224: add optional Content-Id for batch requests

* issue #221: more documentation on AQL explain functionality. Also added
  ArangoStatement.explain() client method

* added db._createStatement() method on server as well (was previously available
  on the client only)

* issue #219: continue in case of "document not found" error in PATHS() function

* issue #213: make waitForSync overridable on specific actions

* changed AQL optimizer to use indexes in more cases. Previously, indexes might
  not have been used when in a reference expression the inner collection was
  specified last. Example: FOR u1 IN users FOR u2 IN users FILTER u1._id == u2._id
  Previously, this only checked whether an index could be used for u2._id (not
  possible). It was not checked whether an index on u1._id could be used (possible).
  Now, for expressions that have references/attribute names on both sides of the
  above as above, indexes are checked for both sides.

* issue #204: extend the CSV import by TSV and by user configurable
  separator character(s)

* issue #180: added support for batch operations

* added startup option --server.backlog-size
  this allows setting the value of the backlog for the listen() system call.
  the default value is 10, the maximum value is platform-dependent

* introduced new configure option "--enable-maintainer-mode" for
  ArangoDB maintainers. this option replaces the previous compile switches
  --with-boost-test, --enable-bison, --enable-flex and --enable-errors-dependency
  the individual configure options have been removed. --enable-maintainer-mode
  turns them all on.

* removed potentially unused configure option --enable-memfail

* fixed issue #197: HTML web interface calls /_admin/user-manager/session

* fixed issue #195: VERSION file in database directory

* fixed issue #193: REST API HEAD request returns a message body on 404

* fixed issue #188: intermittent issues with 1.0.0
  (server-side cursors not cleaned up in all cases, pthreads deadlock issue)

* issue #189: key store should use ISO datetime format bug

* issue #187: run arango-upgrade on server start (note: arango-upgrade was finally
  replaced by the `--upgrade` option for arangod)n

* fixed issue #183: strange unittest error

* fixed issue #182: manual pages

* fixed issue #181: use getaddrinfo

* moved default database directory to "/var/lib/arangodb" in accordance with
  http://www.pathname.com/fhs/pub/fhs-2.3.html

* fixed issue #179: strange text in import manual

* fixed issue #178: test for aragoimp is missing

* fixed issue #177: a misleading error message was returned if unknown variables
  were used in certain positions in an AQL query.

* fixed issue #176: explain how to use AQL from the arangosh

* issue #175: re-added hidden (and deprecated) option --server.http-port. This
  option is only there to be downwards-compatible to Arango 1.0.

* fixed issue #174: missing Documentation for `within`

* fixed issue #170: add db.<coll_name>.all().toArray() to arangosh help screen

* fixed issue #169: missing argument in Simple Queries

* added program arango-upgrade. This program must be run after installing ArangoDB
  and after upgrading from a previous version of ArangoDB. The arango-upgrade script
  will ensure all system collections are created and present in the correct state.
  It will also perform any necessary data updates.
  Note: arango-upgrade was finally replaced by the `--upgrade` option for arangod.

* issue #153: edge collection should be a flag for a collection
  collections now have a type so that the distinction between document and edge
  collections can now be done at runtime using a collection's type value.
  A collection's type can be queried in Javascript using the <collection>.type() method.

  When new collections are created using db._create(), they will be document
  collections by default. When edge._create() is called, an edge collection will be created.
  To explicitly create a collection of a specific/different type, use the methods
  _createDocumentCollection() or _createEdgeCollection(), which are available for
  both the db and the edges object.
  The Javascript objects ArangoEdges and ArangoEdgesCollection have been removed
  completely.
  All internal and test code has been adjusted for this, and client code
  that uses edges.* should also still work because edges is still there and creates
  edge collections when _create() is called.

  INCOMPATIBLE CHANGE: Client code might still need to be changed in the following aspect:
  Previously, collections did not have a type so documents and edges could be inserted
  in the same collection. This is now disallowed. Edges can only be inserted into
  edge collections now. As there were no collection types in 1.0, ArangoDB will perform
  an automatic upgrade when migrating from 1.0 to 1.1.
  The automatic upgrade will check every collection and determine its type as follows:
  - if among the first 50 documents in the collection there are documents with
    attributes "_from" and "_to", the collection is typed as an edge collection
  - if among the first 50 documents in the collection there are no documents with
    attributes "_from" and "_to", the collection is made as a document collection

* issue #150: call V8 garbage collection on server periodically

* issue #110: added support for partial updates

  The REST API for documents now offers an HTTP PATCH method to partially update
  documents. Overwriting/replacing documents is still available via the HTTP PUT method
  as before. The Javascript API in the shell also offers a new update() method in extension to
  the previously existing replace() method.


v1.0.4 (2012-11-12)
-------------------

* issue #275: strange error message in arangosh 1.0.3 at startup


v1.0.3 (2012-11-08)
-------------------

* fixed AQL optimizer bug

* issue #273: fixed segfault in arangosh on HTTP 40x

* issue #265: allow optional base64 encoding/decoding of action response data

* issue #252: _modules collection not created automatically


v1.0.2 (2012-10-22)
-------------------

* repository CentOS-X.Y moved to CentOS-X, same for Debian

* bugfix for rollback from edges

* bugfix for hash indexes

* bugfix for StringBuffer::erase_front

* added autoload for modules

* added AQL function TO_LIST


v1.0.1 (2012-09-30)
-------------------

* draft for issue #165: front-end application howto

* updated mruby to cf8fdea4a6598aa470e698e8cbc9b9b492319d

* fix for issue #190: install doesn't create log directory

* fix for issue #194: potential race condition between creating and dropping collections

* fix for issue #193: REST API HEAD request returns a message body on 404

* fix for issue #188: intermittent issues with 1.0.0

* fix for issue #163: server cannot create collection because of abandoned files

* fix for issue #150: call V8 garbage collection on server periodically


v1.0.0 (2012-08-17)
-------------------

* fix for issue #157: check for readline and ncurses headers, not only libraries


v1.0.beta4 (2012-08-15)
-----------------------

* fix for issue #152: fix memleak for barriers


v1.0.beta3 (2012-08-10)
-----------------------

* fix for issue #151: Memleak, collection data not removed

* fix for issue #149: Inconsistent port for admin interface

* fix for issue #163: server cannot create collection because of abandoned files

* fix for issue #157: check for readline and ncurses headers, not only libraries

* fix for issue #108: db.<collection>.truncate() inefficient

* fix for issue #109: added startup note about cached collection names and how to
  refresh them

* fix for issue #156: fixed memleaks in /_api/import

* fix for issue #59: added tests for /_api/import

* modified return value for calls to /_api/import: now, the attribute "empty" is
  returned as well, stating the number of empty lines in the input. Also changed the
  return value of the error code attribute ("errorNum") from 1100 ("corrupted datafile")
  to 400 ("bad request") in case invalid/unexpected JSON data was sent to the server.
  This error code is more appropriate as no datafile is broken but just input data is
  incorrect.

* fix for issue #152: Memleak for barriers

* fix for issue #151: Memleak, collection data not removed

* value of --database.maximal-journal-size parameter is now validated on startup. If
  value is smaller than the minimum value (currently 1048576), an error is thrown and
  the server will not start. Before this change, the global value of maximal journal
  size was not validated at server start, but only on collection level

* increased sleep value in statistics creation loop from 10 to 500 microseconds. This
  reduces accuracy of statistics values somewhere after the decimal points but saves
  CPU time.

* avoid additional sync() calls when writing partial shape data (attribute name data)
  to disk. sync() will still be called when the shape marker (will be written after
  the attributes) is written to disk

* issue #147: added flag --database.force-sync-shapes to force synching of shape data
  to disk. The default value is true so it is the same behavior as in version 1.0.
  if set to false, shape data is synched to disk if waitForSync for the collection is
  set to true, otherwise, shape data is not synched.

* fix for issue #145: strange issue on Travis: added epsilon for numeric comparison in
  geo index

* fix for issue #136: adjusted message during indexing

* issue #131: added timeout for HTTP keep-alive connections. The default value is 300
  seconds. There is a startup parameter server.keep-alive-timeout to configure the value.
  Setting it to 0 will disable keep-alive entirely on the server.

* fix for issue #137: AQL optimizer should use indexes for ref accesses with
  2 named attributes


v1.0.beta2 (2012-08-03)
-----------------------

* fix for issue #134: improvements for centos RPM

* fixed problem with disable-admin-interface in config file


v1.0.beta1 (2012-07-29)
-----------------------

* fixed issue #118: We need a collection "debugger"

* fixed issue #126: Access-Shaper must be cached

* INCOMPATIBLE CHANGE: renamed parameters "connect-timeout" and "request-timeout"
  for arangosh and arangoimp to "--server.connect-timeout" and "--server.request-timeout"

* INCOMPATIBLE CHANGE: authorization is now required on the server side
  Clients sending requests without HTTP authorization will be rejected with HTTP 401
  To allow backwards compatibility, the server can be started with the option
  "--server.disable-authentication"

* added options "--server.username" and "--server.password" for arangosh and arangoimp
  These parameters must be used to specify the user and password to be used when
  connecting to the server. If no password is given on the command line, arangosh/
  arangoimp will interactively prompt for a password.
  If no user name is specified on the command line, the default user "root" will be
  used.

* added startup option "--server.ssl-cipher-list" to determine which ciphers to
  use in SSL context. also added SSL_OP_CIPHER_SERVER_PREFERENCE to SSL default
  options so ciphers are tried in server and not in client order

* changed default SSL protocol to TLSv1 instead of SSLv2

* changed log-level of SSL-related messages

* added SSL connections if server is compiled with OpenSSL support. Use --help-ssl

* INCOMPATIBLE CHANGE: removed startup option "--server.admin-port".
  The new endpoints feature (see --server.endpoint) allows opening multiple endpoints
  anyway, and the distinction between admin and "other" endpoints can be emulated
  later using privileges.

* INCOMPATIBLE CHANGE: removed startup options "--port", "--server.port", and
  "--server.http-port" for arangod.
  These options have been replaced by the new "--server.endpoint" parameter

* INCOMPATIBLE CHANGE: removed startup option "--server" for arangosh and arangoimp.
  These options have been replaced by the new "--server.endpoint" parameter

* Added "--server.endpoint" option to arangod, arangosh, and arangoimp.
  For arangod, this option allows specifying the bind endpoints for the server
  The server can be bound to one or multiple endpoints at once. For arangosh
  and arangoimp, the option specifies the server endpoint to connect to.
  The following endpoint syntax is currently supported:
  - tcp://host:port or http@tcp://host:port (HTTP over IPv4)
  - tcp://[host]:port or http@tcp://[host]:port (HTTP over IPv6)
  - ssl://host:port or http@tcp://host:port (HTTP over SSL-encrypted IPv4)
  - ssl://[host]:port or http@tcp://[host]:port (HTTP over SSL-encrypted IPv6)
  - unix:///path/to/socket or http@unix:///path/to/socket (HTTP over UNIX socket)

  If no port is specified, the default port of 8529 will be used.

* INCOMPATIBLE CHANGE: removed startup options "--server.require-keep-alive" and
  "--server.secure-require-keep-alive".
  The server will now behave as follows which should be more conforming to the
  HTTP standard:
  * if a client sends a "Connection: close" header, the server will close the
    connection
  * if a client sends a "Connection: keep-alive" header, the server will not
    close the connection
  * if a client does not send any "Connection" header, the server will assume
    "keep-alive" if the request was an HTTP/1.1 request, and "close" if the
    request was an HTTP/1.0 request

* (minimal) internal optimizations for HTTP request parsing and response header
  handling

* fixed Unicode unescaping bugs for \f and surrogate pairs in BasicsC/strings.c

* changed implementation of TRI_BlockCrc32 algorithm to use 8 bytes at a time

* fixed issue #122: arangod doesn't start if <log.file> cannot be created

* fixed issue #121: wrong collection size reported

* fixed issue #98: Unable to change journalSize

* fixed issue #88: fds not closed

* fixed escaping of document data in HTML admin front end

* added HTTP basic authentication, this is always turned on

* added server startup option --server.disable-admin-interface to turn off the
  HTML admin interface

* honor server startup option --database.maximal-journal-size when creating new
  collections without specific journalsize setting. Previously, these
  collections were always created with journal file sizes of 32 MB and the
  --database.maximal-journal-size setting was ignored

* added server startup option --database.wait-for-sync to control the default
  behavior

* renamed "--unit-tests" to "--javascript.unit-tests"


v1.0.alpha3 (2012-06-30)
------------------------

* fixed issue #116: createCollection=create option doesn't work

* fixed issue #115: Compilation issue under OSX 10.7 Lion & 10.8 Mountain Lion
  (homebrew)

* fixed issue #114: image not found

* fixed issue #111: crash during "make unittests"

* fixed issue #104: client.js -> ARANGO_QUIET is not defined


v1.0.alpha2 (2012-06-24)
------------------------

* fixed issue #112: do not accept document with duplicate attribute names

* fixed issue #103: Should we cleanup the directory structure

* fixed issue #100: "count" attribute exists in cursor response with "count:
  false"

* fixed issue #84 explain command

* added new MRuby version (2012-06-02)

* added --log.filter

* cleanup of command line options:
** --startup.directory => --javascript.startup-directory
** --quite => --quiet
** --gc.interval => --javascript.gc-interval
** --startup.modules-path => --javascript.modules-path
** --action.system-directory => --javascript.action-directory
** --javascript.action-threads => removed (is now the same pool as --server.threads)

* various bug-fixes

* support for import

* added option SKIP_RANGES=1 for make unittests

* fixed several range-related assertion failures in the AQL query optimizer

* fixed AQL query optimizations for some edge cases (e.g. nested subqueries with
  invalid constant filter expressions)


v1.0.alpha1 (2012-05-28)
------------------------

Alpha Release of ArangoDB 1.0<|MERGE_RESOLUTION|>--- conflicted
+++ resolved
@@ -1,14 +1,13 @@
 v3.4.0-rc.5 (XXXX-XX-XX)
 ------------------------
 
-<<<<<<< HEAD
 * Persist and check default language (locale) selection.
   Previously we would not check if the language had changed when the server was
   restarted. This could cause issues with indexes over text fields, as it will
   result in undefined behavior within RocksDB (missing entries, corruption,
   etc.). Now if the language is changed, ArangoDB will print out an error
   message and abort.
-=======
+
 * export version and storage engine in `_admin/cluster/health` for Coordinators 
   and DBServers. 
 
@@ -24,7 +23,6 @@
 
 * lower default value for `--cache.size` startup option from about 30% of physical RAM to
   about 25% percent of physical RAM.
->>>>>>> 933ca8a7
 
 * fix internal issue #2786: improved confirmation dialog when clicking the truncate 
   button in the web UI
