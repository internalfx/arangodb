devel
-----

<<<<<<< HEAD
* fixed TypeError being thrown instead of validation errors when Foxx manifest
  validation fails
=======
* fix internal issue #2786: improved confirmation dialog when clicking the
  Truncate button in the Web UI

* make `--help-all` now also show all hidden program options

  Previously hidden program options were only returned when invoking arangod or
  a client tool with the cryptic `--help-.` option. Now `--help-all` simply 
  retuns them as well.

  The program options JSON description returned by `--dump-options` was also 
  improved as follows:

  - the new boolean attribute "dynamic" indicates whether the option has a dynamic
    default value, i.e. a value that depends on the target host capabilities or
    configuration

  - the new boolean attribute "requiresValue" indicates whether a boolean option
    requires a value of "true" or "false" when specified. If "requiresValue" is
    false, then the option can be specified without a boolean value following it,
    and the option will still be set to true, e.g. `--server.authentication` is
    identical to `--server.authentication true`.

  - the new "category" attribute will contain a value of "command" for command-like
    options, such as `--version`, `--dump-options`, `--dump-dependencies` etc.,
    and "option" for all others.

* fixed issue #7586: a running query within the user interface was not shown
  if the active view was `Running Queries` or `Slow Query History`.

* allow usage of floating point values in AQL without leading zeros, e.g.
  `.1234`. Previous versions of ArangoDB required a leading zero in front of
  the decimal separator, i.e `0.1234`.
>>>>>>> 969ceaff

* fixed Foxx complaining about valid `$schema` value in manifest.json

* Foxx `req.makeAbsolute` now will return meaningful values when ArangoDB is using
  a unix socket endpoint. URLs generated when using a unix socket follow the format
  http://unix:<socket-path>:<url-path> used by other JS tooling.

* Updated joi library (Web UI), improved foxx mount path validation

* fix for supervision, which started failing servers using old transient store

* do not create `_routing` collection for new installations/new databases, 
  as it is not needed anymore. Redirects to the web interface's login screen, which 
  were previously handled by entries in the `_routing` collection are now handled
  from the responsible REST action handler directly

  Existing `_routing` collections will not be touched as they may contain other
  entries as well, and will continue to work.

* do not create `_modules` collection for new databases/installations

  `_modules` is only needed for custom modules, and in case a custom
  module is defined via `defineModule`, the _modules collection will
  be created lazily automatically.

  Existing modules in existing `_modules` collections will remain
  functional even after this change

* fixed Foxx queues not retrying jobs with infinite `maxFailures`

* force connection timeout to be 7 seconds to allow libcurl time to retry lost DNS
  queries.

* fixes a routing issue within the web ui after the use of views

* fixes some graph data parsing issues in the ui, e.g. cleaning up duplicate
  edges inside the graph viewer.

* in a cluster environment, the arangod process now exits if wrong credentials
  are used during the startup process

* fixes validation of allowed or not allowed foxx service mount paths within
  the Web UI

* fixed handling of broken Foxx services

  Installation now also fails when the service encounters an error when
  executed. Upgrading or replacing with a broken service will still result
  in the broken services being installed.

* restored error pages for broken Foxx services

  Services that could not be executed will now show an error page (with helpful
  information if development mode is enabled) instead of a generic 404 response.
  Requests to the service that do not prefer HTML (i.e. not a browser window)
  will receive a JSON formatted 503 error response instead.

* added support for `force` flag when upgrading Foxx services

  Using the `force` flag when upgrading or replacing a service falls back to
  installing the service if it does not already exist.

* the query editor within the web ui is now catching HTTP 501 responses
  properly.

* Fixed an AQL bug where the optimize-traversals rule was falsely applied to
  extensions with inline expressions and thereby ignoring them

* disallow empty LDAP password

* The single database or single coordinator statistics in a cluster
  environment within the Web UI sometimes got called way too often.
  This caused artifacts in the graphs, which is now fixed.

* An aardvark statistics route could not collect and sum up the statistics of
  all coordinators if one of them was ahead and had more results than the others

* Web UI now checks if server statistics are enabled before it sends its first
  request to the statistics API

* disable in-memory cache for edge and traversal data on agency nodes, as it
  is not needed there

* removed bundled Valgrind headers, removed JavaScript variable `valgrind`
  from the `internal` module

* upgraded JEMalloc version to 5.1.0

* use `-std=c++14` for ArangoDB compilation

* Add license key checking to enterprise version in Docker containers.


v3.4.0-rc.5 (XXXX-XX-XX)
------------------------

* Persist and check default language (locale) selection.
  Previously we would not check if the language (`--default-language`) had changed 
  when the server was restarted. This could cause issues with indexes over text fields, 
  as it will resulted in undefined behavior within RocksDB (potentially missing entries, 
  corruption, etc.). Now if the language is changed, ArangoDB will print out an error
  message on startup and abort.

* fixed issue #7522: FILTER logic totally broke for my query in 3.4-rc4

* export version and storage engine in `_admin/cluster/health` for Coordinators 
  and DBServers.

* restrict the total amount of data to build up in all in-memory RocksDB write buffers
  by default to a certain fraction of the available physical RAM. This helps restricting 
  memory usage for the arangod process, but may have an effect on the RocksDB storage 
  engine's write performance. 

  In ArangoDB 3.3 the governing configuration option `--rocksdb.total-write-buffer-size`
  had a default value of `0`, which meant that the memory usage was not limited. ArangoDB
  3.4 now changes the default value to about 50% of available physical RAM, and 512MiB
  for setups with less than 4GiB of RAM.

* lower default value for `--cache.size` startup option from about 30% of physical RAM to
  about 25% percent of physical RAM.

* fix internal issue #2786: improved confirmation dialog when clicking the truncate 
  button in the web UI

* Updated joi library (web UI), improved Foxx mount path validation

* disable startup warning for Linux kernel variable `vm.overcommit_memory` settings
  values of 0 or 1.
  Effectively `overcommit_memory` settings value of 0 or 1 fix two memory-allocation
  related issues with the default memory allocator used in ArangoDB release builds on 
  64bit Linux. 
  The issues will remain when running with an `overcommit_memory` settings value of 2,
  so this is now discouraged.
  Setting `overcommit_memory` to 0 or 1 (0 is the Linux kernel's default) fixes issues
  with increasing numbers of memory mappings for the arangod process (which may lead
  to an out-of-memory situation if the kernel's maximum number of mappings threshold
  is hit) and an increasing amount of memory that the kernel counts as "committed".
  With an `overcommit_memory` setting of 0 or 1, an arangod process may either be 
  killed by the kernel's OOM killer or will die with a segfault when accessing memory
  it has allocated before but the kernel could not provide later on. This is still 
  more acceptable than the kernel not providing any more memory to the process when
  there is still physical memory left, which may have occurred with an `overcommit_memory`
  setting of 2 after the arangod process had done lots of allocations.

  In summary, the recommendation for the `overcommit_memory` setting is now to set it
  to 0 or 1 (0 is kernel default) and not use 2.

* fixed Foxx complaining about valid `$schema` value in manifest.json

* fix for supervision, which started failing servers using old transient store

* fixed a bug where indexes are used in the cluster while still being
  built on the db servers

* fix move leader shard: wait until all but the old leader are in sync.
  This fixes some unstable tests.

* cluster health features more elaborate agent records

* agency's supervision edited for advertised endpoints

v3.4.0-rc.4 (2018-11-04)
------------------------

* fixed Foxx queues not retrying jobs with infinite `maxFailures`

* increase AQL query string parsing performance for queries with many (100K+) string
  values contained in the query string

* increase timeouts for inter-node communication in the cluster

* fixed undefined behavior in `/_api/import` when importing a single document went
  wrong

* replication bugfixes

* stop printing `connection class corrupted` in arangosh

 when just starting the arangosh without a connection to a server and running 
 code such as `require("internal")`, the shell always printed "connection class 
 corrupted", which was somewhat misleading.

* add separate option `--query.slow-streaming-threshold` for tracking slow
  streaming queries with a different timeout value

* increase maximum number of collections/shards in an AQL query from 256 to 2048

* do not rely on `_modules` collection being present at arangod startup

* fixes a routing issue within the web ui after the use of views

* fixes some graph data parsing issues in the ui, e.g. cleaning up duplicate
  edges inside the graph viewer.

* in a cluster environment, the arangod process now exits if wrong credentials
  are used during the startup process.

* added option `--rocksdb.total-write-buffer-size` to limit total memory usage
  across all RocksDB in-memory write buffers

* suppress warnings from statistics background threads such as 
  `WARNING caught exception during statistics processing: Expecting Object`
  during version upgrade


v3.4.0-rc.3 (2018-10-23)
------------------------

* fixed handling of broken Foxx services

  Installation now also fails when the service encounters an error when
  executed. Upgrading or replacing with a broken service will still result
  in the broken services being installed.

* restored error pages for broken Foxx services

  Services that could not be executed will now show an error page (with helpful
  information if development mode is enabled) instead of a generic 404 response.
  Requests to the service that do not prefer HTML (i.e. not a browser window)
  will receive a JSON formatted 503 error response instead.

* added support for `force` flag when upgrading Foxx services

  Using the `force` flag when upgrading or replacing a service falls back to
  installing the service if it does not already exist.

* The order of JSON object attribute keys in JSON return values will now be 
  "random" in more cases. In JSON, there is no defined order for object attribute
  keys anyway, so ArangoDB is taking the freedom to return the attribute keys in
  a non-deterministic, seemingly unordered way.

* Fixed an AQL bug where the `optimize-traversals` rule was falsely applied to
  extensions with inline expressions and thereby ignoring them
  
* fix side-effects of sorting larger arrays (>= 16 members) of constant literal
  values in AQL, when the array was not used only for IN-value filtering but also
  later in the query.
  The array values were sorted so the IN-value lookup could use a binary search
  instead of a linear search, but this did not take into account that the array
  could have been used elsewhere in the query, e.g. as a return value. The fix
  will create a copy of the array and sort the copy, leaving the original array
  untouched.

* fix internal issue #486: immediate deletion (right after creation) of
  a view with a link to one collection and indexed data reports failure
  but removes the link

* fix internal issue #480: link to a collection is not added to a view
  if it was already added to other view

* fix internal issues #407, #445: limit ArangoSearch memory consumption
  so that it won't cause OOM while indexing large collections

* upgraded arangodb starter version to 0.13.5

* removed undocumented `db.<view>.toArray()` function from ArangoShell

* prevent creation of collections and views with the same in cluster setups

* fixed issue #6770: document update: ignoreRevs parameter ignored

* added AQL query optimizer rules `simplify-conditions` and `fuse-filters`

* improve inter-server communication performance:
  - move all response processing off Communicator's socket management thread
  - create multiple Communicator objects with ClusterComm, route via round robin
  - adjust Scheduler threads to always be active, and have designated priorities.

* fix internal issue #2770: the Query Profiling modal dialog in the Web UI
  was slightly malformed.

* fix internal issue #2035: the Web UI now updates its indices view to check
  whether new indices exist or not.

* fix internal issue #6808: newly created databases within the Web UI did not
  appear when used Internet Explorer 11 as a browser.

* fix internal issue #2957: the Web UI was not able to display more than 1000
  documents, even when it was set to a higher amount.

* fix internal issue #2688: the Web UI's graph viewer created malformed node
  labels if a node was expanded multiple times.

* fix internal issue #2785: web ui's sort dialog sometimes got rendered, even
  if it should not.

* fix internal issue #2764: the waitForSync property of a satellite collection
  could not be changed via the Web UI

* dynamically manage libcurl's number of open connections to increase performance
  by reducing the number of socket close and then reopen cycles

* recover short server id from agency after a restart of a cluster node

  this fixes problems with short server ids being set to 0 after a node restart,
  which then prevented cursor result load-forwarding between multiple coordinators
  to work properly

  this should fix arangojs#573

* increased default timeouts in replication

  this decreases the chances of followers not getting in sync with leaders because
  of replication operations timing out

* include forward-ported diagnostic options for debugging LDAP connections

* fixed internal issue #3065: fix variable replacements by the AQL query
  optimizer in arangosearch view search conditions

  The consequence of the missing replacements was that some queries using view
  search conditions could have failed with error messages such as

  "missing variable #3 (a) for node #7 (EnumerateViewNode) while planning registers"

* fixed internal issue #1983: the Web UI was showing a deletion confirmation
  multiple times.

* Restricted usage of views in AQL, they will throw an error now
  (e.g. "FOR v, e, p IN 1 OUTBOUND @start edgeCollection, view")
  instead of failing the server.

* Allow VIEWs within the AQL "WITH" statement in cluster environment.
  This will now prepare the query for all collections linked within a view.
  (e.g. "WITH view FOR v, e, p IN OUTBOUND 'collectionInView/123' edgeCollection"
  will now be executed properly and not fail with unregistered collection any more)

* Properly check permissions for all collections linked to a view when
  instantiating an AQL query in cluster environment

* support installation of ArangoDB on Windows into directories with multibyte
  character filenames on Windows platforms that used a non-UTF8-codepage

  This was supported on other platforms before, but never worked for ArangoDB's
  Windows version

* display shard synchronization progress for collections outside of the
  `_system` database

* change memory protection settings for memory given back to by the bundled
  JEMalloc memory allocator. This avoids splitting of existing memory mappings
  due to changes of the protection settings

* added missing implementation for `DeleteRangeCF` in RocksDB WAL tailing handler

* fixed agents busy looping gossip

* handle missing `_frontend` collections gracefully

  the `_frontend` system collection is not required for normal ArangoDB operations,
  so if it is missing for whatever reason, ensure that normal operations can go
  on.


v3.4.0-rc.2 (2018-09-30)
------------------------

* upgraded arangosync version to 0.6.0

* upgraded arangodb starter version to 0.13.3

* fixed issue #6611: Properly display JSON properties of user defined foxx services
  configuration within the web UI

* improved shards display in web UI: included arrows to better visualize that
  collection name sections can be expanded and collapsed

* added nesting support for `aql` template strings

* added support for `undefined` and AQL literals to `aql.literal`

* added `aql.join` function

* fixed issue #6583: Agency node segfaults if sent an authenticated HTTP
  request is sent to its port

* fixed issue #6601: Context cancelled (never ending query)

* added more AQL query results cache inspection and control functionality

* fixed undefined behavior in AQL query result cache

* the query editor within the web UI is now catching HTTP 501 responses
  properly

* added AQL VERSION function to return the server version as a string

* added startup parameter `--cluster.advertised-endpoints`

* AQL query optimizer now makes better choices regarding indexes to use in a
  query when there are multiple competing indexes and some of them are prefixes
  of others

  In this case, the optimizer could have preferred indexes that covered less
  attributes, but it should rather pick the indexes that covered more attributes.

  For example, if there was an index on ["a"] and another index on ["a", "b"], then
  previously the optimizer may have picked the index on just ["a"] instead the
  index on ["a", "b"] for queries that used all index attributes but did range
  queries on them (e.g. `FILTER doc.a == @val1 && doc.b >= @val2`).

* Added compression for the AQL intermediate results transfer in the cluster,
  leading to less data being transferred between coordinator and database servers
  in many cases

* forward-ported a bugfix from RocksDB (https://github.com/facebook/rocksdb/pull/4386)
  that fixes range deletions (used internally in ArangoDB when dropping or truncating
  collections)

  The non-working range deletes could have triggered errors such as
  `deletion check in index drop failed - not all documents in the index have been deleted.`
  when dropping or truncating collections

* improve error messages in Windows installer

* allow retrying installation in Windows installer in case an existing database is still
  running and needs to be manually shut down before continuing with the installation

* fix database backup functionality in Windows installer

* fixed memory leak in `/_api/batch` REST handler

* `db._profileQuery()` now also tracks operations triggered when using `LIMIT`
  clauses in a query

* added proper error messages when using views as an argument to AQL functions
  (doing so triggered an `internal error` before)

* fixed return value encoding for collection ids ("cid" attribute") in REST API
  `/_api/replication/logger-follow`

* fixed dumping and restoring of views with arangodump and arangorestore

* fix replication from 3.3 to 3.4

* fixed some TLS errors that occurred when combining HTTPS/TLS transport with the
  VelocyStream protocol (VST)

  That combination could have led to spurious errors such as "TLS padding error"
  or "Tag mismatch" and connections being closed

* make synchronous replication detect more error cases when followers cannot
  apply the changes from the leader

* fixed issue #6379: RocksDB arangorestore time degeneration on dead documents

* fixed issue #6495: Document not found when removing records

* fixed undefined behavior in cluster plan-loading procedure that may have
  unintentionally modified a shared structure

* reduce overhead of function initialization in AQL COLLECT aggregate functions,
  for functions COUNT/LENGTH, SUM and AVG

  this optimization will only be noticable when the COLLECT produces many groups
  and the "hash" COLLECT variant is used

* fixed potential out-of-bounds access in admin log REST handler `/_admin/log`,
  which could have led to the server returning an HTTP 500 error

* catch more exceptions in replication and handle them appropriately

* agency endpoint updates now go through RAFT

* fixed a cleanup issue in Current when a follower was removed from Plan

* catch exceptions in MaintenanceWorker thread

* fixed a bug in cleanOutServer which could lead to a cleaned out server
  still being a follower for some shard


v3.4.0-rc.1 (2018-09-06)
------------------------

* Release Candidate for 3.4.0, please check the `ReleaseNotes/KnownIssues34.md`
  file for a list of known issues

* upgraded bundled RocksDB version to 5.16.0

* upgraded bundled Snappy compression library to 1.1.7

* fixed issue #5941 if using breadth first search in traversals uniqueness checks
  on path (vertices and edges) have not been applied. In SmartGraphs the checks
  have been executed properly.

* added more detailed progress output to arangorestore, showing the percentage of
  how much data is restored for bigger collections plus a set of overview statistics
  after each processed collection

* added option `--rocksdb.use-file-logging` to enable writing of RocksDB's own
  informational LOG files into RocksDB's database directory.

  This option is turned off by default, but can be enabled for debugging RocksDB
  internals and performance.

* improved error messages when managing Foxx services

  Install/replace/upgrade will now provide additional information when an error
  is encountered during setup. Errors encountered during a `require` call will
  also include information about the underlying cause in the error message.

* fixed some Foxx script names being displayed incorrectly in web UI and Foxx CLI

* major revision of the maintenance feature

* added `uuidv4` and `genRandomBytes` methods to crypto module

* added `hexSlice` methods `hexWrite` to JS Buffer type

* added `Buffer.from`, `Buffer.of`, `Buffer.alloc` and `Buffer.allocUnsafe`
  for improved compatibility with Node.js

* Foxx HTTP API errors now log stacktraces

* fixed issue #5831: custom queries in the ui could not be loaded if the user
  only has read access to the _system database.

* fixed issue #6128: ArangoDb Cluster: Task moved from DBS to Coordinator

* fixed some web ui action events related to Running Queries view and Slow
  Queries History view

* fixed internal issue #2566: corrected web UI alignment of the nodes table

* fixed issue #5736: Foxx HTTP API responds with 500 error when request body
  is too short

* fixed issue #6106: Arithmetic operator type casting documentation incorrect

* The arangosh now supports the velocystream transport protocol via the schemas
  "vst+tcp://", "vst+ssl://", "vst+unix://" schemes.

* The server will no longer lowercase the input in --server.endpoint. This means
  Unix domain socket paths will now  be treated as specified, previously they were lowercased

* fixed logging of requests. A wrong log level was used

* fixed issue #5943: misplaced database ui icon and wrong cursor type were used

* fixed issue #5354: updated the web UI JSON editor, improved usability

* fixed issue #5648: fixed error message when saving unsupported document types

* fixed internal issue #2812: Cluster fails to create many indexes in parallel

* Added C++ implementation, load balancer support, and user restriction to Pregel API.

  If an execution is accessed on a different coordinator than where it was
  created, the request(s) will be forwarded to the correct coordinator. If an
  execution is accessed by a different user than the one who created it, the
  request will be denied.

* the AQL editor in the web UI now supports detailed AQL query profiling

* fixed issue #5884: Subquery nodes are no longer created on DBServers

* intermediate commits in the RocksDB engine are now only enabled in standalone AQL queries

  (not within a JS transaction), standalone truncate as well as for the "import" API

* the AQL editor in the web UI now supports GeoJSON types and is able to render them.

* fixed issue #5035: fixed a vulnerability issue within the web ui's index view

* PR #5552: add "--latency true" option to arangoimport.  Lists microsecond latency

* added `"pbkdf2"` method to `@arangodb/foxx/auth` module

* the `@arangodb/foxx/auth` module now uses a different method to generate salts,
  so salts are no longer guaranteed to be alphanumeric

* fixed internal issue #2567: the Web UI was showing the possibility to move a shard
  from a follower to the current leader

* Renamed RocksDB engine-specific statistics figure `rocksdb.block-cache-used`
  to `rocksdb.block-cache-usage` in output of `db._engineStats()`

  The new figure name is in line with the statistics that the RocksDB library
  provides in its new versions.

* Added RocksDB engine-specific statistics figures `rocksdb.block-cache-capacity`,
  `rocksdb.block-cache-pinned-usage` as well as level-specific figures
  `rocksdb.num-files-at-level` and `rocksdb.compression-ratio-at-level` in
  output of `db._engineStats()`

* Added RocksDB-engine configuration option `--rocksdb.block-align-data-blocks`

  If set to true, data blocks are aligned on lesser of page size and block size,
  which may waste some memory but may reduce the number of cross-page I/Os operations.

* Usage RocksDB format version 3 for new block-based tables

* Bugfix: The AQL syntax variants `UPDATE/REPLACE k WITH d` now correctly take
  _rev from k instead of d (when ignoreRevs is false) and ignore d._rev.

* Added C++ implementation, load balancer support, and user restriction to tasks API

  If a task is accessed on a different coordinator than where it was created,
  the request(s) will be forwarded to the correct coordinator. If a
  task is accessed by a different user than the one who created it, the request
  will be denied.

* Added load balancer support and user-restriction to async jobs API.

  If an async job is accessed on a different coordinator than where it was
  created, the request(s) will be forwarded to the correct coordinator. If a
  job is accessed by a different user than the one who created it, the request
  will be denied.

* switch default storage engine from MMFiles to RocksDB

  In ArangoDB 3.4, the default storage engine for new installations is the RocksDB
  engine. This differs to previous versions (3.2 and 3.3), in which the default
  storage engine was the MMFiles engine.

  The MMFiles engine can still be explicitly selected as the storage engine for
  all new installations. It's only that the "auto" setting for selecting the storage
  engine will now use the RocksDB engine instead of MMFiles engine.

  In the following scenarios, the effectively selected storage engine for new
  installations will be RocksDB:

  * `--server.storage-engine rocksdb`
  * `--server.storage-engine auto`
  * `--server.storage-engine` option not specified

  The MMFiles storage engine will be selected for new installations only when
  explicitly selected:

  * `--server.storage-engine mmfiles`

  On upgrade, any existing ArangoDB installation will keep its previously selected
  storage engine. The change of the default storage engine is thus only relevant
  for new ArangoDB installations and/or existing cluster setups for which new server
  nodes get added later. All server nodes in a cluster setup should use the same
  storage engine to work reliably. Using different storage engines in a cluster is
  unsupported.

* added collection.indexes() as an alias for collection.getIndexes()

* disable V8 engine and JavaScript APIs for agency nodes

* renamed MMFiles engine compactor thread from "Compactor" to "MMFilesCompactor".

  This change will be visible only on systems which allow assigning names to
  threads.

* added configuration option `--rocksdb.sync-interval`

  This option specifies interval (in milliseconds) that ArangoDB will use to
  automatically synchronize data in RocksDB's write-ahead log (WAL) files to
  disk. Automatic syncs will only be performed for not-yet synchronized data,
  and only for operations that have been executed without the *waitForSync*
  attribute.

  Automatic synchronization is performed by a background thread. The default
  sync interval is 100 milliseconds.

  Note: this option is not supported on Windows platforms. Setting the sync
  interval to a value greater 0 will produce a startup warning.

* added AQL functions `TO_BASE64`, `TO_HEX`, `ENCODE_URI_COMPONENT` and `SOUNDEX`

* PR #5857: RocksDB engine would frequently request a new DelayToken.  This caused
  excessive write delay on the next Put() call.  Alternate approach taken.

* changed the thread handling in the scheduler. `--server.maximal-threads` will be
  the maximum number of threads for the scheduler.

* The option `--server.threads` is now obsolete.

* use sparse indexes in more cases now, when it is clear that the index attribute
  value cannot be null

* introduce SingleRemoteOperationNode via "optimize-cluster-single-document-operations"
  optimizer rule, which triggers single document operations directly from the coordinator
  instead of using a full-featured AQL setup. This saves cluster roundtrips.

  Queries directly referencing the document key benefit from this:

      UPDATE {_key: '1'} WITH {foo: 'bar'} IN collection RETURN OLD

* Added load balancer support and user-restriction to cursor API.

  If a cursor is accessed on a different coordinator than where it was created,
  the requests will be forwarded to the correct coordinator. If a cursor is
  accessed by a different user than the one who created it, the request will
  be denied.

* if authentication is turned on requests to databases by users with insufficient rights
 will be answered with the HTTP forbidden (401) response.

* upgraded bundled RocksDB library version to 5.15

* added key generators `uuid` and `padded`

  The `uuid` key generator generates universally unique 128 bit keys, which are
  stored in hexadecimal human-readable format.
  The `padded` key generator generates keys of a fixed length (16 bytes) in
  ascending lexicographical sort order.

* The REST API of `/_admin/status` added: "operationMode" filed with same meaning as
  the "mode" field and field "readOnly" that has the inverted meaning of the field
  "writeOpsEnabled". The old field names will be deprecated in upcoming versions.

* added `COUNT_DISTINCT` AQL function

* make AQL optimizer rule `collect-in-cluster` optimize aggregation functions
  `AVERAGE`, `VARIANCE`, `STDDEV`, `UNIQUE`, `SORTED_UNIQUE` and `COUNT_DISTINCT`
  in a cluster by pushing parts of the aggregation onto the DB servers and only
  doing the total aggregation on the coordinator

* replace JavaScript functions FULLTEXT, NEAR, WITHIN and WITHIN_RECTANGLE with
  regular AQL subqueries via a new optimizer rule "replace-function-with-index".

* the existing "fulltext-index-optimizer" optimizer rule has been removed because its
  duty is now handled by the "replace-function-with-index" rule.

* added option "--latency true" option to arangoimport. Lists microsecond latency
  statistics on 10 second intervals.

* fixed internal issue #2256: ui, document id not showing up when deleting a document

* fixed internal issue #2163: wrong labels within foxx validation of service
  input parameters

* fixed internal issue #2160: fixed misplaced tooltips in indices view

* Added exclusive option for rocksdb collections. Modifying AQL queries can
  now set the exclusive option as well as it can be set on JavaScript transactions.

* added optimizer rule "optimize-subqueries", which makes qualifying subqueries
  return less data

  The rule fires in the following situations:
  * in case only a few results are used from a non-modifying subquery, the rule
    will add a LIMIT statement into the subquery. For example

        LET docs = (
          FOR doc IN collection
            FILTER ...
            RETURN doc
        )
        RETURN docs[0]

    will be turned into

        LET docs = (
          FOR doc IN collection
            FILTER ...
            LIMIT 1
            RETURN doc
        )
        RETURN docs[0]

    Another optimization performed by this rule is to modify the result value
    of subqueries in case only the number of results is checked later. For example

        RETURN LENGTH(
          FOR doc IN collection
            FILTER ...
            RETURN doc
        )

    will be turned into

        RETURN LENGTH(
          FOR doc IN collection
            FILTER ...
            RETURN true
        )

  This saves copying the document data from the subquery to the outer scope and may
  enable follow-up optimizations.

* fixed Foxx queues bug when queues are created in a request handler with an
  ArangoDB authentication header

* abort startup when using SSLv2 for a server endpoint, or when connecting with
  a client tool via an SSLv2 connection.

  SSLv2 has been disabled in the OpenSSL library by default in recent versions
  because of security vulnerabilities inherent in this protocol.

  As it is not safe at all to use this protocol, the support for it has also
  been stopped in ArangoDB. End users that use SSLv2 for connecting to ArangoDB
  should change the protocol from SSLv2 to TLSv12 if possible, by adjusting
  the value of the `--ssl.protocol` startup option.

* added `overwrite` option to document insert operations to allow for easier syncing.

  This implements almost the much inquired UPSERT. In reality it is a REPSERT
  (replace/insert) because only replacement and not modification of documents
  is possible. The option does not work in cluster collections with custom
  sharding.

* added startup option `--log.escape`

  This option toggles the escaping of log output.

  If set to `true` (which is the default value), then the logging will work
  as before, and the following characters in the log output are escaped:

  * the carriage return character (hex 0d)
  * the newline character (hex 0a)
  * the tabstop character (hex 09)
  * any other characters with an ordinal value less than hex 20

  If the option is set to `false`, no characters are escaped. Characters with
  an ordinal value less than hex 20 will not be printed in this mode but will
  be replaced with a space character (hex 20).

  A side effect of turning off the escaping is that it will reduce the CPU
  overhead for the logging. However, this will only be noticable when logging
  is set to a very verbose level (e.g. debug or trace).

* increased the default values for the startup options `--javascript.gc-interval`
  from every 1000 to every 2000 requests, and for `--javascript.gc-frequency` from
  30 to 60 seconds

  This will make the V8 garbage collection run less often by default than in previous
  versions, reducing CPU load a bit and leaving more contexts available on average.

* added `/_admin/repair/distributeShardsLike` that repairs collections with
  distributeShardsLike where the shards aren't actually distributed like in the
  prototype collection, as could happen due to internal issue #1770

* Fixed issue #4271: Change the behavior of the `fullCount` option for AQL query
  cursors so that it will only take into account `LIMIT` statements on the top level
  of the query.

  `LIMIT` statements in subqueries will not have any effect on the `fullCount` results
  any more.

* We added a new geo-spatial index implementation. On the RocksDB storage engine all
  installations will need to be upgraded with `--database.auto-upgrade true`. New geo
  indexes will now only report with the type `geo` instead of `geo1` or `geo2`.
  The index types `geo1` and `geo2` are now deprecated.
  Additionally we removed the deprecated flags `constraint` and `ignoreNull` from geo
  index definitions, these fields were initially deprecated in ArangoDB 2.5

* Add revision id to RocksDB values in primary indexes to speed up replication (~10x).

* PR #5238: Create a default pacing algorithm for arangoimport to avoid TimeoutErrors
  on VMs with limited disk throughput

* Starting a cluster with coordinators and DB servers using different storage engines
  is unsupported. Doing it anyway will now produce a warning on startup

* fixed issue #4919: C++ implementation of LIKE function now matches the old and correct
  behaviour of the javascript implementation.

* added `--json` option to arangovpack, allowing to treat its input as plain JSON data
  make arangovpack work without any configuration file

* added experimental arangodb startup option `--javascript.enabled` to enable/disable the
  initialization of the V8 JavaScript engine. Only expected to work on single-servers and
  agency deployments

* pull request #5201: eliminate race scenario where handlePlanChange could run infinite times
  after an execution exceeded 7.4 second time span

* UI: fixed an unreasonable event bug within the modal view engine

* pull request #5114: detect shutdown more quickly on heartbeat thread of coordinator and
  DB servers

* fixed issue #3811: gharial api is now checking existence of `_from` and `_to` vertices
  during edge creation

* There is a new method `_profileQuery` on the database object to execute a query and
  print an explain with annotated runtime information.

* Query cursors can now be created with option `profile`, with a value of 0, 1 or 2.
  This will cause queries to include more statistics in their results and will allow tracing
  of queries.

* fixed internal issue #2147: fixed database filter in UI

* fixed internal issue #2149: number of documents in the UI is not adjusted after moving them

* fixed internal issue #2150: UI - loading a saved query does not update the list of bind
  parameters

* removed option `--cluster.my-local-info` in favor of persisted server UUIDs

  The option `--cluster.my-local-info` was deprecated since ArangoDB 3.3.

* added new collection property `cacheEnabled` which enables in-memory caching for
  documents and primary index entries. Available only when using RocksDB

* arangodump now supports `--threads` option to dump collections in parallel

* arangorestore now supports `--threads` option to restore collections in parallel

* Improvement: The AQL query planner in cluster is now a bit more clever and
  can prepare AQL queries with less network overhead.

  This should speed up simple queries in cluster mode, on complex queries it
  will most likely not show any performance effect.
  It will especially show effects on collections with a very high amount of Shards.

* removed remainders of dysfunctional `/_admin/cluster-test` and `/_admin/clusterCheckPort`
  API endpoints and removed them from documentation

* added new query option `stream` to enable streaming query execution via the
  `POST /_api/cursor` rest interface.

* fixed issue #4698: databases within the UI are now displayed in a sorted order.

* Behavior of permissions for databases and collections changed:
  The new fallback rule for databases for which an access level is not explicitly specified:
  Choose the higher access level of:
    * A wildcard database grant
    * A database grant on the `_system` database
  The new fallback rule for collections for which an access level is not explicitly specified:
  Choose the higher access level of:
    * Any wildcard access grant in the same database, or on "*/*"
    * The access level for the current database
    * The access level for the `_system` database

* fixed issue #4583: add AQL ASSERT and AQL WARN

* renamed startup option `--replication.automatic-failover` to
  `--replication.active-failover`
  using the old option name will still work in ArangoDB 3.4, but the old option
  will be removed afterwards

* index selectivity estimates for RocksDB engine are now eventually consistent

  This change addresses a previous issue where some index updates could be
  "lost" from the view of the internal selectivity estimate, leading to
  inaccurate estimates. The issue is solved now, but there can be up to a second
  or so delay before updates are reflected in the estimates.

* support `returnOld` and `returnNew` attributes for in the following HTTP REST
  APIs:

  * /_api/gharial/<graph>/vertex/<collection>
  * /_api/gharial/<graph>/edge/<collection>

  The exception from this is that the HTTP DELETE verb for these APIs does not
  support `returnOld` because that would make the existing API incompatible

* fixed internal issue #478: remove unused and undocumented REST API endpoints
  _admin/statistics/short and _admin/statistics/long

  These APIs were available in ArangoDB's REST API, but have not been called by
  ArangoDB itself nor have they been part of the documented API. They have been
  superseded by other REST APIs and were partially dysfunctional. Therefore
  these two endpoints have been removed entirely.

* fixed issue #1532: reload users on restore

* fixed internal issue #1475: when restoring a cluster dump to a single server
  ignore indexes of type primary and edge since we mustn't create them here.

* fixed internal issue #1439: improve performance of any-iterator for RocksDB

* issue #1190: added option `--create-database` for arangoimport

* UI: updated dygraph js library to version 2.1.0

* renamed arangoimp to arangoimport for consistency
  Release packages will still install arangoimp as a symlink so user scripts
  invoking arangoimp do not need to be changed

* UI: Shard distribution view now has an accordion view instead of displaying
  all shards of all collections at once.

* fixed issue #4393: broken handling of unix domain sockets in JS_Download

* added AQL function `IS_KEY`
  this function checks if the value passed to it can be used as a document key,
  i.e. as the value of the `_key` attribute

* added AQL functions `SORTED` and `SORTED_UNIQUE`

  `SORTED` will return a sorted version of the input array using AQL's internal
  comparison order
  `SORTED_UNIQUE` will do the same, but additionally removes duplicates.

* added C++ implementation for AQL functions `DATE_NOW`, `DATE_ISO8601`,
  `DATE_TIMESTAMP`, `IS_DATESTRING`, `DATE_DAYOFWEEK`, `DATE_YEAR`,
  `DATE_MONTH`, `DATE_DAY`, `DATE_HOUR`, `DATE_MINUTE`, `DATE_SECOND`,
  `DATE_MILLISECOND`, `DATE_DAYOFYEAR`, `DATE_ISOWEEK`, `DATE_LEAPYEAR`,
  `DATE_QUARTER`, `DATE_DAYS_IN_MONTH`, `DATE_ADD`, `DATE_SUBTRACT`,
  `DATE_DIFF`, `DATE_COMPARE`, `TRANSLATE` and `SHA512`

* fixed a bug where clusterinfo missed changes to plan after agency
  callback is registred for create collection

* Foxx manifest.json files can now contain a $schema key with the value
  of "http://json.schemastore.org/foxx-manifest" to improve tooling support.

* fixed agency restart from compaction without data

* fixed agency's log compaction for internal issue #2249

* only load Plan and Current from agency when actually needed


v3.3.18 (XXXX-XX-XX)
--------------------

* improved logging in case of replication errors

* recover short server id from agency after a restart of a cluster node

  this fixes problems with short server ids being set to 0 after a node restart,
  which then prevented cursor result load-forwarding between multiple coordinators
  to work properly

  this should fix arangojs#573

* increased default timeouts in replication

  this decreases the chances of followers not getting in sync with leaders because
  of replication operations timing out

* fixed internal issue #1983: the Web UI was showing a deletion confirmation
  multiple times.

* handle missing `_frontend` collections gracefully

  the `_frontend` system collection is not required for normal ArangoDB operations,
  so if it is missing for whatever reason, ensure that normal operations can go
  on.


v3.3.17 (2018-10-04)
--------------------

* upgraded arangosync version to 0.6.0

* added several advanced options for configuring and debugging LDAP connections.
  Please note that some of the following options are platform-specific and may not
  work on all platforms or with all LDAP servers reliably:

  - `--ldap.serialized`: whether or not calls into the underlying LDAP library
    should be serialized.
    This option can be used to work around thread-unsafe LDAP library functionality.
  - `--ldap.serialize-timeout`: sets the timeout value that is used when waiting to
    enter the LDAP library call serialization lock. This is only meaningful when
    `--ldap.serialized` has been set to `true`.
  - `--ldap.retries`: number of tries to attempt a connection. Setting this to values
    greater than one will make ArangoDB retry to contact the LDAP server in case no
    connection can be made initially.
  - `--ldap.restart`: whether or not the LDAP library should implicitly restart
    connections
  - `--ldap.referrals`: whether or not the LDAP library should implicitly chase
    referrals
  - `--ldap.debug`: turn on internal OpenLDAP library output (warning: will print
    to stdout).
  - `--ldap.timeout`: timeout value (in seconds) for synchronous LDAP API calls
    (a value of 0 means default timeout).
  - `--ldap.network-timeout`: timeout value (in seconds) after which network operations
    following the initial connection return in case of no activity (a value of 0 means
    default timeout).
  - `--ldap.async-connect`: whether or not the connection to the LDAP library will
    be done asynchronously.

* fixed a shutdown race in ArangoDB's logger, which could have led to some buffered
  log messages being discarded on shutdown

* display shard synchronization progress for collections outside of the
  `_system` database

* fixed issue #6611: Properly display JSON properties of user defined foxx services
  configuration within the web UI

* fixed issue #6583: Agency node segfaults if sent an authenticated HTTP request is sent to its port

* when cleaning out a leader it could happen that it became follower instead of
  being removed completely

* make synchronous replication detect more error cases when followers cannot
  apply the changes from the leader

* fix some TLS errors that occurred when combining HTTPS/TLS transport with the
  VelocyStream protocol (VST)

  That combination could have led to spurious errors such as "TLS padding error"
  or "Tag mismatch" and connections being closed

* agency endpoint updates now go through RAFT


v3.3.16 (2018-09-19)
--------------------

* fix undefined behavior in AQL query result cache

* the query editor within the web ui is now catching http 501 responses
  properly

* fixed issue #6495 (Document not found when removing records)

* fixed undefined behavior in cluster plan-loading procedure that may have
  unintentionally modified a shared structure

* reduce overhead of function initialization in AQL COLLECT aggregate functions,
  for functions COUNT/LENGTH, SUM and AVG

  this optimization will only be noticable when the COLLECT produces many groups
  and the "hash" COLLECT variant is used

* fixed potential out-of-bounds access in admin log REST handler /_admin/log,
  which could have led to the server returning an HTTP 500 error

* catch more exceptions in replication and handle them appropriately


v3.3.15 (2018-09-10)
--------------------

* fixed an issue in the "sorted" AQL COLLECT variant, that may have led to producing
  an incorrect number of results

* upgraded arangodb starter version to 0.13.3

* fixed issue #5941 if using breadth-first search in traversals uniqueness checks
  on path (vertices and edges) have not been applied. In SmartGraphs the checks
  have been executed properly.

* added more detailed progress output to arangorestore, showing the percentage of
  how much data is restored for bigger collections plus a set of overview statistics
  after each processed collection

* added option `--rocksdb.use-file-logging` to enable writing of RocksDB's own
  informational LOG files into RocksDB's database directory.

  This option is turned off by default, but can be enabled for debugging RocksDB
  internals and performance.

* improved error messages when managing Foxx services

  Install/replace/upgrade will now provide additional information when an error
  is encountered during setup. Errors encountered during a `require` call will
  also include information about the underlying cause in the error message.

* fixed some Foxx script names being displayed incorrectly in web UI and Foxx CLI

* added startup option `--query.optimizer-max-plans value`

  This option allows limiting the number of query execution plans created by the
  AQL optimizer for any incoming queries. The default value is `128`.

  By adjusting this value it can be controlled how many different query execution
  plans the AQL query optimizer will generate at most for any given AQL query.
  Normally the AQL query optimizer will generate a single execution plan per AQL query,
  but there are some cases in which it creates multiple competing plans. More plans
  can lead to better optimized queries, however, plan creation has its costs. The
  more plans are created and shipped through the optimization pipeline, the more time
  will be spent in the optimizer.

  Lowering this option's value will make the optimizer stop creating additional plans
  when it has already created enough plans.

  Note that this setting controls the default maximum number of plans to create. The
  value can still be adjusted on a per-query basis by setting the *maxNumberOfPlans*
  attribute when running a query.

  This change also lowers the default maximum number of query plans from 192 to 128.

* bug fix: facilitate faster shutdown of coordinators and db servers

* cluster nodes should retry registering in agency until successful

* fixed some web ui action events related to Running Queries view and Slow
  Queries History view

* Create a default pacing algorithm for arangoimport to avoid TimeoutErrors
  on VMs with limited disk throughput

* backport PR 6150: establish unique function to indicate when
  application is terminating and therefore network retries should not occur

* backport PR #5201: eliminate race scenario where handlePlanChange
  could run infinite times after an execution exceeded 7.4 second time span


v3.3.14 (2018-08-15)
--------------------

* upgraded arangodb starter version to 0.13.1

* Foxx HTTP API errors now log stacktraces

* fixed issue #5736: Foxx HTTP API responds with 500 error when request body
  is too short

* fixed issue #5831: custom queries in the ui could not be loaded if the user
  only has read access to the _system database.

* fixed internal issue #2566: corrected web UI alignment of the nodes table

* fixed internal issue #2869: when attaching a follower with global applier to an
  authenticated leader already existing users have not been replicated, all users
  created/modified later are replicated.

* fixed internal issue #2865: dumping from an authenticated arangodb the users have
  not been included

* fixed issue #5943: misplaced database ui icon and wrong cursor type were used

* fixed issue #5354: updated the web UI JSON editor, improved usability

* fixed issue #5648: fixed error message when saving unsupported document types

* fixed issue #6076: Segmentation fault after AQL query

  This also fixes issues #6131 and #6174

* fixed issue #5884: Subquery nodes are no longer created on DBServers

* fixed issue #6031: Broken LIMIT in nested list iterations

* fixed internal issue #2812: Cluster fails to create many indexes in parallel

* intermediate commits in the RocksDB engine are now only enabled in standalone AQL
  queries (not within a JS transaction), standalone truncate as well as for the
  "import" API

* Bug fix: race condition could request data from Agency registry that did not
  exist yet.  This caused a throw that would end the Supervision thread.
  All registry query APIs no longer throw exceptions.


v3.3.13 (2018-07-26)
--------------------

* fixed internal issue #2567: the Web UI was showing the possibility to move a
  shard from a follower to the current leader

* fixed issue #5977: Unexpected execution plan when subquery contains COLLECT

* Bugfix: The AQL syntax variants `UPDATE/REPLACE k WITH d` now correctly take
  _rev from k instead of d (when ignoreRevs is false) and ignore d._rev.

* put an upper bound on the number of documents to be scanned when using
  `db.<collection>.any()` in the RocksDB storage engine

  previous versions of ArangoDB did a scan of a random amount of documents in
  the collection, up to the total number of documents available. this produced
  a random selection with a good quality, but needed to scan half the number
  of documents in the collection on average.

  The new version will only scan up to 500 documents, so it produces a less
  random result, but will be a lot faster especially for large collections.

  The implementation of `any()` for the MMFiles engine remains unchanged. The
  MMFiles engine will pick a random document from the entire range of the
  in-memory primary index without performing scans.

* return an empty result set instead of an "out of memory" exception when
  querying the geo index with invalid (out of range) coordinates

* added load balancer support and user-restriction to cursor API.

  If a cursor is accessed on a different coordinator than where it was created,
  the requests will be forwarded to the correct coordinator. If a cursor is
  accessed by a different user than the one who created it, the request will
  be denied.

* keep failed follower in followers list in Plan.

  This increases the changes of a failed follower getting back into sync if the
  follower comes back after a short time. In this case the follower can try to
  get in sync again, which normally takes less time than seeding a completely
  new follower.

* fix assertion failure and undefined behavior in Unix domain socket connections,
  introduced by 3.3.12

* added configuration option `--rocksdb.sync-interval`

  This option specifies interval (in milliseconds) that ArangoDB will use to
  automatically synchronize data in RocksDB's write-ahead log (WAL) files to
  disk. Automatic syncs will only be performed for not-yet synchronized data,
  and only for operations that have been executed without the *waitForSync*
  attribute.

  Automatic synchronization is performed by a background thread. The default
  sync interval is 0, meaning the automatic background syncing is turned off.
  Background syncing in 3.3 is opt-in, whereas in ArangoDB 3.4 the default sync
  interval will be 100 milliseconds.

  Note: this option is not supported on Windows platforms. Setting the sync
  interval to a value greater 0 will produce a startup warning.

* fixed graph creation sometimes failing with 'edge collection
  already used in edge def' when the edge definition contained multiple vertex
  collections, despite the edge definitions being identical

* inception could get caught in a trap, where agent configuration
  version and timeout multiplier lead to incapacitated agency

* fixed issue #5827: Batch request handling incompatible with .NET's default
  ContentType format

* fixed agency's log compaction for internal issue #2249

* inspector collects additionally disk data size and storage engine statistics


v3.3.12 (2018-07-12)
--------------------

* issue #5854: RocksDB engine would frequently request a new DelayToken.  This caused
  excessive write delay on the next Put() call.  Alternate approach taken.

* fixed graph creation under some circumstances failing with 'edge collection
  already used in edge def' despite the edge definitions being identical

* fixed issue #5727: Edge document with user provided key is inserted as many
  times as the number of shards, violating the primary index

* fixed internal issue #2658: AQL modification queries did not allow `_rev`
  checking. There is now a new option `ignoreRevs` which can be set to `false`
  in order to force AQL modification queries to match revision ids before
  doing any modifications

* fixed issue #5679: Replication applier restrictions will crash synchronisation
  after initial sync

* fixed potential issue in RETURN DISTINCT CollectBlock implementation
  that led to the block producing an empty result

* changed communication tasks to use boost strands instead of locks,
  this fixes a race condition with parallel VST communication over
  SSL

* fixed agency restart from compaction without data

* fixed for agent coming back to agency with changed endpoint and
  total data loss

* more patient agency tests to allow for ASAN tests to successfully finish


v3.3.11 (2018-06-26)
--------------------

* upgraded arangosync version to 0.5.3

* upgraded arangodb starter version to 0.12.0

* fixed internal issue #2559: "unexpected document key" error when custom
  shard keys are used and the "allowUserKeys" key generator option is set
  to false

* fixed AQL DOCUMENT lookup function for documents for sharded collections with
  more than a single shard and using a custom shard key (i.e. some shard
  key attribute other than `_key`).
  The previous implementation of DOCUMENT restricted to lookup to a single
  shard in all cases, though this restriction was invalid. That lead to
  `DOCUMENT` not finding documents in cases the wrong shard was contacted. The
  fixed implementation in 3.3.11 will reach out to all shards to find the
  document, meaning it will produce the correct result, but will cause more
  cluster-internal traffic. This increase in traffic may be high if the number
  of shards is also high, because each invocation of `DOCUMENT` will have to
  contact all shards.
  There will be no performance difference for non-sharded collections or
  collections that are sharded by `_key` or that only have a single shard.

* reimplemented replication view in web UI

* fixed internal issue #2256: ui, document id not showing up when deleting a document

* fixed internal issue #2163: wrong labels within foxx validation of service
  input parameters

* fixed internal issue #2160: fixed misplaced tooltips in indices view

* added new arangoinspect client tool, to help users and customers easily collect
  information of any ArangoDB server setup, and facilitate troubleshooting for the
  ArangoDB Support Team


v3.3.10 (2018-06-04)
--------------------

* make optimizer rule "remove-filter-covered-by-index" not stop after removing
  a sub-condition from a FILTER statement, but pass the optimized FILTER
  statement again into the optimizer rule for further optimizations.
  This allows optimizing away some more FILTER conditions than before.

* allow accessing /_admin/status URL on followers too in active failover setup

* fix cluster COLLECT optimization for attributes that were in "sorted" variant of
  COLLECT and that were provided by a sorted index on the collected attribute

* apply fulltext index optimization rule for multiple fulltext searches in
  the same query

  this fixes https://stackoverflow.com/questions/50496274/two-fulltext-searches-on-arangodb-cluster-v8-is-involved

* validate `_from` and `_to` values of edges on updates consistently

* fixed issue #5400: Unexpected AQL Result

* fixed issue #5429: Frequent 'updated local foxx repository' messages

* fixed issue #5252: Empty result if FULLTEXT() is used together with LIMIT offset

* fixed issue #5035: fixed a vulnerability issue within the web ui's index view

* inception was ignoring leader's configuration


v3.3.9 (2018-05-17)
-------------------

* added `/_admin/repair/distributeShardsLike` that repairs collections with
  distributeShardsLike where the shards aren't actually distributed like in the
  prototype collection, as could happen due to internal issue #1770

* fixed Foxx queues bug when queues are created in a request handler with an
  ArangoDB authentication header

* upgraded arangosync version to 0.5.1

* upgraded arangodb starter version to 0.11.3

* fix cluster upgrading issue introduced in 3.3.8

  the issue made arangod crash when starting a DB server with option
  `--database.auto-upgrade true`

* fix C++ implementation of AQL ZIP function to return each distinct attribute
  name only once. The previous implementation added non-unique attribute names
  multiple times, which led to follow-up issues.
  Now if an attribute name occurs multiple times in the input list of attribute
  names, it will only be incorporated once into the result object, with the
  value that corresponds to the first occurrence.
  This fix also changes the V8 implementation of the ZIP function, which now
  will always return the first value for non-unique attribute names and not the
  last occurring value.

* self heal during a Foxx service install, upgrade or replace no longer breaks
  the respective operation

* make /_api/index, /_api/database and /_api/user REST handlers use the scheduler's
  internal queue, so they do not run in an I/O handling thread

* fixed issue #4919: C++ implementation of LIKE function now matches the old and
  correct behavior of the JavaScript implementation.

* added REST API endpoint /_admin/server/availability for monitoring purposes

* UI: fixed an unreasonable event bug within the modal view engine

* fixed issue #3811: gharial api is now checking existence of _from and _to vertices
  during edge creation

* fixed internal issue #2149: number of documents in the UI is not adjusted after
  moving them

* fixed internal issue #2150: UI - loading a saved query does not update the list
  of bind parameters

* fixed internal issue #2147 - fixed database filter in UI

* fixed issue #4934: Wrong used GeoIndex depending on FILTER order

* added `query` and `aql.literal` helpers to `@arangodb` module.

* remove post-sort from GatherNode in cluster AQL queries that do use indexes
  for filtering but that do not require a sorted result

  This optimization can speed up gathering data from multiple shards, because
  it allows to remove a merge sort of the individual shards' results.

* extend the already existing "reduce-extraction-to-projection" AQL optimizer
  rule for RocksDB to provide projections of up to 5 document attributes. The
  previous implementation only supported a projection for a single document
  attribute. The new implementation will extract up to 5 document attributes from
  a document while scanning a collection via an EnumerateCollectionNode.
  Additionally the new version of the optimizer rule can also produce projections
  when scanning an index via an IndexNode.
  The optimization is benefial especially for huge documents because it will copy
  out only the projected attributes from the document instead of copying the entire
  document data from the storage engine.

  When applied, the explainer will show the projected attributes in a `projections`
  remark for an EnumerateCollectionNode or IndexNode. The optimization is limited
  to the RocksDB storage engine.

* added index-only optimization for AQL queries that can satisfy the retrieval of
  all required document attributes directly from an index.

  This optimization will be triggered for the RocksDB engine if an index is used
  that covers all required attributes of the document used later on in the query.
  If applied, it will save retrieving the actual document data (which would require
  an extra lookup in RocksDB), but will instead build the document data solely
  from the index values found. It will only be applied when using up to 5 attributes
  from the document, and only if the rest of the document data is not used later
  on in the query.

  The optimization is currently available for the RocksDB engine for the index types
  primary, edge, hash, skiplist and persistent.

  If the optimization is applied, it will show up as "index only" in an AQL
  query's execution plan for an IndexNode.

* added scan-only optimization for AQL queries that iterate over collections or
  indexes and that do not need to return the actual document values.

  Not fetching the document values from the storage engine will provide a
  considerable speedup when using the RocksDB engine, but may also help a bit
  in case of the MMFiles engine. The optimization will only be applied when
  full-scanning or index-scanning a collection without refering to any of its
  documents later on, and, for an IndexNode, if all filter conditions for the
  documents of the collection are covered by the index.

  If the optimization is applied, it will show up as "scan only" in an AQL
  query's execution plan for an EnumerateCollectionNode or an IndexNode.

* extend existing "collect-in-cluster" optimizer rule to run grouping, counting
  and deduplication on the DB servers in several cases, so that the coordinator
  will only need to sum up the potentially smaller results from the individual shards.

  The following types of COLLECT queries are covered now:
  - RETURN DISTINCT expr
  - COLLECT WITH COUNT INTO ...
  - COLLECT var1 = expr1, ..., varn = exprn (WITH COUNT INTO ...), without INTO or KEEP
  - COLLECT var1 = expr1, ..., varn = exprn AGGREGATE ..., without INTO or KEEP, for
    aggregate functions COUNT/LENGTH, SUM, MIN and MAX.

* honor specified COLLECT method in AQL COLLECT options

  for example, when the user explicitly asks for the COLLECT method
  to be `sorted`, the optimizer will now not produce an alternative
  version of the plan using the hash method.

  additionally, if the user explcitly asks for the COLLECT method to
  be `hash`, the optimizer will now change the existing plan to use
  the hash method if possible instead of just creating an alternative
  plan.

  `COLLECT ... OPTIONS { method: 'sorted' }` => always use sorted method
  `COLLECT ... OPTIONS { method: 'hash' }`   => use hash if this is technically possible
  `COLLECT ...` (no options)                 => create a plan using sorted, and another plan using hash method

* added bulk document lookups for MMFiles engine, which will improve the performance
  of document lookups from an inside an index in case the index lookup produces many
  documents


v3.3.8 (2018-04-24)
-------------------

* included version of ArangoDB Starter (`arangodb` binary) updated to v0.10.11,
  see [Starter changelog](https://github.com/arangodb-helper/arangodb/blob/master/CHANGELOG.md)

* added arangod startup option `--dump-options` to print all configuration parameters
  as a JSON object

* fixed: (Enterprise only) If you restore a SmartGraph where the collections
  are still existing and are supposed to be dropped on restore we ended up in
  duplicate name error. This is now gone and the SmartGraph is correctly restored.

* fix lookups by `_id` in smart graph edge collections

* improve startup resilience in case there are datafile errors (MMFiles)

  also allow repairing broken VERSION files automatically on startup by
  specifying the option `--database.ignore-datafile-errors true`

* fix issue #4582: UI query editor now supports usage of empty string as bind parameter value

* fixed internal issue #2148: Number of documents found by filter is misleading in web UI

* added startup option `--database.required-directory-state`

  using this option it is possible to require the database directory to be
  in a specific state on startup. the options for this value are:

  - non-existing: database directory must not exist
  - existing: database directory must exist
  - empty: database directory must exist but be empty
  - populated: database directory must exist and contain specific files already
  - any: any state allowed

* field "$schema" in Foxx manifest.json files no longer produce warnings

* added `@arangodb/locals` module to expose the Foxx service context as an
  alternative to using `module.context` directly.

* `db._executeTransaction` now accepts collection objects as collections.

* supervision can be put into maintenance mode


v3.3.7 (2018-04-11)
-------------------

* added hidden option `--query.registry-ttl` to control the lifetime of cluster AQL
  query parts

* fixed internal issue #2237: AQL queries on collections with replicationFactor:
  "satellite" crashed arangod in single server mode

* fixed restore of satellite collections: replicationFactor was set to 1 during
  restore

* fixed dump and restore of smart graphs:
  a) The dump will not include the hidden shadow collections anymore, they were dumped
     accidentially and only contain duplicated data.
  b) Restore will now ignore hidden shadow collections as all data is contained
     in the smart-edge collection. You can manually include these collections from an
     old dump (3.3.5 or earlier) by using `--force`.
  c) Restore of a smart-graph will now create smart collections properly instead
     of getting into `TIMEOUT_IN_CLUSTER_OPERATION`

* fixed issue in AQL query optimizer rule "restrict-to-single-shard", which
  may have sent documents to a wrong shard in AQL INSERT queries that specified
  the value for `_key` using an expression (and not a constant value)
  Important: if you were affected by this bug in v3.3.5 it is required that you
  recreate your dataset in v3.3.6 (i.e. dumping and restoring) instead of doing
  a simple binary upgrade

* added /_admin/status HTTP API for debugging purposes

* added ArangoShell helper function for packaging all information about an
  AQL query so it can be run and analyzed elsewhere:

  query = "FOR doc IN mycollection FILTER doc.value > 42 RETURN doc";
  require("@arangodb/aql/explainer").debugDump("/tmp/query-debug-info", query);

  Entitled users can send the generated file to the ArangoDB support to facilitate
  reproduction and debugging.

* added hidden option `--server.ask-jwt-secret`. This is an internal option
  for debugging and should not be exposed to end-users.

* fix for internal issue #2215. supervision will now wait for agent to
  fully prepare before adding 10 second grace period after leadership change

* fixed internal issue #2215's FailedLeader timeout bug

v3.3.5 (2018-03-28)
-------------------

* fixed issue #4934: Wrong used GeoIndex depending on FILTER order

* make build id appear in startup log message alongside with other version info

* make AQL data modification operations that are sent to all shards and that are
  supposed to return values (i.e. `RETURN OLD` or `RETURN NEW`) not return fake
  empty result rows if the document to be updated/replaced/removed was not present
  on the target shard

* added AQL optimizer rule `restrict-to-single-shard`

  This rule will kick in if a collection operation (index lookup or data
  modification operation) will only affect a single shard, and the operation can be
  restricted to the single shard and is not applied for all shards. This optimization
  can be applied for queries that access a collection only once in the query, and that
  do not use traversals, shortest path queries and that do not access collection data
  dynamically using the `DOCUMENT`, `FULLTEXT`, `NEAR` or `WITHIN` AQL functions.
  Additionally, the optimizer will only pull off this optimization if can safely
  determine the values of all the collection's shard keys from the query, and when the
  shard keys are covered by a single index (this is always true if the shard key is
  the default `_key`)

* display missing attributes of GatherNodes in AQL explain output

* make AQL optimizer rule `undistribute-remove-after-enum-coll` fire in a few
  more cases in which it is possible

* slightly improve index selection for the RocksDB engine when there are multiple
  competing indexes with the same attribute prefixes, but different amount of
  attributes covered. In this case, the more specialized index will be preferred
  now

* fix issue #4924: removeFollower now prefers to remove the last follower(s)

* added "collect-in-cluster" optimizer rule to have COLLECT WITH COUNT queries
  without grouping being executed on the DB servers and the coordinator only summing
  up the counts from the individual shards

* fixed issue #4900: Nested FOR query uses index but ignores other filters

* properly exit v8::Context in one place where it was missing before

* added hidden option `--cluster.index-create-timeout` for controlling the
  default value of the index creation timeout in cluster
  under normal circumstances, this option does not need to be adjusted

* increase default timeout for index creation in cluster to 3600s

* fixed issue #4843: Query-Result has more Docs than the Collection itself

* fixed the behavior of ClusterInfo when waiting for current to catch
  up with plan in create collection.

* fixed issue #4827: COLLECT on edge _to field doesn't group distinct values as expected (MMFiles)


v3.3.4 (2018-03-01)
-------------------

* fix AQL `fullCount` result value in some cluster cases when it was off a bit

* fix issue #4651: Simple query taking forever until a request timeout error

* fix issue #4657: fixed incomplete content type header

* Vastly improved the Foxx Store UI

* fix issue #4677: AQL WITH with bind parameters results in "access after data-modification"
  for two independent UPSERTs

* remove unused startup option `--ldap.permissions-attribute-name`

* fix issue #4457: create /var/tmp/arangod with correct user in supervisor mode

* remove long disfunctional admin/long_echo handler

* fixed Foxx API:

  * PUT /_api/foxx/service: Respect force flag
  * PATCH /_api/foxx/service: Check whether a service under given mount exists

* internal issue #1726: supervision failed to remove multiple servers
  from health monitoring at once.

* more information from inception, why agent is activated

* fixed a bug where supervision tried to deal with shards of virtual collections

* fix internal issue #1770: collection creation using distributeShardsLike yields
  errors and did not distribute shards correctly in the following cases:
  1. If numberOfShards * replicationFactor % nrDBServers != 0
     (shards * replication is not divisible by DBServers).
  2. If there was failover / move shard case on the leading collection
     and creating the follower collection afterwards.

* fix timeout issues in replication client expiration

* added missing edge filter to neighbors-only traversals
  in case a filter condition was moved into the traverser and the traversal was
  executed in breadth-first mode and was returning each visited vertex exactly
  once, and there was a filter on the edges of the path and the resulting vertices
  and edges were not used later, the edge filter was not applied

* fixed issue #4160: Run arangod with "--database.auto-upgrade" option always crash silently without error log

* fix internal issue #1848: AQL optimizer was trying to resolve attribute accesses
  to attributes of constant object values at query compile time, but only did so far
  the very first attribute in each object

  this fixes https://stackoverflow.com/questions/48648737/beginner-bug-in-for-loops-from-objects

* fix inconvenience: If we want to start server with a non-existing
  --javascript.app-path it will now be created (if possible)

* fixed: REST API `POST _api/foxx` now returns HTTP code 201 on success, as documented.
         returned 200 before.

* fixed: REST API `PATCH _api/foxx/dependencies` now updates the existing dependencies
         instead of replacing them.

* fixed: Foxx upload of single javascript file. You now can upload via http-url pointing
         to a javascript file.

* fixed issue #4395: If your foxx app includes an `APP` folder it got
         accidently removed by selfhealing this is not the case anymore.

* fixed internal issue #1969 - command apt-get purge/remove arangodb3e was failing


v3.3.3 (2018-01-16)
-------------------

* fix issue #4272: VERSION file keeps disappearing

* fix internal issue #81: quotation marks disappeared when switching table/json
  editor in the query editor ui

* added option `--rocksdb.throttle` to control whether write-throttling is enabled
  Write-throttling is turned on by default, to reduce chances of compactions getting
  too far behind and blocking incoming writes.

* fixed issue #4308: Crash when getter for error.name throws an error (on Windows)

* UI: fixed a query editor caching and parsing issue

* Fixed internal issue #1683: fixes an UI issue where a collection name gets wrongly cached
  within the documents overview of a collection.

* Fixed an issue with the index estimates in RocksDB in the case a transaction is aborted.
  Former the index estimates were modified if the transaction commited or not.
  Now they will only be modified if the transaction commited successfully.

* UI: optimized login view for very small screen sizes

* Truncate in RocksDB will now do intermediate commits every 10.000 documents
  if truncate fails or the server crashes during this operation all deletes
  that have been commited so far are persisted.

* make the default value of `--rocksdb.block-cache-shard-bits` use the RocksDB
  default value. This will mostly mean the default number block cache shard
  bits is lower than before, allowing each shard to store more data and cause
  less evictions from block cache

* issue #4222: Permission error preventing AQL query import / export on webui

* UI: optimized error messages for invalid query bind parameter

* UI: upgraded swagger ui to version 3.9.0

* issue #3504: added option `--force-same-database` for arangorestore

  with this option set to true, it is possible to make any arangorestore attempt
  fail if the specified target database does not match the database name
  specified in the source dump's "dump.json" file. it can thus be used to
  prevent restoring data into the "wrong" database

  The option is set to `false` by default to ensure backwards-compatibility

* make the default value of `--rocksdb.block-cache-shard-bits` use the RocksDB
  default value. This will mostly mean the default number block cache shard
  bits is lower than before, allowing each shard to store more data and cause
  less evictions from block cache

* fixed issue #4255: AQL SORT consuming too much memory

* fixed incorrect persistence of RAFT vote and term


v3.3.2 (2018-01-04)
-------------------

* fixed issue #4199: Internal failure: JavaScript exception in file 'arangosh.js'
  at 98,7: ArangoError 4: Expecting type String

* fixed issue in agency supervision with a good server being left in
  failedServers

* distinguish isReady and allInSync in clusterInventory

* fixed issue #4197: AQL statement not working in 3.3.1 when upgraded from 3.2.10

* do not reuse collection ids when restoring collections from a dump, but assign new collection ids, this should prevent collection id conflicts


v3.3.1 (2017-12-28)
-------------------

* UI: displayed wrong wfs property for a collection when using RocksDB as
  storage engine

* added `--ignore-missing` option to arangoimp
  this option allows importing lines with less fields than specified in the CSV
  header line

* changed misleading error message from "no leader" to "not a leader"

* optimize usage of AQL FULLTEXT index function to a FOR loop with index
  usage in some cases
  When the optimization is applied, this especially speeds up fulltext index
  queries in the cluster

* UI: improved the behavior during collection creation in a cluster environment

* Agency lockup fixes for very small machines.

* Agency performance improvement by finer grained locking.

* Use steady_clock in agency whereever possible.

* Agency prevent Supervision thread crash.

* Fix agency integer overflow in timeout calculation.


v3.3.0 (2017-12-14)
-------------------

* release version

* added a missing try/catch block in the supervision thread


v3.3.rc8 (2017-12-12)
---------------------

* UI: fixed broken Foxx configuration keys. Some valid configuration values
  could not be edited via the ui.

* UI: pressing the return key inside a select2 box no longer triggers the modal's
  success function

* UI: coordinators and db servers are now in sorted order (ascending)


v3.3.rc7 (2017-12-07)
---------------------

* fixed issue #3741: fix terminal color output in Windows

* UI: fixed issue #3822: disabled name input field for system collections

* fixed issue #3640: limit in subquery

* fixed issue #3745: Invalid result when using OLD object with array attribute in UPSERT statement

* UI: edge collections were wrongly added to from and to vertices select box during graph creation

* UI: added not found views for documents and collections

* UI: using default user database api during database creation now

* UI: the graph viewer backend now picks one random start vertex of the
  first 1000 documents instead of calling any(). The implementation of
  "any" is known to scale bad on huge collections with RocksDB.

* UI: fixed disappearing of the navigation label in some case special case

* UI: the graph viewer now displays updated label values correctly.
  Additionally the included node/edge editor now closes automatically
  after a successful node/edge update.

* fixed issue #3917: traversals with high maximal depth take extremely long
  in planning phase.


v3.3.rc4 (2017-11-28)
---------------------

* minor bug-fixes


v3.3.rc3 (2017-11-24)
---------------------

* bug-fixes


v3.3.rc2 (2017-11-22)
---------------------

* UI: document/edge editor now remembering their modes (e.g. code or tree)

* UI: optimized error messages for invalid graph definitions. Also fixed a
  graph renderer cleanup error.

* UI: added a delay within the graph viewer while changing the colors of the
  graph. Necessary due different browser behaviour.

* added options `--encryption.keyfile` and `--encryption.key-generator` to arangodump
  and arangorestore

* UI: the graph viewer now displays updated label values correctly.
  Additionally the included node/edge editor now closes automatically
  after a successful node/edge update.

* removed `--recycle-ids` option for arangorestore

  using that option could have led to problems on the restore, with potential
  id conflicts between the originating server (the source dump server) and the
  target server (the restore server)


v3.3.rc1 (2017-11-17)
---------------------

* add readonly mode REST API

* allow compilation of ArangoDB source code with g++ 7

* upgrade minimum required g++ compiler version to g++ 5.4
  That means ArangoDB source code will not compile with g++ 4.x or g++ < 5.4 anymore.

* AQL: during a traversal if a vertex is not found. It will not print an ERROR to the log and continue
  with a NULL value, but will register a warning at the query and continue with a NULL value.
  The situation is not desired as an ERROR as ArangoDB can store edges pointing to non-existing
  vertex which is perfectly valid, but it may be a n issue on the data model, so users
  can directly see it on the query now and do not "by accident" have to check the LOG output.

* introduce `enforceReplicationFactor` attribute for creating collections:
  this optional parameter controls if the coordinator should bail out during collection
  creation if there are not enough DBServers available for the desired `replicationFactor`.

* fixed issue #3516: Show execution time in arangosh

  this change adds more dynamic prompt components for arangosh
  The following components are now available for dynamic prompts,
  settable via the `--console.prompt` option in arangosh:

  - '%t': current time as timestamp
  - '%a': elpased time since ArangoShell start in seconds
  - '%p': duration of last command in seconds
  - '%d': name of current database
  - '%e': current endpoint
  - '%E': current endpoint without protocol
  - '%u': current user

  The time a command takes can be displayed easily by starting arangosh with `--console.prompt "%p> "`.

* make the ArangoShell refill its collection cache when a yet-unknown collection
  is first accessed. This fixes the following problem:

      arangosh1> db._collections();  // shell1 lists all collections
      arangosh2> db._create("test"); // shell2 now creates a new collection 'test'
      arangosh1> db.test.insert({}); // shell1 is not aware of the collection created
                                     // in shell2, so the insert will fail

* make AQL `DISTINCT` not change the order of the results it is applied on

* incremental transfer of initial collection data now can handle partial
  responses for a chunk, allowing the leader/master to send smaller chunks
  (in terms of HTTP response size) and limit memory usage

  this optimization is only active if client applications send the "offset" parameter
  in their requests to PUT `/_api/replication/keys/<id>?type=docs`

* initial creation of shards for cluster collections is now faster with
  `replicationFactor` values bigger than 1. this is achieved by an optimization
  for the case when the collection on the leader is still empty

* potential fix for issue #3517: several "filesystem full" errors in logs
  while there's a lot of disk space

* added C++ implementations for AQL function `SUBSTRING()`, `LEFT()`, `RIGHT()` and `TRIM()`

* show C++ function name of call site in ArangoDB log output

  this requires option `--log.line-number` to be set to *true*

* UI: added word wrapping to query editor

* UI: fixed wrong user attribute name validation, issue #3228

* make AQL return a proper error message in case of a unique key constraint
  violation. previously it only returned the generic "unique constraint violated"
  error message but omitted the details about which index caused the problem.

  This addresses https://stackoverflow.com/questions/46427126/arangodb-3-2-unique-constraint-violation-id-or-key

* added option `--server.local-authentication`

* UI: added user roles

* added config option `--log.color` to toggle colorful logging to terminal

* added config option `--log.thread-name` to additionally log thread names

* usernames must not start with `:role:`, added new options:
    --server.authentication-timeout
    --ldap.roles-attribute-name
    --ldap.roles-transformation
    --ldap.roles-search
    --ldap.superuser-role
    --ldap.roles-include
    --ldap.roles-exclude

* performance improvements for full collection scans and a few other operations
  in MMFiles engine

* added `--rocksdb.encryption-key-generator` for enterprise

* removed `--compat28` parameter from arangodump and replication API

  older ArangoDB versions will no longer be supported by these tools.

* increase the recommended value for `/proc/sys/vm/max_map_count` to a value
  eight times as high as the previous recommended value. Increasing the
  values helps to prevent an ArangoDB server from running out of memory mappings.

  The raised minimum recommended value may lead to ArangoDB showing some startup
  warnings as follows:

      WARNING {memory} maximum number of memory mappings per process is 65530, which seems too low. it is recommended to set it to at least 512000
      WARNING {memory} execute 'sudo sysctl -w "vm.max_map_count=512000"'

* Foxx now warns about malformed configuration/dependency names and aliases in the manifest.


v3.2.17 (XXXX-XX-XX)
--------------------

* added missing virtual destructor for MMFiles transaction data context object

* make synchronous replication detect more error cases when followers cannot
  apply the changes from the leader

* fixed undefined behavior in cluster plan-loading procedure that may have
  unintentionally modified a shared structure

* cluster nodes should retry registering in agency until successful

* fixed issue #5354: updated the ui json editor, improved usability

* fixed issue #5648: fixed error message when saving unsupported document
  types

* fixed issue #5943: misplaced database ui icon and wrong cursor type were used


v3.2.16 (2018-07-12)
--------------------

* upgraded arangodb starter version to 0.12.0

* make edge cache initialization and invalidation more portable by avoiding memset
  on non-POD types

* fixed internal issue #2256: ui, document id not showing up when deleting a document

* fixed issue #5400: Unexpected AQL Result

* Fixed issue #5035: fixed a vulnerability issue within the web ui's index view

* issue one HTTP call less per cluster AQL query

* self heal during a Foxx service install, upgrade or replace no longer breaks
  the respective operation

* inception was ignoring leader's configuration

* inception could get caught in a trap, where agent configuration
  version and timeout multiplier lead to incapacitated agency

* more patient agency tests to allow for ASAN tests to successfully finish

* fixed for agent coming back to agency with changed endpoint and
  total data loss

* fixed agency restart from compaction without data


v3.2.15 (2018-05-13)
--------------------

* upgraded arangodb starter version to 0.11.2

* make /_api/index and /_api/database REST handlers use the scheduler's internal
  queue, so they do not run in an I/O handling thread

* fixed issue #3811: gharial api is now checking existence of _from and _to vertices
  during edge creation


v3.2.14 (2018-04-20)
--------------------

* field "$schema" in Foxx manifest.json files no longer produce warnings

* added `@arangodb/locals` module to expose the Foxx service context as an
  alternative to using `module.context` directly.

* the internal implementation of REST API `/_api/simple/by-example` now uses
  C++ instead of JavaScript

* supervision can be switched to maintenance mode f.e. for rolling upgrades


v3.2.13 (2018-04-13)
--------------------

* improve startup resilience in case there are datafile errors (MMFiles)

  also allow repairing broken VERSION files automatically on startup by
  specifying the option `--database.ignore-datafile-errors true`

* fix issue #4582: UI query editor now supports usage of empty string as bind parameter value

* fix issue #4924: removeFollower now prefers to remove the last follower(s)

* fixed issue #4934: Wrong used GeoIndex depending on FILTER order

* fixed the behavior of clusterinfo when waiting for current to catch
  up with plan in create collection.

* fix for internal issue #2215. supervision will now wait for agent to
  fully prepare before adding 10 second grace period after leadership change

* fixed interal issue #2215 FailedLeader timeout bug


v3.2.12 (2018-02-27)
--------------------

* remove long disfunctional admin/long_echo handler

* fixed Foxx API:

  * PUT /_api/foxx/service: Respect force flag
  * PATCH /_api/foxx/service: Check whether a service under given mount exists

* fix issue #4457: create /var/tmp/arangod with correct user in supervisor mode

* fix internal issue #1848

  AQL optimizer was trying to resolve attribute accesses
  to attributes of constant object values at query compile time, but only did so far
  the very first attribute in each object

  this fixes https://stackoverflow.com/questions/48648737/beginner-bug-in-for-loops-from-objects

* fix inconvenience: If we want to start server with a non-existing
  --javascript.app-path it will now be created (if possible)

* fixed: REST API `POST _api/foxx` now returns HTTP code 201 on success, as documented.
         returned 200 before.

* fixed: REST API `PATCH _api/foxx/dependencies` now updates the existing dependencies
         instead of replacing them.

* fixed: Foxx upload of single javascript file. You now can upload via http-url pointing
         to a javascript file.

* fixed issue #4395: If your foxx app includes an `APP` folder it got accidently removed by selfhealing
         this is not the case anymore.

* fix internal issue 1770: collection creation using distributeShardsLike yields
  errors and did not distribute shards correctly in the following cases:
  1. If numberOfShards * replicationFactor % nrDBServers != 0
     (shards * replication is not divisible by DBServers).
  2. If there was failover / move shard case on the leading collection
     and creating the follower collection afterwards.

* fix timeout issues in replication client expiration

+ fix some inconsistencies in replication for RocksDB engine that could have led
  to some operations not being shipped from master to slave servers

* fix issue #4272: VERSION file keeps disappearing

* fix internal issue #81: quotation marks disappeared when switching table/json
  editor in the query editor ui

* make the default value of `--rocksdb.block-cache-shard-bits` use the RocksDB
  default value. This will mostly mean the default number block cache shard
  bits is lower than before, allowing each shard to store more data and cause
  less evictions from block cache

* fix issue #4393: broken handling of unix domain sockets in
  JS_Download

* fix internal bug #1726: supervision failed to remove multiple
  removed servers from health UI

* fixed internal issue #1969 - command apt-get purge/remove arangodb3e was failing

* fixed a bug where supervision tried to deal with shards of virtual collections


v3.2.11 (2018-01-17)
--------------------

* Fixed an issue with the index estimates in RocksDB in the case a transaction is aborted.
  Former the index estimates were modified if the transaction commited or not.
  Now they will only be modified if the transaction commited successfully.

* Truncate in RocksDB will now do intermediate commits every 10.000 documents
  if truncate fails or the server crashes during this operation all deletes
  that have been commited so far are persisted.

* fixed issue #4308: Crash when getter for error.name throws an error (on Windows)

* UI: fixed a query editor caching and parsing issue for arrays and objects

* Fixed internal issue #1684: Web UI: saving arrays/objects as bind parameters faulty

* Fixed internal issue #1683: fixes an UI issue where a collection name gets wrongly cached
  within the documents overview of a collection.

* issue #4222: Permission error preventing AQL query import / export on webui

* UI: optimized login view for very small screen sizes

* UI: Shard distribution view now has an accordion view instead of displaying
  all shards of all collections at once.

* UI: optimized error messages for invalid query bind parameter

* fixed missing transaction events in RocksDB asynchronous replication

* fixed issue #4255: AQL SORT consuming too much memory

* fixed issue #4199: Internal failure: JavaScript exception in file 'arangosh.js'
  at 98,7: ArangoError 4: Expecting type String

* fixed issue #3818: Foxx configuration keys cannot contain spaces (will not save)

* UI: displayed wrong "waitForSync" property for a collection when
  using RocksDB as storage engine

* prevent binding to the same combination of IP and port on Windows

* fixed incorrect persistence of RAFT vote and term


v3.2.10 (2017-12-22)
--------------------

* replication: more robust initial sync

* fixed a bug in the RocksDB engine that would prevent recalculated
  collection counts to be actually stored

* fixed issue #4095: Inconsistent query execution plan

* fixed issue #4056: Executing empty query causes crash

* fixed issue #4045: Out of memory in `arangorestore` when no access
  rights to dump files

* fixed issue #3031: New Graph: Edge definitions with edges in
  fromCollections and toCollections

* fixed issue #2668: UI: when following wrong link from edge to vertex in
  nonexisting collection misleading error is printed

* UI: improved the behavior during collection creation in a cluster environment

* UI: the graph viewer backend now picks one random start vertex of the
  first 1000 documents instead of calling any(). The implementation of
  any is known to scale bad on huge collections with rocksdb.

* fixed snapshots becoming potentially invalid after intermediate commits in
  the RocksDB engine

* backport agency inquire API changes

* fixed issue #3822: Field validation error in ArangoDB UI - Minor

* UI: fixed disappearing of the navigation label in some cases

* UI: fixed broken foxx configuration keys. Some valid configuration values
  could not be edited via the ui.

* fixed issue #3640: limit in subquery

* UI: edge collections were wrongly added to from and to vertices select
  box during graph creation

* fixed issue #3741: fix terminal color output in Windows

* fixed issue #3917: traversals with high maximal depth take extremely long
  in planning phase.

* fix equality comparison for MMFiles documents in AQL functions UNIQUE
  and UNION_DISTINCT


v3.2.9 (2017-12-04)
-------------------

* under certain conditions, replication could stop. Now fixed by adding an
  equality check for requireFromPresent tick value

* fixed locking for replication context info in RocksDB engine
  this fixes undefined behavior when parallel requests are made to the
  same replication context

* UI: added not found views for documents and collections

* fixed issue #3858: Foxx queues stuck in 'progress' status

* allow compilation of ArangoDB source code with g++ 7

* fixed issue #3224: Issue in the Foxx microservices examples

* fixed a deadlock in user privilege/permission change routine

* fixed a deadlock on server shutdown

* fixed some collection locking issues in MMFiles engine

* properly report commit errors in AQL write queries to the caller for the
  RocksDB engine

* UI: optimized error messages for invalid graph definitions. Also fixed a
  graph renderer cleanrenderer cleanup error.

* UI: document/edge editor now remembering their modes (e.g. code or tree)

* UI: added a delay within the graph viewer while changing the colors of the
  graph. Necessary due different browser behaviour.

* fix removal of failed cluster nodes via web interface

* back port of ClusterComm::wait fix in devel
  among other things this fixes too eager dropping of other followers in case
  one of the followers does not respond in time

* transact interface in agency should not be inquired as of now

* inquiry tests and blocking of inquiry on AgencyGeneralTransaction

v3.2.8 (2017-11-18)
-------------------

* fixed a race condition occuring when upgrading via linux package manager

* fixed authentication issue during replication


v3.2.7 (2017-11-13)
-------------------

* Cluster customers, which have upgraded from 3.1 to 3.2 need to upgrade
  to 3.2.7. The cluster supervision is otherwise not operational.

* Fixed issue #3597: AQL with path filters returns unexpected results
  In some cases breadth first search in combination with vertex filters
  yields wrong result, the filter was not applied correctly.

* fixed some undefined behavior in some internal value caches for AQL GatherNodes
  and SortNodes, which could have led to sorted results being effectively not
  correctly sorted.

* make the replication applier for the RocksDB engine start automatically after a
  restart of the server if the applier was configured with its `autoStart` property
  set to `true`. previously the replication appliers were only automatically restarted
  at server start for the MMFiles engine.

* fixed arangodump batch size adaptivity in cluster mode and upped default batch size
  for arangodump

  these changes speed up arangodump in cluster context

* smart graphs now return a proper inventory in response to replication inventory
  requests

* fixed issue #3618: Inconsistent behavior of OR statement with object bind parameters

* only users with read/write rights on the "_system" database can now execute
  "_admin/shutdown" as well as modify properties of the write-ahead log (WAL)

* increase default maximum number of V8 contexts to at least 16 if not explicitly
  configured otherwise.
  the procedure for determining the actual maximum value of V8 contexts is unchanged
  apart from the value `16` and works as follows:
  - if explicitly set, the value of the configuration option `--javascript.v8-contexts`
    is used as the maximum number of V8 contexts
  - when the option is not set, the maximum number of V8 contexts is determined
    by the configuration option `--server.threads` if that option is set. if
    `--server.threads` is not set, then the maximum number of V8 contexts is the
    server's reported hardware concurrency (number of processors visible
    to the arangod process). if that would result in a maximum value of less than 16
    in any of these two cases, then the maximum value will be increased to 16.

* fixed issue #3447: ArangoError 1202: AQL: NotFound: (while executing) when
  updating collection

* potential fix for issue #3581: Unexpected "rocksdb unique constraint
  violated" with unique hash index

* fixed geo index optimizer rule for geo indexes with a single (array of coordinates)
  attribute.

* improved the speed of the shards overview in cluster (API endpoint /_api/cluster/shardDistribution API)
  It is now guaranteed to return after ~2 seconds even if the entire cluster is unresponsive.

* fix agency precondition check for complex objects
  this fixes issues with several CAS operations in the agency

* several fixes for agency restart and shutdown

* the cluster-internal representation of planned collection objects is now more
  lightweight than before, using less memory and not allocating any cache for indexes
  etc.

* fixed issue #3403: How to kill long running AQL queries with the browser console's
  AQL (display issue)

* fixed issue #3549: server reading ENGINE config file fails on common standard
  newline character

* UI: fixed error notifications for collection modifications

* several improvements for the truncate operation on collections:

  * the timeout for the truncate operation was increased in cluster mode in
    order to prevent too frequent "could not truncate collection" errors

  * after a truncate operation, collections in MMFiles still used disk space.
    to reclaim disk space used by truncated collection, the truncate actions
    in the web interface and from the ArangoShell now issue an extra WAL flush
    command (in cluster mode, this command is also propagated to all servers).
    the WAL flush allows all servers to write out any pending operations into the
    datafiles of the truncated collection. afterwards, a final journal rotate
    command is sent, which enables the compaction to entirely remove all datafiles
    and journals for the truncated collection, so that all disk space can be
    reclaimed

  * for MMFiles a special method will be called after a truncate operation so that
    all indexes of the collection can free most of their memory. previously some
    indexes (hash and skiplist indexes) partially kept already allocated memory
    in order to avoid future memory allocations

  * after a truncate operation in the RocksDB engine, an additional compaction
    will be triggered for the truncated collection. this compaction removes all
    deletions from the key space so that follow-up scans over the collection's key
    range do not have to filter out lots of already-removed values

  These changes make truncate operations potentially more time-consuming than before,
  but allow for memory/disk space savings afterwards.

* enable JEMalloc background threads for purging and returning unused memory
  back to the operating system (Linux only)

  JEMalloc will create its background threads on demand. The number of background
  threads is capped by the number of CPUs or active arenas. The background threads run
  periodically and purge unused memory pages, allowing memory to be returned to the
  operating system.

  This change will make the arangod process create several additional threads.
  It is accompanied by an increased `TasksMax` value in the systemd service configuration
  file for the arangodb3 service.

* upgraded bundled V8 engine to bugfix version v5.7.492.77

  this upgrade fixes a memory leak in upstream V8 described in
  https://bugs.chromium.org/p/v8/issues/detail?id=5945 that will result in memory
  chunks only getting uncommitted but not unmapped


v3.2.6 (2017-10-26)
-------------------

* UI: fixed event cleanup in cluster shards view

* UI: reduced cluster dashboard api calls

* fixed a permission problem that prevented collection contents to be displayed
  in the web interface

* removed posix_fadvise call from RocksDB's PosixSequentialFile::Read(). This is
  consistent with Facebook PR 2573 (#3505)

  this fix should improve the performance of the replication with the RocksDB
  storage engine

* allow changing of collection replication factor for existing collections

* UI: replicationFactor of a collection is now changeable in a cluster
  environment

* several fixes for the cluster agency

* fixed undefined behavior in the RocksDB-based geo index

* fixed Foxxmaster failover

* purging or removing the Debian/Ubuntu arangodb3 packages now properly stops
  the arangod instance before actuallying purging or removing


v3.2.5 (2017-10-16)
-------------------

* general-graph module and _api/gharial now accept cluster options
  for collection creation. It is now possible to set replicationFactor and
  numberOfShards for all collections created via this graph object.
  So adding a new collection will not result in a singleShard and
  no replication anymore.

* fixed issue #3408: Hard crash in query for pagination

* minimum number of V8 contexts in console mode must be 2, not 1. this is
  required to ensure the console gets one dedicated V8 context and all other
  operations have at least one extra context. This requirement was not enforced
  anymore.

* fixed issue #3395: AQL: cannot instantiate CollectBlock with undetermined
  aggregation method

* UI: fixed wrong user attribute name validation, issue #3228

* fix potential overflow in CRC marker check when a corrupted CRC marker
  is found at the very beginning of an MMFiles datafile

* UI: fixed unresponsive events in cluster shards view

* Add statistics about the V8 context counts and number of available/active/busy
  threads we expose through the server statistics interface.


v3.2.4 (2017-09-26)
-------------------

* UI: no default index selected during index creation

* UI: added replicationFactor option during SmartGraph creation

* make the MMFiles compactor perform less writes during normal compaction
  operation

  This partially fixes issue #3144

* make the MMFiles compactor configurable

  The following options have been added:

* `--compaction.db-sleep-time`: sleep interval between two compaction runs
    (in s)
  * `--compaction.min-interval"`: minimum sleep time between two compaction
     runs (in s)
  * `--compaction.min-small-data-file-size`: minimal filesize threshold
    original datafiles have to be below for a compaction
  * `--compaction.dead-documents-threshold`: minimum unused count of documents
    in a datafile
  * `--compaction.dead-size-threshold`: how many bytes of the source data file
    are allowed to be unused at most
  * `--compaction.dead-size-percent-threshold`: how many percent of the source
    datafile should be unused at least
  * `--compaction.max-files`: Maximum number of files to merge to one file
  * `--compaction.max-result-file-size`: how large may the compaction result
    file become (in bytes)
  * `--compaction.max-file-size-factor`: how large the resulting file may
    be in comparison to the collection's `--database.maximal-journal-size' setting`

* fix downwards-incompatibility in /_api/explain REST handler

* fix Windows implementation for fs.getTempPath() to also create a
  sub-directory as we do on linux

* fixed a multi-threading issue in cluster-internal communication

* performance improvements for traversals and edge lookups

* removed internal memory zone handling code. the memory zones were a leftover
  from the early ArangoDB days and did not provide any value in the current
  implementation.

* (Enterprise only) added `skipInaccessibleCollections` option for AQL queries:
  if set, AQL queries (especially graph traversals) will treat collections to
  which a user has no access rights to as if these collections were empty.

* adjusted scheduler thread handling to start and stop less threads in
  normal operations

* leader-follower replication catchup code has been rewritten in C++

* early stage AQL optimization now also uses the C++ implementations of
  AQL functions if present. Previously it always referred to the JavaScript
  implementations and ignored the C++ implementations. This change gives
  more flexibility to the AQL optimizer.

* ArangoDB tty log output is now colored for log messages with levels
  FATAL, ERR and WARN.

* changed the return values of AQL functions `REGEX_TEST` and `REGEX_REPLACE`
  to `null` when the input regex is invalid. Previous versions of ArangoDB
  partly returned `false` for invalid regexes and partly `null`.

* added `--log.role` option for arangod

  When set to `true`, this option will make the ArangoDB logger print a single
  character with the server's role into each logged message. The roles are:

  - U: undefined/unclear (used at startup)
  - S: single server
  - C: coordinator
  - P: primary
  - A: agent

  The default value for this option is `false`, so no roles will be logged.


v3.2.3 (2017-09-07)
-------------------

* fixed issue #3106: orphan collections could not be registered in general-graph module

* fixed wrong selection of the database inside the internal cluster js api

* added startup option `--server.check-max-memory-mappings` to make arangod check
  the number of memory mappings currently used by the process and compare it with
  the maximum number of allowed mappings as determined by /proc/sys/vm/max_map_count

  The default value is `true`, so the checks will be performed. When the current
  number of mappings exceeds 90% of the maximum number of mappings, the creation
  of further V8 contexts will be deferred.

  Note that this option is effective on Linux systems only.

* arangoimp now has a `--remove-attribute` option

* added V8 context lifetime control options
  `--javascript.v8-contexts-max-invocations` and `--javascript.v8-contexts-max-age`

  These options allow specifying after how many invocations a used V8 context is
  disposed, or after what time a V8 context is disposed automatically after its
  creation. If either of the two thresholds is reached, an idl V8 context will be
  disposed.

  The default value of `--javascript.v8-contexts-max-invocations` is 0, meaning that
  the maximum number of invocations per context is unlimited. The default value
  for `--javascript.v8-contexts-max-age` is 60 seconds.

* fixed wrong UI cluster health information

* fixed issue #3070: Add index in _jobs collection

* fixed issue #3125: HTTP Foxx API JSON parsing

* fixed issue #3120: Foxx queue: job isn't running when server.authentication = true

* fixed supervision failure detection and handling, which happened with simultaneous
  agency leadership change


v3.2.2 (2017-08-23)
-------------------

* make "Rebalance shards" button work in selected database only, and not make
  it rebalance the shards of all databases

* fixed issue #2847: adjust the response of the DELETE `/_api/users/database/*` calls

* fixed issue #3075: Error when upgrading arangoDB on linux ubuntu 16.04

* fixed a buffer overrun in linenoise console input library for long input strings

* increase size of the linenoise input buffer to 8 KB

* abort compilation if the detected GCC or CLANG isn't in the range of compilers
  we support

* fixed spurious cluster hangups by always sending AQL-query related requests
  to the correct servers, even after failover or when a follower drops

  The problem with the previous shard-based approach was that responsibilities
  for shards may change from one server to another at runtime, after the query
  was already instanciated. The coordinator and other parts of the query then
  sent further requests for the query to the servers now responsible for the
  shards.
  However, an AQL query must send all further requests to the same servers on
  which the query was originally instanciated, even in case of failover.
  Otherwise this would potentially send requests to servers that do not know
  about the query, and would also send query shutdown requests to the wrong
  servers, leading to abandoned queries piling up and using resources until
  they automatically time out.

* fixed issue with RocksDB engine acquiring the collection count values too
  early, leading to the collection count values potentially being slightly off
  even in exclusive transactions (for which the exclusive access should provide
  an always-correct count value)

* fixed some issues in leader-follower catch-up code, specifically for the
  RocksDB engine

* make V8 log fatal errors to syslog before it terminates the process.
  This change is effective on Linux only.

* fixed issue with MMFiles engine creating superfluous collection journals
  on shutdown

* fixed issue #3067: Upgrade from 3.2 to 3.2.1 reset autoincrement keys

* fixed issue #3044: ArangoDB server shutdown unexpectedly

* fixed issue #3039: Incorrect filter interpretation

* fixed issue #3037: Foxx, internal server error when I try to add a new service

* improved MMFiles fulltext index document removal performance
  and fulltext index query performance for bigger result sets

* ui: fixed a display bug within the slow and running queries view

* ui: fixed a bug when success event triggers twice in a modal

* ui: fixed the appearance of the documents filter

* ui: graph vertex collections not restricted to 10 anymore

* fixed issue #2835: UI detection of JWT token in case of server restart or upgrade

* upgrade jemalloc version to 5.0.1

  This fixes problems with the memory allocator returing "out of memory" when
  calling munmap to free memory in order to return it to the OS.

  It seems that calling munmap on Linux can increase the number of mappings, at least
  when a region is partially unmapped. This can lead to the process exceeding its
  maximum number of mappings, and munmap and future calls to mmap returning errors.

  jemalloc version 5.0.1 does not have the `--enable-munmap` configure option anymore,
  so the problem is avoided. To return memory to the OS eventually, jemalloc 5's
  background purge threads are used on Linux.

* fixed issue #2978: log something more obvious when you log a Buffer

* fixed issue #2982: AQL parse error?

* fixed issue #3125: HTTP Foxx API Json parsing

v3.2.1 (2017-08-09)
-------------------

* added C++ implementations for AQL functions `LEFT()`, `RIGHT()` and `TRIM()`

* fixed docs for issue #2968: Collection _key autoincrement value increases on error

* fixed issue #3011: Optimizer rule reduce-extraction-to-projection breaks queries

* Now allowing to restore users in a sharded environment as well
  It is still not possible to restore collections that are sharded
  differently than by _key.

* fixed an issue with restoring of system collections and user rights.
  It was not possible to restore users into an authenticated server.

* fixed issue #2977: Documentation for db._createDatabase is wrong

* ui: added bind parameters to slow query history view

* fixed issue #1751: Slow Query API should provide bind parameters, webui should display them

* ui: fixed a bug when moving multiple documents was not possible

* fixed docs for issue #2968: Collection _key autoincrement value increases on error

* AQL CHAR_LENGTH(null) returns now 0. Since AQL TO_STRING(null) is '' (string of length 0)

* ui: now supports single js file upload for Foxx services in addition to zip files

* fixed a multi-threading issue in the agency when callElection was called
  while the Supervision was calling updateSnapshot

* added startup option `--query.tracking-with-bindvars`

  This option controls whether the list of currently running queries
  and the list of slow queries should contain the bind variables used
  in the queries or not.

  The option can be changed at runtime using the commands

      // enables tracking of bind variables
      // set to false to turn tracking of bind variables off
      var value = true;
      require("@arangodb/aql/queries").properties({
        trackBindVars: value
      });

* index selectivity estimates are now available in the cluster as well

* fixed issue #2943: loadIndexesIntoMemory not returning the same structure
  as the rest of the collection APIs

* fixed issue #2949: ArangoError 1208: illegal name

* fixed issue #2874: Collection properties do not return `isVolatile`
  attribute

* potential fix for issue #2939: Segmentation fault when starting
  coordinator node

* fixed issue #2810: out of memory error when running UPDATE/REPLACE
  on medium-size collection

* fix potential deadlock errors in collector thread

* disallow the usage of volatile collections in the RocksDB engine
  by throwing an error when a collection is created with attribute
  `isVolatile` set to `true`.
  Volatile collections are unsupported by the RocksDB engine, so
  creating them should not succeed and silently create a non-volatile
  collection

* prevent V8 from issuing SIGILL instructions when it runs out of memory

  Now arangod will attempt to log a FATAL error into its logfile in case V8
  runs out of memory. In case V8 runs out of memory, it will still terminate the
  entire process. But at least there should be something in the ArangoDB logs
  indicating what the problem was. Apart from that, the arangod process should
  now be exited with SIGABRT rather than SIGILL as it shouldn't return into the
  V8 code that aborted the process with `__builtin_trap`.

  this potentially fixes issue #2920: DBServer crashing automatically post upgrade to 3.2

* Foxx queues and tasks now ensure that the scripts in them run with the same
  permissions as the Foxx code who started the task / queue

* fixed issue #2928: Offset problems

* fixed issue #2876: wrong skiplist index usage in edge collection

* fixed issue #2868: cname missing from logger-follow results in rocksdb

* fixed issue #2889: Traversal query using incorrect collection id

* fixed issue #2884: AQL traversal uniqueness constraints "propagating" to other traversals? Weird results

* arangoexport: added `--query` option for passing an AQL query to export the result

* fixed issue #2879: No result when querying for the last record of a query

* ui: allows now to edit default access level for collections in database
  _system for all users except the root user.

* The _users collection is no longer accessible outside the arngod process, _queues is always read-only

* added new option "--rocksdb.max-background-jobs"

* removed options "--rocksdb.max-background-compactions", "--rocksdb.base-background-compactions" and "--rocksdb.max-background-flushes"

* option "--rocksdb.compaction-read-ahead-size" now defaults to 2MB

* change Windows build so that RocksDB doesn't enforce AVX optimizations by default
  This fixes startup crashes on servers that do not have AVX CPU extensions

* speed up RocksDB secondary index creation and dropping

* removed RocksDB note in Geo index docs


v3.2.0 (2017-07-20)
-------------------

* fixed UI issues

* fixed multi-threading issues in Pregel

* fixed Foxx resilience

* added command-line option `--javascript.allow-admin-execute`

  This option can be used to control whether user-defined JavaScript code
  is allowed to be executed on server by sending via HTTP to the API endpoint
  `/_admin/execute`  with an authenticated user account.
  The default value is `false`, which disables the execution of user-defined
  code. This is also the recommended setting for production. In test environments,
  it may be convenient to turn the option on in order to send arbitrary setup
  or teardown commands for execution on the server.


v3.2.beta6 (2017-07-18)
-----------------------

* various bugfixes


v3.2.beta5 (2017-07-16)
-----------------------

* numerous bugfixes


v3.2.beta4 (2017-07-04)
-----------------------

* ui: fixed document view _from and _to linking issue for special characters

* added function `db._parse(query)` for parsing an AQL query and returning information about it

* fixed one medium priority and two low priority security user interface
  issues found by owasp zap.

* ui: added index deduplicate options

* ui: fixed renaming of collections for the rocksdb storage engine

* documentation and js fixes for secondaries

* RocksDB storage format was changed, users of the previous beta/alpha versions
  must delete the database directory and re-import their data

* enabled permissions on database and collection level

* added and changed some user related REST APIs
    * added `PUT /_api/user/{user}/database/{database}/{collection}` to change collection permission
    * added `GET /_api/user/{user}/database/{database}/{collection}`
    * added optional `full` parameter to the `GET /_api/user/{user}/database/` REST call

* added user functions in the arangoshell `@arangodb/users` module
    * added `grantCollection` and `revokeCollection` functions
    * added `permission(user, database, collection)` to retrieve collection specific rights

* added "deduplicate" attribute for array indexes, which controls whether inserting
  duplicate index values from the same document into a unique array index will lead to
  an error or not:

      // with deduplicate = true, which is the default value:
      db._create("test");
      db.test.ensureIndex({ type: "hash", fields: ["tags[*]"], deduplicate: true });
      db.test.insert({ tags: ["a", "b"] });
      db.test.insert({ tags: ["c", "d", "c"] }); // will work, because deduplicate = true
      db.test.insert({ tags: ["a"] }); // will fail

      // with deduplicate = false
      db._create("test");
      db.test.ensureIndex({ type: "hash", fields: ["tags[*]"], deduplicate: false });
      db.test.insert({ tags: ["a", "b"] });
      db.test.insert({ tags: ["c", "d", "c"] }); // will not work, because deduplicate = false
      db.test.insert({ tags: ["a"] }); // will fail

  The "deduplicate" attribute is now also accepted by the index creation HTTP
  API endpoint POST /_api/index and is returned by GET /_api/index.

* added optimizer rule "remove-filters-covered-by-traversal"

* Debian/Ubuntu installer: make messages about future package upgrades more clear

* fix a hangup in VST

  The problem happened when the two first chunks of a VST message arrived
  together on a connection that was newly switched to VST.

* fix deletion of outdated WAL files in RocksDB engine

* make use of selectivity estimates in hash, skiplist and persistent indexes
  in RocksDB engine

* changed VM overcommit recommendation for user-friendliness

* fix a shutdown bug in the cluster: a destroyed query could still be active

* do not terminate the entire server process if a temp file cannot be created
  (Windows only)

* fix log output in the front-end, it stopped in case of too many messages


v3.2.beta3 (2017-06-27)
-----------------------

* numerous bugfixes


v3.2.beta2 (2017-06-20)
-----------------------

* potentially fixed issue #2559: Duplicate _key generated on insertion

* fix invalid results (too many) when a skipping LIMIT was used for a
  traversal. `LIMIT x` or `LIMIT 0, x` were not affected, but `LIMIT s, x`
  may have returned too many results

* fix races in SSL communication code

* fix invalid locking in JWT authentication cache, which could have
  crashed the server

* fix invalid first group results for sorted AQL COLLECT when LIMIT
  was used

* fix potential race, which could make arangod hang on startup

* removed `exception` field from transaction error result; users should throw
  explicit `Error` instances to return custom exceptions (addresses issue #2561)

* fixed issue #2613: Reduce log level when Foxx manager tries to self heal missing database

* add a read only mode for users and collection level authorization

* removed `exception` field from transaction error result; users should throw
  explicit `Error` instances to return custom exceptions (addresses issue #2561)

* fixed issue #2677: Foxx disabling development mode creates non-deterministic service bundle

* fixed issue #2684: Legacy service UI not working


v3.2.beta1 (2017-06-12)
-----------------------

* provide more context for index errors (addresses issue #342)

* arangod now validates several OS/environment settings on startup and warns if
  the settings are non-ideal. Most of the checks are executed on Linux systems only.

* fixed issue #2515: The replace-or-with-in optimization rule might prevent use of indexes

* added `REGEX_REPLACE` AQL function

* the RocksDB storage format was changed, users of the previous alpha versions
  must delete the database directory and re-import their data

* added server startup option `--query.fail-on-warning`

  setting this option to `true` will abort any AQL query with an exception if
  it causes a warning at runtime. The value can be overridden per query by
  setting the `failOnWarning` attribute in a query's options.

* added --rocksdb.num-uncompressed-levels to adjust number of non-compressed levels

* added checks for memory managment and warn (i. e. if hugepages are enabled)

* set default SSL cipher suite string to "HIGH:!EXPORT:!aNULL@STRENGTH"

* fixed issue #2469: Authentication = true does not protect foxx-routes

* fixed issue #2459: compile success but can not run with rocksdb

* `--server.maximal-queue-size` is now an absolute maximum. If the queue is
  full, then 503 is returned. Setting it to 0 means "no limit".

* (Enterprise only) added authentication against an LDAP server

* fixed issue #2083: Foxx services aren't distributed to all coordinators

* fixed issue #2384: new coordinators don't pick up existing Foxx services

* fixed issue #2408: Foxx service validation causes unintended side-effects

* extended HTTP API with routes for managing Foxx services

* added distinction between hasUser and authorized within Foxx
  (cluster internal requests are authorized requests but don't have a user)

* arangoimp now has a `--threads` option to enable parallel imports of data

* PR #2514: Foxx services that can't be fixed by self-healing now serve a 503 error

* added `time` function to `@arangodb` module


v3.2.alpha4 (2017-04-25)
------------------------

* fixed issue #2450: Bad optimization plan on simple query

* fixed issue #2448: ArangoDB Web UI takes no action when Delete button is clicked

* fixed issue #2442: Frontend shows already deleted databases during login

* added 'x-content-type-options: nosniff' to avoid MSIE bug

* set default value for `--ssl.protocol` from TLSv1 to TLSv1.2.

* AQL breaking change in cluster:
  The SHORTEST_PATH statement using edge-collection names instead
  of a graph name now requires to explicitly name the vertex-collection names
  within the AQL query in the cluster. It can be done by adding `WITH <name>`
  at the beginning of the query.

  Example:
  ```
  FOR v,e IN OUTBOUND SHORTEST_PATH @start TO @target edges [...]
  ```

  Now has to be:

  ```
  WITH vertices
  FOR v,e IN OUTBOUND SHORTEST_PATH @start TO @target edges [...]
  ```

  This change is due to avoid dead-lock sitations in clustered case.
  An error stating the above is included.

* add implicit use of geo indexes when using SORT/FILTER in AQL, without
  the need to use the special-purpose geo AQL functions `NEAR` or `WITHIN`.

  the special purpose `NEAR` AQL function can now be substituted with the
  following AQL (provided there is a geo index present on the `doc.latitude`
  and `doc.longitude` attributes):

      FOR doc in geoSort
        SORT DISTANCE(doc.latitude, doc.longitude, 0, 0)
        LIMIT 5
        RETURN doc

  `WITHIN` can be substituted with the following AQL:

      FOR doc in geoFilter
        FILTER DISTANCE(doc.latitude, doc.longitude, 0, 0) < 2000
        RETURN doc

  Compared to using the special purpose AQL functions this approach has the
  advantage that it is more composable, and will also honor any `LIMIT` values
  used in the AQL query.

* potential fix for shutdown hangs on OSX

* added KB, MB, GB prefix for integer parameters, % for integer parameters
  with a base value

* added JEMALLOC 4.5.0

* added `--vm.resident-limit` and `--vm.path` for file-backed memory mapping
  after reaching a configurable maximum RAM size

* try recommended limit for file descriptors in case of unlimited
  hard limit

* issue #2413: improve logging in case of lock timeout and deadlocks

* added log topic attribute to /_admin/log api

* removed internal build option `USE_DEV_TIMERS`

  Enabling this option activated some proprietary timers for only selected
  events in arangod. Instead better use `perf` to gather timings.


v3.2.alpha3 (2017-03-22)
------------------------

* increase default collection lock timeout from 30 to 900 seconds

* added function `db._engine()` for retrieval of storage engine information at
  server runtime

  There is also an HTTP REST handler at GET /_api/engine that returns engine
  information.

* require at least cmake 3.2 for building ArangoDB

* make arangod start with less V8 JavaScript contexts

  This speeds up the server start (a little bit) and makes it use less memory.
  Whenever a V8 context is needed by a Foxx action or some other operation and
  there is no usable V8 context, a new one will be created dynamically now.

  Up to `--javascript.v8-contexts` V8 contexts will be created, so this option
  will change its meaning. Previously as many V8 contexts as specified by this
  option were created at server start, and the number of V8 contexts did not
  change at runtime. Now up to this number of V8 contexts will be in use at the
  same time, but the actual number of V8 contexts is dynamic.

  The garbage collector thread will automatically delete unused V8 contexts after
  a while. The number of spare contexts will go down to as few as configured in
  the new option `--javascript.v8-contexts-minimum`. Actually that many V8 contexts
  are also created at server start.

  The first few requests in new V8 contexts will take longer than in contexts
  that have been there already. Performance may therefore suffer a bit for the
  initial requests sent to ArangoDB or when there are only few but performance-
  critical situations in which new V8 contexts will be created. If this is a
  concern, it can easily be fixed by setting `--javascipt.v8-contexts-minimum`
  and `--javascript.v8-contexts` to a relatively high value, which will guarantee
  that many number of V8 contexts to be created at startup and kept around even
  when unused.

  Waiting for an unused V8 context will now also abort if no V8 context can be
  acquired/created after 120 seconds.

* improved diagnostic messages written to logfiles by supervisor process

* fixed issue #2367

* added "bindVars" to attributes of currently running and slow queries

* added "jsonl" as input file type for arangoimp

* upgraded version of bundled zlib library from 1.2.8 to 1.2.11

* added input file type `auto` for arangoimp so it can automatically detect the
  type of the input file from the filename extension

* fixed variables parsing in GraphQL

* added `--translate` option for arangoimp to translate attribute names from
  the input files to attriubte names expected by ArangoDB

  The `--translate` option can be specified multiple times (once per translation
  to be executed). The following example renames the "id" column from the input
  file to "_key", and the "from" column to "_from", and the "to" column to "_to":

      arangoimp --type csv --file data.csv --translate "id=_key" --translate "from=_from" --translate "to=_to"

  `--translate` works for CSV and TSV inputs only.

* changed default value for `--server.max-packet-size` from 128 MB to 256 MB

* fixed issue #2350

* fixed issue #2349

* fixed issue #2346

* fixed issue #2342

* change default string truncation length from 80 characters to 256 characters for
  `print`/`printShell` functions in ArangoShell and arangod. This will emit longer
  prefixes of string values before truncating them with `...`, which is helpful
  for debugging.

* always validate incoming JSON HTTP requests for duplicate attribute names

  Incoming JSON data with duplicate attribute names will now be rejected as
  invalid. Previous versions of ArangoDB only validated the uniqueness of
  attribute names inside incoming JSON for some API endpoints, but not
  consistently for all APIs.

* don't let read-only transactions block the WAL collector

* allow passing own `graphql-sync` module instance to Foxx GraphQL router

* arangoexport can now export to csv format

* arangoimp: fixed issue #2214

* Foxx: automatically add CORS response headers

* added "OPTIONS" to CORS `access-control-allow-methods` header

* Foxx: Fix arangoUser sometimes not being set correctly

* fixed issue #1974


v3.2.alpha2 (2017-02-20)
------------------------

* ui: fixed issue #2065

* ui: fixed a dashboard related memory issue

* Internal javascript rest actions will now hide their stack traces to the client
  unless maintainer mode is activated. Instead they will always log to the logfile

* Removed undocumented internal HTTP API:
  * PUT _api/edges

  The documented GET _api/edges and the undocumented POST _api/edges remains unmodified.

* updated V8 version to 5.7.0.0

* change undocumented behaviour in case of invalid revision ids in
  If-Match and If-None-Match headers from 400 (BAD) to 412 (PRECONDITION
  FAILED).

* change undocumented behaviour in case of invalid revision ids in
  JavaScript document operations from 1239 ("illegal document revision")
  to 1200 ("conflict").

* added data export tool, arangoexport.

  arangoexport can be used to export collections to json, jsonl or xml
  and export a graph or collections to xgmml.

* fixed a race condition when closing a connection

* raised default hard limit on threads for very small to 64

* fixed negative counting of http connection in UI


v3.2.alpha1 (2017-02-05)
------------------------

* added figure `httpRequests` to AQL query statistics

* removed revisions cache intermediate layer implementation

* obsoleted startup options `--database.revision-cache-chunk-size` and
  `--database.revision-cache-target-size`

* fix potential port number over-/underruns

* added startup option `--log.shorten-filenames` for controlling whether filenames
  in log messages should be shortened to just the filename with the absolute path

* removed IndexThreadFeature, made `--database.index-threads` option obsolete

* changed index filling to make it more parallel, dispatch tasks to boost::asio

* more detailed stacktraces in Foxx apps

* generated Foxx services now use swagger tags


v3.1.24 (XXXX-XX-XX)
--------------------

* fixed one more LIMIT issue in traversals


v3.1.23 (2017-06-19)
--------------------

* potentially fixed issue #2559: Duplicate _key generated on insertion

* fix races in SSL communication code

* fix invalid results (too many) when a skipping LIMIT was used for a
  traversal. `LIMIT x` or `LIMIT 0, x` were not affected, but `LIMIT s, x`
  may have returned too many results

* fix invalid first group results for sorted AQL COLLECT when LIMIT
  was used

* fix invalid locking in JWT authentication cache, which could have
  crashed the server

* fix undefined behavior in traverser when traversals were used inside
  a FOR loop


v3.1.22 (2017-06-07)
--------------------

* fixed issue #2505: Problem with export + report of a bug

* documented changed behavior of WITH

* fixed ui glitch in aardvark

* avoid agency compaction bug

* fixed issue #2283: disabled proxy communication internally


v3.1.21 (2017-05-22)
--------------------

* fixed issue #2488:  AQL operator IN error when data use base64 chars

* more randomness in seeding RNG

v3.1.20 (2016-05-16)
--------------------

* fixed incorrect sorting for distributeShardsLike

* improve reliability of AgencyComm communication with Agency

* fixed shard numbering bug, where ids were erouneously incremented by 1

* remove an unnecessary precondition in createCollectionCoordinator

* funny fail rotation fix

* fix in SimpleHttpClient for correct advancement of readBufferOffset

* forward SIG_HUP in supervisor process to the server process to fix logrotaion
  You need to stop the remaining arangod server process manually for the upgrade to work.


v3.1.19 (2017-04-28)
--------------------

* Fixed a StackOverflow issue in Traversal and ShortestPath. Occured if many (>1000) input
  values in a row do not return any result. Fixes issue: #2445

* fixed issue #2448

* fixed issue #2442

* added 'x-content-type-options: nosniff' to avoid MSIE bug

* fixed issue #2441

* fixed issue #2440

* Fixed a StackOverflow issue in Traversal and ShortestPath. Occured if many (>1000) input
  values in a row do not return any result. Fixes issue: #2445

* fix occasional hanging shutdowns on OS X


v3.1.18 (2017-04-18)
--------------------

* fixed error in continuous synchronization of collections

* fixed spurious hangs on server shutdown

* better error messages during restore collection

* completely overhaul supervision. More detailed tests

* Fixed a dead-lock situation in cluster traversers, it could happen in
  rare cases if the computation on one DBServer could be completed much earlier
  than the other server. It could also be restricted to SmartGraphs only.

* (Enterprise only) Fixed a bug in SmartGraph DepthFirstSearch. In some
  more complicated queries, the maxDepth limit of 1 was not considered strictly
  enough, causing the traverser to do unlimited depth searches.

* fixed issue #2415

* fixed issue #2422

* fixed issue #1974


v3.1.17 (2017-04-04)
--------------------

* (Enterprise only) fixed a bug where replicationFactor was not correctly
  forwarded in SmartGraph creation.

* fixed issue #2404

* fixed issue #2397

* ui - fixed smart graph option not appearing

* fixed issue #2389

* fixed issue #2400


v3.1.16 (2017-03-27)
--------------------

* fixed issue #2392

* try to raise file descriptors to at least 8192, warn otherwise

* ui - aql editor improvements + updated ace editor version (memory leak)

* fixed lost HTTP requests

* ui - fixed some event issues

* avoid name resolution when given connection string is a valid ip address

* helps with issue #1842, bug in COLLECT statement in connection with LIMIT.

* fix locking bug in cluster traversals

* increase lock timeout defaults

* increase various cluster timeouts

* limit default target size for revision cache to 1GB, which is better for
  tight RAM situations (used to be 40% of (totalRAM - 1GB), use
  --database.revision-cache-target-size <VALUEINBYTES> to get back the
  old behaviour

* fixed a bug with restarted servers indicating status as "STARTUP"
  rather that "SERVING" in Nodes UI.


v3.1.15 (2017-03-20)
--------------------

* add logrotate configuration as requested in #2355

* fixed issue #2376

* ui - changed document api due a chrome bug

* ui - fixed a submenu bug

* added endpoint /_api/cluster/endpoints in cluster case to get all
  coordinator endpoints

* fix documentation of /_api/endpoint, declaring this API obsolete.

* Foxx response objects now have a `type` method for manipulating the content-type header

* Foxx tests now support `xunit` and `tap` reporters


v3.1.14 (2017-03-13)
--------------------

* ui - added feature request (multiple start nodes within graph viewer) #2317

* added missing locks to authentication cache methods

* ui - added feature request (multiple start nodes within graph viewer) #2317

* ui - fixed wrong merge of statistics information from different coordinators

* ui - fixed issue #2316

* ui - fixed wrong protocol usage within encrypted environment

* fixed compile error on Mac Yosemite

* minor UI fixes


v3.1.13 (2017-03-06)
--------------------

* fixed variables parsing in GraphQL

* fixed issue #2214

* fixed issue #2342

* changed thread handling to queue only user requests on coordinator

* use exponential backoff when waiting for collection locks

* repair short name server lookup in cluster in the case of a removed
  server


v3.1.12 (2017-02-28)
--------------------

* disable shell color escape sequences on Windows

* fixed issue #2326

* fixed issue #2320

* fixed issue #2315

* fixed a race condition when closing a connection

* raised default hard limit on threads for very small to 64

* fixed negative counting of http connection in UI

* fixed a race when renaming collections

* fixed a race when dropping databases


v3.1.11 (2017-02-17)
--------------------

* fixed a race between connection closing and sending out last chunks of data to clients
  when the "Connection: close" HTTP header was set in requests

* ui: optimized smart graph creation usability

* ui: fixed #2308

* fixed a race in async task cancellation via `require("@arangodb/tasks").unregisterTask()`

* fixed spuriously hanging threads in cluster AQL that could sit idle for a few minutes

* fixed potential numeric overflow for big index ids in index deletion API

* fixed sort issue in cluster, occurring when one of the local sort buffers of a
  GatherNode was empty

* reduce number of HTTP requests made for certain kinds of join queries in cluster,
  leading to speedup of some join queries

* supervision deals with demised coordinators correctly again

* implement a timeout in TraverserEngineRegistry

* agent communication reduced in large batches of append entries RPCs

* inception no longer estimates RAFT timings

* compaction in agents has been moved to a separate thread

* replicated logs hold local timestamps

* supervision jobs failed leader and failed follower revisited for
  function in precarious stability situations

* fixed bug in random number generator for 64bit int


v3.1.10 (2017-02-02)
--------------------

* updated versions of bundled node modules:
  - joi: from 8.4.2 to 9.2.0
  - joi-to-json-schema: from 2.2.0 to 2.3.0
  - sinon: from 1.17.4 to 1.17.6
  - lodash: from 4.13.1 to 4.16.6

* added shortcut for AQL ternary operator
  instead of `condition ? true-part : false-part` it is now possible to also use a
  shortcut variant `condition ? : false-part`, e.g.

      FOR doc IN docs RETURN doc.value ?: 'not present'

  instead of

      FOR doc IN docs RETURN doc.value ? doc.value : 'not present'

* fixed wrong sorting order in cluster, if an index was used to sort with many
  shards.

* added --replication-factor, --number-of-shards and --wait-for-sync to arangobench

* turn on UTF-8 string validation for VelocyPack values received via VST connections

* fixed issue #2257

* upgraded Boost version to 1.62.0

* added optional detail flag for db.<collection>.count()
  setting the flag to `true` will make the count operation returned the per-shard
  counts for the collection:

      db._create("test", { numberOfShards: 10 });
      for (i = 0; i < 1000; ++i) {
        db.test.insert({value: i});
      }
      db.test.count(true);

      {
        "s100058" : 99,
        "s100057" : 103,
        "s100056" : 100,
        "s100050" : 94,
        "s100055" : 90,
        "s100054" : 122,
        "s100051" : 109,
        "s100059" : 99,
        "s100053" : 95,
        "s100052" : 89
      }

* added optional memory limit for AQL queries:

      db._query("FOR i IN 1..100000 SORT i RETURN i", {}, { options: { memoryLimit: 100000 } });

  This option limits the default maximum amount of memory (in bytes) that a single
  AQL query can use.
  When a single AQL query reaches the specified limit value, the query will be
  aborted with a *resource limit exceeded* exception. In a cluster, the memory
  accounting is done per shard, so the limit value is effectively a memory limit per
  query per shard.

  The global limit value can be overriden per query by setting the *memoryLimit*
  option value for individual queries when running an AQL query.

* added server startup option `--query.memory-limit`

* added convenience function to create vertex-centric indexes.

  Usage: `db.collection.ensureVertexCentricIndex("label", {type: "hash", direction: "outbound"})`
  That will create an index that can be used on OUTBOUND with filtering on the
  edge attribute `label`.

* change default log output for tools to stdout (instead of stderr)

* added option -D to define a configuration file environment key=value

* changed encoding behavior for URLs encoded in the C++ code of ArangoDB:
  previously the special characters `-`, `_`, `~` and `.` were returned as-is
  after URL-encoding, now `.` will be encoded to be `%2e`.
  This also changes the behavior of how incoming URIs are processed: previously
  occurrences of `..` in incoming request URIs were collapsed (e.g. `a/../b/` was
  collapsed to a plain `b/`). Now `..` in incoming request URIs are not collapsed.

* Foxx request URL suffix is no longer unescaped

* @arangodb/request option json now defaults to `true` if the response body is not empty and encoding is not explicitly set to `null` (binary).
  The option can still be set to `false` to avoid unnecessary attempts at parsing the response as JSON.

* Foxx configuration values for unknown options will be discarded when saving the configuration in production mode using the web interface

* module.context.dependencies is now immutable

* process.stdout.isTTY now returns `true` in arangosh and when running arangod with the `--console` flag

* add support for Swagger tags in Foxx


v3.1.9 (XXXX-XX-XX)
-------------------

* macos CLI package: store databases and apps in the users home directory

* ui: fixed re-login issue within a non system db, when tab was closed

* fixed a race in the VelocyStream Commtask implementation

* fixed issue #2256


v3.1.8 (2017-01-09)
-------------------

* add Windows silent installer

* add handling of debug symbols during Linux & windows release builds.

* fixed issue #2181

* fixed issue #2248: reduce V8 max old space size from 3 GB to 1 GB on 32 bit systems

* upgraded Boost version to 1.62.0

* fixed issue #2238

* fixed issue #2234

* agents announce new endpoints in inception phase to leader

* agency leadership accepts updatet endpoints to given uuid

* unified endpoints replace localhost with 127.0.0.1

* fix several problems within an authenticated cluster


v3.1.7 (2016-12-29)
-------------------

* fixed one too many elections in RAFT

* new agency comm backported from devel


v3.1.6 (2016-12-20)
-------------------

* fixed issue #2227

* fixed issue #2220

* agency constituent/agent bug fixes in race conditions picking up
  leadership

* supervision does not need waking up anymore as it is running
  regardless

* agents challenge their leadership more rigorously


v3.1.5 (2016-12-16)
-------------------

* lowered default value of `--database.revision-cache-target-size` from 75% of
  RAM to less than 40% of RAM

* fixed issue #2218

* fixed issue #2217

* Foxx router.get/post/etc handler argument can no longer accidentally omitted

* fixed issue #2223


v3.1.4 (2016-12-08)
-------------------

* fixed issue #2211

* fixed issue #2204

* at cluster start, coordinators wait until at least one DBserver is there,
  and either at least two DBservers are there or 15s have passed, before they
  initiate the bootstrap of system collections.

* more robust agency startup from devel

* supervision's AddFollower adds many followers at once

* supervision has new FailedFollower job

* agency's Node has new method getArray

* agency RAFT timing estimates more conservative in waitForSync
  scenario

* agency RAFT timing estimates capped at maximum 2.0/10.0 for low/high


v3.1.3 (2016-12-02)
-------------------

* fix a traversal bug when using skiplist indexes:
  if we have a skiplist of ["a", "unused", "_from"] and a traversal like:
  FOR v,e,p IN OUTBOUND @start @@edges
    FILTER p.edges[0].a == 'foo'
    RETURN v
  And the above index applied on "a" is considered better than EdgeIndex, than
  the executor got into undefined behaviour.

* fix endless loop when trying to create a collection with replicationFactor: -1


v3.1.2 (2016-11-24)
-------------------

* added support for descriptions field in Foxx dependencies

* (Enterprise only) fixed a bug in the statistic report for SmartGraph traversals.
Now they state correctly how many documents were fetched from the index and how many
have been filtered.

* Prevent uniform shard distribution when replicationFactor == numServers

v3.1.1 (2016-11-15)
-------------------

* fixed issue #2176

* fixed issue #2168

* display index usage of traversals in AQL explainer output (previously missing)

* fixed issue #2163

* preserve last-used HLC value across server starts

* allow more control over handling of pre-3.1 _rev values

  this changes the server startup option `--database.check-30-revisions` from a boolean (true/false)
  parameter to a string parameter with the following possible values:

  - "fail":
    will validate _rev values of 3.0 collections on collection loading and throw an exception when invalid _rev values are found.
    in this case collections with invalid _rev values are marked as corrupted and cannot be used in the ArangoDB 3.1 instance.
    the fix procedure for such collections is to export the collections from 3.0 database with arangodump and restore them in 3.1 with arangorestore.
    collections that do not contain invalid _rev values are marked as ok and will not be re-checked on following loads.
    collections that contain invalid _rev values will be re-checked on following loads.

  - "true":
    will validate _rev values of 3.0 collections on collection loading and print a warning when invalid _rev values are found.
    in this case collections with invalid _rev values can be used in the ArangoDB 3.1 instance.
    however, subsequent operations on documents with invalid _rev values may silently fail or fail with explicit errors.
    the fix procedure for such collections is to export the collections from 3.0 database with arangodump and restore them in 3.1 with arangorestore.
    collections that do not contain invalid _rev values are marked as ok and will not be re-checked on following loads.
    collections that contain invalid _rev values will be re-checked on following loads.

  - "false":
    will not validate _rev values on collection loading and not print warnings.
    no hint is given when invalid _rev values are found.
    subsequent operations on documents with invalid _rev values may silently fail or fail with explicit errors.
    this setting does not affect whether collections are re-checked later.
    collections will be re-checked on following loads if `--database.check-30-revisions` is later set to either `true` or `fail`.

  The change also suppresses warnings that were printed when collections were restored using arangorestore, and the restore
  data contained invalid _rev values. Now these warnings are suppressed, and new HLC _rev values are generated for these documents
  as before.

* added missing functions to AQL syntax highlighter in web interface

* fixed display of `ANY` direction in traversal explainer output (direction `ANY` was shown as either
  `INBOUND` or `OUTBOUND`)

* changed behavior of toJSON() function when serializing an object before saving it in the database

  if an object provides a toJSON() function, this function is still called for serializing it.
  the change is that the result of toJSON() is not stringified anymore, but saved as is. previous
  versions of ArangoDB called toJSON() and after that additionally stringified its result.

  This change will affect the saving of JS Buffer objects, which will now be saved as arrays of
  bytes instead of a comma-separated string of the Buffer's byte contents.

* allow creating unique indexes on more attributes than present in shardKeys

  The following combinations of shardKeys and indexKeys are allowed/not allowed:

  shardKeys     indexKeys
      a             a        ok
      a             b    not ok
      a           a b        ok
    a b             a    not ok
    a b             b    not ok
    a b           a b        ok
    a b         a b c        ok
  a b c           a b    not ok
  a b c         a b c        ok

* fixed wrong version in web interface login screen (EE only)

* make web interface not display an exclamation mark next to ArangoDB version number 3.1

* fixed search for arbitrary document attributes in web interface in case multiple
  search values were used on different attribute names. in this case, the search always
  produced an empty result

* disallow updating `_from` and `_to` values of edges in Smart Graphs. Updating these
  attributes would lead to potential redistribution of edges to other shards, which must be
  avoided.

* fixed issue #2148

* updated graphql-sync dependency to 0.6.2

* fixed issue #2156

* fixed CRC4 assembly linkage


v3.1.0 (2016-10-29)
-------------------

* AQL breaking change in cluster:

  from ArangoDB 3.1 onwards `WITH` is required for traversals in a
  clustered environment in order to avoid deadlocks.

  Note that for queries that access only a single collection or that have all
  collection names specified somewhere else in the query string, there is no
  need to use *WITH*. *WITH* is only useful when the AQL query parser cannot
  automatically figure out which collections are going to be used by the query.
  *WITH* is only useful for queries that dynamically access collections, e.g.
  via traversals, shortest path operations or the *DOCUMENT()* function.

  more info can be found [here](https://github.com/arangodb/arangodb/blob/devel/Documentation/Books/AQL/Operations/With.md)

* added AQL function `DISTANCE` to calculate the distance between two arbitrary
  coordinates (haversine formula)

* fixed issue #2110

* added Auto-aptation of RAFT timings as calculations only


v3.1.rc2 (2016-10-10)
---------------------

* second release candidate


v3.1.rc1 (2016-09-30)
---------------------

* first release candidate


v3.1.alpha2 (2016-09-01)
------------------------

* added module.context.createDocumentationRouter to replace module.context.apiDocumentation

* bug in RAFT implementation of reads. dethroned leader still answered requests in isolation

* ui: added new graph viewer

* ui: aql-editor added tabular & graph display

* ui: aql-editor improved usability

* ui: aql-editor: query profiling support

* fixed issue #2109

* fixed issue #2111

* fixed issue #2075

* added AQL function `DISTANCE` to calculate the distance between two arbitrary
  coordinates (haversine formula)

* rewrote scheduler and dispatcher based on boost::asio

  parameters changed:
    `--scheduler.threads` and `--server.threads` are now merged into a single one: `--server.threads`

    hidden `--server.extra-threads` has been removed

    hidden `--server.aql-threads` has been removed

    hidden `--server.backend` has been removed

    hidden `--server.show-backends` has been removed

    hidden `--server.thread-affinity` has been removed

* fixed issue #2086

* fixed issue #2079

* fixed issue #2071

  make the AQL query optimizer inject filter condition expressions referred to
  by variables during filter condition aggregation.
  For example, in the following query

      FOR doc IN collection
        LET cond1 = (doc.value == 1)
        LET cond2 = (doc.value == 2)
        FILTER cond1 || cond2
        RETURN { doc, cond1, cond2 }

  the optimizer will now inject the conditions for `cond1` and `cond2` into the filter
  condition `cond1 || cond2`, expanding it to `(doc.value == 1) || (doc.value == 2)`
  and making these conditions available for index searching.

  Note that the optimizer previously already injected some conditions into other
  conditions, but only if the variable that defined the condition was not used
  elsewhere. For example, the filter condition in the query

      FOR doc IN collection
        LET cond = (doc.value == 1)
        FILTER cond
        RETURN { doc }

  already got optimized before because `cond` was only used once in the query and
  the optimizer decided to inject it into the place where it was used.

  This only worked for variables that were referred to once in the query.
  When a variable was used multiple times, the condition was not injected as
  in the following query:

      FOR doc IN collection
        LET cond = (doc.value == 1)
        FILTER cond
        RETURN { doc, cond }

  The fix for #2070 now will enable this optimization so that the query can
  use an index on `doc.value` if available.

* changed behavior of AQL array comparison operators for empty arrays:
  * `ALL` and `ANY` now always return `false` when the left-hand operand is an
    empty array. The behavior for non-empty arrays does not change:
    * `[] ALL == 1` will return `false`
    * `[1] ALL == 1` will return `true`
    * `[1, 2] ALL == 1` will return `false`
    * `[2, 2] ALL == 1` will return `false`
    * `[] ANY == 1` will return `false`
    * `[1] ANY == 1` will return `true`
    * `[1, 2] ANY == 1` will return `true`
    * `[2, 2] ANY == 1` will return `false`
  * `NONE` now always returns `true` when the left-hand operand is an empty array.
    The behavior for non-empty arrays does not change:
    * `[] NONE == 1` will return `true`
    * `[1] NONE == 1` will return `false`
    * `[1, 2] NONE == 1` will return `false`
    * `[2, 2] NONE == 1` will return `true`

* added experimental AQL functions `JSON_STRINGIFY` and `JSON_PARSE`

* added experimental support for incoming gzip-compressed requests

* added HTTP REST APIs for online log level adjustments:

  - GET `/_admin/log/level` returns the current log level settings
  - PUT `/_admin/log/level` modifies the current log level settings

* PATCH /_api/gharial/{graph-name}/vertex/{collection-name}/{vertex-key}
  - changed default value for keepNull to true

* PATCH /_api/gharial/{graph-name}/edge/{collection-name}/{edge-key}
  - changed default value for keepNull to true

* renamed `maximalSize` attribute in parameter.json files to `journalSize`

  The `maximalSize` attribute will still be picked up from collections that
  have not been adjusted. Responses from the replication API will now also use
  `journalSize` instead of `maximalSize`.

* added `--cluster.system-replication-factor` in order to adjust the
  replication factor for new system collections

* fixed issue #2012

* added a memory expection in case V8 memory gets too low

* added Optimizer Rule for other indexes in Traversals
  this allows AQL traversals to use other indexes than the edge index.
  So traversals with filters on edges can now make use of more specific
  indexes, e.g.

      FOR v, e, p IN 2 OUTBOUND @start @@edge FILTER p.edges[0].foo == "bar"

  will prefer a Hash Index on [_from, foo] above the EdgeIndex.

* fixed epoch computation in hybrid logical clock

* fixed thread affinity

* replaced require("internal").db by require("@arangodb").db

* added option `--skip-lines` for arangoimp
  this allows skipping the first few lines from the import file in case the
  CSV or TSV import are used

* fixed periodic jobs: there should be only one instance running - even if it
  runs longer than the period

* improved performance of primary index and edge index lookups

* optimizations for AQL `[*]` operator in case no filter, no projection and
  no offset/limit are used

* added AQL function `OUTERSECTION` to return the symmetric difference of its
  input arguments

* Foxx manifests of installed services are now saved to disk with indentation

* Foxx tests and scripts in development mode should now always respect updated
  files instead of loading stale modules

* When disabling Foxx development mode the setup script is now re-run

* Foxx now provides an easy way to directly serve GraphQL requests using the
  `@arangodb/foxx/graphql` module and the bundled `graphql-sync` dependency

* Foxx OAuth2 module now correctly passes the `access_token` to the OAuth2 server

* added iconv-lite and timezone modules

* web interface now allows installing GitHub and zip services in legacy mode

* added module.context.createDocumentationRouter to replace module.context.apiDocumentation

* bug in RAFT implementation of reads. dethroned leader still answered
  requests in isolation

* all lambdas in ClusterInfo might have been left with dangling references.

* Agency bug fix for handling of empty json objects as values.

* Foxx tests no longer support the Mocha QUnit interface as this resulted in weird
  inconsistencies in the BDD and TDD interfaces. This fixes the TDD interface
  as well as out-of-sequence problems when using the BDD before/after functions.

* updated bundled JavaScript modules to latest versions; joi has been updated from 8.4 to 9.2
  (see [joi 9.0.0 release notes](https://github.com/hapijs/joi/issues/920) for information on
  breaking changes and new features)

* fixed issue #2139

* updated graphql-sync dependency to 0.6.2

* fixed issue #2156


v3.0.13 (XXXX-XX-XX)
--------------------

* fixed issue #2315

* fixed issue #2210


v3.0.12 (2016-11-23)
--------------------

* fixed issue #2176

* fixed issue #2168

* fixed issues #2149, #2159

* fixed error reporting for issue #2158

* fixed assembly linkage bug in CRC4 module

* added support for descriptions field in Foxx dependencies


v3.0.11 (2016-11-08)
--------------------

* fixed issue #2140: supervisor dies instead of respawning child

* fixed issue #2131: use shard key value entered by user in web interface

* fixed issue #2129: cannot kill a long-run query

* fixed issue #2110

* fixed issue #2081

* fixed issue #2038

* changes to Foxx service configuration or dependencies should now be
  stored correctly when options are cleared or omitted

* Foxx tests no longer support the Mocha QUnit interface as this resulted in weird
  inconsistencies in the BDD and TDD interfaces. This fixes the TDD interface
  as well as out-of-sequence problems when using the BDD before/after functions.

* fixed issue #2148


v3.0.10 (2016-09-26)
--------------------

* fixed issue #2072

* fixed issue #2070

* fixed slow cluster starup issues. supervision will demonstrate more
  patience with db servers


v3.0.9 (2016-09-21)
-------------------

* fixed issue #2064

* fixed issue #2060

* speed up `collection.any()` and skiplist index creation

* fixed multiple issues where ClusterInfo bug hung agency in limbo
  timeouting on multiple collection and database callbacks


v3.0.8 (2016-09-14)
-------------------

* fixed issue #2052

* fixed issue #2005

* fixed issue #2039

* fixed multiple issues where ClusterInfo bug hung agency in limbo
  timeouting on multiple collection and database callbacks


v3.0.7 (2016-09-05)
-------------------

* new supervision job handles db server failure during collection creation.


v3.0.6 (2016-09-02)
-------------------

* fixed issue #2026

* slightly better error diagnostics for AQL query compilation and replication

* fixed issue #2018

* fixed issue #2015

* fixed issue #2012

* fixed wrong default value for arangoimp's `--on-duplicate` value

* fix execution of AQL traversal expressions when there are multiple
  conditions that refer to variables set outside the traversal

* properly return HTTP 503 in JS actions when backend is gone

* supervision creates new key in agency for failed servers

* new shards will not be allocated on failed or cleaned servers


v3.0.5 (2016-08-18)
-------------------

* execute AQL ternary operator via C++ if possible

* fixed issue #1977

* fixed extraction of _id attribute in AQL traversal conditions

* fix SSL agency endpoint

* Minimum RAFT timeout was one order of magnitude to short.

* Optimized RAFT RPCs from leader to followers for efficiency.

* Optimized RAFT RPC handling on followers with respect to compaction.

* Fixed bug in handling of duplicates and overlapping logs

* Fixed bug in supervision take over after leadership change.

v3.0.4 (2016-08-01)
-------------------

* added missing lock for periodic jobs access

* fix multiple Foxx related cluster issues

* fix handling of empty AQL query strings

* fixed issue in `INTERSECTION` AQL function with duplicate elements
  in the source arrays

* fixed issue #1970

* fixed issue #1968

* fixed issue #1967

* fixed issue #1962

* fixed issue #1959

* replaced require("internal").db by require("@arangodb").db

* fixed issue #1954

* fixed issue #1953

* fixed issue #1950

* fixed issue #1949

* fixed issue #1943

* fixed segfault in V8, by backporting https://bugs.chromium.org/p/v8/issues/detail?id=5033

* Foxx OAuth2 module now correctly passes the `access_token` to the OAuth2 server

* fixed credentialed CORS requests properly respecting --http.trusted-origin

* fixed a crash in V8Periodic task (forgotten lock)

* fixed two bugs in synchronous replication (syncCollectionFinalize)


v3.0.3 (2016-07-17)
-------------------

* fixed issue #1942

* fixed issue #1941

* fixed array index batch insertion issues for hash indexes that caused problems when
  no elements remained for insertion

* fixed AQL MERGE() function with External objects originating from traversals

* fixed some logfile recovery errors with error message "document not found"

* fixed issue #1937

* fixed issue #1936

* improved performance of arangorestore in clusters with synchronous
  replication

* Foxx tests and scripts in development mode should now always respect updated
  files instead of loading stale modules

* When disabling Foxx development mode the setup script is now re-run

* Foxx manifests of installed services are now saved to disk with indentation


v3.0.2 (2016-07-09)
-------------------

* fixed assertion failure in case multiple remove operations were used in the same query

* fixed upsert behavior in case upsert was used in a loop with the same document example

* fixed issue #1930

* don't expose local file paths in Foxx error messages.

* fixed issue #1929

* make arangodump dump the attribute `isSystem` when dumping the structure
  of a collection, additionally make arangorestore not fail when the attribute
  is missing

* fixed "Could not extract custom attribute" issue when using COLLECT with
  MIN/MAX functions in some contexts

* honor presence of persistent index for sorting

* make AQL query optimizer not skip "use-indexes-rule", even if enough
  plans have been created already

* make AQL optimizer not skip "use-indexes-rule", even if enough execution plans
  have been created already

* fix double precision value loss in VelocyPack JSON parser

* added missing SSL support for arangorestore

* improved cluster import performance

* fix Foxx thumbnails on DC/OS

* fix Foxx configuration not being saved

* fix Foxx app access from within the frontend on DC/OS

* add option --default-replication-factor to arangorestore and simplify
  the control over the number of shards when restoring

* fix a bug in the VPack -> V8 conversion if special attributes _key,
  _id, _rev, _from and _to had non-string values, which is allowed
  below the top level

* fix malloc_usable_size for darwin


v3.0.1 (2016-06-30)
-------------------

* fixed periodic jobs: there should be only one instance running - even if it
  runs longer than the period

* increase max. number of collections in AQL queries from 32 to 256

* fixed issue #1916: header "authorization" is required" when opening
  services page

* fixed issue #1915: Explain: member out of range

* fixed issue #1914: fix unterminated buffer

* don't remove lockfile if we are the same (now stale) pid
  fixes docker setups (our pid will always be 1)

* do not use revision id comparisons in compaction for determining whether a
  revision is obsolete, but marker memory addresses
  this ensures revision ids don't matter when compacting documents

* escape Unicode characters in JSON HTTP responses
  this converts UTF-8 characters in HTTP responses of arangod into `\uXXXX`
  escape sequences. This makes the HTTP responses fit into the 7 bit ASCII
  character range, which speeds up HTTP response parsing for some clients,
  namely node.js/v8

* add write before read collections when starting a user transaction
  this allows specifying the same collection in both read and write mode without
  unintended side effects

* fixed buffer overrun that occurred when building very large result sets

* index lookup optimizations for primary index and edge index

* fixed "collection is a nullptr" issue when starting a traversal from a transaction

* enable /_api/import on coordinator servers


v3.0.0 (2016-06-22)
-------------------

* minor GUI fixxes

* fix for replication and nonces


v3.0.0-rc3 (2016-06-19)
-----------------------

* renamed various Foxx errors to no longer refer to Foxx services as apps

* adjusted various error messages in Foxx to be more informative

* specifying "files" in a Foxx manifest to be mounted at the service root
  no longer results in 404s when trying to access non-file routes

* undeclared path parameters in Foxx no longer break the service

* trusted reverse proxy support is now handled more consistently

* ArangoDB request compatibility and user are now exposed in Foxx

* all bundled NPM modules have been upgraded to their latest versions


v3.0.0-rc2 (2016-06-12)
-----------------------

* added option `--server.max-packet-size` for client tools

* renamed option `--server.ssl-protocol` to `--ssl.protocol` in client tools
  (was already done for arangod, but overlooked for client tools)

* fix handling of `--ssl.protocol` value 5 (TLS v1.2) in client tools, which
  claimed to support it but didn't

* config file can use '@include' to include a different config file as base


v3.0.0-rc1 (2016-06-10)
-----------------------

* the user management has changed: it now has users that are independent of
  databases. A user can have one or more database assigned to the user.

* forward ported V8 Comparator bugfix for inline heuristics from
  https://github.com/v8/v8/commit/5ff7901e24c2c6029114567de5a08ed0f1494c81

* changed to-string conversion for AQL objects and arrays, used by the AQL
  function `TO_STRING()` and implicit to-string casts in AQL

  - arrays are now converted into their JSON-stringify equivalents, e.g.

    - `[ ]` is now converted to `[]`
    - `[ 1, 2, 3 ]` is now converted to `[1,2,3]`
    - `[ "test", 1, 2 ] is now converted to `["test",1,2]`

    Previous versions of ArangoDB converted arrays with no members into the
    empty string, and non-empty arrays into a comma-separated list of member
    values, without the surrounding angular brackets. Additionally, string
    array members were not enclosed in quotes in the result string:

    - `[ ]` was converted to ``
    - `[ 1, 2, 3 ]` was converted to `1,2,3`
    - `[ "test", 1, 2 ] was converted to `test,1,2`

  - objects are now converted to their JSON-stringify equivalents, e.g.

    - `{ }` is converted to `{}`
    - `{ a: 1, b: 2 }` is converted to `{"a":1,"b":2}`
    - `{ "test" : "foobar" }` is converted to `{"test":"foobar"}`

    Previous versions of ArangoDB always converted objects into the string
    `[object Object]`

  This change affects also the AQL functions `CONCAT()` and `CONCAT_SEPARATOR()`
  which treated array values differently in previous versions. Previous versions
  of ArangoDB automatically flattened array values on the first level of the array,
  e.g. `CONCAT([1, 2, 3, [ 4, 5, 6 ]])` produced `1,2,3,4,5,6`. Now this will produce
  `[1,2,3,[4,5,6]]`. To flatten array members on the top level, you can now use
  the more explicit `CONCAT(FLATTEN([1, 2, 3, [4, 5, 6]], 1))`.

* added C++ implementations for AQL functions `SLICE()`, `CONTAINS()` and
  `RANDOM_TOKEN()`

* as a consequence of the upgrade to V8 version 5, the implementation of the
  JavaScript `Buffer` object had to be changed. JavaScript `Buffer` objects in
  ArangoDB now always store their data on the heap. There is no shared pool
  for small Buffer values, and no pointing into existing Buffer data when
  extracting slices. This change may increase the cost of creating Buffers with
  short contents or when peeking into existing Buffers, but was required for
  safer memory management and to prevent leaks.

* the `db` object's function `_listDatabases()` was renamed to just `_databases()`
  in order to make it more consistent with the existing `_collections()` function.
  Additionally the `db` object's `_listEndpoints()` function was renamed to just
  `_endpoints()`.

* changed default value of `--server.authentication` from `false` to `true` in
  configuration files etc/relative/arangod.conf and etc/arangodb/arangod.conf.in.
  This means the server will be started with authentication enabled by default,
  requiring all client connections to provide authentication data when connecting
  to ArangoDB. Authentication can still be turned off via setting the value of
  `--server.authentication` to `false` in ArangoDB's configuration files or by
  specifying the option on the command-line.

* Changed result format for querying all collections via the API GET `/_api/collection`.

  Previous versions of ArangoDB returned an object with an attribute named `collections`
  and an attribute named `names`. Both contained all available collections, but
  `collections` contained the collections as an array, and `names` contained the
  collections again, contained in an object in which the attribute names were the
  collection names, e.g.

  ```
  {
    "collections": [
      {"id":"5874437","name":"test","isSystem":false,"status":3,"type":2},
      {"id":"17343237","name":"something","isSystem":false,"status":3,"type":2},
      ...
    ],
    "names": {
      "test": {"id":"5874437","name":"test","isSystem":false,"status":3,"type":2},
      "something": {"id":"17343237","name":"something","isSystem":false,"status":3,"type":2},
      ...
    }
  }
  ```
  This result structure was redundant, and therefore has been simplified to just

  ```
  {
    "result": [
      {"id":"5874437","name":"test","isSystem":false,"status":3,"type":2},
      {"id":"17343237","name":"something","isSystem":false,"status":3,"type":2},
      ...
    ]
  }
  ```

  in ArangoDB 3.0.

* added AQL functions `TYPENAME()` and `HASH()`

* renamed arangob tool to arangobench

* added AQL string comparison operator `LIKE`

  The operator can be used to compare strings like this:

      value LIKE search

  The operator is currently implemented by calling the already existing AQL
  function `LIKE`.

  This change also makes `LIKE` an AQL keyword. Using `LIKE` in either case as
  an attribute or collection name in AQL thus requires quoting.

* make AQL optimizer rule "remove-unnecessary-calculations" fire in more cases

  The rule will now remove calculations that are used exactly once in other
  expressions (e.g. `LET a = doc RETURN a.value`) and calculations,
  or calculations that are just references (e.g. `LET a = b`).

* renamed AQL optimizer rule "merge-traversal-filter" to "optimize-traversals"
  Additionally, the optimizer rule will remove unused edge and path result variables
  from the traversal in case they are specified in the `FOR` section of the traversal,
  but not referenced later in the query. This saves constructing edges and paths
  results.

* added AQL optimizer rule "inline-subqueries"

  This rule can pull out certain subqueries that are used as an operand to a `FOR`
  loop one level higher, eliminating the subquery completely. For example, the query

      FOR i IN (FOR j IN [1,2,3] RETURN j) RETURN i

  will be transformed by the rule to:

      FOR i IN [1,2,3] RETURN i

  The query

      FOR name IN (FOR doc IN _users FILTER doc.status == 1 RETURN doc.name) LIMIT 2 RETURN name

  will be transformed into

      FOR tmp IN _users FILTER tmp.status == 1 LIMIT 2 RETURN tmp.name

  The rule will only fire when the subquery is used as an operand to a `FOR` loop, and
  if the subquery does not contain a `COLLECT` with an `INTO` variable.

* added new endpoint "srv://" for DNS service records

* The result order of the AQL functions VALUES and ATTRIBUTES has never been
  guaranteed and it only had the "correct" ordering by accident when iterating
  over objects that were not loaded from the database. This accidental behavior
  is now changed by introduction of VelocyPack. No ordering is guaranteed unless
  you specify the sort parameter.

* removed configure option `--enable-logger`

* added AQL array comparison operators

  All AQL comparison operators now also exist in an array variant. In the
  array variant, the operator is preceded with one of the keywords *ALL*, *ANY*
  or *NONE*. Using one of these keywords changes the operator behavior to
  execute the comparison operation for all, any, or none of its left hand
  argument values. It is therefore expected that the left hand argument
  of an array operator is an array.

  Examples:

      [ 1, 2, 3 ] ALL IN [ 2, 3, 4 ]   // false
      [ 1, 2, 3 ] ALL IN [ 1, 2, 3 ]   // true
      [ 1, 2, 3 ] NONE IN [ 3 ]        // false
      [ 1, 2, 3 ] NONE IN [ 23, 42 ]   // true
      [ 1, 2, 3 ] ANY IN [ 4, 5, 6 ]   // false
      [ 1, 2, 3 ] ANY IN [ 1, 42 ]     // true
      [ 1, 2, 3 ] ANY == 2             // true
      [ 1, 2, 3 ] ANY == 4             // false
      [ 1, 2, 3 ] ANY > 0              // true
      [ 1, 2, 3 ] ANY <= 1             // true
      [ 1, 2, 3 ] NONE < 99            // false
      [ 1, 2, 3 ] NONE > 10            // true
      [ 1, 2, 3 ] ALL > 2              // false
      [ 1, 2, 3 ] ALL > 0              // true
      [ 1, 2, 3 ] ALL >= 3             // false
      ["foo", "bar"] ALL != "moo"      // true
      ["foo", "bar"] NONE == "bar"     // false
      ["foo", "bar"] ANY == "foo"      // true

* improved AQL optimizer to remove unnecessary sort operations in more cases

* allow enclosing AQL identifiers in forward ticks in addition to using
  backward ticks

  This allows for convenient writing of AQL queries in JavaScript template strings
  (which are delimited with backticks themselves), e.g.

      var q = `FOR doc IN ´collection´ RETURN doc.´name´`;

* allow to set `print.limitString` to configure the number of characters
  to output before truncating

* make logging configurable per log "topic"

  `--log.level <level>` sets the global log level to <level>, e.g. `info`,
  `debug`, `trace`.

  `--log.level topic=<level>` sets the log level for a specific topic.
  Currently, the following topics exist: `collector`, `compactor`, `mmap`,
  `performance`, `queries`, and `requests`. `performance` and `requests` are
  set to FATAL by default. `queries` is set to info. All others are
  set to the global level by default.

  The new log option `--log.output <definition>` allows directing the global
  or per-topic log output to different outputs. The output definition
  "<definition>" can be one of

    "-" for stdin
    "+" for stderr
    "syslog://<syslog-facility>"
    "syslog://<syslog-facility>/<application-name>"
    "file://<relative-path>"

  The option can be specified multiple times in order to configure the output
  for different log topics. To set up a per-topic output configuration, use
  `--log.output <topic>=<definition>`, e.g.

    queries=file://queries.txt

  logs all queries to the file "queries.txt".

* the option `--log.requests-file` is now deprecated. Instead use

    `--log.level requests=info`
    `--log.output requests=file://requests.txt`

* the option `--log.facility` is now deprecated. Instead use

    `--log.output requests=syslog://facility`

* the option `--log.performance` is now deprecated. Instead use

    `--log.level performance=trace`

* removed option `--log.source-filter`

* removed configure option `--enable-logger`

* change collection directory names to include a random id component at the end

  The new pattern is `collection-<id>-<random>`, where `<id>` is the collection
  id and `<random>` is a random number. Previous versions of ArangoDB used a
  pattern `collection-<id>` without the random number.

  ArangoDB 3.0 understands both the old and name directory name patterns.

* removed mostly unused internal spin-lock implementation

* removed support for pre-Windows 7-style locks. This removes compatibility for
  Windows versions older than Windows 7 (e.g. Windows Vista, Windows XP) and
  Windows 2008R2 (e.g. Windows 2008).

* changed names of sub-threads started by arangod

* added option `--default-number-of-shards` to arangorestore, allowing creating
  collections with a specifiable number of shards from a non-cluster dump

* removed support for CoffeeScript source files

* removed undocumented SleepAndRequeue

* added WorkMonitor to inspect server threads

* when downloading a Foxx service from the web interface the suggested filename
  is now based on the service's mount path instead of simply "app.zip"

* the `@arangodb/request` response object now stores the parsed JSON response
  body in a property `json` instead of `body` when the request was made using the
  `json` option. The `body` instead contains the response body as a string.

* the Foxx API has changed significantly, 2.8 services are still supported
  using a backwards-compatible "legacy mode"


v2.8.12 (XXXX-XX-XX)
--------------------

* issue #2091: decrease connect timeout to 5 seconds on startup

* fixed issue #2072

* slightly better error diagnostics for some replication errors

* fixed issue #1977

* fixed issue in `INTERSECTION` AQL function with duplicate elements
  in the source arrays

* fixed issue #1962

* fixed issue #1959

* export aqlQuery template handler as require('org/arangodb').aql for forwards-compatibility


v2.8.11 (2016-07-13)
--------------------

* fixed array index batch insertion issues for hash indexes that caused problems when
  no elements remained for insertion

* fixed issue #1937


v2.8.10 (2016-07-01)
--------------------

* make sure next local _rev value used for a document is at least as high as the
  _rev value supplied by external sources such as replication

* make adding a collection in both read- and write-mode to a transaction behave as
  expected (write includes read). This prevents the `unregister collection used in
  transaction` error

* fixed sometimes invalid result for `byExample(...).count()` when an index plus
  post-filtering was used

* fixed "collection is a nullptr" issue when starting a traversal from a transaction

* honor the value of startup option `--database.wait-for-sync` (that is used to control
  whether new collections are created with `waitForSync` set to `true` by default) also
  when creating collections via the HTTP API (and thus the ArangoShell). When creating
  a collection via these mechanisms, the option was ignored so far, which was inconsistent.

* fixed issue #1826: arangosh --javascript.execute: internal error (geo index issue)

* fixed issue #1823: Arango crashed hard executing very simple query on windows


v2.8.9 (2016-05-13)
-------------------

* fixed escaping and quoting of extra parameters for executables in Mac OS X App

* added "waiting for" status variable to web interface collection figures view

* fixed undefined behavior in query cache invaldation

* fixed access to /_admin/statistics API in case statistics are disable via option
  `--server.disable-statistics`

* Foxx manager will no longer fail hard when Foxx store is unreachable unless installing
  a service from the Foxx store (e.g. when behind a firewall or GitHub is unreachable).


v2.8.8 (2016-04-19)
-------------------

* fixed issue #1805: Query: internal error (location: arangod/Aql/AqlValue.cpp:182).
  Please report this error to arangodb.com (while executing)

* allow specifying collection name prefixes for `_from` and `_to` in arangoimp:

  To avoid specifying complete document ids (consisting of collection names and document
  keys) for *_from* and *_to* values when importing edges with arangoimp, there are now
  the options *--from-collection-prefix* and *--to-collection-prefix*.

  If specified, these values will be automatically prepended to each value in *_from*
  (or *_to* resp.). This allows specifying only document keys inside *_from* and/or *_to*.

  *Example*

      > arangoimp --from-collection-prefix users --to-collection-prefix products ...

  Importing the following document will then create an edge between *users/1234* and
  *products/4321*:

  ```js
  { "_from" : "1234", "_to" : "4321", "desc" : "users/1234 is connected to products/4321" }
  ```

* requests made with the interactive system API documentation in the web interface
  (Swagger) will now respect the active database instead of always using `_system`


v2.8.7 (2016-04-07)
-------------------

* optimized primary=>secondary failover

* fix to-boolean conversion for documents in AQL

* expose the User-Agent HTTP header from the ArangoShell since Github seems to
  require it now, and we use the ArangoShell for fetching Foxx repositories from Github

* work with http servers that only send

* fixed potential race condition between compactor and collector threads

* fix removal of temporary directories on arangosh exit

* javadoc-style comments in Foxx services are no longer interpreted as
  Foxx comments outside of controller/script/exports files (#1748)

* removed remaining references to class syntax for Foxx Model and Repository
  from the documentation

* added a safe-guard for corrupted master-pointer


v2.8.6 (2016-03-23)
-------------------

* arangosh can now execute JavaScript script files that contain a shebang
  in the first line of the file. This allows executing script files directly.

  Provided there is a script file `/path/to/script.js` with the shebang
  `#!arangosh --javascript.execute`:

      > cat /path/to/script.js
      #!arangosh --javascript.execute
      print("hello from script.js");

  If the script file is made executable

      > chmod a+x /path/to/script.js

  it can be invoked on the shell directly and use arangosh for its execution:

      > /path/to/script.js
      hello from script.js

  This did not work in previous versions of ArangoDB, as the whole script contents
  (including the shebang) were treated as JavaScript code.
  Now shebangs in script files will now be ignored for all files passed to arangosh's
  `--javascript.execute` parameter.

  The alternative way of executing a JavaScript file with arangosh still works:

      > arangosh --javascript.execute /path/to/script.js
      hello from script.js

* added missing reset of traversal state for nested traversals.
  The state of nested traversals (a traversal in an AQL query that was
  located in a repeatedly executed subquery or inside another FOR loop)
  was not reset properly, so that multiple invocations of the same nested
  traversal with different start vertices led to the nested traversal
  always using the start vertex provided on the first invocation.

* fixed issue #1781: ArangoDB startup time increased tremendously

* fixed issue #1783: SIGHUP should rotate the log


v2.8.5 (2016-03-11)
-------------------

* Add OpenSSL handler for TLS V1.2 as sugested by kurtkincaid in #1771

* fixed issue #1765 (The webinterface should display the correct query time)
  and #1770 (Display ACTUAL query time in aardvark's AQL editor)

* Windows: the unhandled exception handler now calls the windows logging
  facilities directly without locks.
  This fixes lockups on crashes from the logging framework.

* improve nullptr handling in logger.

* added new endpoint "srv://" for DNS service records

* `org/arangodb/request` no longer sets the content-type header to the
  string "undefined" when no content-type header should be sent (issue #1776)


v2.8.4 (2016-03-01)
-------------------

* global modules are no longer incorrectly resolved outside the ArangoDB
  JavaScript directory or the Foxx service's root directory (issue #1577)

* improved error messages from Foxx and JavaScript (issues #1564, #1565, #1744)


v2.8.3 (2016-02-22)
-------------------

* fixed AQL filter condition collapsing for deeply-nested cases, potentially
  enabling usage of indexes in some dedicated cases

* added parentheses in AQL explain command output to correctly display precedence
  of logical and arithmetic operators

* Foxx Model event listeners defined on the model are now correctly invoked by
  the Repository methods (issue #1665)

* Deleting a Foxx service in the frontend should now always succeed even if the
  files no longer exist on the file system (issue #1358)

* Routing actions loaded from the database no longer throw exceptions when
  trying to load other modules using "require"

* The `org/arangodb/request` response object now sets a property `json` to the
  parsed JSON response body in addition to overwriting the `body` property when
  the request was made using the `json` option.

* Improved Windows stability

* Fixed a bug in the interactive API documentation that would escape slashes
  in document-handle fields. Document handles are now provided as separate
  fields for collection name and document key.


v2.8.2 (2016-02-09)
-------------------

* the continuous replication applier will now prevent the master's WAL logfiles
  from being removed if they are still needed by the applier on the slave. This
  should help slaves that suffered from masters garbage collection WAL logfiles
  which would have been needed by the slave later.

  The initial synchronization will block removal of still needed WAL logfiles
  on the master for 10 minutes initially, and will extend this period when further
  requests are made to the master. Initial synchronization hands over its handle
  for blocking logfile removal to the continuous replication when started via
  the *setupReplication* function. In this case, continuous replication will
  extend the logfile removal blocking period for the required WAL logfiles when
  the slave makes additional requests.

  All handles that block logfile removal will time out automatically after at
  most 5 minutes should a master not be contacted by the slave anymore (e.g. in
  case the slave's replication is turned off, the slaves loses the connection
  to the master or the slave goes down).

* added all-in-one function *setupReplication* to synchronize data from master
  to slave and start the continuous replication:

      require("@arangodb/replication").setupReplication(configuration);

  The command will return when the initial synchronization is finished and the
  continuous replication has been started, or in case the initial synchronization
  has failed.

  If the initial synchronization is successful, the command will store the given
  configuration on the slave. It also configures the continuous replication to start
  automatically if the slave is restarted, i.e. *autoStart* is set to *true*.

  If the command is run while the slave's replication applier is already running,
  it will first stop the running applier, drop its configuration and do a
  resynchronization of data with the master. It will then use the provided configration,
  overwriting any previously existing replication configuration on the slave.

  The following example demonstrates how to use the command for setting up replication
  for the *_system* database. Note that it should be run on the slave and not the
  master:

      db._useDatabase("_system");
      require("@arangodb/replication").setupReplication({
        endpoint: "tcp://master.domain.org:8529",
        username: "myuser",
        password: "mypasswd",
        verbose: false,
        includeSystem: false,
        incremental: true,
        autoResync: true
      });

* the *sync* and *syncCollection* functions now always start the data synchronization
  as an asynchronous server job. The call to *sync* or *syncCollection* will block
  until synchronization is either complete or has failed with an error. The functions
  will automatically poll the slave periodically for status updates.

  The main benefit is that the connection to the slave does not need to stay open
  permanently and is thus not affected by timeout issues. Additionally the caller does
  not need to query the synchronization status from the slave manually as this is
  now performed automatically by these functions.

* fixed undefined behavior when explaining some types of AQL traversals, fixed
  display of some types of traversals in AQL explain output


v2.8.1 (2016-01-29)
-------------------

* Improved AQL Pattern matching by allowing to specify a different traversal
  direction for one or many of the edge collections.

      FOR v, e, p IN OUTBOUND @start @@ec1, INBOUND @@ec2, @@ec3

  will traverse *ec1* and *ec3* in the OUTBOUND direction and for *ec2* it will use
  the INBOUND direction. These directions can be combined in arbitrary ways, the
  direction defined after *IN [steps]* will we used as default direction and can
  be overriden for specific collections.
  This feature is only available for collection lists, it is not possible to
  combine it with graph names.

* detect more types of transaction deadlocks early

* fixed display of relational operators in traversal explain output

* fixed undefined behavior in AQL function `PARSE_IDENTIFIER`

* added "engines" field to Foxx services generated in the admin interface

* added AQL function `IS_SAME_COLLECTION`:

  *IS_SAME_COLLECTION(collection, document)*: Return true if *document* has the same
  collection id as the collection specified in *collection*. *document* can either be
  a [document handle](../Glossary/README.md#document-handle) string, or a document with
  an *_id* attribute. The function does not validate whether the collection actually
  contains the specified document, but only compares the name of the specified collection
  with the collection name part of the specified document.
  If *document* is neither an object with an *id* attribute nor a *string* value,
  the function will return *null* and raise a warning.

      /* true */
      IS_SAME_COLLECTION('_users', '_users/my-user')
      IS_SAME_COLLECTION('_users', { _id: '_users/my-user' })

      /* false */
      IS_SAME_COLLECTION('_users', 'foobar/baz')
      IS_SAME_COLLECTION('_users', { _id: 'something/else' })


v2.8.0 (2016-01-25)
-------------------

* avoid recursive locking


v2.8.0-beta8 (2016-01-19)
-------------------------

* improved internal datafile statistics for compaction and compaction triggering
  conditions, preventing excessive growth of collection datafiles under some
  workloads. This should also fix issue #1596.

* renamed AQL optimizer rule `remove-collect-into` to `remove-collect-variables`

* fixed primary and edge index lookups prematurely aborting searches when the
  specified id search value contained a different collection than the collection
  the index was created for


v2.8.0-beta7 (2016-01-06)
-------------------------

* added vm.runInThisContext

* added AQL keyword `AGGREGATE` for use in AQL `COLLECT` statement

  Using `AGGREGATE` allows more efficient aggregation (incrementally while building
  the groups) than previous versions of AQL, which built group aggregates afterwards
  from the total of all group values.

  `AGGREGATE` can be used inside a `COLLECT` statement only. If used, it must follow
  the declaration of grouping keys:

      FOR doc IN collection
        COLLECT gender = doc.gender AGGREGATE minAge = MIN(doc.age), maxAge = MAX(doc.age)
        RETURN { gender, minAge, maxAge }

  or, if no grouping keys are used, it can follow the `COLLECT` keyword:

      FOR doc IN collection
        COLLECT AGGREGATE minAge = MIN(doc.age), maxAge = MAX(doc.age)
        RETURN {
  minAge, maxAge
}

  Only specific expressions are allowed on the right-hand side of each `AGGREGATE`
  assignment:

  - on the top level the expression must be a call to one of the supported aggregation
    functions `LENGTH`, `MIN`, `MAX`, `SUM`, `AVERAGE`, `STDDEV_POPULATION`, `STDDEV_SAMPLE`,
    `VARIANCE_POPULATION`, or `VARIANCE_SAMPLE`

  - the expression must not refer to variables introduced in the `COLLECT` itself

* Foxx: mocha test paths with wildcard characters (asterisks) now work on Windows

* reserved AQL keyword `NONE` for future use

* web interface: fixed a graph display bug concerning dashboard view

* web interface: fixed several bugs during the dashboard initialize process

* web interface: included several bugfixes: #1597, #1611, #1623

* AQL query optimizer now converts `LENGTH(collection-name)` to an optimized
  expression that returns the number of documents in a collection

* adjusted the behavior of the expansion (`[*]`) operator in AQL for non-array values

  In ArangoDB 2.8, calling the expansion operator on a non-array value will always
  return an empty array. Previous versions of ArangoDB expanded non-array values by
  calling the `TO_ARRAY()` function for the value, which for example returned an
  array with a single value for boolean, numeric and string input values, and an array
  with the object's values for an object input value. This behavior was inconsistent
  with how the expansion operator works for the array indexes in 2.8, so the behavior
  is now unified:

  - if the left-hand side operand of `[*]` is an array, the array will be returned as
    is when calling `[*]` on it
  - if the left-hand side operand of `[*]` is not an array, an empty array will be
    returned by `[*]`

  AQL queries that rely on the old behavior can be changed by either calling `TO_ARRAY`
  explicitly or by using the `[*]` at the correct position.

  The following example query will change its result in 2.8 compared to 2.7:

      LET values = "foo" RETURN values[*]

  In 2.7 the query has returned the array `[ "foo" ]`, but in 2.8 it will return an
  empty array `[ ]`. To make it return the array `[ "foo" ]` again, an explicit
  `TO_ARRAY` function call is needed in 2.8 (which in this case allows the removal
  of the `[*]` operator altogether). This also works in 2.7:

      LET values = "foo" RETURN TO_ARRAY(values)

  Another example:

      LET values = [ { name: "foo" }, { name: "bar" } ]
      RETURN values[*].name[*]

  The above returned `[ [ "foo" ], [ "bar" ] ] in 2.7. In 2.8 it will return
  `[ [ ], [ ] ]`, because the value of `name` is not an array. To change the results
  to the 2.7 style, the query can be changed to

      LET values = [ { name: "foo" }, { name: "bar" } ]
      RETURN values[* RETURN TO_ARRAY(CURRENT.name)]

  The above also works in 2.7.
  The following types of queries won't change:

      LET values = [ 1, 2, 3 ] RETURN values[*]
      LET values = [ { name: "foo" }, { name: "bar" } ] RETURN values[*].name
      LET values = [ { names: [ "foo", "bar" ] }, { names: [ "baz" ] } ] RETURN values[*].names[*]
      LET values = [ { names: [ "foo", "bar" ] }, { names: [ "baz" ] } ] RETURN values[*].names[**]

* slightly adjusted V8 garbage collection strategy so that collection eventually
  happens in all contexts that hold V8 external references to documents and
  collections.

  also adjusted default value of `--javascript.gc-frequency` from 10 seconds to
  15 seconds, as less internal operations are carried out in JavaScript.

* fixes for AQL optimizer and traversal

* added `--create-collection-type` option to arangoimp

  This allows specifying the type of the collection to be created when
  `--create-collection` is set to `true`.

* Foxx export cache should no longer break if a broken app is loaded in the
  web admin interface.


v2.8.0-beta2 (2015-12-16)
-------------------------

* added AQL query optimizer rule "sort-in-values"

  This rule pre-sorts the right-hand side operand of the `IN` and `NOT IN`
  operators so the operation can use a binary search with logarithmic complexity
  instead of a linear search. The rule is applied when the right-hand side
  operand of an `IN` or `NOT IN` operator in a filter condition is a variable that
  is defined in a different loop/scope than the operator itself. Additionally,
  the filter condition must consist of solely the `IN` or `NOT IN` operation
  in order to avoid any side-effects.

* changed collection status terminology in web interface for collections for
  which an unload request has been issued from `in the process of being unloaded`
  to `will be unloaded`.

* unloading a collection via the web interface will now trigger garbage collection
  in all v8 contexts and force a WAL flush. This increases the chances of perfoming
  the unload faster.

* added the following attributes to the result of `collection.figures()` and the
  corresponding HTTP API at `PUT /_api/collection/<name>/figures`:

  - `documentReferences`: The number of references to documents in datafiles
    that JavaScript code currently holds. This information can be used for
    debugging compaction and unload issues.
  - `waitingFor`: An optional string value that contains information about
    which object type is at the head of the collection's cleanup queue. This
    information can be used for debugging compaction and unload issues.
  - `compactionStatus.time`: The point in time the compaction for the collection
    was last executed. This information can be used for debugging compaction
    issues.
  - `compactionStatus.message`: The action that was performed when the compaction
    was last run for the collection. This information can be used for debugging
    compaction issues.

  Note: `waitingFor` and `compactionStatus` may be empty when called on a coordinator
  in a cluster.

* the compaction will now provide queryable status info that can be used to track
  its progress. The compaction status is displayed in the web interface, too.

* better error reporting for arangodump and arangorestore

* arangodump will now fail by default when trying to dump edges that
  refer to already dropped collections. This can be circumvented by
  specifying the option `--force true` when invoking arangodump

* fixed cluster upgrade procedure

* the AQL functions `NEAR` and `WITHIN` now have stricter validations
  for their input parameters `limit`, `radius` and `distance`. They may now throw
  exceptions when invalid parameters are passed that may have not led
  to exceptions in previous versions.

* deprecation warnings now log stack traces

* Foxx: improved backwards compatibility with 2.5 and 2.6

  - reverted Model and Repository back to non-ES6 "classes" because of
    compatibility issues when using the extend method with a constructor

  - removed deprecation warnings for extend and controller.del

  - restored deprecated method Model.toJSONSchema

  - restored deprecated `type`, `jwt` and `sessionStorageApp` options
    in Controller#activateSessions

* Fixed a deadlock problem in the cluster


v2.8.0-beta1 (2015-12-06)
-------------------------

* added AQL function `IS_DATESTRING(value)`

  Returns true if *value* is a string that can be used in a date function.
  This includes partial dates such as *2015* or *2015-10* and strings containing
  invalid dates such as *2015-02-31*. The function will return false for all
  non-string values, even if some of them may be usable in date functions.


v2.8.0-alpha1 (2015-12-03)
--------------------------

* added AQL keywords `GRAPH`, `OUTBOUND`, `INBOUND` and `ANY` for use in graph
  traversals, reserved AQL keyword `ALL` for future use

  Usage of these keywords as collection names, variable names or attribute names
  in AQL queries will not be possible without quoting. For example, the following
  AQL query will still work as it uses a quoted collection name and a quoted
  attribute name:

      FOR doc IN `OUTBOUND`
        RETURN doc.`any`

* issue #1593: added AQL `POW` function for exponentation

* added cluster execution site info in explain output for AQL queries

* replication improvements:

  - added `autoResync` configuration parameter for continuous replication.

    When set to `true`, a replication slave will automatically trigger a full data
    re-synchronization with the master when the master cannot provide the log data
    the slave had asked for. Note that `autoResync` will only work when the option
    `requireFromPresent` is also set to `true` for the continuous replication, or
    when the continuous syncer is started and detects that no start tick is present.

    Automatic re-synchronization may transfer a lot of data from the master to the
    slave and may be expensive. It is therefore turned off by default.
    When turned off, the slave will never perform an automatic re-synchronization
    with the master.

  - added `idleMinWaitTime` and `idleMaxWaitTime` configuration parameters for
    continuous replication.

    These parameters can be used to control the minimum and maximum wait time the
    slave will (intentionally) idle and not poll for master log changes in case the
    master had sent the full logs already.
    The `idleMaxWaitTime` value will only be used when `adapativePolling` is set
    to `true`. When `adaptivePolling` is disable, only `idleMinWaitTime` will be
    used as a constant time span in which the slave will not poll the master for
    further changes. The default values are 0.5 seconds for `idleMinWaitTime` and
    2.5 seconds for `idleMaxWaitTime`, which correspond to the hard-coded values
    used in previous versions of ArangoDB.

  - added `initialSyncMaxWaitTime` configuration parameter for initial and continuous
    replication

    This option controls the maximum wait time (in seconds) that the initial
    synchronization will wait for a response from the master when fetching initial
    collection data. If no response is received within this time period, the initial
    synchronization will give up and fail. This option is also relevant for
    continuous replication in case *autoResync* is set to *true*, as then the
    continuous replication may trigger a full data re-synchronization in case
    the master cannot the log data the slave had asked for.

  - HTTP requests sent from the slave to the master during initial synchronization
    will now be retried if they fail with connection problems.

  - the initial synchronization now logs its progress so it can be queried using
    the regular replication status check APIs.

  - added `async` attribute for `sync` and `syncCollection` operations called from
    the ArangoShell. Setthing this attribute to `true` will make the synchronization
    job on the server go into the background, so that the shell does not block. The
    status of the started asynchronous synchronization job can be queried from the
    ArangoShell like this:

        /* starts initial synchronization */
        var replication = require("@arangodb/replication");
        var id = replication.sync({
          endpoint: "tcp://master.domain.org:8529",
          username: "myuser",
          password: "mypasswd",
          async: true
       });

       /* now query the id of the returned async job and print the status */
       print(replication.getSyncResult(id));

    The result of `getSyncResult()` will be `false` while the server-side job
    has not completed, and different to `false` if it has completed. When it has
    completed, all job result details will be returned by the call to `getSyncResult()`.


* fixed non-deterministic query results in some cluster queries

* fixed issue #1589

* return HTTP status code 410 (gone) instead of HTTP 408 (request timeout) for
  server-side operations that are canceled / killed. Sending 410 instead of 408
  prevents clients from re-starting the same (canceled) operation. Google Chrome
  for example sends the HTTP request again in case it is responded with an HTTP
  408, and this is exactly the opposite of the desired behavior when an operation
  is canceled / killed by the user.

* web interface: queries in AQL editor now cancelable

* web interface: dashboard - added replication information

* web interface: AQL editor now supports bind parameters

* added startup option `--server.hide-product-header` to make the server not send
  the HTTP response header `"Server: ArangoDB"` in its HTTP responses. By default,
  the option is turned off so the header is still sent as usual.

* added new AQL function `UNSET_RECURSIVE` to recursively unset attritutes from
  objects/documents

* switched command-line editor in ArangoShell and arangod to linenoise-ng

* added automatic deadlock detection for transactions

  In case a deadlock is detected, a multi-collection operation may be rolled back
  automatically and fail with error 29 (`deadlock detected`). Client code for
  operations containing more than one collection should be aware of this potential
  error and handle it accordingly, either by giving up or retrying the transaction.

* Added C++ implementations for the AQL arithmetic operations and the following
  AQL functions:
  - ABS
  - APPEND
  - COLLECTIONS
  - CURRENT_DATABASE
  - DOCUMENT
  - EDGES
  - FIRST
  - FIRST_DOCUMENT
  - FIRST_LIST
  - FLATTEN
  - FLOOR
  - FULLTEXT
  - LAST
  - MEDIAN
  - MERGE_RECURSIVE
  - MINUS
  - NEAR
  - NOT_NULL
  - NTH
  - PARSE_IDENTIFIER
  - PERCENTILE
  - POP
  - POSITION
  - PUSH
  - RAND
  - RANGE
  - REMOVE_NTH
  - REMOVE_VALUE
  - REMOVE_VALUES
  - ROUND
  - SHIFT
  - SQRT
  - STDDEV_POPULATION
  - STDDEV_SAMPLE
  - UNSHIFT
  - VARIANCE_POPULATION
  - VARIANCE_SAMPLE
  - WITHIN
  - ZIP

* improved performance of skipping over many documents in an AQL query when no
  indexes and no filters are used, e.g.

      FOR doc IN collection
        LIMIT 1000000, 10
        RETURN doc

* Added array indexes

  Hash indexes and skiplist indexes can now optionally be defined for array values
  so they index individual array members.

  To define an index for array values, the attribute name is extended with the
  expansion operator `[*]` in the index definition:

      arangosh> db.colName.ensureHashIndex("tags[*]");

  When given the following document

      { tags: [ "AQL", "ArangoDB", "Index" ] }

  the index will now contain the individual values `"AQL"`, `"ArangoDB"` and `"Index"`.

  Now the index can be used for finding all documents having `"ArangoDB"` somewhere in their
  tags array using the following AQL query:

      FOR doc IN colName
        FILTER "ArangoDB" IN doc.tags[*]
        RETURN doc

* rewrote AQL query optimizer rule `use-index-range` and renamed it to `use-indexes`.
  The name change affects rule names in the optimizer's output.

* rewrote AQL execution node `IndexRangeNode` and renamed it to `IndexNode`. The name
  change affects node names in the optimizer's explain output.

* added convenience function `db._explain(query)` for human-readable explanation
  of AQL queries

* module resolution as used by `require` now behaves more like in node.js

* the `org/arangodb/request` module now returns response bodies for error responses
  by default. The old behavior of not returning bodies for error responses can be
  re-enabled by explicitly setting the option `returnBodyOnError` to `false` (#1437)


v2.7.6 (2016-01-30)
-------------------

* detect more types of transaction deadlocks early


v2.7.5 (2016-01-22)
-------------------

* backported added automatic deadlock detection for transactions

  In case a deadlock is detected, a multi-collection operation may be rolled back
  automatically and fail with error 29 (`deadlock detected`). Client code for
  operations containing more than one collection should be aware of this potential
  error and handle it accordingly, either by giving up or retrying the transaction.

* improved internal datafile statistics for compaction and compaction triggering
  conditions, preventing excessive growth of collection datafiles under some
  workloads. This should also fix issue #1596.

* Foxx export cache should no longer break if a broken app is loaded in the
  web admin interface.

* Foxx: removed some incorrect deprecation warnings.

* Foxx: mocha test paths with wildcard characters (asterisks) now work on Windows


v2.7.4 (2015-12-21)
-------------------

* slightly adjusted V8 garbage collection strategy so that collection eventually
  happens in all contexts that hold V8 external references to documents and
  collections.

* added the following attributes to the result of `collection.figures()` and the
  corresponding HTTP API at `PUT /_api/collection/<name>/figures`:

  - `documentReferences`: The number of references to documents in datafiles
    that JavaScript code currently holds. This information can be used for
    debugging compaction and unload issues.
  - `waitingFor`: An optional string value that contains information about
    which object type is at the head of the collection's cleanup queue. This
    information can be used for debugging compaction and unload issues.
  - `compactionStatus.time`: The point in time the compaction for the collection
    was last executed. This information can be used for debugging compaction
    issues.
  - `compactionStatus.message`: The action that was performed when the compaction
    was last run for the collection. This information can be used for debugging
    compaction issues.

  Note: `waitingFor` and `compactionStatus` may be empty when called on a coordinator
  in a cluster.

* the compaction will now provide queryable status info that can be used to track
  its progress. The compaction status is displayed in the web interface, too.


v2.7.3 (2015-12-17)
-------------------

* fixed some replication value conversion issues when replication applier properties
  were set via ArangoShell

* fixed disappearing of documents for collections transferred via `sync` or
  `syncCollection` if the collection was dropped right before synchronization
  and drop and (re-)create collection markers were located in the same WAL file

* fixed an issue where overwriting the system sessions collection would break
  the web interface when authentication is enabled


v2.7.2 (2015-12-01)
-------------------

* replication improvements:

  - added `autoResync` configuration parameter for continuous replication.

    When set to `true`, a replication slave will automatically trigger a full data
    re-synchronization with the master when the master cannot provide the log data
    the slave had asked for. Note that `autoResync` will only work when the option
    `requireFromPresent` is also set to `true` for the continuous replication, or
    when the continuous syncer is started and detects that no start tick is present.

    Automatic re-synchronization may transfer a lot of data from the master to the
    slave and may be expensive. It is therefore turned off by default.
    When turned off, the slave will never perform an automatic re-synchronization
    with the master.

  - added `idleMinWaitTime` and `idleMaxWaitTime` configuration parameters for
    continuous replication.

    These parameters can be used to control the minimum and maximum wait time the
    slave will (intentionally) idle and not poll for master log changes in case the
    master had sent the full logs already.
    The `idleMaxWaitTime` value will only be used when `adapativePolling` is set
    to `true`. When `adaptivePolling` is disable, only `idleMinWaitTime` will be
    used as a constant time span in which the slave will not poll the master for
    further changes. The default values are 0.5 seconds for `idleMinWaitTime` and
    2.5 seconds for `idleMaxWaitTime`, which correspond to the hard-coded values
    used in previous versions of ArangoDB.

  - added `initialSyncMaxWaitTime` configuration parameter for initial and continuous
    replication

    This option controls the maximum wait time (in seconds) that the initial
    synchronization will wait for a response from the master when fetching initial
    collection data. If no response is received within this time period, the initial
    synchronization will give up and fail. This option is also relevant for
    continuous replication in case *autoResync* is set to *true*, as then the
    continuous replication may trigger a full data re-synchronization in case
    the master cannot the log data the slave had asked for.

  - HTTP requests sent from the slave to the master during initial synchronization
    will now be retried if they fail with connection problems.

  - the initial synchronization now logs its progress so it can be queried using
    the regular replication status check APIs.

* fixed non-deterministic query results in some cluster queries

* added missing lock instruction for primary index in compactor size calculation

* fixed issue #1589

* fixed issue #1583

* fixed undefined behavior when accessing the top level of a document with the `[*]`
  operator

* fixed potentially invalid pointer access in shaper when the currently accessed
  document got re-located by the WAL collector at the very same time

* Foxx: optional configuration options no longer log validation errors when assigned
  empty values (#1495)

* Foxx: constructors provided to Repository and Model sub-classes via extend are
  now correctly called (#1592)


v2.7.1 (2015-11-07)
-------------------

* switch to linenoise next generation

* exclude `_apps` collection from replication

  The slave has its own `_apps` collection which it populates on server start.
  When replicating data from the master to the slave, the data from the master may
  clash with the slave's own data in the `_apps` collection. Excluding the `_apps`
  collection from replication avoids this.

* disable replication appliers when starting in modes `--upgrade`, `--no-server`
  and `--check-upgrade`

* more detailed output in arango-dfdb

* fixed "no start tick" issue in replication applier

  This error could occur after restarting a slave server after a shutdown
  when no data was ever transferred from the master to the slave via the
  continuous replication

* fixed problem during SSL client connection abort that led to scheduler thread
  staying at 100% CPU saturation

* fixed potential segfault in AQL `NEIGHBORS` function implementation when C++ function
  variant was used and collection names were passed as strings

* removed duplicate target for some frontend JavaScript files from the Makefile

* make AQL function `MERGE()` work on a single array parameter, too.
  This allows combining the attributes of multiple objects from an array into
  a single object, e.g.

      RETURN MERGE([
        { foo: 'bar' },
        { quux: 'quetzalcoatl', ruled: true },
        { bar: 'baz', foo: 'done' }
      ])

  will now return:

      {
        "foo": "done",
        "quux": "quetzalcoatl",
        "ruled": true,
        "bar": "baz"
      }

* fixed potential deadlock in collection status changing on Windows

* fixed hard-coded `incremental` parameter in shell implementation of
  `syncCollection` function in replication module

* fix for GCC5: added check for '-stdlib' option


v2.7.0 (2015-10-09)
-------------------

* fixed request statistics aggregation
  When arangod was started in supervisor mode, the request statistics always showed
  0 requests, as the statistics aggregation thread did not run then.

* read server configuration files before dropping privileges. this ensures that
  the SSL keyfile specified in the configuration can be read with the server's start
  privileges (i.e. root when using a standard ArangoDB package).

* fixed replication with a 2.6 replication configuration and issues with a 2.6 master

* raised default value of `--server.descriptors-minimum` to 1024

* allow Foxx apps to be installed underneath URL path `/_open/`, so they can be
  (intentionally) accessed without authentication.

* added *allowImplicit* sub-attribute in collections declaration of transactions.
  The *allowImplicit* attributes allows making transactions fail should they
  read-access a collection that was not explicitly declared in the *collections*
  array of the transaction.

* added "special" password ARANGODB_DEFAULT_ROOT_PASSWORD. If you pass
  ARANGODB_DEFAULT_ROOT_PASSWORD as password, it will read the password
  from the environment variable ARANGODB_DEFAULT_ROOT_PASSWORD


v2.7.0-rc2 (2015-09-22)
-----------------------

* fix over-eager datafile compaction

  This should reduce the need to compact directly after loading a collection when a
  collection datafile contained many insertions and updates for the same documents. It
  should also prevent from re-compacting already merged datafiles in case not many
  changes were made. Compaction will also make fewer index lookups than before.

* added `syncCollection()` function in module `org/arangodb/replication`

  This allows synchronizing the data of a single collection from a master to a slave
  server. Synchronization can either restore the whole collection by transferring all
  documents from the master to the slave, or incrementally by only transferring documents
  that differ. This is done by partitioning the collection's entire key space into smaller
  chunks and comparing the data chunk-wise between master and slave. Only chunks that are
  different will be re-transferred.

  The `syncCollection()` function can be used as follows:

      require("org/arangodb/replication").syncCollection(collectionName, options);

  e.g.

      require("org/arangodb/replication").syncCollection("myCollection", {
        endpoint: "tcp://127.0.0.1:8529",  /* master */
        username: "root",                  /* username for master */
        password: "secret",                /* password for master */
        incremental: true                  /* use incremental mode */
      });


* additionally allow the following characters in document keys:

  `(` `)` `+` `,` `=` `;` `$` `!` `*` `'` `%`


v2.7.0-rc1 (2015-09-17)
-----------------------

* removed undocumented server-side-only collection functions:
  * collection.OFFSET()
  * collection.NTH()
  * collection.NTH2()
  * collection.NTH3()

* upgraded Swagger to version 2.0 for the Documentation

  This gives the user better prepared test request structures.
  More conversions will follow so finally client libraries can be auto-generated.

* added extra AQL functions for date and time calculation and manipulation.
  These functions were contributed by GitHub users @CoDEmanX and @friday.
  A big thanks for their work!

  The following extra date functions are available from 2.7 on:

  * `DATE_DAYOFYEAR(date)`: Returns the day of year number of *date*.
    The return values range from 1 to 365, or 366 in a leap year respectively.

  * `DATE_ISOWEEK(date)`: Returns the ISO week date of *date*.
    The return values range from 1 to 53. Monday is considered the first day of the week.
    There are no fractional weeks, thus the last days in December may belong to the first
    week of the next year, and the first days in January may be part of the previous year's
    last week.

  * `DATE_LEAPYEAR(date)`: Returns whether the year of *date* is a leap year.

  * `DATE_QUARTER(date)`: Returns the quarter of the given date (1-based):
    * 1: January, February, March
    * 2: April, May, June
    * 3: July, August, September
    * 4: October, November, December

  - *DATE_DAYS_IN_MONTH(date)*: Returns the number of days in *date*'s month (28..31).

  * `DATE_ADD(date, amount, unit)`: Adds *amount* given in *unit* to *date* and
    returns the calculated date.

    *unit* can be either of the following to specify the time unit to add or
    subtract (case-insensitive):
    - y, year, years
    - m, month, months
    - w, week, weeks
    - d, day, days
    - h, hour, hours
    - i, minute, minutes
    - s, second, seconds
    - f, millisecond, milliseconds

    *amount* is the number of *unit*s to add (positive value) or subtract
    (negative value).

  * `DATE_SUBTRACT(date, amount, unit)`: Subtracts *amount* given in *unit* from
    *date* and returns the calculated date.

    It works the same as `DATE_ADD()`, except that it subtracts. It is equivalent
    to calling `DATE_ADD()` with a negative amount, except that `DATE_SUBTRACT()`
    can also subtract ISO durations. Note that negative ISO durations are not
    supported (i.e. starting with `-P`, like `-P1Y`).

  * `DATE_DIFF(date1, date2, unit, asFloat)`: Calculate the difference
    between two dates in given time *unit*, optionally with decimal places.
    Returns a negative value if *date1* is greater than *date2*.

  * `DATE_COMPARE(date1, date2, unitRangeStart, unitRangeEnd)`: Compare two
    partial dates and return true if they match, false otherwise. The parts to
    compare are defined by a range of time units.

    The full range is: years, months, days, hours, minutes, seconds, milliseconds.
    Pass the unit to start from as *unitRangeStart*, and the unit to end with as
    *unitRangeEnd*. All units in between will be compared. Leave out *unitRangeEnd*
    to only compare *unitRangeStart*.

  * `DATE_FORMAT(date, format)`: Format a date according to the given format string.
    It supports the following placeholders (case-insensitive):
    - %t: timestamp, in milliseconds since midnight 1970-01-01
    - %z: ISO date (0000-00-00T00:00:00.000Z)
    - %w: day of week (0..6)
    - %y: year (0..9999)
    - %yy: year (00..99), abbreviated (last two digits)
    - %yyyy: year (0000..9999), padded to length of 4
    - %yyyyyy: year (-009999 .. +009999), with sign prefix and padded to length of 6
    - %m: month (1..12)
    - %mm: month (01..12), padded to length of 2
    - %d: day (1..31)
    - %dd: day (01..31), padded to length of 2
    - %h: hour (0..23)
    - %hh: hour (00..23), padded to length of 2
    - %i: minute (0..59)
    - %ii: minute (00..59), padded to length of 2
    - %s: second (0..59)
    - %ss: second (00..59), padded to length of 2
    - %f: millisecond (0..999)
    - %fff: millisecond (000..999), padded to length of 3
    - %x: day of year (1..366)
    - %xxx: day of year (001..366), padded to length of 3
    - %k: ISO week date (1..53)
    - %kk: ISO week date (01..53), padded to length of 2
    - %l: leap year (0 or 1)
    - %q: quarter (1..4)
    - %a: days in month (28..31)
    - %mmm: abbreviated English name of month (Jan..Dec)
    - %mmmm: English name of month (January..December)
    - %www: abbreviated English name of weekday (Sun..Sat)
    - %wwww: English name of weekday (Sunday..Saturday)
    - %&: special escape sequence for rare occasions
    - %%: literal %
    - %: ignored

* new WAL logfiles and datafiles are now created non-sparse

  This prevents SIGBUS signals being raised when memory of a sparse datafile is accessed
  and the disk is full and the accessed file part is not actually disk-backed. In
  this case the mapped memory region is not necessarily backed by physical memory, and
  accessing the memory may raise SIGBUS and crash arangod.

* the `internal.download()` function and the module `org/arangodb/request` used some
  internal library function that handled the sending of HTTP requests from inside of
  ArangoDB. This library unconditionally set an HTTP header `Accept-Encoding: gzip`
  in all outgoing HTTP requests.

  This has been fixed in 2.7, so `Accept-Encoding: gzip` is not set automatically anymore.
  Additionally, the header `User-Agent: ArangoDB` is not set automatically either. If
  client applications desire to send these headers, they are free to add it when
  constructing the requests using the `download` function or the request module.

* fixed issue #1436: org/arangodb/request advertises deflate without supporting it

* added template string generator function `aqlQuery` for generating AQL queries

  This can be used to generate safe AQL queries with JavaScript parameter
  variables or expressions easily:

      var name = 'test';
      var attributeName = '_key';
      var query = aqlQuery`FOR u IN users FILTER u.name == ${name} RETURN u.${attributeName}`;
      db._query(query);

* report memory usage for document header data (revision id, pointer to data etc.)
  in `db.collection.figures()`. The memory used for document headers will now
  show up in the already existing attribute `indexes.size`. Due to that, the index
  sizes reported by `figures()` in 2.7 will be higher than those reported by 2.6,
  but the 2.7 values are more accurate.

* IMPORTANT CHANGE: the filenames in dumps created by arangodump now contain
  not only the name of the dumped collection, but also an additional 32-digit hash
  value. This is done to prevent overwriting dump files in case-insensitive file
  systems when there exist multiple collections with the same name (but with
  different cases).

  For example, if a database has two collections: `test` and `Test`, previous
  versions of ArangoDB created the files

  * `test.structure.json` and `test.data.json` for collection `test`
  * `Test.structure.json` and `Test.data.json` for collection `Test`

  This did not work for case-insensitive filesystems, because the files for the
  second collection would have overwritten the files of the first. arangodump in
  2.7 will create the following filenames instead:

  * `test_098f6bcd4621d373cade4e832627b4f6.structure.json` and `test_098f6bcd4621d373cade4e832627b4f6.data.json`
  * `Test_0cbc6611f5540bd0809a388dc95a615b.structure.json` and `Test_0cbc6611f5540bd0809a388dc95a615b.data.json`

  These filenames will be unambiguous even in case-insensitive filesystems.

* IMPORTANT CHANGE: make arangod actually close lingering client connections
  when idle for at least the duration specified via `--server.keep-alive-timeout`.
  In previous versions of ArangoDB, connections were not closed by the server
  when the timeout was reached and the client was still connected. Now the
  connection is properly closed by the server in case of timeout. Client
  applications relying on the old behavior may now need to reconnect to the
  server when their idle connections time out and get closed (note: connections
  being idle for a long time may be closed by the OS or firewalls anyway -
  client applications should be aware of that and try to reconnect).

* IMPORTANT CHANGE: when starting arangod, the server will drop the process
  privileges to the specified values in options `--server.uid` and `--server.gid`
  instantly after parsing the startup options.

  That means when either `--server.uid` or `--server.gid` are set, the privilege
  change will happen earlier. This may prevent binding the server to an endpoint
  with a port number lower than 1024 if the arangodb user has no privileges
  for that. Previous versions of ArangoDB changed the privileges later, so some
  startup actions were still carried out under the invoking user (i.e. likely
  *root* when started via init.d or system scripts) and especially binding to
  low port numbers was still possible there.

  The default privileges for user *arangodb* will not be sufficient for binding
  to port numbers lower than 1024. To have an ArangoDB 2.7 bind to a port number
  lower than 1024, it needs to be started with either a different privileged user,
  or the privileges of the *arangodb* user have to raised manually beforehand.

* added AQL optimizer rule `patch-update-statements`

* Linux startup scripts and systemd configuration for arangod now try to
  adjust the NOFILE (number of open files) limits for the process. The limit
  value is set to 131072 (128k) when ArangoDB is started via start/stop
  commands

* When ArangoDB is started/stopped manually via the start/stop commands, the
  main process will wait for up to 10 seconds after it forks the supervisor
  and arangod child processes. If the startup fails within that period, the
  start/stop script will fail with an exit code other than zero. If the
  startup of the supervisor or arangod is still ongoing after 10 seconds,
  the main program will still return with exit code 0. The limit of 10 seconds
  is arbitrary because the time required for a startup is not known in advance.

* added startup option `--database.throw-collection-not-loaded-error`

  Accessing a not-yet loaded collection will automatically load a collection
  on first access. This flag controls what happens in case an operation
  would need to wait for another thread to finalize loading a collection. If
  set to *true*, then the first operation that accesses an unloaded collection
  will load it. Further threads that try to access the same collection while
  it is still loading immediately fail with an error (1238, *collection not loaded*).
  This is to prevent all server threads from being blocked while waiting on the
  same collection to finish loading. When the first thread has completed loading
  the collection, the collection becomes regularly available, and all operations
  from that point on can be carried out normally, and error 1238 will not be
  thrown anymore for that collection.

  If set to *false*, the first thread that accesses a not-yet loaded collection
  will still load it. Other threads that try to access the collection while
  loading will not fail with error 1238 but instead block until the collection
  is fully loaded. This configuration might lead to all server threads being
  blocked because they are all waiting for the same collection to complete
  loading. Setting the option to *true* will prevent this from happening, but
  requires clients to catch error 1238 and react on it (maybe by scheduling
  a retry for later).

  The default value is *false*.

* added better control-C support in arangosh

  When CTRL-C is pressed in arangosh, it will now print a `^C` first. Pressing
  CTRL-C again will reset the prompt if something was entered before, or quit
  arangosh if no command was entered directly before.

  This affects the arangosh version build with Readline-support only (Linux
  and MacOS).

  The MacOS version of ArangoDB for Homebrew now depends on Readline, too. The
  Homebrew formula has been changed accordingly.
  When self-compiling ArangoDB on MacOS without Homebrew, Readline now is a
  prerequisite.

* increased default value for collection-specific `indexBuckets` value from 1 to 8

  Collections created from 2.7 on will use the new default value of `8` if not
  overridden on collection creation or later using
  `collection.properties({ indexBuckets: ... })`.

  The `indexBuckets` value determines the number of buckets to use for indexes of
  type `primary`, `hash` and `edge`. Having multiple index buckets allows splitting
  an index into smaller components, which can be filled in parallel when a collection
  is loading. Additionally, resizing and reallocation of indexes are faster and
  less intrusive if the index uses multiple buckets, because resize and reallocation
  will affect only data in a single bucket instead of all index values.

  The index buckets will be filled in parallel when loading a collection if the collection
  has an `indexBuckets` value greater than 1 and the collection contains a significant
  amount of documents/edges (the current threshold is 256K documents but this value
  may change in future versions of ArangoDB).

* changed HTTP client to use poll instead of select on Linux and MacOS

  This affects the ArangoShell and user-defined JavaScript code running inside
  arangod that initiates its own HTTP calls.

  Using poll instead of select allows using arbitrary high file descriptors
  (bigger than the compiled in FD_SETSIZE). Server connections are still handled using
  epoll, which has never been affected by FD_SETSIZE.

* implemented AQL `LIKE` function using ICU regexes

* added `RETURN DISTINCT` for AQL queries to return unique results:

      FOR doc IN collection
        RETURN DISTINCT doc.status

  This change also introduces `DISTINCT` as an AQL keyword.

* removed `createNamedQueue()` and `addJob()` functions from org/arangodb/tasks

* use less locks and more atomic variables in the internal dispatcher
  and V8 context handling implementations. This leads to improved throughput in
  some ArangoDB internals and allows for higher HTTP request throughput for
  many operations.

  A short overview of the improvements can be found here:

  https://www.arangodb.com/2015/08/throughput-enhancements/

* added shorthand notation for attribute names in AQL object literals:

      LET name = "Peter"
      LET age = 42
      RETURN { name, age }

  The above is the shorthand equivalent of the generic form

      LET name = "Peter"
      LET age = 42
      RETURN { name : name, age : age }

* removed configure option `--enable-timings`

  This option did not have any effect.

* removed configure option `--enable-figures`

  This option previously controlled whether HTTP request statistics code was
  compiled into ArangoDB or not. The previous default value was `true` so
  statistics code was available in official packages. Setting the option to
  `false` led to compile errors so it is doubtful the default value was
  ever changed. By removing the option some internal statistics code was also
  simplified.

* removed run-time manipulation methods for server endpoints:

  * `db._removeEndpoint()`
  * `db._configureEndpoint()`
  * HTTP POST `/_api/endpoint`
  * HTTP DELETE `/_api/endpoint`

* AQL query result cache

  The query result cache can optionally cache the complete results of all or selected AQL queries.
  It can be operated in the following modes:

  * `off`: the cache is disabled. No query results will be stored
  * `on`: the cache will store the results of all AQL queries unless their `cache`
    attribute flag is set to `false`
  * `demand`: the cache will store the results of AQL queries that have their
    `cache` attribute set to `true`, but will ignore all others

  The mode can be set at server startup using the `--database.query-cache-mode` configuration
  option and later changed at runtime.

  The following HTTP REST APIs have been added for controlling the query cache:

  * HTTP GET `/_api/query-cache/properties`: returns the global query cache configuration
  * HTTP PUT `/_api/query-cache/properties`: modifies the global query cache configuration
  * HTTP DELETE `/_api/query-cache`: invalidates all results in the query cache

  The following JavaScript functions have been added for controlling the query cache:

  * `require("org/arangodb/aql/cache").properties()`: returns the global query cache configuration
  * `require("org/arangodb/aql/cache").properties(properties)`: modifies the global query cache configuration
  * `require("org/arangodb/aql/cache").clear()`: invalidates all results in the query cache

* do not link arangoimp against V8

* AQL function call arguments optimization

  This will lead to arguments in function calls inside AQL queries not being copied but passed
  by reference. This may speed up calls to functions with bigger argument values or queries that
  call functions a lot of times.

* upgraded V8 version to 4.3.61

* removed deprecated AQL `SKIPLIST` function.

  This function was introduced in older versions of ArangoDB with a less powerful query optimizer to
  retrieve data from a skiplist index using a `LIMIT` clause. It was marked as deprecated in ArangoDB
  2.6.

  Since ArangoDB 2.3 the behavior of the `SKIPLIST` function can be emulated using regular AQL
  constructs, e.g.

      FOR doc IN @@collection
        FILTER doc.value >= @value
        SORT doc.value DESC
        LIMIT 1
        RETURN doc

* the `skip()` function for simple queries does not accept negative input any longer.
  This feature was deprecated in 2.6.0.

* fix exception handling

  In some cases JavaScript exceptions would re-throw without information of the original problem.
  Now the original exception is logged for failure analysis.

* based REST API method PUT `/_api/simple/all` on the cursor API and make it use AQL internally.

  The change speeds up this REST API method and will lead to additional query information being
  returned by the REST API. Clients can use this extra information or ignore it.

* Foxx Queue job success/failure handlers arguments have changed from `(jobId, jobData, result, jobFailures)` to `(result, jobData, job)`.

* added Foxx Queue job options `repeatTimes`, `repeatUntil` and `repeatDelay` to automatically re-schedule jobs when they are completed.

* added Foxx manifest configuration type `password` to mask values in the web interface.

* fixed default values in Foxx manifest configurations sometimes not being used as defaults.

* fixed optional parameters in Foxx manifest configurations sometimes not being cleared correctly.

* Foxx dependencies can now be marked as optional using a slightly more verbose syntax in your manifest file.

* converted Foxx constructors to ES6 classes so you can extend them using class syntax.

* updated aqb to 2.0.

* updated chai to 3.0.

* Use more madvise calls to speed up things when memory is tight, in particular
  at load time but also for random accesses later.

* Overhauled web interface

  The web interface now has a new design.

  The API documentation for ArangoDB has been moved from "Tools" to "Links" in the web interface.

  The "Applications" tab in the web interfaces has been renamed to "Services".


v2.6.12 (2015-12-02)
--------------------

* fixed disappearing of documents for collections transferred via `sync` if the
  the collection was dropped right before synchronization and drop and (re-)create
  collection markers were located in the same WAL file

* added missing lock instruction for primary index in compactor size calculation

* fixed issue #1589

* fixed issue #1583

* Foxx: optional configuration options no longer log validation errors when assigned
  empty values (#1495)


v2.6.11 (2015-11-18)
--------------------

* fixed potentially invalid pointer access in shaper when the currently accessed
  document got re-located by the WAL collector at the very same time


v2.6.10 (2015-11-10)
--------------------

* disable replication appliers when starting in modes `--upgrade`, `--no-server`
  and `--check-upgrade`

* more detailed output in arango-dfdb

* fixed potential deadlock in collection status changing on Windows

* issue #1521: Can't dump/restore with user and password


v2.6.9 (2015-09-29)
-------------------

* added "special" password ARANGODB_DEFAULT_ROOT_PASSWORD. If you pass
  ARANGODB_DEFAULT_ROOT_PASSWORD as password, it will read the password
  from the environment variable ARANGODB_DEFAULT_ROOT_PASSWORD

* fixed failing AQL skiplist, sort and limit combination

  When using a Skiplist index on an attribute (say "a") and then using sort
  and skip on this attribute caused the result to be empty e.g.:

    require("internal").db.test.ensureSkiplist("a");
    require("internal").db._query("FOR x IN test SORT x.a LIMIT 10, 10");

  Was always empty no matter how many documents are stored in test.
  This is now fixed.

v2.6.8 (2015-09-09)
-------------------

* ARM only:

  The ArangoDB packages for ARM require the kernel to allow unaligned memory access.
  How the kernel handles unaligned memory access is configurable at runtime by
  checking and adjusting the contents `/proc/cpu/alignment`.

  In order to operate on ARM, ArangoDB requires the bit 1 to be set. This will
  make the kernel trap and adjust unaligned memory accesses. If this bit is not
  set, the kernel may send a SIGBUS signal to ArangoDB and terminate it.

  To set bit 1 in `/proc/cpu/alignment` use the following command as a privileged
  user (e.g. root):

      echo "2" > /proc/cpu/alignment

  Note that this setting affects all user processes and not just ArangoDB. Setting
  the alignment with the above command will also not make the setting permanent,
  so it will be lost after a restart of the system. In order to make the setting
  permanent, it should be executed during system startup or before starting arangod.

  The ArangoDB start/stop scripts do not adjust the alignment setting, but rely on
  the environment to have the correct alignment setting already. The reason for this
  is that the alignment settings also affect all other user processes (which ArangoDB
  is not aware of) and thus may have side-effects outside of ArangoDB. It is therefore
  more reasonable to have the system administrator carry out the change.


v2.6.7 (2015-08-25)
-------------------

* improved AssocMulti index performance when resizing.

  This makes the edge index perform less I/O when under memory pressure.


v2.6.6 (2015-08-23)
-------------------

* added startup option `--server.additional-threads` to create separate queues
  for slow requests.


v2.6.5 (2015-08-17)
-------------------

* added startup option `--database.throw-collection-not-loaded-error`

  Accessing a not-yet loaded collection will automatically load a collection
  on first access. This flag controls what happens in case an operation
  would need to wait for another thread to finalize loading a collection. If
  set to *true*, then the first operation that accesses an unloaded collection
  will load it. Further threads that try to access the same collection while
  it is still loading immediately fail with an error (1238, *collection not loaded*).
  This is to prevent all server threads from being blocked while waiting on the
  same collection to finish loading. When the first thread has completed loading
  the collection, the collection becomes regularly available, and all operations
  from that point on can be carried out normally, and error 1238 will not be
  thrown anymore for that collection.

  If set to *false*, the first thread that accesses a not-yet loaded collection
  will still load it. Other threads that try to access the collection while
  loading will not fail with error 1238 but instead block until the collection
  is fully loaded. This configuration might lead to all server threads being
  blocked because they are all waiting for the same collection to complete
  loading. Setting the option to *true* will prevent this from happening, but
  requires clients to catch error 1238 and react on it (maybe by scheduling
  a retry for later).

  The default value is *false*.

* fixed busy wait loop in scheduler threads that sometimes consumed 100% CPU while
  waiting for events on connections closed unexpectedly by the client side

* handle attribute `indexBuckets` when restoring collections via arangorestore.
  Previously the `indexBuckets` attribute value from the dump was ignored, and the
   server default value for `indexBuckets` was used when restoring a collection.

* fixed "EscapeValue already set error" crash in V8 actions that might have occurred when
  canceling V8-based operations.


v2.6.4 (2015-08-01)
-------------------

* V8: Upgrade to version 4.1.0.27 - this is intended to be the stable V8 version.

* fixed issue #1424: Arango shell should not processing arrows pushing on keyboard


v2.6.3 (2015-07-21)
-------------------

* issue #1409: Document values with null character truncated


v2.6.2 (2015-07-04)
-------------------

* fixed issue #1383: bindVars for HTTP API doesn't work with empty string

* fixed handling of default values in Foxx manifest configurations

* fixed handling of optional parameters in Foxx manifest configurations

* fixed a reference error being thrown in Foxx queues when a function-based job type is used that is not available and no options object is passed to queue.push


v2.6.1 (2015-06-24)
-------------------

* Add missing swagger files to cmake build. fixes #1368

* fixed documentation errors


v2.6.0 (2015-06-20)
-------------------

* using negative values for `SimpleQuery.skip()` is deprecated.
  This functionality will be removed in future versions of ArangoDB.

* The following simple query functions are now deprecated:

  * collection.near
  * collection.within
  * collection.geo
  * collection.fulltext
  * collection.range
  * collection.closedRange

  This also lead to the following REST API methods being deprecated from now on:

  * PUT /_api/simple/near
  * PUT /_api/simple/within
  * PUT /_api/simple/fulltext
  * PUT /_api/simple/range

  It is recommended to replace calls to these functions or APIs with equivalent AQL queries,
  which are more flexible because they can be combined with other operations:

      FOR doc IN NEAR(@@collection, @latitude, @longitude, @limit)
        RETURN doc

      FOR doc IN WITHIN(@@collection, @latitude, @longitude, @radius, @distanceAttributeName)
        RETURN doc

      FOR doc IN FULLTEXT(@@collection, @attributeName, @queryString, @limit)
        RETURN doc

      FOR doc IN @@collection
        FILTER doc.value >= @left && doc.value < @right
        LIMIT @skip, @limit
        RETURN doc`

  The above simple query functions and REST API methods may be removed in future versions
  of ArangoDB.

* deprecated now-obsolete AQL `SKIPLIST` function

  The function was introduced in older versions of ArangoDB with a less powerful query optimizer to
  retrieve data from a skiplist index using a `LIMIT` clause.

  Since 2.3 the same goal can be achieved by using regular AQL constructs, e.g.

      FOR doc IN collection FILTER doc.value >= @value SORT doc.value DESC LIMIT 1 RETURN doc

* fixed issues when switching the database inside tasks and during shutdown of database cursors

  These features were added during 2.6 alpha stage so the fixes affect devel/2.6-alpha builds only

* issue #1360: improved foxx-manager help

* added `--enable-tcmalloc` configure option.

  When this option is set, arangod and the client tools will be linked against tcmalloc, which replaces
  the system allocator. When the option is set, a tcmalloc library must be present on the system under
  one of the names `libtcmalloc`, `libtcmalloc_minimal` or `libtcmalloc_debug`.

  As this is a configure option, it is supported for manual builds on Linux-like systems only. tcmalloc
  support is currently experimental.

* issue #1353: Windows: HTTP API - incorrect path in errorMessage

* issue #1347: added option `--create-database` for arangorestore.

  Setting this option to `true` will now create the target database if it does not exist. When creating
  the target database, the username and passwords passed to arangorestore will be used to create an
  initial user for the new database.

* issue #1345: advanced debug information for User Functions

* issue #1341: Can't use bindvars in UPSERT

* fixed vulnerability in JWT implementation.

* changed default value of option `--database.ignore-datafile-errors` from `true` to `false`

  If the new default value of `false` is used, then arangod will refuse loading collections that contain
  datafiles with CRC mismatches or other errors. A collection with datafile errors will then become
  unavailable. This prevents follow up errors from happening.

  The only way to access such collection is to use the datafile debugger (arango-dfdb) and try to repair
  or truncate the datafile with it.

  If `--database.ignore-datafile-errors` is set to `true`, then collections will become available
  even if parts of their data cannot be loaded. This helps availability, but may cause (partial) data
  loss and follow up errors.

* added server startup option `--server.session-timeout` for controlling the timeout of user sessions
  in the web interface

* add sessions and cookie authentication for ArangoDB's web interface

  ArangoDB's built-in web interface now uses sessions. Session information ids are stored in cookies,
  so clients using the web interface must accept cookies in order to use it

* web interface: display query execution time in AQL editor

* web interface: renamed AQL query *submit* button to *execute*

* web interface: added query explain feature in AQL editor

* web interface: demo page added. only working if demo data is available, hidden otherwise

* web interface: added support for custom app scripts with optional arguments and results

* web interface: mounted apps that need to be configured are now indicated in the app overview

* web interface: added button for running tests to app details

* web interface: added button for configuring app dependencies to app details

* web interface: upgraded API documentation to use Swagger 2

* INCOMPATIBLE CHANGE

  removed startup option `--log.severity`

  The docs for `--log.severity` mentioned lots of severities (e.g. `exception`, `technical`, `functional`, `development`)
  but only a few severities (e.g. `all`, `human`) were actually used, with `human` being the default and `all` enabling the
  additional logging of requests. So the option pretended to control a lot of things which it actually didn't. Additionally,
  the option `--log.requests-file` was around for a long time already, also controlling request logging.

  Because the `--log.severity` option effectively did not control that much, it was removed. A side effect of removing the
  option is that 2.5 installations which used `--log.severity all` will not log requests after the upgrade to 2.6. This can
  be adjusted by setting the `--log.requests-file` option.

* add backtrace to fatal log events

* added optional `limit` parameter for AQL function `FULLTEXT`

* make fulltext index also index text values contained in direct sub-objects of the indexed
  attribute.

  Previous versions of ArangoDB only indexed the attribute value if it was a string. Sub-attributes
  of the index attribute were ignored when fulltext indexing.

  Now, if the index attribute value is an object, the object's values will each be included in the
  fulltext index if they are strings. If the index attribute value is an array, the array's values
  will each be included in the fulltext index if they are strings.

  For example, with a fulltext index present on the `translations` attribute, the following text
  values will now be indexed:

      var c = db._create("example");
      c.ensureFulltextIndex("translations");
      c.insert({ translations: { en: "fox", de: "Fuchs", fr: "renard", ru: "лиса" } });
      c.insert({ translations: "Fox is the English translation of the German word Fuchs" });
      c.insert({ translations: [ "ArangoDB", "document", "database", "Foxx" ] });

      c.fulltext("translations", "лиса").toArray();       // returns only first document
      c.fulltext("translations", "Fox").toArray();        // returns first and second documents
      c.fulltext("translations", "prefix:Fox").toArray(); // returns all three documents

* added batch document removal and lookup commands:

      collection.lookupByKeys(keys)
      collection.removeByKeys(keys)

  These commands can be used to perform multi-document lookup and removal operations efficiently
  from the ArangoShell. The argument to these operations is an array of document keys.

  Also added HTTP APIs for batch document commands:

  * PUT /_api/simple/lookup-by-keys
  * PUT /_api/simple/remove-by-keys

* properly prefix document address URLs with the current database name for calls to the REST
  API method GET `/_api/document?collection=...` (that method will return partial URLs to all
  documents in the collection).

  Previous versions of ArangoDB returned the URLs starting with `/_api/` but without the current
  database name, e.g. `/_api/document/mycollection/mykey`. Starting with 2.6, the response URLs
  will include the database name as well, e.g. `/_db/_system/_api/document/mycollection/mykey`.

* added dedicated collection export HTTP REST API

  ArangoDB now provides a dedicated collection export API, which can take snapshots of entire
  collections more efficiently than the general-purpose cursor API. The export API is useful
  to transfer the contents of an entire collection to a client application. It provides optional
  filtering on specific attributes.

  The export API is available at endpoint `POST /_api/export?collection=...`. The API has the
  same return value structure as the already established cursor API (`POST /_api/cursor`).

  An introduction to the export API is given in this blog post:
  http://jsteemann.github.io/blog/2015/04/04/more-efficient-data-exports/

* subquery optimizations for AQL queries

  This optimization avoids copying intermediate results into subqueries that are not required
  by the subquery.

  A brief description can be found here:
  http://jsteemann.github.io/blog/2015/05/04/subquery-optimizations/

* return value optimization for AQL queries

  This optimization avoids copying the final query result inside the query's main `ReturnNode`.

  A brief description can be found here:
  http://jsteemann.github.io/blog/2015/05/04/return-value-optimization-for-aql/

* speed up AQL queries containing big `IN` lists for index lookups

  `IN` lists used for index lookups had performance issues in previous versions of ArangoDB.
  These issues have been addressed in 2.6 so using bigger `IN` lists for filtering is much
  faster.

  A brief description can be found here:
  http://jsteemann.github.io/blog/2015/05/07/in-list-improvements/

* allow `@` and `.` characters in document keys, too

  This change also leads to document keys being URL-encoded when returned in HTTP `location`
  response headers.

* added alternative implementation for AQL COLLECT

  The alternative method uses a hash table for grouping and does not require its input elements
  to be sorted. It will be taken into account by the optimizer for `COLLECT` statements that do
  not use an `INTO` clause.

  In case a `COLLECT` statement can use the hash table variant, the optimizer will create an extra
  plan for it at the beginning of the planning phase. In this plan, no extra `SORT` node will be
  added in front of the `COLLECT` because the hash table variant of `COLLECT` does not require
  sorted input. Instead, a `SORT` node will be added after it to sort its output. This `SORT` node
  may be optimized away again in later stages. If the sort order of the result is irrelevant to
  the user, adding an extra `SORT null` after a hash `COLLECT` operation will allow the optimizer to
  remove the sorts altogether.

  In addition to the hash table variant of `COLLECT`, the optimizer will modify the original plan
  to use the regular `COLLECT` implementation. As this implementation requires sorted input, the
  optimizer will insert a `SORT` node in front of the `COLLECT`. This `SORT` node may be optimized
  away in later stages.

  The created plans will then be shipped through the regular optimization pipeline. In the end,
  the optimizer will pick the plan with the lowest estimated total cost as usual. The hash table
  variant does not require an up-front sort of the input, and will thus be preferred over the
  regular `COLLECT` if the optimizer estimates many input elements for the `COLLECT` node and
  cannot use an index to sort them.

  The optimizer can be explicitly told to use the regular *sorted* variant of `COLLECT` by
  suffixing a `COLLECT` statement with `OPTIONS { "method" : "sorted" }`. This will override the
  optimizer guesswork and only produce the *sorted* variant of `COLLECT`.

  A blog post on the new `COLLECT` implementation can be found here:
  http://jsteemann.github.io/blog/2015/04/22/collecting-with-a-hash-table/

* refactored HTTP REST API for cursors

  The HTTP REST API for cursors (`/_api/cursor`) has been refactored to improve its performance
  and use less memory.

  A post showing some of the performance improvements can be found here:
  http://jsteemann.github.io/blog/2015/04/01/improvements-for-the-cursor-api/

* simplified return value syntax for data-modification AQL queries

  ArangoDB 2.4 since version allows to return results from data-modification AQL queries. The
  syntax for this was quite limited and verbose:

      FOR i IN 1..10
        INSERT { value: i } IN test
        LET inserted = NEW
        RETURN inserted

  The `LET inserted = NEW RETURN inserted` was required literally to return the inserted
  documents. No calculations could be made using the inserted documents.

  This is now more flexible. After a data-modification clause (e.g. `INSERT`, `UPDATE`, `REPLACE`,
  `REMOVE`, `UPSERT`) there can follow any number of `LET` calculations. These calculations can
  refer to the pseudo-values `OLD` and `NEW` that are created by the data-modification statements.

  This allows returning projections of inserted or updated documents, e.g.:

      FOR i IN 1..10
        INSERT { value: i } IN test
        RETURN { _key: NEW._key, value: i }

  Still not every construct is allowed after a data-modification clause. For example, no functions
  can be called that may access documents.

  More information can be found here:
  http://jsteemann.github.io/blog/2015/03/27/improvements-for-data-modification-queries/

* added AQL `UPSERT` statement

  This adds an `UPSERT` statement to AQL that is a combination of both `INSERT` and `UPDATE` /
  `REPLACE`. The `UPSERT` will search for a matching document using a user-provided example.
  If no document matches the example, the *insert* part of the `UPSERT` statement will be
  executed. If there is a match, the *update* / *replace* part will be carried out:

      UPSERT { page: 'index.html' }                 /* search example */
        INSERT { page: 'index.html', pageViews: 1 } /* insert part */
        UPDATE { pageViews: OLD.pageViews + 1 }     /* update part */
        IN pageViews

  `UPSERT` can be used with an `UPDATE` or `REPLACE` clause. The `UPDATE` clause will perform
  a partial update of the found document, whereas the `REPLACE` clause will replace the found
  document entirely. The `UPDATE` or `REPLACE` parts can refer to the pseudo-value `OLD`, which
  contains all attributes of the found document.

  `UPSERT` statements can optionally return values. In the following query, the return
  attribute `found` will return the found document before the `UPDATE` was applied. If no
  document was found, `found` will contain a value of `null`. The `updated` result attribute will
  contain the inserted / updated document:

      UPSERT { page: 'index.html' }                 /* search example */
        INSERT { page: 'index.html', pageViews: 1 } /* insert part */
        UPDATE { pageViews: OLD.pageViews + 1 }     /* update part */
        IN pageViews
        RETURN { found: OLD, updated: NEW }

  A more detailed description of `UPSERT` can be found here:
  http://jsteemann.github.io/blog/2015/03/27/preview-of-the-upsert-command/

* adjusted default configuration value for `--server.backlog-size` from 10 to 64.

* issue #1231: bug xor feature in AQL: LENGTH(null) == 4

  This changes the behavior of the AQL `LENGTH` function as follows:

  - if the single argument to `LENGTH()` is `null`, then the result will now be `0`. In previous
    versions of ArangoDB, the result of `LENGTH(null)` was `4`.

  - if the single argument to `LENGTH()` is `true`, then the result will now be `1`. In previous
    versions of ArangoDB, the result of `LENGTH(true)` was `4`.

  - if the single argument to `LENGTH()` is `false`, then the result will now be `0`. In previous
    versions of ArangoDB, the result of `LENGTH(false)` was `5`.

  The results of `LENGTH()` with string, numeric, array object argument values do not change.

* issue #1298: Bulk import if data already exists (#1298)

  This change extends the HTTP REST API for bulk imports as follows:

  When documents are imported and the `_key` attribute is specified for them, the import can be
  used for inserting and updating/replacing documents. Previously, the import could be used for
  inserting new documents only, and re-inserting a document with an existing key would have failed
  with a *unique key constraint violated* error.

  The above behavior is still the default. However, the API now allows controlling the behavior
  in case of a unique key constraint error via the optional URL parameter `onDuplicate`.

  This parameter can have one of the following values:

  - `error`: when a unique key constraint error occurs, do not import or update the document but
    report an error. This is the default.

  - `update`: when a unique key constraint error occurs, try to (partially) update the existing
    document with the data specified in the import. This may still fail if the document would
    violate secondary unique indexes. Only the attributes present in the import data will be
    updated and other attributes already present will be preserved. The number of updated documents
    will be reported in the `updated` attribute of the HTTP API result.

  - `replace`: when a unique key constraint error occurs, try to fully replace the existing
    document with the data specified in the import. This may still fail if the document would
    violate secondary unique indexes. The number of replaced documents will be reported in the
    `updated` attribute of the HTTP API result.

  - `ignore`: when a unique key constraint error occurs, ignore this error. There will be no
    insert, update or replace for the particular document. Ignored documents will be reported
    separately in the `ignored` attribute of the HTTP API result.

  The result of the HTTP import API will now contain the attributes `ignored` and `updated`, which
  contain the number of ignored and updated documents respectively. These attributes will contain a
  value of zero unless the `onDuplicate` URL parameter is set to either `update` or `replace`
  (in this case the `updated` attribute may contain non-zero values) or `ignore` (in this case the
  `ignored` attribute may contain a non-zero value).

  To support the feature, arangoimp also has a new command line option `--on-duplicate` which can
  have one of the values `error`, `update`, `replace`, `ignore`. The default value is `error`.

  A few examples for using arangoimp with the `--on-duplicate` option can be found here:
  http://jsteemann.github.io/blog/2015/04/14/updating-documents-with-arangoimp/

* changed behavior of `db._query()` in the ArangoShell:

  if the command's result is printed in the shell, the first 10 results will be printed. Previously
  only a basic description of the underlying query result cursor was printed. Additionally, if the
  cursor result contains more than 10 results, the cursor is assigned to a global variable `more`,
  which can be used to iterate over the cursor result.

  Example:

      arangosh [_system]> db._query("FOR i IN 1..15 RETURN i")
      [object ArangoQueryCursor, count: 15, hasMore: true]

      [
        1,
        2,
        3,
        4,
        5,
        6,
        7,
        8,
        9,
        10
      ]

      type 'more' to show more documents


      arangosh [_system]> more
      [object ArangoQueryCursor, count: 15, hasMore: false]

      [
        11,
        12,
        13,
        14,
        15
      ]

* Disallow batchSize value 0 in HTTP `POST /_api/cursor`:

  The HTTP REST API `POST /_api/cursor` does not accept a `batchSize` parameter value of
  `0` any longer. A batch size of 0 never made much sense, but previous versions of ArangoDB
  did not check for this value. Now creating a cursor using a `batchSize` value 0 will
  result in an HTTP 400 error response

* REST Server: fix memory leaks when failing to add jobs

* 'EDGES' AQL Function

  The AQL function `EDGES` got a new fifth option parameter.
  Right now only one option is available: 'includeVertices'. This is a boolean parameter
  that allows to modify the result of the `EDGES` function.
  Default is 'includeVertices: false' which does not have any effect.
  'includeVertices: true' modifies the result, such that
  {vertex: <vertexDocument>, edge: <edgeDocument>} is returned.

* INCOMPATIBLE CHANGE:

  The result format of the AQL function `NEIGHBORS` has been changed.
  Before it has returned an array of objects containing 'vertex' and 'edge'.
  Now it will only contain the vertex directly.
  Also an additional option 'includeData' has been added.
  This is used to define if only the 'vertex._id' value should be returned (false, default),
  or if the vertex should be looked up in the collection and the complete JSON should be returned
  (true).
  Using only the id values can lead to significantly improved performance if this is the only information
  required.

  In order to get the old result format prior to ArangoDB 2.6, please use the function EDGES instead.
  Edges allows for a new option 'includeVertices' which, set to true, returns exactly the format of NEIGHBORS.
  Example:

      NEIGHBORS(<vertexCollection>, <edgeCollection>, <vertex>, <direction>, <example>)

  This can now be achieved by:

      EDGES(<edgeCollection>, <vertex>, <direction>, <example>, {includeVertices: true})

  If you are nesting several NEIGHBORS steps you can speed up their performance in the following way:

  Old Example:

  FOR va IN NEIGHBORS(Users, relations, 'Users/123', 'outbound') FOR vc IN NEIGHBORS(Products, relations, va.vertex._id, 'outbound') RETURN vc

  This can now be achieved by:

  FOR va IN NEIGHBORS(Users, relations, 'Users/123', 'outbound') FOR vc IN NEIGHBORS(Products, relations, va, 'outbound', null, {includeData: true}) RETURN vc
                                                                                                          ^^^^                  ^^^^^^^^^^^^^^^^^^^
                                                                                                  Use intermediate directly     include Data for final

* INCOMPATIBLE CHANGE:

  The AQL function `GRAPH_NEIGHBORS` now provides an additional option `includeData`.
  This option allows controlling whether the function should return the complete vertices
  or just their IDs. Returning only the IDs instead of the full vertices can lead to
  improved performance .

  If provided, `includeData` is set to `true`, all vertices in the result will be returned
  with all their attributes. The default value of `includeData` is `false`.
  This makes the default function results incompatible with previous versions of ArangoDB.

  To get the old result style in ArangoDB 2.6, please set the options as follows in calls
  to `GRAPH_NEIGHBORS`:

      GRAPH_NEIGHBORS(<graph>, <vertex>, { includeData: true })

* INCOMPATIBLE CHANGE:

  The AQL function `GRAPH_COMMON_NEIGHBORS` now provides an additional option `includeData`.
  This option allows controlling whether the function should return the complete vertices
  or just their IDs. Returning only the IDs instead of the full vertices can lead to
  improved performance .

  If provided, `includeData` is set to `true`, all vertices in the result will be returned
  with all their attributes. The default value of `includeData` is `false`.
  This makes the default function results incompatible with previous versions of ArangoDB.

  To get the old result style in ArangoDB 2.6, please set the options as follows in calls
  to `GRAPH_COMMON_NEIGHBORS`:

      GRAPH_COMMON_NEIGHBORS(<graph>, <vertexExamples1>, <vertexExamples2>, { includeData: true }, { includeData: true })

* INCOMPATIBLE CHANGE:

  The AQL function `GRAPH_SHORTEST_PATH` now provides an additional option `includeData`.
  This option allows controlling whether the function should return the complete vertices
  and edges or just their IDs. Returning only the IDs instead of full vertices and edges
  can lead to improved performance .

  If provided, `includeData` is set to `true`, all vertices and edges in the result will
  be returned with all their attributes. There is also an optional parameter `includePath` of
  type object.
  It has two optional sub-attributes `vertices` and `edges`, both of type boolean.
  Both can be set individually and the result will include all vertices on the path if
  `includePath.vertices == true` and all edges if `includePath.edges == true` respectively.

  The default value of `includeData` is `false`, and paths are now excluded by default.
  This makes the default function results incompatible with previous versions of ArangoDB.

  To get the old result style in ArangoDB 2.6, please set the options as follows in calls
  to `GRAPH_SHORTEST_PATH`:

      GRAPH_SHORTEST_PATH(<graph>, <source>, <target>, { includeData: true, includePath: { edges: true, vertices: true } })

  The attributes `startVertex` and `vertex` that were present in the results of `GRAPH_SHORTEST_PATH`
  in previous versions of ArangoDB will not be produced in 2.6. To calculate these attributes in 2.6,
  please extract the first and last elements from the `vertices` result attribute.

* INCOMPATIBLE CHANGE:

  The AQL function `GRAPH_DISTANCE_TO` will now return only the id the destination vertex
  in the `vertex` attribute, and not the full vertex data with all vertex attributes.

* INCOMPATIBLE CHANGE:

  All graph measurements functions in JavaScript module `general-graph` that calculated a
  single figure previously returned an array containing just the figure. Now these functions
  will return the figure directly and not put it inside an array.

  The affected functions are:

  * `graph._absoluteEccentricity`
  * `graph._eccentricity`
  * `graph._absoluteCloseness`
  * `graph._closeness`
  * `graph._absoluteBetweenness`
  * `graph._betweenness`
  * `graph._radius`
  * `graph._diameter`

* Create the `_graphs` collection in new databases with `waitForSync` attribute set to `false`

  The previous `waitForSync` value was `true`, so default the behavior when creating and dropping
  graphs via the HTTP REST API changes as follows if the new settings are in effect:

  * `POST /_api/graph` by default returns `HTTP 202` instead of `HTTP 201`
  * `DELETE /_api/graph/graph-name` by default returns `HTTP 202` instead of `HTTP 201`

  If the `_graphs` collection still has its `waitForSync` value set to `true`, then the HTTP status
  code will not change.

* Upgraded ICU to version 54; this increases performance in many places.
  based on https://code.google.com/p/chromium/issues/detail?id=428145

* added support for HTTP push aka chunked encoding

* issue #1051: add info whether server is running in service or user mode?

  This will add a "mode" attribute to the result of the result of HTTP GET `/_api/version?details=true`

  "mode" can have the following values:

  - `standalone`: server was started manually (e.g. on command-line)
  - `service`: service is running as Windows service, in daemon mode or under the supervisor

* improve system error messages in Windows port

* increased default value of `--server.request-timeout` from 300 to 1200 seconds for client tools
  (arangosh, arangoimp, arangodump, arangorestore)

* increased default value of `--server.connect-timeout` from 3 to 5 seconds for client tools
  (arangosh, arangoimp, arangodump, arangorestore)

* added startup option `--server.foxx-queues-poll-interval`

  This startup option controls the frequency with which the Foxx queues manager is checking
  the queue (or queues) for jobs to be executed.

  The default value is `1` second. Lowering this value will result in the queue manager waking
  up and checking the queues more frequently, which may increase CPU usage of the server.
  When not using Foxx queues, this value can be raised to save some CPU time.

* added startup option `--server.foxx-queues`

  This startup option controls whether the Foxx queue manager will check queue and job entries.
  Disabling this option can reduce server load but will prevent jobs added to Foxx queues from
  being processed at all.

  The default value is `true`, enabling the Foxx queues feature.

* make Foxx queues really database-specific.

  Foxx queues were and are stored in a database-specific collection `_queues`. However, a global
  cache variable for the queues led to the queue names being treated database-independently, which
  was wrong.

  Since 2.6, Foxx queues names are truly database-specific, so the same queue name can be used in
  two different databases for two different queues. Until then, it is advisable to think of queues
  as already being database-specific, and using the database name as a queue name prefix to be
  avoid name conflicts, e.g.:

      var queueName = "myQueue";
      var Foxx = require("org/arangodb/foxx");
      Foxx.queues.create(db._name() + ":" + queueName);

* added support for Foxx queue job types defined as app scripts.

  The old job types introduced in 2.4 are still supported but are known to cause issues in 2.5
  and later when the server is restarted or the job types are not defined in every thread.

  The new job types avoid this issue by storing an explicit mount path and script name rather
  than an assuming the job type is defined globally. It is strongly recommended to convert your
  job types to the new script-based system.

* renamed Foxx sessions option "sessionStorageApp" to "sessionStorage". The option now also accepts session storages directly.

* Added the following JavaScript methods for file access:
  * fs.copyFile() to copy single files
  * fs.copyRecursive() to copy directory trees
  * fs.chmod() to set the file permissions (non-Windows only)

* Added process.env for accessing the process environment from JavaScript code

* Cluster: kickstarter shutdown routines will more precisely follow the shutdown of its nodes.

* Cluster: don't delete agency connection objects that are currently in use.

* Cluster: improve passing along of HTTP errors

* fixed issue #1247: debian init script problems

* multi-threaded index creation on collection load

  When a collection contains more than one secondary index, they can be built in memory in
  parallel when the collection is loaded. How many threads are used for parallel index creation
  is determined by the new configuration parameter `--database.index-threads`. If this is set
  to 0, indexes are built by the opening thread only and sequentially. This is equivalent to
  the behavior in 2.5 and before.

* speed up building up primary index when loading collections

* added `count` attribute to `parameters.json` files of collections. This attribute indicates
  the number of live documents in the collection on unload. It is read when the collection is
  (re)loaded to determine the initial size for the collection's primary index

* removed remainders of MRuby integration, removed arangoirb

* simplified `controllers` property in Foxx manifests. You can now specify a filename directly
  if you only want to use a single file mounted at the base URL of your Foxx app.

* simplified `exports` property in Foxx manifests. You can now specify a filename directly if
  you only want to export variables from a single file in your Foxx app.

* added support for node.js-style exports in Foxx exports. Your Foxx exports file can now export
  arbitrary values using the `module.exports` property instead of adding properties to the
  `exports` object.

* added `scripts` property to Foxx manifests. You should now specify the `setup` and `teardown`
  files as properties of the `scripts` object in your manifests and can define custom,
  app-specific scripts that can be executed from the web interface or the CLI.

* added `tests` property to Foxx manifests. You can now define test cases using the `mocha`
  framework which can then be executed inside ArangoDB.

* updated `joi` package to 6.0.8.

* added `extendible` package.

* added Foxx model lifecycle events to repositories. See #1257.

* speed up resizing of edge index.

* allow to split an edge index into buckets which are resized individually.
  This is controlled by the `indexBuckets` attribute in the `properties`
  of the collection.

* fix a cluster deadlock bug in larger clusters by marking a thread waiting
  for a lock on a DBserver as blocked


v2.5.7 (2015-08-02)
-------------------

* V8: Upgrade to version 4.1.0.27 - this is intended to be the stable V8 version.


v2.5.6 (2015-07-21)
-------------------

* alter Windows build infrastructure so we can properly store pdb files.

* potentially fixed issue #1313: Wrong metric calculation at dashboard

  Escape whitespace in process name when scanning /proc/pid/stats

  This fixes statistics values read from that file

* Fixed variable naming in AQL `COLLECT INTO` results in case the COLLECT is placed
  in a subquery which itself is followed by other constructs that require variables


v2.5.5 (2015-05-29)
-------------------

* fixed vulnerability in JWT implementation.

* fixed format string for reading /proc/pid/stat

* take into account barriers used in different V8 contexts


v2.5.4 (2015-05-14)
-------------------

* added startup option `--log.performance`: specifying this option at startup will log
  performance-related info messages, mainly timings via the regular logging mechanisms

* cluster fixes

* fix for recursive copy under Windows


v2.5.3 (2015-04-29)
-------------------

* Fix fs.move to work across filesystem borders; Fixes Foxx app installation problems;
  issue #1292.

* Fix Foxx app install when installed on a different drive on Windows

* issue #1322: strange AQL result

* issue #1318: Inconsistent db._create() syntax

* issue #1315: queries to a collection fail with an empty response if the
  collection contains specific JSON data

* issue #1300: Make arangodump not fail if target directory exists but is empty

* allow specifying higher values than SOMAXCONN for `--server.backlog-size`

  Previously, arangod would not start when a `--server.backlog-size` value was
  specified that was higher than the platform's SOMAXCONN header value.

  Now, arangod will use the user-provided value for `--server.backlog-size` and
  pass it to the listen system call even if the value is higher than SOMAXCONN.
  If the user-provided value is higher than SOMAXCONN, arangod will log a warning
  on startup.

* Fixed a cluster deadlock bug. Mark a thread that is in a RemoteBlock as
  blocked to allow for additional dispatcher threads to be started.

* Fix locking in cluster by using another ReadWriteLock class for collections.

* Add a second DispatcherQueue for AQL in the cluster. This fixes a
  cluster-AQL thread explosion bug.


v2.5.2 (2015-04-11)
-------------------

* modules stored in _modules are automatically flushed when changed

* added missing query-id parameter in documentation of HTTP DELETE `/_api/query` endpoint

* added iterator for edge index in AQL queries

  this change may lead to less edges being read when used together with a LIMIT clause

* make graph viewer in web interface issue less expensive queries for determining
  a random vertex from the graph, and for determining vertex attributes

* issue #1285: syntax error, unexpected $undefined near '@_to RETURN obj

  this allows AQL bind parameter names to also start with underscores

* moved /_api/query to C++

* issue #1289: Foxx models created from database documents expose an internal method

* added `Foxx.Repository#exists`

* parallelize initialization of V8 context in multiple threads

* fixed a possible crash when the debug-level was TRACE

* cluster: do not initialize statistics collection on each
  coordinator, this fixes a race condition at startup

* cluster: fix a startup race w.r.t. the _configuration collection

* search for db:// JavaScript modules only after all local files have been
  considered, this speeds up the require command in a cluster considerably

* general cluster speedup in certain areas


v2.5.1 (2015-03-19)
-------------------

* fixed bug that caused undefined behavior when an AQL query was killed inside
  a calculation block

* fixed memleaks in AQL query cleanup in case out-of-memory errors are thrown

* by default, Debian and RedHat packages are built with debug symbols

* added option `--database.ignore-logfile-errors`

  This option controls how collection datafiles with a CRC mismatch are treated.

  If set to `false`, CRC mismatch errors in collection datafiles will lead
  to a collection not being loaded at all. If a collection needs to be loaded
  during WAL recovery, the WAL recovery will also abort (if not forced with
  `--wal.ignore-recovery-errors true`). Setting this flag to `false` protects
  users from unintentionally using a collection with corrupted datafiles, from
  which only a subset of the original data can be recovered.

  If set to `true`, CRC mismatch errors in collection datafiles will lead to
  the datafile being partially loaded. All data up to until the mismatch will
  be loaded. This will enable users to continue with collection datafiles
  that are corrupted, but will result in only a partial load of the data.
  The WAL recovery will still abort when encountering a collection with a
  corrupted datafile, at least if `--wal.ignore-recovery-errors` is not set to
  `true`.

  The default value is *true*, so for collections with corrupted datafiles
  there might be partial data loads once the WAL recovery has finished. If
  the WAL recovery will need to load a collection with a corrupted datafile,
  it will still stop when using the default values.

* INCOMPATIBLE CHANGE:

  make the arangod server refuse to start if during startup it finds a non-readable
  `parameter.json` file for a database or a collection.

  Stopping the startup process in this case requires manual intervention (fixing
  the unreadable files), but prevents follow-up errors due to ignored databases or
  collections from happening.

* datafiles and `parameter.json` files written by arangod are now created with read and write
  privileges for the arangod process user, and with read and write privileges for the arangod
  process group.

  Previously, these files were created with user read and write permissions only.

* INCOMPATIBLE CHANGE:

  abort WAL recovery if one of the collection's datafiles cannot be opened

* INCOMPATIBLE CHANGE:

  never try to raise the privileges after dropping them, this can lead to a race condition while
  running the recovery

  If you require to run ArangoDB on a port lower than 1024, you must run ArangoDB as root.

* fixed inefficiencies in `remove` methods of general-graph module

* added option `--database.slow-query-threshold` for controlling the default AQL slow query
  threshold value on server start

* add system error strings for Windows on many places

* rework service startup so we announce 'RUNNING' only when we're finished starting.

* use the Windows eventlog for FATAL and ERROR - log messages

* fix service handling in NSIS Windows installer, specify human readable name

* add the ICU_DATA environment variable to the fatal error messages

* fixed issue #1265: arangod crashed with SIGSEGV

* fixed issue #1241: Wildcards in examples


v2.5.0 (2015-03-09)
-------------------

* installer fixes for Windows

* fix for downloading Foxx

* fixed issue #1258: http pipelining not working?


v2.5.0-beta4 (2015-03-05)
-------------------------

* fixed issue #1247: debian init script problems


v2.5.0-beta3 (2015-02-27)
-------------------------

* fix Windows install path calculation in arango

* fix Windows logging of long strings

* fix possible undefinedness of const strings in Windows


v2.5.0-beta2 (2015-02-23)
-------------------------

* fixed issue #1256: agency binary not found #1256

* fixed issue #1230: API: document/col-name/_key and cursor return different floats

* front-end: dashboard tries not to (re)load statistics if user has no access

* V8: Upgrade to version 3.31.74.1

* etcd: Upgrade to version 2.0 - This requires go 1.3 to compile at least.

* refuse to startup if ICU wasn't initialized, this will i.e. prevent errors from being printed,
  and libraries from being loaded.

* front-end: unwanted removal of index table header after creating new index

* fixed issue #1248: chrome: applications filtering not working

* fixed issue #1198: queries remain in aql editor (front-end) if you navigate through different tabs

* Simplify usage of Foxx

  Thanks to our user feedback we learned that Foxx is a powerful, yet rather complicated concept.
  With this release we tried to make it less complicated while keeping all its strength.
  That includes a rewrite of the documentation as well as some code changes as listed below:

  * Moved Foxx applications to a different folder.

    The naming convention now is: <app-path>/_db/<dbname>/<mountpoint>/APP
    Before it was: <app-path>/databases/<dbname>/<appname>:<appversion>
    This caused some trouble as apps where cached based on name and version and updates did not apply.
    Hence the path on filesystem and the app's access URL had no relation to one another.
    Now the path on filesystem is identical to the URL (except for slashes and the appended APP)

  * Rewrite of Foxx routing

    The routing of Foxx has been exposed to major internal changes we adjusted because of user feedback.
    This allows us to set the development mode per mount point without having to change paths and hold
    apps at separate locations.

  * Foxx Development mode

    The development mode used until 2.4 is gone. It has been replaced by a much more mature version.
    This includes the deprecation of the javascript.dev-app-path parameter, which is useless since 2.5.
    Instead of having two separate app directories for production and development, apps now reside in
    one place, which is used for production as well as for development.
    Apps can still be put into development mode, changing their behavior compared to production mode.
    Development mode apps are still reread from disk at every request, and still they ship more debug
    output.

    This change has also made the startup options `--javascript.frontend-development-mode` and
    `--javascript.dev-app-path` obsolete. The former option will not have any effect when set, and the
    latter option is only read and used during the upgrade to 2.5 and does not have any effects later.

  * Foxx install process

    Installing Foxx apps has been a two step process: import them into ArangoDB and mount them at a
    specific mount point. These operations have been joined together. You can install an app at one
    mount point, that's it. No fetch, mount, unmount, purge cycle anymore. The commands have been
    simplified to just:

    * install: get your Foxx app up and running
    * uninstall: shut it down and erase it from disk

  * Foxx error output

    Until 2.4 the errors produced by Foxx were not optimal. Often, the error message was just
    `unable to parse manifest` and contained only an internal stack trace.
    In 2.5 we made major improvements there, including a much more fine-grained error output that
    helps you debug your Foxx apps. The error message printed is now much closer to its source and
    should help you track it down.

    Also we added the default handlers for unhandled errors in Foxx apps:

    * You will get a nice internal error page whenever your Foxx app is called but was not installed
      due to any error
    * You will get a proper error message when having an uncaught error appears in any app route

    In production mode the messages above will NOT contain any information about your Foxx internals
    and are safe to be exposed to third party users.
    In development mode the messages above will contain the stacktrace (if available), making it easier for
    your in-house devs to track down errors in the application.

* added `console` object to Foxx apps. All Foxx apps now have a console object implementing
  the familiar Console API in their global scope, which can be used to log diagnostic
  messages to the database.

* added `org/arangodb/request` module, which provides a simple API for making HTTP requests
  to external services.

* added optimizer rule `propagate-constant-attributes`

  This rule will look inside `FILTER` conditions for constant value equality comparisons,
  and insert the constant values in other places in `FILTER`s. For example, the rule will
  insert `42` instead of `i.value` in the second `FILTER` of the following query:

      FOR i IN c1 FOR j IN c2 FILTER i.value == 42 FILTER j.value == i.value RETURN 1

* added `filtered` value to AQL query execution statistics

  This value indicates how many documents were filtered by `FilterNode`s in the AQL query.
  Note that `IndexRangeNode`s can also filter documents by selecting only the required ranges
  from the index. The `filtered` value will not include the work done by `IndexRangeNode`s,
  but only the work performed by `FilterNode`s.

* added support for sparse hash and skiplist indexes

  Hash and skiplist indexes can optionally be made sparse. Sparse indexes exclude documents
  in which at least one of the index attributes is either not set or has a value of `null`.

  As such documents are excluded from sparse indexes, they may contain fewer documents than
  their non-sparse counterparts. This enables faster indexing and can lead to reduced memory
  usage in case the indexed attribute does occur only in some, but not all documents of the
  collection. Sparse indexes will also reduce the number of collisions in non-unique hash
  indexes in case non-existing or optional attributes are indexed.

  In order to create a sparse index, an object with the attribute `sparse` can be added to
  the index creation commands:

      db.collection.ensureHashIndex(attributeName, { sparse: true });
      db.collection.ensureHashIndex(attributeName1, attributeName2, { sparse: true });
      db.collection.ensureUniqueConstraint(attributeName, { sparse: true });
      db.collection.ensureUniqueConstraint(attributeName1, attributeName2, { sparse: true });

      db.collection.ensureSkiplist(attributeName, { sparse: true });
      db.collection.ensureSkiplist(attributeName1, attributeName2, { sparse: true });
      db.collection.ensureUniqueSkiplist(attributeName, { sparse: true });
      db.collection.ensureUniqueSkiplist(attributeName1, attributeName2, { sparse: true });

  Note that in place of the above specialized index creation commands, it is recommended to use
  the more general index creation command `ensureIndex`:

  ```js
  db.collection.ensureIndex({ type: "hash", sparse: true, unique: true, fields: [ attributeName ] });
  db.collection.ensureIndex({ type: "skiplist", sparse: false, unique: false, fields: [ "a", "b" ] });
  ```

  When not explicitly set, the `sparse` attribute defaults to `false` for new indexes.

  This causes a change in behavior when creating a unique hash index without specifying the
  sparse flag: in 2.4, unique hash indexes were implicitly sparse, always excluding `null` values.
  There was no option to control this behavior, and sparsity was neither supported for non-unique
  hash indexes nor skiplists in 2.4. This implicit sparsity of unique hash indexes was considered
  an inconsistency, and therefore the behavior was cleaned up in 2.5. As of 2.5, indexes will
  only be created sparse if sparsity is explicitly requested. Existing unique hash indexes from 2.4
  or before will automatically be migrated so they are still sparse after the upgrade to 2.5.

  Geo indexes are implicitly sparse, meaning documents without the indexed location attribute or
  containing invalid location coordinate values will be excluded from the index automatically. This
  is also a change when compared to pre-2.5 behavior, when documents with missing or invalid
  coordinate values may have caused errors on insertion when the geo index' `unique` flag was set
  and its `ignoreNull` flag was not.

  This was confusing and has been rectified in 2.5. The method `ensureGeoConstaint()` now does the
  same as `ensureGeoIndex()`. Furthermore, the attributes `constraint`, `unique`, `ignoreNull` and
  `sparse` flags are now completely ignored when creating geo indexes.

  The same is true for fulltext indexes. There is no need to specify non-uniqueness or sparsity for
  geo or fulltext indexes. They will always be non-unique and sparse.

  As sparse indexes may exclude some documents, they cannot be used for every type of query.
  Sparse hash indexes cannot be used to find documents for which at least one of the indexed
  attributes has a value of `null`. For example, the following AQL query cannot use a sparse
  index, even if one was created on attribute `attr`:

      FOR doc In collection
        FILTER doc.attr == null
        RETURN doc

  If the lookup value is non-constant, a sparse index may or may not be used, depending on
  the other types of conditions in the query. If the optimizer can safely determine that
  the lookup value cannot be `null`, a sparse index may be used. When uncertain, the optimizer
  will not make use of a sparse index in a query in order to produce correct results.

  For example, the following queries cannot use a sparse index on `attr` because the optimizer
  will not know beforehand whether the comparison values for `doc.attr` will include `null`:

      FOR doc In collection
        FILTER doc.attr == SOME_FUNCTION(...)
        RETURN doc

      FOR other IN otherCollection
        FOR doc In collection
          FILTER doc.attr == other.attr
          RETURN doc

  Sparse skiplist indexes can be used for sorting if the optimizer can safely detect that the
  index range does not include `null` for any of the index attributes.

* inspection of AQL data-modification queries will now detect if the data-modification part
  of the query can run in lockstep with the data retrieval part of the query, or if the data
  retrieval part must be executed before the data modification can start.

  Executing the two in lockstep allows using much smaller buffers for intermediate results
  and starts the actual data-modification operations much earlier than if the two phases
  were executed separately.

* Allow dynamic attribute names in AQL object literals

  This allows using arbitrary expressions to construct attribute names in object
  literals specified in AQL queries. To disambiguate expressions and other unquoted
  attribute names, dynamic attribute names need to be enclosed in brackets (`[` and `]`).
  Example:

      FOR i IN 1..100
        RETURN { [ CONCAT('value-of-', i) ] : i }

* make AQL optimizer rule "use-index-for-sort" remove sort also in case a non-sorted
  index (e.g. a hash index) is used for only equality lookups and all sort attributes
  are covered by the index.

  Example that does not require an extra sort (needs hash index on `value`):

      FOR doc IN collection FILTER doc.value == 1 SORT doc.value RETURN doc

  Another example that does not require an extra sort (with hash index on `value1`, `value2`):

      FOR doc IN collection FILTER doc.value1 == 1 && doc.value2 == 2 SORT doc.value1, doc.value2 RETURN doc

* make AQL optimizer rule "use-index-for-sort" remove sort also in case the sort criteria
  excludes the left-most index attributes, but the left-most index attributes are used
  by the index for equality-only lookups.

  Example that can use the index for sorting (needs skiplist index on `value1`, `value2`):

      FOR doc IN collection FILTER doc.value1 == 1 SORT doc.value2 RETURN doc

* added selectivity estimates for primary index, edge index, and hash index

  The selectivity estimates are returned by the `GET /_api/index` REST API method
  in a sub-attribute `selectivityEstimate` for each index that supports it. This
  attribute will be omitted for indexes that do not provide selectivity estimates.
  If provided, the selectivity estimate will be a numeric value between 0 and 1.

  Selectivity estimates will also be reported in the result of `collection.getIndexes()`
  for all indexes that support this. If no selectivity estimate can be determined for
  an index, the attribute `selectivityEstimate` will be omitted here, too.

  The web interface also shows selectivity estimates for each index that supports this.

  Currently the following index types can provide selectivity estimates:
  - primary index
  - edge index
  - hash index (unique and non-unique)

  No selectivity estimates will be provided when running in cluster mode.

* fixed issue #1226: arangod log issues

* added additional logger if arangod is started in foreground mode on a tty

* added AQL optimizer rule "move-calculations-down"

* use exclusive native SRWLocks on Windows instead of native mutexes

* added AQL functions `MD5`, `SHA1`, and `RANDOM_TOKEN`.

* reduced number of string allocations when parsing certain AQL queries

  parsing numbers (integers or doubles) does not require a string allocation
  per number anymore

* RequestContext#bodyParam now accepts arbitrary joi schemas and rejects invalid (but well-formed) request bodies.

* enforce that AQL user functions are wrapped inside JavaScript function () declarations

  AQL user functions were always expected to be wrapped inside a JavaScript function, but previously
  this was not enforced when registering a user function. Enforcing the AQL user functions to be contained
  inside functions prevents functions from doing some unexpected things that may have led to undefined
  behavior.

* Windows service uninstalling: only remove service if it points to the currently running binary,
  or --force was specified.

* Windows (debug only): print stacktraces on crash and run minidump

* Windows (cygwin): if you run arangosh in a cygwin shell or via ssh we will detect this and use
  the appropriate output functions.

* Windows: improve process management

* fix IPv6 reverse ip lookups - so far we only did IPv4 addresses.

* improve join documentation, add outer join example

* run jslint for unit tests too, to prevent "memory leaks" by global js objects with native code.

* fix error logging for exceptions - we wouldn't log the exception message itself so far.

* improve error reporting in the http client (Windows & *nix)

* improve error reports in cluster

* Standard errors can now contain custom messages.


v2.4.7 (XXXX-XX-XX)
-------------------

* fixed issue #1282: Geo WITHIN_RECTANGLE for nested lat/lng


v2.4.6 (2015-03-18)
-------------------

* added option `--database.ignore-logfile-errors`

  This option controls how collection datafiles with a CRC mismatch are treated.

  If set to `false`, CRC mismatch errors in collection datafiles will lead
  to a collection not being loaded at all. If a collection needs to be loaded
  during WAL recovery, the WAL recovery will also abort (if not forced with
  `--wal.ignore-recovery-errors true`). Setting this flag to `false` protects
  users from unintentionally using a collection with corrupted datafiles, from
  which only a subset of the original data can be recovered.

  If set to `true`, CRC mismatch errors in collection datafiles will lead to
  the datafile being partially loaded. All data up to until the mismatch will
  be loaded. This will enable users to continue with a collection datafiles
  that are corrupted, but will result in only a partial load of the data.
  The WAL recovery will still abort when encountering a collection with a
  corrupted datafile, at least if `--wal.ignore-recovery-errors` is not set to
  `true`.

  The default value is *true*, so for collections with corrupted datafiles
  there might be partial data loads once the WAL recovery has finished. If
  the WAL recovery will need to load a collection with a corrupted datafile,
  it will still stop when using the default values.

* INCOMPATIBLE CHANGE:

  make the arangod server refuse to start if during startup it finds a non-readable
  `parameter.json` file for a database or a collection.

  Stopping the startup process in this case requires manual intervention (fixing
  the unreadable files), but prevents follow-up errors due to ignored databases or
  collections from happening.

* datafiles and `parameter.json` files written by arangod are now created with read and write
  privileges for the arangod process user, and with read and write privileges for the arangod
  process group.

  Previously, these files were created with user read and write permissions only.

* INCOMPATIBLE CHANGE:

  abort WAL recovery if one of the collection's datafiles cannot be opened

* INCOMPATIBLE CHANGE:

  never try to raise the privileges after dropping them, this can lead to a race condition while
  running the recovery

  If you require to run ArangoDB on a port lower than 1024, you must run ArangoDB as root.

* fixed inefficiencies in `remove` methods of general-graph module

* added option `--database.slow-query-threshold` for controlling the default AQL slow query
  threshold value on server start


v2.4.5 (2015-03-16)
-------------------

* added elapsed time to HTTP request logging output (`--log.requests-file`)

* added AQL current and slow query tracking, killing of AQL queries

  This change enables retrieving the list of currently running AQL queries inside the selected database.
  AQL queries with an execution time beyond a certain threshold can be moved to a "slow query" facility
  and retrieved from there. Queries can also be killed by specifying the query id.

  This change adds the following HTTP REST APIs:

  - `GET /_api/query/current`: for retrieving the list of currently running queries
  - `GET /_api/query/slow`: for retrieving the list of slow queries
  - `DELETE /_api/query/slow`: for clearing the list of slow queries
  - `GET /_api/query/properties`: for retrieving the properties for query tracking
  - `PUT /_api/query/properties`: for adjusting the properties for query tracking
  - `DELETE /_api/query/<id>`: for killing an AQL query

  The following JavaScript APIs have been added:

  - require("org/arangodb/aql/queries").current();
  - require("org/arangodb/aql/queries").slow();
  - require("org/arangodb/aql/queries").clearSlow();
  - require("org/arangodb/aql/queries").properties();
  - require("org/arangodb/aql/queries").kill();

* fixed issue #1265: arangod crashed with SIGSEGV

* fixed issue #1241: Wildcards in examples

* fixed comment parsing in Foxx controllers


v2.4.4 (2015-02-24)
-------------------

* fixed the generation template for foxx apps. It now does not create deprecated functions anymore

* add custom visitor functionality for `GRAPH_NEIGHBORS` function, too

* increased default value of traversal option *maxIterations* to 100 times of its previous
  default value


v2.4.3 (2015-02-06)
-------------------

* fix multi-threading with openssl when running under Windows

* fix timeout on socket operations when running under Windows

* Fixed an error in Foxx routing which caused some apps that worked in 2.4.1 to fail with status 500: `undefined is not a function` errors in 2.4.2
  This error was occurring due to seldom internal rerouting introduced by the malformed application handler.


v2.4.2 (2015-01-30)
-------------------

* added custom visitor functionality for AQL traversals

  This allows more complex result processing in traversals triggered by AQL. A few examples
  are shown in [this article](http://jsteemann.github.io/blog/2015/01/28/using-custom-visitors-in-aql-graph-traversals/).

* improved number of results estimated for nodes of type EnumerateListNode and SubqueryNode
  in AQL explain output

* added AQL explain helper to explain arbitrary AQL queries

  The helper function prints the query execution plan and the indexes to be used in the
  query. It can be invoked from the ArangoShell or the web interface as follows:

      require("org/arangodb/aql/explainer").explain(query);

* enable use of indexes for certain AQL conditions with non-equality predicates, in
  case the condition(s) also refer to indexed attributes

  The following queries will now be able to use indexes:

      FILTER a.indexed == ... && a.indexed != ...
      FILTER a.indexed == ... && a.nonIndexed != ...
      FILTER a.indexed == ... && ! (a.indexed == ...)
      FILTER a.indexed == ... && ! (a.nonIndexed == ...)
      FILTER a.indexed == ... && ! (a.indexed != ...)
      FILTER a.indexed == ... && ! (a.nonIndexed != ...)
      FILTER (a.indexed == ... && a.nonIndexed == ...) || (a.indexed == ... && a.nonIndexed == ...)
      FILTER (a.indexed == ... && a.nonIndexed != ...) || (a.indexed == ... && a.nonIndexed != ...)

* Fixed spuriously occurring "collection not found" errors when running queries on local
  collections on a cluster DB server

* Fixed upload of Foxx applications to the server for apps exceeding approx. 1 MB zipped.

* Malformed Foxx applications will now return a more useful error when any route is requested.

  In Production a Foxx app mounted on /app will display an html page on /app/* stating a 503 Service temporarily not available.
  It will not state any information about your Application.
  Before it was a 404 Not Found without any information and not distinguishable from a correct not found on your route.

  In Development Mode the html page also contains information about the error occurred.

* Unhandled errors thrown in Foxx routes are now handled by the Foxx framework itself.

  In Production the route will return a status 500 with a body {error: "Error statement"}.
  In Development the route will return a status 500 with a body {error: "Error statement", stack: "..."}

  Before, it was status 500 with a plain text stack including ArangoDB internal routing information.

* The Applications tab in web interface will now request development apps more often.
  So if you have a fixed a syntax error in your app it should always be visible after reload.


v2.4.1 (2015-01-19)
-------------------

* improved WAL recovery output

* fixed certain OR optimizations in AQL optimizer

* better diagnostics for arangoimp

* fixed invalid result of HTTP REST API method `/_admin/foxx/rescan`

* fixed possible segmentation fault when passing a Buffer object into a V8 function
  as a parameter

* updated AQB module to 1.8.0.


v2.4.0 (2015-01-13)
-------------------

* updated AQB module to 1.7.0.

* fixed V8 integration-related crashes

* make `fs.move(src, dest)` also fail when both `src` and `dest` are
  existing directories. This ensures the same behavior of the move operation
  on different platforms.

* fixed AQL insert operation for multi-shard collections in cluster

* added optional return value for AQL data-modification queries.
  This allows returning the documents inserted, removed or updated with the query, e.g.

      FOR doc IN docs REMOVE doc._key IN docs LET removed = OLD RETURN removed
      FOR doc IN docs INSERT { } IN docs LET inserted = NEW RETURN inserted
      FOR doc IN docs UPDATE doc._key WITH { } IN docs LET previous = OLD RETURN previous
      FOR doc IN docs UPDATE doc._key WITH { } IN docs LET updated = NEW RETURN updated

  The variables `OLD` and `NEW` are automatically available when a `REMOVE`, `INSERT`,
  `UPDATE` or `REPLACE` statement is immediately followed by a `LET` statement.
  Note that the `LET` and `RETURN` statements in data-modification queries are not as
  flexible as the general versions of `LET` and `RETURN`. When returning documents from
  data-modification operations, only a single variable can be assigned using `LET`, and
  the assignment can only be either `OLD` or `NEW`, but not an arbitrary expression. The
  `RETURN` statement also allows using the just-created variable only, and no arbitrary
  expressions.


v2.4.0-beta1 (2014-12-26)
--------------------------

* fixed superstates in FoxxGenerator

* fixed issue #1065: Aardvark: added creation of documents and edges with _key property

* fixed issue #1198: Aardvark: current AQL editor query is now cached

* Upgraded V8 version from 3.16.14 to 3.29.59

  The built-in version of V8 has been upgraded from 3.16.14 to 3.29.59.
  This activates several ES6 (also dubbed *Harmony* or *ES.next*) features in
  ArangoDB, both in the ArangoShell and the ArangoDB server. They can be
  used for scripting and in server-side actions such as Foxx routes, traversals
  etc.

  The following ES6 features are available in ArangoDB 2.4 by default:

  * iterators
  * the `of` operator
  * symbols
  * predefined collections types (Map, Set etc.)
  * typed arrays

  Many other ES6 features are disabled by default, but can be made available by
  starting arangod or arangosh with the appropriate options:

  * arrow functions
  * proxies
  * generators
  * String, Array, and Number enhancements
  * constants
  * enhanced object and numeric literals

  To activate all these ES6 features in arangod or arangosh, start it with
  the following options:

      arangosh --javascript.v8-options="--harmony --harmony_generators"

  More details on the available ES6 features can be found in
  [this blog](https://jsteemann.github.io/blog/2014/12/19/using-es6-features-in-arangodb/).

* Added Foxx generator for building Hypermedia APIs

  A more detailed description is [here](https://www.arangodb.com/2014/12/08/building-hypermedia-apis-foxxgenerator)

* New `Applications` tab in web interface:

  The `applications` tab got a complete redesign.
  It will now only show applications that are currently running on ArangoDB.
  For a selected application, a new detailed view has been created.
  This view provides a better overview of the app:
  * author
  * license
  * version
  * contributors
  * download links
  * API documentation

  To install a new application, a new dialog is now available.
  It provides the features already available in the console application `foxx-manager` plus some more:
  * install an application from Github
  * install an application from a zip file
  * install an application from ArangoDB's application store
  * create a new application from scratch: this feature uses a generator to
    create a Foxx application with pre-defined CRUD methods for a given list
    of collections. The generated Foxx app can either be downloaded as a zip file or
    be installed on the server. Starting with a new Foxx app has never been easier.

* fixed issue #1102: Aardvark: Layout bug in documents overview

  The documents overview was entirely destroyed in some situations on Firefox.
  We replaced the plugin we used there.

* fixed issue #1168: Aardvark: pagination buttons jumping

* fixed issue #1161: Aardvark: Click on Import JSON imports previously uploaded file

* removed configure options `--enable-all-in-one-v8`, `--enable-all-in-one-icu`,
  and `--enable-all-in-one-libev`.

* global internal rename to fix naming incompatibilities with JSON:

  Internal functions with names containing `array` have been renamed to `object`,
  internal functions with names containing `list` have been renamed to `array`.
  The renaming was mainly done in the C++ parts. The documentation has also been
  adjusted so that the correct JSON type names are used in most places.

  The change also led to the addition of a few function aliases in AQL:

  * `TO_LIST` now is an alias of the new `TO_ARRAY`
  * `IS_LIST` now is an alias of the new `IS_ARRAY`
  * `IS_DOCUMENT` now is an alias of the new `IS_OBJECT`

  The changed also renamed the option `mergeArrays` to `mergeObjects` for AQL
  data-modification query options and HTTP document modification API

* AQL: added optimizer rule "remove-filter-covered-by-index"

  This rule removes FilterNodes and CalculationNodes from an execution plan if the
  filter is already covered by a previous IndexRangeNode. Removing the CalculationNode
  and the FilterNode will speed up query execution because the query requires less
  computation.

* AQL: added optimizer rule "remove-sort-rand"

  This rule removes a `SORT RAND()` expression from a query and moves the random
  iteration into the appropriate `EnumerateCollectionNode`. This is more efficient
  than individually enumerating and then sorting randomly.

* AQL: range optimizations for IN and OR

  This change enables usage of indexes for several additional cases. Filters containing
  the `IN` operator can now make use of indexes, and multiple OR- or AND-combined filter
  conditions can now also use indexes if the filters are accessing the same indexed
  attribute.

  Here are a few examples of queries that can now use indexes but couldn't before:

    FOR doc IN collection
      FILTER doc.indexedAttribute == 1 || doc.indexedAttribute > 99
      RETURN doc

    FOR doc IN collection
      FILTER doc.indexedAttribute IN [ 3, 42 ] || doc.indexedAttribute > 99
      RETURN doc

    FOR doc IN collection
      FILTER (doc.indexedAttribute > 2 && doc.indexedAttribute < 10) ||
             (doc.indexedAttribute > 23 && doc.indexedAttribute < 42)
      RETURN doc

* fixed issue #500: AQL parentheses issue

  This change allows passing subqueries as AQL function parameters without using
  duplicate brackets (e.g. `FUNC(query)` instead of `FUNC((query))`

* added optional `COUNT` clause to AQL `COLLECT`

  This allows more efficient group count calculation queries, e.g.

      FOR doc IN collection
        COLLECT age = doc.age WITH COUNT INTO length
        RETURN { age: age, count: length }

  A count-only query is also possible:

      FOR doc IN collection
        COLLECT WITH COUNT INTO length
        RETURN length

* fixed missing makeDirectory when fetching a Foxx application from a zip file

* fixed issue #1134: Change the default endpoint to localhost

  This change will modify the IP address ArangoDB listens on to 127.0.0.1 by default.
  This will make new ArangoDB installations unaccessible from clients other than
  localhost unless changed. This is a security feature.

  To make ArangoDB accessible from any client, change the server's configuration
  (`--server.endpoint`) to either `tcp://0.0.0.0:8529` or the server's publicly
  visible IP address.

* deprecated `Repository#modelPrototype`. Use `Repository#model` instead.

* IMPORTANT CHANGE: by default, system collections are included in replication and all
  replication API return values. This will lead to user accounts and credentials
  data being replicated from master to slave servers. This may overwrite
  slave-specific database users.

  If this is undesired, the `_users` collection can be excluded from replication
  easily by setting the `includeSystem` attribute to `false` in the following commands:

  * replication.sync({ includeSystem: false });
  * replication.applier.properties({ includeSystem: false });

  This will exclude all system collections (including `_aqlfunctions`, `_graphs` etc.)
  from the initial synchronization and the continuous replication.

  If this is also undesired, it is also possible to specify a list of collections to
  exclude from the initial synchronization and the continuous replication using the
  `restrictCollections` attribute, e.g.:

      replication.applier.properties({
        includeSystem: true,
        restrictType: "exclude",
        restrictCollections: [ "_users", "_graphs", "foo" ]
      });

  The HTTP API methods for fetching the replication inventory and for dumping collections
  also support the `includeSystem` control flag via a URL parameter.

* removed DEPRECATED replication methods:
  * `replication.logger.start()`
  * `replication.logger.stop()`
  * `replication.logger.properties()`
  * HTTP PUT `/_api/replication/logger-start`
  * HTTP PUT `/_api/replication/logger-stop`
  * HTTP GET `/_api/replication/logger-config`
  * HTTP PUT `/_api/replication/logger-config`

* fixed issue #1174, which was due to locking problems in distributed
  AQL execution

* improved cluster locking for AQL avoiding deadlocks

* use DistributeNode for modifying queries with REPLACE and UPDATE, if
  possible


v2.3.6 (2015-XX-XX)
-------------------

* fixed AQL subquery optimization that produced wrong result when multiple subqueries
  directly followed each other and and a directly following `LET` statement did refer
  to any but the first subquery.


v2.3.5 (2015-01-16)
-------------------

* fixed intermittent 404 errors in Foxx apps after mounting or unmounting apps

* fixed issue #1200: Expansion operator results in "Cannot call method 'forEach' of null"

* fixed issue #1199: Cannot unlink root node of plan


v2.3.4 (2014-12-23)
-------------------

* fixed cerberus path for MyArangoDB


v2.3.3 (2014-12-17)
-------------------

* fixed error handling in instantiation of distributed AQL queries, this
  also fixes a bug in cluster startup with many servers

* issue #1185: parse non-fractional JSON numbers with exponent (e.g. `4e-261`)

* issue #1159: allow --server.request-timeout and --server.connect-timeout of 0


v2.3.2 (2014-12-09)
-------------------

* fixed issue #1177: Fix bug in the user app's storage

* fixed issue #1173: AQL Editor "Save current query" resets user password

* fixed missing makeDirectory when fetching a Foxx application from a zip file

* put in warning about default changed: fixed issue #1134: Change the default endpoint to localhost

* fixed issue #1163: invalid fullCount value returned from AQL

* fixed range operator precedence

* limit default maximum number of plans created by AQL optimizer to 256 (from 1024)

* make AQL optimizer not generate an extra plan if an index can be used, but modify
  existing plans in place

* fixed AQL cursor ttl (time-to-live) issue

  Any user-specified cursor ttl value was not honored since 2.3.0.

* fixed segfault in AQL query hash index setup with unknown shapes

* fixed memleaks

* added AQL optimizer rule for removing `INTO` from a `COLLECT` statement if not needed

* fixed issue #1131

  This change provides the `KEEP` clause for `COLLECT ... INTO`. The `KEEP` clause
  allows controlling which variables will be kept in the variable created by `INTO`.

* fixed issue #1147, must protect dispatcher ID for etcd

v2.3.1 (2014-11-28)
-------------------

* recreate password if missing during upgrade

* fixed issue #1126

* fixed non-working subquery index optimizations

* do not restrict summary of Foxx applications to 60 characters

* fixed display of "required" path parameters in Foxx application documentation

* added more optimizations of constants values in AQL FILTER conditions

* fixed invalid or-to-in optimization for FILTERs containing comparisons
  with boolean values

* fixed replication of `_graphs` collection

* added AQL list functions `PUSH`, `POP`, `UNSHIFT`, `SHIFT`, `REMOVE_VALUES`,
  `REMOVE_VALUE`, `REMOVE_NTH` and `APPEND`

* added AQL functions `CALL` and `APPLY` to dynamically call other functions

* fixed AQL optimizer cost estimation for LIMIT node

* prevent Foxx queues from permanently writing to the journal even when
  server is idle

* fixed AQL COLLECT statement with INTO clause, which copied more variables
  than v2.2 and thus lead to too much memory consumption.
  This deals with #1107.

* fixed AQL COLLECT statement, this concerned every COLLECT statement,
  only the first group had access to the values of the variables before
  the COLLECT statement. This deals with #1127.

* fixed some AQL internals, where sometimes too many items were
  fetched from upstream in the presence of a LIMIT clause. This should
  generally improve performance.


v2.3.0 (2014-11-18)
-------------------

* fixed syslog flags. `--log.syslog` is deprecated and setting it has no effect,
  `--log.facility` now works as described. Application name has been changed from
  `triagens` to `arangod`. It can be changed using `--log.application`. The syslog
  will only contain the actual log message. The datetime prefix is omitted.

* fixed deflate in SimpleHttpClient

* fixed issue #1104: edgeExamples broken or changed

* fixed issue #1103: Error while importing user queries

* fixed issue #1100: AQL: HAS() fails on doc[attribute_name]

* fixed issue #1098: runtime error when creating graph vertex

* hide system applications in **Applications** tab by default

  Display of system applications can be toggled by using the *system applications*
  toggle in the UI.

* added HTTP REST API for managing tasks (`/_api/tasks`)

* allow passing character lists as optional parameter to AQL functions `TRIM`,
  `LTRIM` and `RTRIM`

  These functions now support trimming using custom character lists. If no character
  lists are specified, all whitespace characters will be removed as previously:

      TRIM("  foobar\t \r\n ")         // "foobar"
      TRIM(";foo;bar;baz, ", "; ")     // "foo;bar;baz"

* added AQL string functions `LTRIM`, `RTRIM`, `FIND_FIRST`, `FIND_LAST`, `SPLIT`,
  `SUBSTITUTE`

* added AQL functions `ZIP`, `VALUES` and `PERCENTILE`

* made AQL functions `CONCAT` and `CONCAT_SEPARATOR` work with list arguments

* dynamically create extra dispatcher threads if required

* fixed issue #1097: schemas in the API docs no longer show required properties as optional


v2.3.0-beta2 (2014-11-08)
-------------------------

* front-end: new icons for uploading and downloading JSON documents into a collection

* front-end: fixed documents pagination css display error

* front-end: fixed flickering of the progress view

* front-end: fixed missing event for documents filter function

* front-end: jsoneditor: added CMD+Return (Mac) CTRL+Return (Linux/Win) shortkey for
  saving a document

* front-end: added information tooltip for uploading json documents.

* front-end: added database management view to the collapsed navigation menu

* front-end: added collection truncation feature

* fixed issue #1086: arangoimp: Odd errors if arguments are not given properly

* performance improvements for AQL queries that use JavaScript-based expressions
  internally

* added AQL geo functions `WITHIN_RECTANGLE` and `IS_IN_POLYGON`

* fixed non-working query results download in AQL editor of web interface

* removed debug print message in AQL editor query export routine

* fixed issue #1075: Aardvark: user name required even if auth is off #1075

  The fix for this prefills the username input field with the current user's
  account name if any and `root` (the default username) otherwise. Additionally,
  the tooltip text has been slightly adjusted.

* fixed issue #1069: Add 'raw' link to swagger ui so that the raw swagger
  json can easily be retrieved

  This adds a link to the Swagger API docs to an application's detail view in
  the **Applications** tab of the web interface. The link produces the Swagger
  JSON directly. If authentication is turned on, the link requires authentication,
  too.

* documentation updates


v2.3.0-beta1 (2014-11-01)
-------------------------

* added dedicated `NOT IN` operator for AQL

  Previously, a `NOT IN` was only achievable by writing a negated `IN` condition:

      FOR i IN ... FILTER ! (i IN [ 23, 42 ]) ...

  This can now alternatively be expressed more intuitively as follows:

      FOR i IN ... FILTER i NOT IN [ 23, 42 ] ...

* added alternative logical operator syntax for AQL

  Previously, the logical operators in AQL could only be written as:
  - `&&`: logical and
  - `||`: logical or
  - `!`: negation

  ArangoDB 2.3 introduces the alternative variants for these operators:
  - `AND`: logical and
  - `OR`: logical or
  - `NOT`: negation

  The new syntax is just an alternative to the old syntax, allowing easier
  migration from SQL. The old syntax is still fully supported and will be.

* improved output of `ArangoStatement.parse()` and POST `/_api/query`

  If an AQL query can be parsed without problems, The return value of
  `ArangoStatement.parse()` now contains an attribute `ast` with the abstract
  syntax tree of the query (before optimizations). Though this is an internal
  representation of the query and is subject to change, it can be used to inspect
  how ArangoDB interprets a given query.

* improved `ArangoStatement.explain()` and POST `/_api/explain`

  The commands for explaining AQL queries have been improved.

* added command-line option `--javascript.v8-contexts` to control the number of
  V8 contexts created in arangod.

  Previously, the number of V8 contexts was equal to the number of server threads
  (as specified by option `--server.threads`).

  However, it may be sensible to create different amounts of threads and V8
  contexts. If the option is not specified, the number of V8 contexts created
  will be equal to the number of server threads. Thus no change in configuration
  is required to keep the old behavior.

  If you are using the default config files or merge them with your local config
  files, please review if the default number of server threads is okay in your
  environment. Additionally you should verify that the number of V8 contexts
  created (as specified in option `--javascript.v8-contexts`) is okay.

* the number of server.threads specified is now the minimum of threads
  started. There are situation in which threads are waiting for results of
  distributed database servers. In this case the number of threads is
  dynamically increased.

* removed index type "bitarray"

  Bitarray indexes were only half-way documented and integrated in previous versions
  of ArangoDB so their benefit was limited. The support for bitarray indexes has
  thus been removed in ArangoDB 2.3. It is not possible to create indexes of type
  "bitarray" with ArangoDB 2.3.

  When a collection is opened that contains a bitarray index definition created
  with a previous version of ArangoDB, ArangoDB will ignore it and log the following
  warning:

      index type 'bitarray' is not supported in this version of ArangoDB and is ignored

  Future versions of ArangoDB may automatically remove such index definitions so the
  warnings will eventually disappear.

* removed internal "_admin/modules/flush" in order to fix requireApp

* added basic support for handling binary data in Foxx

  Requests with binary payload can be processed in Foxx applications by
  using the new method `res.rawBodyBuffer()`. This will return the unparsed request
  body as a Buffer object.

  There is now also the method `req.requestParts()` available in Foxx to retrieve
  the individual components of a multipart HTTP request.

  Buffer objects can now be used when setting the response body of any Foxx action.
  Additionally, `res.send()` has been added as a convenience method for returning
  strings, JSON objects or buffers from a Foxx action:

      res.send("<p>some HTML</p>");
      res.send({ success: true });
      res.send(new Buffer("some binary data"));

  The convenience method `res.sendFile()` can now be used to easily return the
  contents of a file from a Foxx action:

      res.sendFile(applicationContext.foxxFilename("image.png"));

  `fs.write` now accepts not only strings but also Buffer objects as second parameter:

      fs.write(filename, "some data");
      fs.write(filename, new Buffer("some binary data"));

  `fs.readBuffer` can be used to return the contents of a file in a Buffer object.

* improved performance of insertion into non-unique hash indexes significantly in case
  many duplicate keys are used in the index

* issue #1042: set time zone in log output

  the command-line option `--log.use-local-time` was added to print dates and times in
  the server-local timezone instead of UTC

* command-line options that require a boolean value now validate the
  value given on the command-line

  This prevents issues if no value is specified for an option that
  requires a boolean value. For example, the following command-line would
  have caused trouble in 2.2, because `--server.endpoint` would have been
  used as the value for the `--server.disable-authentication` options
  (which requires a boolean value):

      arangod --server.disable-authentication --server.endpoint tcp://127.0.0.1:8529 data

  In 2.3, running this command will fail with an error and requires to
  be modified to:

      arangod --server.disable-authentication true --server.endpoint tcp://127.0.0.1:8529 data

* improved performance of CSV import in arangoimp

* fixed issue #1027: Stack traces are off-by-one

* fixed issue #1026: Modules loaded in different files within the same app
  should refer to the same module

* fixed issue #1025: Traversal not as expected in undirected graph

* added a _relation function in the general-graph module.

  This deprecated _directedRelation and _undirectedRelation.
  ArangoDB does not offer any constraints for undirected edges
  which caused some confusion of users how undirected relations
  have to be handled. Relation now only supports directed relations
  and the user can actively simulate undirected relations.

* changed return value of Foxx.applicationContext#collectionName:

  Previously, the function could return invalid collection names because
  invalid characters were not replaced in the application name prefix, only
  in the collection name passed.

  Now, the function replaces invalid characters also in the application name
  prefix, which might to slightly different results for application names that
  contained any characters outside the ranges [a-z], [A-Z] and [0-9].

* prevent XSS in AQL editor and logs view

* integrated tutorial into ArangoShell and web interface

* added option `--backslash-escape` for arangoimp when running CSV file imports

* front-end: added download feature for (filtered) documents

* front-end: added download feature for the results of a user query

* front-end: added function to move documents to another collection

* front-end: added sort-by attribute to the documents filter

* front-end: added sorting feature to database, graph management and user management view.

* issue #989: front-end: Databases view not refreshing after deleting a database

* issue #991: front-end: Database search broken

* front-end: added infobox which shows more information about a document (_id, _rev, _key) or
  an edge (_id, _rev, _key, _from, _to). The from and to attributes are clickable and redirect
  to their document location.

* front-end: added edit-mode for deleting multiple documents at the same time.

* front-end: added delete button to the detailed document/edge view.

* front-end: added visual feedback for saving documents/edges inside the editor (error/success).

* front-end: added auto-focusing for the first input field in a modal.

* front-end: added validation for user input in a modal.

* front-end: user defined queries are now stored inside the database and are bound to the current
  user, instead of using the local storage functionality of the browsers. The outcome of this is
  that user defined queries are now independently usable from any device. Also queries can now be
  edited through the standard document editor of the front-end through the _users collection.

* front-end: added import and export functionality for user defined queries.

* front-end: added new keywords and functions to the aql-editor theme

* front-end: applied tile-style to the graph view

* front-end: now using the new graph api including multi-collection support

* front-end: foxx apps are now deletable

* front-end: foxx apps are now installable and updateable through github, if github is their
  origin.

* front-end: added foxx app version control. Multiple versions of a single foxx app are now
  installable and easy to manage and are also arranged in groups.

* front-end: the user-set filter of a collection is now stored until the user navigates to
  another collection.

* front-end: fetching and filtering of documents, statistics, and query operations are now
  handled with asynchronous ajax calls.

* front-end: added progress indicator if the front-end is waiting for a server operation.

* front-end: fixed wrong count of documents in the documents view of a collection.

* front-end: fixed unexpected styling of the manage db view and navigation.

* front-end: fixed wrong handling of select fields in a modal view.

* front-end: fixed wrong positioning of some tooltips.

* automatically call `toJSON` function of JavaScript objects (if present)
  when serializing them into database documents. This change allows
  storing JavaScript date objects in the database in a sensible manner.


v2.2.7 (2014-11-19)
-------------------

* fixed issue #998: Incorrect application URL for non-system Foxx apps

* fixed issue #1079: AQL editor: keyword WITH in UPDATE query is not highlighted

* fix memory leak in cluster nodes

* fixed registration of AQL user-defined functions in Web UI (JS shell)

* fixed error display in Web UI for certain errors
  (now error message is printed instead of 'undefined')

* fixed issue #1059: bug in js module console

* fixed issue #1056: "fs": zip functions fail with passwords

* fixed issue #1063: Docs: measuring unit of --wal.logfile-size?

* fixed issue #1062: Docs: typo in 14.2 Example data


v2.2.6 (2014-10-20)
-------------------

* fixed issue #972: Compilation Issue

* fixed issue #743: temporary directories are now unique and one can read
  off the tool that created them, if empty, they are removed atexit

* Highly improved performance of all AQL GRAPH_* functions.

* Orphan collections in general graphs can now be found via GRAPH_VERTICES
  if either "any" or no direction is defined

* Fixed documentation for AQL function GRAPH_NEIGHBORS.
  The option "vertexCollectionRestriction" is meant to filter the target
  vertices only, and should not filter the path.

* Fixed a bug in GRAPH_NEIGHBORS which enforced only empty results
  under certain conditions


v2.2.5 (2014-10-09)
-------------------

* fixed issue #961: allow non-JSON values in undocument request bodies

* fixed issue 1028: libicu is now statically linked

* fixed cached lookups of collections on the server, which may have caused spurious
  problems after collection rename operations


v2.2.4 (2014-10-01)
-------------------

* fixed accessing `_from` and `_to` attributes in `collection.byExample` and
  `collection.firstExample`

  These internal attributes were not handled properly in the mentioned functions, so
  searching for them did not always produce documents

* fixed issue #1030: arangoimp 2.2.3 crashing, not logging on large Windows CSV file

* fixed issue #1025: Traversal not as expected in undirected graph

* fixed issue #1020

  This requires re-introducing the startup option `--database.force-sync-properties`.

  This option can again be used to force fsyncs of collection, index and database properties
  stored as JSON strings on disk in files named `parameter.json`. Syncing these files after
  a write may be necessary if the underlying storage does not sync file contents by itself
  in a "sensible" amount of time after a file has been written and closed.

  The default value is `true` so collection, index and database properties will always be
  synced to disk immediately. This affects creating, renaming and dropping collections as
  well as creating and dropping databases and indexes. Each of these operations will perform
  an additional fsync on the `parameter.json` file if the option is set to `true`.

  It might be sensible to set this option to `false` for workloads that create and drop a
  lot of collections (e.g. test runs).

  Document operations such as creating, updating and dropping documents are not affected
  by this option.

* fixed issue #1016: AQL editor bug

* fixed issue #1014: WITHIN function returns wrong distance

* fixed AQL shortest path calculation in function `GRAPH_SHORTEST_PATH` to return
  complete vertex objects instead of just vertex ids

* allow changing of attributes of documents stored in server-side JavaScript variables

  Previously, the following did not work:

      var doc = db.collection.document(key);
      doc._key = "abc"; // overwriting internal attributes not supported
      doc.value = 123;  // overwriting existing attributes not supported

  Now, modifying documents stored in server-side variables (e.g. `doc` in the above case)
  is supported. Modifying the variables will not update the documents in the database,
  but will modify the JavaScript object (which can be written back to the database using
  `db.collection.update` or `db.collection.replace`)

* fixed issue #997: arangoimp apparently doesn't support files >2gig on Windows

  large file support (requires using `_stat64` instead of `stat`) is now supported on
  Windows


v2.2.3 (2014-09-02)
-------------------

* added `around` for Foxx controller

* added `type` option for HTTP API `GET /_api/document?collection=...`

  This allows controlling the type of results to be returned. By default, paths to
  documents will be returned, e.g.

      [
        `/_api/document/test/mykey1`,
        `/_api/document/test/mykey2`,
        ...
      ]

  To return a list of document ids instead of paths, the `type` URL parameter can be
  set to `id`:

      [
        `test/mykey1`,
        `test/mykey2`,
        ...
      ]

  To return a list of document keys only, the `type` URL parameter can be set to `key`:

      [
        `mykey1`,
        `mykey2`,
        ...
      ]


* properly capitalize HTTP response header field names in case the `x-arango-async`
  HTTP header was used in a request.

* fixed several documentation issues

* speedup for several general-graph functions, AQL functions starting with `GRAPH_`
  and traversals


v2.2.2 (2014-08-08)
-------------------

* allow storing non-reserved attribute names starting with an underscore

  Previous versions of ArangoDB parsed away all attribute names that started with an
  underscore (e.g. `_test', '_foo', `_bar`) on all levels of a document (root level
  and sub-attribute levels). While this behavior was documented, it was unintuitive and
  prevented storing documents inside other documents, e.g.:

      {
        "_key" : "foo",
        "_type" : "mydoc",
        "references" : [
          {
            "_key" : "something",
            "_rev" : "...",
            "value" : 1
          },
          {
            "_key" : "something else",
            "_rev" : "...",
            "value" : 2
          }
        ]
      }

  In the above example, previous versions of ArangoDB removed all attributes and
  sub-attributes that started with underscores, meaning the embedded documents would lose
  some of their attributes. 2.2.2 should preserve such attributes, and will also allow
  storing user-defined attribute names on the top-level even if they start with underscores
  (such as `_type` in the above example).

* fix conversion of JavaScript String, Number and Boolean objects to JSON.

  Objects created in JavaScript using `new Number(...)`, `new String(...)`, or
  `new Boolean(...)` were not converted to JSON correctly.

* fixed a race condition on task registration (i.e. `require("org/arangodb/tasks").register()`)

  this race condition led to undefined behavior when a just-created task with no offset and
  no period was instantly executed and deleted by the task scheduler, before the `register`
  function returned to the caller.

* changed run-tests.sh to execute all suitable tests.

* switch to new version of gyp

* fixed upgrade button


v2.2.1 (2014-07-24)
-------------------

* fixed hanging write-ahead log recovery for certain cases that involved dropping
  databases

* fixed issue with --check-version: when creating a new database the check failed

* issue #947 Foxx applicationContext missing some properties

* fixed issue with --check-version: when creating a new database the check failed

* added startup option `--wal.suppress-shape-information`

  Setting this option to `true` will reduce memory and disk space usage and require
  less CPU time when modifying documents or edges. It should therefore be turned on
  for standalone ArangoDB servers. However, for servers that are used as replication
  masters, setting this option to `true` will effectively disable the usage of the
  write-ahead log for replication, so it should be set to `false` for any replication
  master servers.

  The default value for this option is `false`.

* added optional `ttl` attribute to specify result cursor expiration for HTTP API method
  `POST /_api/cursor`

  The `ttl` attribute can be used to prevent cursor results from timing out too early.

* issue #947: Foxx applicationContext missing some properties

* (reported by Christian Neubauer):

  The problem was that in Google's V8, signed and unsigned chars are not always declared cleanly.
  so we need to force v8 to compile with forced signed chars which is done by the Flag:
    -fsigned-char
  at least it is enough to follow the instructions of compiling arango on rasperry
  and add "CFLAGS='-fsigned-char'" to the make command of V8 and remove the armv7=0

* Fixed a bug with the replication client. In the case of single document
  transactions the collection was not write locked.


v2.2.0 (2014-07-10)
-------------------

* The replication methods `logger.start`, `logger.stop` and `logger.properties` are
  no-ops in ArangoDB 2.2 as there is no separate replication logger anymore. Data changes
  are logged into the write-ahead log in ArangoDB 2.2, and not separately by the
  replication logger. The replication logger object is still there in ArangoDB 2.2 to
  ensure backwards-compatibility, however, logging cannot be started, stopped or
  configured anymore. Using any of these methods will do nothing.

  This also affects the following HTTP API methods:
  - `PUT /_api/replication/logger-start`
  - `PUT /_api/replication/logger-stop`
  - `GET /_api/replication/logger-config`
  - `PUT /_api/replication/logger-config`

  Using any of these methods is discouraged from now on as they will be removed in
  future versions of ArangoDB.

* INCOMPATIBLE CHANGE: replication of transactions has changed. Previously, transactions
  were logged on a master in one big block and shipped to a slave in one block, too.
  Now transactions will be logged and replicated as separate entries, allowing transactions
  to be bigger and also ensure replication progress.

  This change also affects the behavior of the `stop` method of the replication applier.
  If the replication applier is now stopped manually using the `stop` method and later
  restarted using the `start` method, any transactions that were unfinished at the
  point of stopping will be aborted on a slave, even if they later commit on the master.

  In ArangoDB 2.2, stopping the replication applier manually should be avoided unless the
  goal is to stop replication permanently or to do a full resync with the master anyway.
  If the replication applier still must be stopped, it should be made sure that the
  slave has fetched and applied all pending operations from a master, and that no
  extra transactions are started on the master before the `stop` command on the slave
  is executed.

  Replication of transactions in ArangoDB 2.2 might also lock the involved collections on
  the slave while a transaction is either committed or aborted on the master and the
  change has been replicated to the slave. This change in behavior may be important for
  slave servers that are used for read-scaling. In order to avoid long lasting collection
  locks on the slave, transactions should be kept small.

  The `_replication` system collection is not used anymore in ArangoDB 2.2 and its usage is
  discouraged.

* INCOMPATIBLE CHANGE: the figures reported by the `collection.figures` method
  now only reflect documents and data contained in the journals and datafiles of
  collections. Documents or deletions contained only in the write-ahead log will
  not influence collection figures until the write-ahead log garbage collection
  kicks in. The figures for a collection might therefore underreport the total
  resource usage of a collection.

  Additionally, the attributes `lastTick` and `uncollectedLogfileEntries` have been
  added to the result of the `figures` operation and the HTTP API method
  `PUT /_api/collection/figures`

* added `insert` method as an alias for `save`. Documents can now be inserted into
  a collection using either method:

      db.test.save({ foo: "bar" });
      db.test.insert({ foo: "bar" });

* added support for data-modification AQL queries

* added AQL keywords `INSERT`, `UPDATE`, `REPLACE` and `REMOVE` (and `WITH`) to
  support data-modification AQL queries.

  Unquoted usage of these keywords for attribute names in AQL queries will likely
  fail in ArangoDB 2.2. If any such attribute name needs to be used in a query, it
  should be enclosed in backticks to indicate the usage of a literal attribute
  name.

  For example, the following query will fail in ArangoDB 2.2 with a parse error:

      FOR i IN foo RETURN i.remove

  and needs to be rewritten like this:

      FOR i IN foo RETURN i.`remove`

* disallow storing of JavaScript objects that contain JavaScript native objects
  of type `Date`, `Function`, `RegExp` or `External`, e.g.

      db.test.save({ foo: /bar/ });
      db.test.save({ foo: new Date() });

  will now print

      Error: <data> cannot be converted into JSON shape: could not shape document

  Previously, objects of these types were silently converted into an empty object
  (i.e. `{ }`).

  To store such objects in a collection, explicitly convert them into strings
  like this:

      db.test.save({ foo: String(/bar/) });
      db.test.save({ foo: String(new Date()) });

* The replication methods `logger.start`, `logger.stop` and `logger.properties` are
  no-ops in ArangoDB 2.2 as there is no separate replication logger anymore. Data changes
  are logged into the write-ahead log in ArangoDB 2.2, and not separately by the
  replication logger. The replication logger object is still there in ArangoDB 2.2 to
  ensure backwards-compatibility, however, logging cannot be started, stopped or
  configured anymore. Using any of these methods will do nothing.

  This also affects the following HTTP API methods:
  - `PUT /_api/replication/logger-start`
  - `PUT /_api/replication/logger-stop`
  - `GET /_api/replication/logger-config`
  - `PUT /_api/replication/logger-config`

  Using any of these methods is discouraged from now on as they will be removed in
  future versions of ArangoDB.

* INCOMPATIBLE CHANGE: replication of transactions has changed. Previously, transactions
  were logged on a master in one big block and shipped to a slave in one block, too.
  Now transactions will be logged and replicated as separate entries, allowing transactions
  to be bigger and also ensure replication progress.

  This change also affects the behavior of the `stop` method of the replication applier.
  If the replication applier is now stopped manually using the `stop` method and later
  restarted using the `start` method, any transactions that were unfinished at the
  point of stopping will be aborted on a slave, even if they later commit on the master.

  In ArangoDB 2.2, stopping the replication applier manually should be avoided unless the
  goal is to stop replication permanently or to do a full resync with the master anyway.
  If the replication applier still must be stopped, it should be made sure that the
  slave has fetched and applied all pending operations from a master, and that no
  extra transactions are started on the master before the `stop` command on the slave
  is executed.

  Replication of transactions in ArangoDB 2.2 might also lock the involved collections on
  the slave while a transaction is either committed or aborted on the master and the
  change has been replicated to the slave. This change in behavior may be important for
  slave servers that are used for read-scaling. In order to avoid long lasting collection
  locks on the slave, transactions should be kept small.

  The `_replication` system collection is not used anymore in ArangoDB 2.2 and its usage is
  discouraged.

* INCOMPATIBLE CHANGE: the figures reported by the `collection.figures` method
  now only reflect documents and data contained in the journals and datafiles of
  collections. Documents or deletions contained only in the write-ahead log will
  not influence collection figures until the write-ahead log garbage collection
  kicks in. The figures for a collection might therefore underreport the total
  resource usage of a collection.

  Additionally, the attributes `lastTick` and `uncollectedLogfileEntries` have been
  added to the result of the `figures` operation and the HTTP API method
  `PUT /_api/collection/figures`

* added `insert` method as an alias for `save`. Documents can now be inserted into
  a collection using either method:

      db.test.save({ foo: "bar" });
      db.test.insert({ foo: "bar" });

* added support for data-modification AQL queries

* added AQL keywords `INSERT`, `UPDATE`, `REPLACE` and `REMOVE` (and `WITH`) to
  support data-modification AQL queries.

  Unquoted usage of these keywords for attribute names in AQL queries will likely
  fail in ArangoDB 2.2. If any such attribute name needs to be used in a query, it
  should be enclosed in backticks to indicate the usage of a literal attribute
  name.

  For example, the following query will fail in ArangoDB 2.2 with a parse error:

      FOR i IN foo RETURN i.remove

  and needs to be rewritten like this:

      FOR i IN foo RETURN i.`remove`

* disallow storing of JavaScript objects that contain JavaScript native objects
  of type `Date`, `Function`, `RegExp` or `External`, e.g.

      db.test.save({ foo: /bar/ });
      db.test.save({ foo: new Date() });

  will now print

      Error: <data> cannot be converted into JSON shape: could not shape document

  Previously, objects of these types were silently converted into an empty object
  (i.e. `{ }`).

  To store such objects in a collection, explicitly convert them into strings
  like this:

      db.test.save({ foo: String(/bar/) });
      db.test.save({ foo: String(new Date()) });

* honor startup option `--server.disable-statistics` when deciding whether or not
  to start periodic statistics collection jobs

  Previously, the statistics collection jobs were started even if the server was
  started with the `--server.disable-statistics` flag being set to `true`

* removed startup option `--random.no-seed`

  This option had no effect in previous versions of ArangoDB and was thus removed.

* removed startup option `--database.remove-on-drop`

  This option was used for debugging only.

* removed startup option `--database.force-sync-properties`

  This option is now superfluous as collection properties are now stored in the
  write-ahead log.

* introduced write-ahead log

  All write operations in an ArangoDB server instance are automatically logged
  to the server's write-ahead log. The write-ahead log is a set of append-only
  logfiles, and it is used in case of a crash recovery and for replication.
  Data from the write-ahead log will eventually be moved into the journals or
  datafiles of collections, allowing the server to remove older write-ahead log
  logfiles. Figures of collections will be updated when data are moved from the
  write-ahead log into the journals or datafiles of collections.

  Cross-collection transactions in ArangoDB should benefit considerably by this
  change, as less writes than in previous versions are required to ensure the data
  of multiple collections are atomically and durably committed. All data-modifying
  operations inside transactions (insert, update, remove) will write their
  operations into the write-ahead log directly, making transactions with multiple
  operations also require less physical memory than in previous versions of ArangoDB,
  that required all transaction data to fit into RAM.

  The `_trx` system collection is not used anymore in ArangoDB 2.2 and its usage is
  discouraged.

  The data in the write-ahead log can also be used in the replication context.
  The `_replication` collection that was used in previous versions of ArangoDB to
  store all changes on the server is not used anymore in ArangoDB 2.2. Instead,
  slaves can read from a master's write-ahead log to get informed about most
  recent changes. This removes the need to store data-modifying operations in
  both the actual place and the `_replication` collection.

* removed startup option `--server.disable-replication-logger`

  This option is superfluous in ArangoDB 2.2. There is no dedicated replication
  logger in ArangoDB 2.2. There is now always the write-ahead log, and it is also
  used as the server's replication log. Specifying the startup option
  `--server.disable-replication-logger` will do nothing in ArangoDB 2.2, but the
  option should not be used anymore as it might be removed in a future version.

* changed behavior of replication logger

  There is no dedicated replication logger in ArangoDB 2.2 as there is the
  write-ahead log now. The existing APIs for starting and stopping the replication
  logger still exist in ArangoDB 2.2 for downwards-compatibility, but calling
  the start or stop operations are no-ops in ArangoDB 2.2. When querying the
  replication logger status via the API, the server will always report that the
  replication logger is running. Configuring the replication logger is a no-op
  in ArangoDB 2.2, too. Changing the replication logger configuration has no
  effect. Instead, the write-ahead log configuration can be changed.

* removed MRuby integration for arangod

  ArangoDB had an experimental MRuby integration in some of the publish builds.
  This wasn't continuously developed, and so it has been removed in ArangoDB 2.2.

  This change has led to the following startup options being superfluous:

  - `--ruby.gc-interval`
  - `--ruby.action-directory`
  - `--ruby.modules-path`
  - `--ruby.startup-directory`

  Specifying these startup options will do nothing in ArangoDB 2.2, but the
  options should be avoided from now on as they might be removed in future versions.

* reclaim index memory when last document in collection is deleted

  Previously, deleting documents from a collection did not lead to index sizes being
  reduced. Instead, the already allocated index memory was re-used when a collection
  was refilled.

  Now, index memory for primary indexes and hash indexes is reclaimed instantly when
  the last document from a collection is removed.

* inlined and optimized functions in hash indexes

* added AQL TRANSLATE function

  This function can be used to perform lookups from static lists, e.g.

      LET countryNames = { US: "United States", UK: "United Kingdom", FR: "France" }
      RETURN TRANSLATE("FR", countryNames)

* fixed datafile debugger

* fixed check-version for empty directory

* moved try/catch block to the top of routing chain

* added mountedApp function for foxx-manager

* fixed issue #883: arango 2.1 - when starting multi-machine cluster, UI web
  does not change to cluster overview

* fixed dfdb: should not start any other V8 threads

* cleanup of version-check, added module org/arangodb/database-version,
  added --check-version option

* fixed issue #881: [2.1.0] Bombarded (every 10 sec or so) with
  "WARNING format string is corrupt" when in non-system DB Dashboard

* specialized primary index implementation to allow faster hash table
  rebuilding and reduce lookups in datafiles for the actual value of `_key`.

* issue #862: added `--overwrite` option to arangoimp

* removed number of property lookups for documents during AQL queries that
  access documents

* prevent buffering of long print results in arangosh's and arangod's print
  command

  this change will emit buffered intermediate print results and discard the
  output buffer to quickly deliver print results to the user, and to prevent
  constructing very large buffers for large results

* removed sorting of attribute names for use in a collection's shaper

  sorting attribute names was done on document insert to keep attributes
  of a collection in sorted order for faster comparisons. The sort order
  of attributes was only used in one particular and unlikely case, so it
  was removed. Collections with many different attribute names should
  benefit from this change by faster inserts and slightly less memory usage.

* fixed a bug in arangodump which got the collection name in _from and _to
  attributes of edges wrong (all were "_unknown")

* fixed a bug in arangorestore which did not recognize wrong _from and _to
  attributes of edges

* improved error detection and reporting in arangorestore


v2.1.1 (2014-06-06)
-------------------

* fixed dfdb: should not start any other V8 threads

* signature for collection functions was modified

  The basic change was the substitution of the input parameter of the
  function by an generic options object which can contain multiple
  option parameter of the function.
  Following functions were modified
  remove
  removeBySample
  replace
  replaceBySample
  update
  updateBySample

  Old signature is yet supported but it will be removed in future versions

v2.1.0 (2014-05-29)
-------------------

* implemented upgrade procedure for clusters

* fixed communication issue with agency which prevented reconnect
  after an agent failure

* fixed cluster dashboard in the case that one but not all servers
  in the cluster are down

* fixed a bug with coordinators creating local database objects
  in the wrong order (_system needs to be done first)

* improved cluster dashboard


v2.1.0-rc2 (2014-05-25)
-----------------------

* fixed issue #864: Inconsistent behavior of AQL REVERSE(list) function


v2.1.0-rc1 (XXXX-XX-XX)
-----------------------

* added server-side periodic task management functions:

  - require("org/arangodb/tasks").register(): registers a periodic task
  - require("org/arangodb/tasks").unregister(): unregisters and removes a
    periodic task
  - require("org/arangodb/tasks").get(): retrieves a specific tasks or all
    existing tasks

  the previous undocumented function `internal.definePeriodic` is now
  deprecated and will be removed in a future release.

* decrease the size of some seldom used system collections on creation.

  This will make these collections use less disk space and mapped memory.

* added AQL date functions

* added AQL FLATTEN() list function

* added index memory statistics to `db.<collection>.figures()` function

  The `figures` function will now return a sub-document `indexes`, which lists
  the number of indexes in the `count` sub-attribute, and the total memory
  usage of the indexes in bytes in the `size` sub-attribute.

* added AQL CURRENT_DATABASE() function

  This function returns the current database's name.

* added AQL CURRENT_USER() function

  This function returns the current user from an AQL query. The current user is the
  username that was specified in the `Authorization` HTTP header of the request. If
  authentication is turned off or the query was executed outside a request context,
  the function will return `null`.

* fixed issue #796: Searching with newline chars broken?

  fixed slightly different handling of backslash escape characters in a few
  AQL functions. Now handling of escape sequences should be consistent, and
  searching for newline characters should work the same everywhere

* added OpenSSL version check for configure

  It will report all OpenSSL versions < 1.0.1g as being too old.
  `configure` will only complain about an outdated OpenSSL version but not stop.

* require C++ compiler support (requires g++ 4.8, clang++ 3.4 or Visual Studio 13)

* less string copying returning JSONified documents from ArangoDB, e.g. via
  HTTP GET `/_api/document/<collection>/<document>`

* issue #798: Lower case http headers from arango

  This change allows returning capitalized HTTP headers, e.g.
  `Content-Length` instead of `content-length`.
  The HTTP spec says that headers are case-insensitive, but
  in fact several clients rely on a specific case in response
  headers.
  This change will capitalize HTTP headers if the `X-Arango-Version`
  request header is sent by the client and contains a value of at
  least `20100` (for version 2.1). The default value for the
  compatibility can also be set at server start, using the
  `--server.default-api-compatibility` option.

* simplified usage of `db._createStatement()`

  Previously, the function could not be called with a query string parameter as
  follows:

      db._createStatement(queryString);

  Calling it as above resulted in an error because the function expected an
  object as its parameter. From now on, it's possible to call the function with
  just the query string.

* make ArangoDB not send back a `WWW-Authenticate` header to a client in case the
  client sends the `X-Omit-WWW-Authenticate` HTTP header.

  This is done to prevent browsers from showing their built-in HTTP authentication
  dialog for AJAX requests that require authentication.
  ArangoDB will still return an HTTP 401 (Unauthorized) if the request doesn't
  contain valid credentials, but it will omit the `WWW-Authenticate` header,
  allowing clients to bypass the browser's authentication dialog.

* added REST API method HTTP GET `/_api/job/job-id` to query the status of an
  async job without potentially fetching it from the list of done jobs

* fixed non-intuitive behavior in jobs API: previously, querying the status
  of an async job via the API HTTP PUT `/_api/job/job-id` removed a currently
  executing async job from the list of queryable jobs on the server.
  Now, when querying the result of an async job that is still executing,
  the job is kept in the list of queryable jobs so its result can be fetched
  by a subsequent request.

* use a new data structure for the edge index of an edge collection. This
  improves the performance for the creation of the edge index and in
  particular speeds up removal of edges in graphs. Note however that
  this change might change the order in which edges starting at
  or ending in a vertex are returned. However, this order was never
  guaranteed anyway and it is not sensible to guarantee any particular
  order.

* provide a size hint to edge and hash indexes when initially filling them
  this will lead to less re-allocations when populating these indexes

  this may speed up building indexes when opening an existing collection

* don't requeue identical context methods in V8 threads in case a method is
  already registered

* removed arangod command line option `--database.remove-on-compacted`

* export the sort attribute for graph traversals to the HTTP interface

* add support for arangodump/arangorestore for clusters


v2.0.8 (XXXX-XX-XX)
-------------------

* fixed too-busy iteration over skiplists

  Even when a skiplist query was restricted by a limit clause, the skiplist
  index was queried without the limit. this led to slower-than-necessary
  execution times.

* fixed timeout overflows on 32 bit systems

  this bug has led to problems when select was called with a high timeout
  value (2000+ seconds) on 32bit systems that don't have a forgiving select
  implementation. when the call was made on these systems, select failed
  so no data would be read or sent over the connection

  this might have affected some cluster-internal operations.

* fixed ETCD issues on 32 bit systems

  ETCD was non-functional on 32 bit systems at all. The first call to the
  watch API crashed it. This was because atomic operations worked on data
  structures that were not properly aligned on 32 bit systems.

* fixed issue #848: db.someEdgeCollection.inEdge does not return correct
  value when called the 2nd time after a .save to the edge collection


v2.0.7 (2014-05-05)
-------------------

* issue #839: Foxx Manager missing "unfetch"

* fixed a race condition at startup

  this fixes undefined behavior in case the logger was involved directly at
  startup, before the logger initialization code was called. This should have
  occurred only for code that was executed before the invocation of main(),
  e.g. during ctor calls of statically defined objects.


v2.0.6 (2014-04-22)
-------------------

* fixed issue #835: arangosh doesn't show correct database name



v2.0.5 (2014-04-21)
-------------------

* Fixed a caching problem in IE JS Shell

* added cancelation for async jobs

* upgraded to new gyp for V8

* new Windows installer


v2.0.4 (2014-04-14)
-------------------

* fixed cluster authentication front-end issues for Firefox and IE, there are
  still problems with Chrome


v2.0.3 (2014-04-14)
-------------------

* fixed AQL optimizer bug

* fixed front-end issues

* added password change dialog


v2.0.2 (2014-04-06)
-------------------

* during cluster startup, do not log (somewhat expected) connection errors with
  log level error, but with log level info

* fixed dashboard modals

* fixed connection check for cluster planning front end: firefox does
  not support async:false

* document how to persist a cluster plan in order to relaunch an existing
  cluster later


v2.0.1 (2014-03-31)
-------------------

* make ArangoDB not send back a `WWW-Authenticate` header to a client in case the
  client sends the `X-Omit-WWW-Authenticate` HTTP header.

  This is done to prevent browsers from showing their built-in HTTP authentication
  dialog for AJAX requests that require authentication.
  ArangoDB will still return an HTTP 401 (Unauthorized) if the request doesn't
  contain valid credentials, but it will omit the `WWW-Authenticate` header,
  allowing clients to bypass the browser's authentication dialog.

* fixed isses in arango-dfdb:

  the dfdb was not able to unload certain system collections, so these couldn't be
  inspected with the dfdb sometimes. Additionally, it did not truncate corrupt
  markers from datafiles under some circumstances

* added `changePassword` attribute for users

* fixed non-working "save" button in collection edit view of web interface
  clicking the save button did nothing. one had to press enter in one of the input
  fields to send modified form data

* fixed V8 compile error on MacOS X

* prevent `body length: -9223372036854775808` being logged in development mode for
  some Foxx HTTP responses

* fixed several bugs in web interface dashboard

* fixed issue #783: coffee script not working in manifest file

* fixed issue #783: coffee script not working in manifest file

* fixed issue #781: Cant save current query from AQL editor ui

* bumped version in `X-Arango-Version` compatibility header sent by arangosh and other
  client tools from `1.5` to `2.0`.

* fixed startup options for arango-dfdb, added details option for arango-dfdb

* fixed display of missing error messages and codes in arangosh

* when creating a collection via the web interface, the collection type was always
  "document", regardless of the user's choice


v2.0.0 (2014-03-10)
-------------------

* first 2.0 release


v2.0.0-rc2 (2014-03-07)
-----------------------

* fixed cluster authorization


v2.0.0-rc1 (2014-02-28)
-----------------------

* added sharding :-)

* added collection._dbName attribute to query the name of the database from a collection

  more detailed documentation on the sharding and cluster features can be found in the user
  manual, section **Sharding**

* INCOMPATIBLE CHANGE: using complex values in AQL filter conditions with operators other
  than equality (e.g. >=, >, <=, <) will disable usage of skiplist indexes for filter
  evaluation.

  For example, the following queries will be affected by change:

      FOR doc IN docs FILTER doc.value < { foo: "bar" } RETURN doc
      FOR doc IN docs FILTER doc.value >= [ 1, 2, 3 ] RETURN doc

  The following queries will not be affected by the change:

      FOR doc IN docs FILTER doc.value == 1 RETURN doc
      FOR doc IN docs FILTER doc.value == "foo" RETURN doc
      FOR doc IN docs FILTER doc.value == [ 1, 2, 3 ] RETURN doc
      FOR doc IN docs FILTER doc.value == { foo: "bar" } RETURN doc

* INCOMPATIBLE CHANGE: removed undocumented method `collection.saveOrReplace`

  this feature was never advertised nor documented nor tested.

* INCOMPATIBLE CHANGE: removed undocumented REST API method `/_api/simple/BY-EXAMPLE-HASH`

  this feature was never advertised nor documented nor tested.

* added explicit startup parameter `--server.reuse-address`

  This flag can be used to control whether sockets should be acquired with the SO_REUSEADDR
  flag.

  Regardless of this setting, sockets on Windows are always acquired using the
  SO_EXCLUSIVEADDRUSE flag.

* removed undocumented REST API method GET `/_admin/database-name`

* added user validation API at POST `/_api/user/<username>`

* slightly improved users management API in `/_api/user`:

  Previously, when creating a new user via HTTP POST, the username needed to be
  passed in an attribute `username`. When users were returned via this API,
  the usernames were returned in an attribute named `user`. This was slightly
  confusing and was changed in 2.0 as follows:

  - when adding a user via HTTP POST, the username can be specified in an attribute
  `user`. If this attribute is not used, the API will look into the attribute `username`
  as before and use that value.
  - when users are returned via HTTP GET, the usernames are still returned in an
    attribute `user`.

  This change should be fully downwards-compatible with the previous version of the API.

* added AQL SLICE function to extract slices from lists

* made module loader more node compatible

* the startup option `--javascript.package-path` for arangosh is now deprecated and does
  nothing. Using it will not cause an error, but the option is ignored.

* added coffee script support

* Several UI improvements.

* Exchanged icons in the graphviewer toolbar

* always start networking and HTTP listeners when starting the server (even in
  console mode)

* allow vertex and edge filtering with user-defined functions in TRAVERSAL,
  TRAVERSAL_TREE and SHORTEST_PATH AQL functions:

      // using user-defined AQL functions for edge and vertex filtering
      RETURN TRAVERSAL(friends, friendrelations, "friends/john", "outbound", {
        followEdges: "myfunctions::checkedge",
        filterVertices: "myfunctions::checkvertex"
      })

      // using the following custom filter functions
      var aqlfunctions = require("org/arangodb/aql/functions");
      aqlfunctions.register("myfunctions::checkedge", function (config, vertex, edge, path) {
        return (edge.type !== 'dislikes'); // don't follow these edges
      }, false);

      aqlfunctions.register("myfunctions::checkvertex", function (config, vertex, path) {
        if (vertex.isDeleted || ! vertex.isActive) {
          return [ "prune", "exclude" ]; // exclude these and don't follow them
        }
        return [ ]; // include everything else
      }, false);

* fail if invalid `strategy`, `order` or `itemOrder` attribute values
  are passed to the AQL TRAVERSAL function. Omitting these attributes
  is not considered an error, but specifying an invalid value for any
  of these attributes will make an AQL query fail.

* issue #751: Create database through API should return HTTP status code 201

  By default, the server now returns HTTP 201 (created) when creating a new
  database successfully. To keep compatibility with older ArangoDB versions, the
  startup parameter `--server.default-api-compatibility` can be set to a value
  of `10400` to indicate API compatibility with ArangoDB 1.4. The compatibility
  can also be enforced by setting the `X-Arango-Version` HTTP header in a
  client request to this API on a per-request basis.

* allow direct access from the `db` object to collections whose names start
  with an underscore (e.g. db._users).

  Previously, access to such collections via the `db` object was possible from
  arangosh, but not from arangod (and thus Foxx and actions). The only way
  to access such collections from these places was via the `db._collection(<name>)`
  workaround.

* allow `\n` (as well as `\r\n`) as line terminator in batch requests sent to
  `/_api/batch` HTTP API.

* use `--data-binary` instead of `--data` parameter in generated cURL examples

* issue #703: Also show path of logfile for fm.config()

* issue #675: Dropping a collection used in "graph" module breaks the graph

* added "static" Graph.drop() method for graphs API

* fixed issue #695: arangosh server.password error

* use pretty-printing in `--console` mode by default

* simplified ArangoDB startup options

  Some startup options are now superfluous or their usage is simplified. The
  following options have been changed:

  * `--javascript.modules-path`: this option has been removed. The modules paths
    are determined by arangod and arangosh automatically based on the value of
    `--javascript.startup-directory`.

    If the option is set on startup, it is ignored so startup will not abort with
    an error `unrecognized option`.

  * `--javascript.action-directory`: this option has been removed. The actions
    directory is determined by arangod automatically based on the value of
    `--javascript.startup-directory`.

    If the option is set on startup, it is ignored so startup will not abort with
    an error `unrecognized option`.

  * `--javascript.package-path`: this option is still available but it is not
    required anymore to set the standard package paths (e.g. `js/npm`). arangod
    will automatically use this standard package path regardless of whether it
    was specified via the options.

    It is possible to use this option to add additional package paths to the
    standard value.

  Configuration files included with arangod are adjusted accordingly.

* layout of the graphs tab adapted to better fit with the other tabs

* database selection is moved to the bottom right corner of the web interface

* removed priority queue index type

  this feature was never advertised nor documented nor tested.

* display internal attributes in document source view of web interface

* removed separate shape collections

  When upgrading to ArangoDB 2.0, existing collections will be converted to include
  shapes and attribute markers in the datafiles instead of using separate files for
  shapes.

  When a collection is converted, existing shapes from the SHAPES directory will
  be written to a new datafile in the collection directory, and the SHAPES directory
  will be removed afterwards.

  This saves up to 2 MB of memory and disk space for each collection
  (savings are higher, the less different shapes there are in a collection).
  Additionally, one less file descriptor per opened collection will be used.

  When creating a new collection, the amount of sync calls may be reduced. The same
  may be true for documents with yet-unknown shapes. This may help performance
  in these cases.

* added AQL functions `NTH` and `POSITION`

* added signal handler for arangosh to save last command in more cases

* added extra prompt placeholders for arangosh:
  - `%e`: current endpoint
  - `%u`: current user

* added arangosh option `--javascript.gc-interval` to control amount of
  garbage collection performed by arangosh

* fixed issue #651: Allow addEdge() to take vertex ids in the JS library

* removed command-line option `--log.format`

  In previous versions, this option did not have an effect for most log messages, so
  it got removed.

* removed C++ logger implementation

  Logging inside ArangoDB is now done using the LOG_XXX() macros. The LOGGER_XXX()
  macros are gone.

* added collection status "loading"


v1.4.16 (XXXX-XX-XX)
--------------------

* fixed too eager datafile deletion

  this issue could have caused a crash when the compaction had marked datafiles as obsolete
  and they were removed while "old" temporary query results still pointed to the old datafile
  positions

* fixed issue #826: Replication fails when a collection's configuration changes


v1.4.15 (2014-04-19)
--------------------

* bugfix for AQL query optimizer

  the following type of query was too eagerly optimized, leading to errors in code-generation:

      LET a = (FOR i IN [] RETURN i) LET b = (FOR i IN [] RETURN i) RETURN 1

  the problem occurred when both lists in the subqueries were empty. In this case invalid code
  was generated and the query couldn't be executed.


v1.4.14 (2014-04-05)
--------------------

* fixed race conditions during shape / attribute insertion

  A race condition could have led to spurious `cannot find attribute #xx` or
  `cannot find shape #xx` (where xx is a number) warning messages being logged
  by the server. This happened when a new attribute was inserted and at the same
  time was queried by another thread.

  Also fixed a race condition that may have occurred when a thread tried to
  access the shapes / attributes hash tables while they were resized. In this
  cases, the shape / attribute may have been hashed to a wrong slot.

* fixed a memory barrier / cpu synchronization problem with libev, affecting
  Windows with Visual Studio 2013 (probably earlier versions are affected, too)

  The issue is described in detail here:
  http://lists.schmorp.de/pipermail/libev/2014q1/002318.html


v1.4.13 (2014-03-14)
--------------------

* added diagnostic output for Foxx application upload

* allow dump & restore from ArangoDB 1.4 with an ArangoDB 2.0 server

* allow startup options `temp-path` and `default-language` to be specified from the arangod
  configuration file and not only from the command line

* fixed too eager compaction

  The compaction will now wait for several seconds before trying to re-compact the same
  collection. Additionally, some other limits have been introduced for the compaction.


v1.4.12 (2014-03-05)
--------------------

* fixed display bug in web interface which caused the following problems:
  - documents were displayed in web interface as being empty
  - document attributes view displayed many attributes with content "undefined"
  - document source view displayed many attributes with name "TYPEOF" and value "undefined"
  - an alert popping up in the browser with message "Datatables warning..."

* re-introduced old-style read-write locks to supports Windows versions older than
  Windows 2008R2 and Windows 7. This should re-enable support for Windows Vista and
  Windows 2008.


v1.4.11 (2014-02-27)
--------------------

* added SHORTEST_PATH AQL function

  this calculates the shortest paths between two vertices, using the Dijkstra
  algorithm, employing a min-heap

  By default, ArangoDB does not know the distance between any two vertices and
  will use a default distance of 1. A custom distance function can be registered
  as an AQL user function to make the distance calculation use any document
  attributes or custom logic:

      RETURN SHORTEST_PATH(cities, motorways, "cities/CGN", "cities/MUC", "outbound", {
        paths: true,
        distance: "myfunctions::citydistance"
      })

      // using the following custom distance function
      var aqlfunctions = require("org/arangodb/aql/functions");
      aqlfunctions.register("myfunctions::distance", function (config, vertex1, vertex2, edge) {
        return Math.sqrt(Math.pow(vertex1.x - vertex2.x) + Math.pow(vertex1.y - vertex2.y));
      }, false);

* fixed bug in Graph.pathTo function

* fixed small memleak in AQL optimizer

* fixed access to potentially uninitialized variable when collection had a cap constraint


v1.4.10 (2014-02-21)
--------------------

* fixed graph constructor to allow graph with some parameter to be used

* added node.js "events" and "stream"

* updated npm packages

* added loading of .json file

* Fixed http return code in graph api with waitForSync parameter.

* Fixed documentation in graph, simple and index api.

* removed 2 tests due to change in ruby library.

* issue #756: set access-control-expose-headers on CORS response

  the following headers are now whitelisted by ArangoDB in CORS responses:
  - etag
  - content-encoding
  - content-length
  - location
  - server
  - x-arango-errors
  - x-arango-async-id


v1.4.9 (2014-02-07)
-------------------

* return a document's current etag in response header for HTTP HEAD requests on
  documents that return an HTTP 412 (precondition failed) error. This allows
  retrieving the document's current revision easily.

* added AQL function `SKIPLIST` to directly access skiplist indexes from AQL

  This is a shortcut method to use a skiplist index for retrieving specific documents in
  indexed order. The function capability is rather limited, but it may be used
  for several cases to speed up queries. The documents are returned in index order if
  only one condition is used.

      /* return all documents with mycollection.created > 12345678 */
      FOR doc IN SKIPLIST(mycollection, { created: [[ '>', 12345678 ]] })
        RETURN doc

      /* return first document with mycollection.created > 12345678 */
      FOR doc IN SKIPLIST(mycollection, { created: [[ '>', 12345678 ]] }, 0, 1)
        RETURN doc

      /* return all documents with mycollection.created between 12345678 and 123456790 */
      FOR doc IN SKIPLIST(mycollection, { created: [[ '>', 12345678 ], [ '<=', 123456790 ]] })
        RETURN doc

      /* return all documents with mycollection.a equal 1 and .b equal 2 */
      FOR doc IN SKIPLIST(mycollection, { a: [[ '==', 1 ]], b: [[ '==', 2 ]] })
        RETURN doc

  The function requires a skiplist index with the exact same attributes to
  be present on the specified collection. All attributes present in the skiplist
  index must be specified in the conditions specified for the `SKIPLIST` function.
  Attribute declaration order is important, too: attributes must be specified in the
  same order in the condition as they have been declared in the skiplist index.

* added command-line option `--server.disable-authentication-unix-sockets`

  with this option, authentication can be disabled for all requests coming
  in via UNIX domain sockets, enabling clients located on the same host as
  the ArangoDB server to connect without authentication.
  Other connections (e.g. TCP/IP) are not affected by this option.

  The default value for this option is `false`.
  Note: this option is only supported on platforms that support Unix domain
  sockets.

* call global arangod instance destructor on shutdown

* issue #755: TRAVERSAL does not use strategy, order and itemOrder options

  these options were not honored when configuring a traversal via the AQL
  TRAVERSAL function. Now, these options are used if specified.

* allow vertex and edge filtering with user-defined functions in TRAVERSAL,
  TRAVERSAL_TREE and SHORTEST_PATH AQL functions:

      // using user-defined AQL functions for edge and vertex filtering
      RETURN TRAVERSAL(friends, friendrelations, "friends/john", "outbound", {
        followEdges: "myfunctions::checkedge",
        filterVertices: "myfunctions::checkvertex"
      })

      // using the following custom filter functions
      var aqlfunctions = require("org/arangodb/aql/functions");
      aqlfunctions.register("myfunctions::checkedge", function (config, vertex, edge, path) {
        return (edge.type !== 'dislikes'); // don't follow these edges
      }, false);

      aqlfunctions.register("myfunctions::checkvertex", function (config, vertex, path) {
        if (vertex.isDeleted || ! vertex.isActive) {
          return [ "prune", "exclude" ]; // exclude these and don't follow them
        }
        return [ ]; // include everything else
      }, false);

* issue #748: add vertex filtering to AQL's TRAVERSAL[_TREE]() function


v1.4.8 (2014-01-31)
-------------------

* install foxx apps in the web interface

* fixed a segfault in the import API


v1.4.7 (2014-01-23)
-------------------

* issue #744: Add usage example arangoimp from Command line

* issue #738: added __dirname, __filename pseudo-globals. Fixes #733. (@by pluma)

* mount all Foxx applications in system apps directory on startup


v1.4.6 (2014-01-20)
-------------------

* issue #736: AQL function to parse collection and key from document handle

* added fm.rescan() method for Foxx-Manager

* fixed issue #734: foxx cookie and route problem

* added method `fm.configJson` for arangosh

* include `startupPath` in result of API `/_api/foxx/config`


v1.4.5 (2014-01-15)
-------------------

* fixed issue #726: Alternate Windows Install Method

* fixed issue #716: dpkg -P doesn't remove everything

* fixed bugs in description of HTTP API `_api/index`

* fixed issue #732: Rest API GET revision number

* added missing documentation for several methods in HTTP API `/_api/edge/...`

* fixed typos in description of HTTP API `_api/document`

* defer evaluation of AQL subqueries and logical operators (lazy evaluation)

* Updated font in WebFrontend, it now contains a version that renders properly on Windows

* generally allow function return values as call parameters to AQL functions

* fixed potential deadlock in global context method execution

* added override file "arangod.conf.local" (and co)


v1.4.4 (2013-12-24)
-------------------

* uid and gid are now set in the scripts, there is no longer a separate config file for
  arangod when started from a script

* foxx-manager is now an alias for arangosh

* arango-dfdb is now an alias for arangod, moved from bin to sbin

* changed from readline to linenoise for Windows

* added --install-service and --uninstall-service for Windows

* removed --daemon and --supervisor for Windows

* arangosh and arangod now uses the config-file which maps the binary name, i. e. if you
  rename arangosh to foxx-manager it will use the config file foxx-manager.conf

* fixed lock file for Windows

* fixed issue #711, #687: foxx-manager throws internal errors

* added `--server.ssl-protocol` option for client tools
  this allows connecting from arangosh, arangoimp, arangoimp etc. to an ArangoDB
  server that uses a non-default value for `--server.ssl-protocol`. The default
  value for the SSL protocol is 4 (TLSv1). If the server is configured to use a
  different protocol, it was not possible to connect to it with the client tools.

* added more detailed request statistics

  This adds the number of async-executed HTTP requests plus the number of HTTP
  requests per individual HTTP method type.

* added `--force` option for arangorestore
  this option allows continuing a restore operation even if the server reports errors
  in the middle of the restore operation

* better error reporting for arangorestore
  in case the server returned an HTTP error, arangorestore previously reported this
  error as `internal error` without any details only. Now server-side errors are
  reported by arangorestore with the server's error message

* include more system collections in dumps produced by arangodump
  previously some system collections were intentionally excluded from dumps, even if the
  dump was run with `--include-system-collections`. for example, the collections `_aal`,
  `_modules`, `_routing`, and `_users` were excluded. This makes sense in a replication
  context but not always in a dump context.
  When specifying `--include-system-collections`, arangodump will now include the above-
  mentioned collections in the dump, too. Some other system collections are still excluded
  even when the dump is run with `--include-system-collections`, for example `_replication`
  and `_trx`.

* fixed issue #701: ArangoStatement undefined in arangosh

* fixed typos in configuration files


v1.4.3 (2013-11-25)
-------------------

* fixed a segfault in the AQL optimizer, occurring when a constant non-list value was
  used on the right-hand side of an IN operator that had a collection attribute on the
  left-hand side

* issue #662:

  Fixed access violation errors (crashes) in the Windows version, occurring under some
  circumstances when accessing databases with multiple clients in parallel

* fixed issue #681: Problem with ArchLinux PKGBUILD configuration


v1.4.2 (2013-11-20)
-------------------

* fixed issue #669: Tiny documentation update

* ported Windows version to use native Windows API SRWLocks (slim read-write locks)
  and condition variables instead of homemade versions

  MSDN states the following about the compatibility of SRWLocks and Condition Variables:

      Minimum supported client:
      Windows Server 2008 [desktop apps | Windows Store apps]

      Minimum supported server:
      Windows Vista [desktop apps | Windows Store apps]

* fixed issue #662: ArangoDB on Windows hanging

  This fixes a deadlock issue that occurred on Windows when documents were written to
  a collection at the same time when some other thread tried to drop the collection.

* fixed file-based logging in Windows

  the logger complained on startup if the specified log file already existed

* fixed startup of server in daemon mode (`--daemon` startup option)

* fixed a segfault in the AQL optimizer

* issue #671: Method graph.measurement does not exist

* changed Windows condition variable implementation to use Windows native
  condition variables

  This is an attempt to fix spurious Windows hangs as described in issue #662.

* added documentation for JavaScript traversals

* added --code-page command-line option for Windows version of arangosh

* fixed a problem when creating edges via the web interface.

  The problem only occurred if a collection was created with type "document
  collection" via the web interface, and afterwards was dropped and re-created
  with type "edge collection". If the web interface page was not reloaded,
  the old collection type (document) was cached, making the subsequent creation
  of edges into the (seeming-to-be-document) collection fail.

  The fix is to not cache the collection type in the web interface. Users of
  an older version of the web interface can reload the collections page if they
  are affected.

* fixed a caching problem in arangosh: if a collection was created using the web
  interface, and then removed via arangosh, arangosh did not actually drop the
  collection due to caching.

  Because the `drop` operation was not carried out, this caused misleading error
  messages when trying to re-create the collection (e.g. `cannot create collection:
  duplicate name`).

* fixed ALT-introduced characters for arangosh console input on Windows

  The Windows readline port was not able to handle characters that are built
  using CTRL or ALT keys. Regular characters entered using the CTRL or ALT keys
  were silently swallowed and not passed to the terminal input handler.

  This did not seem to cause problems for the US keyboard layout, but was a
  severe issue for keyboard layouts that require the ALT (or ALT-GR) key to
  construct characters. For example, entering the character `{` with a German
  keyboard layout requires pressing ALT-GR + 9.

* fixed issue #665: Hash/skiplist combo madness bit my ass

  this fixes a problem with missing/non-deterministic rollbacks of inserts in
  case of a unique constraint violation into a collection with multiple secondary
  indexes (with at least one of them unique)

* fixed issue #664: ArangoDB installer on Windows requires drive c:

* partly fixed issue #662: ArangoDB on Windows hanging

  This fixes dropping databases on Windows. In previous 1.4 versions on Windows,
  one shape collection file was not unloaded and removed when dropping a database,
  leaving one directory and one shape collection file in the otherwise-dropped
  database directory.

* fixed issue #660: updated documentation on indexes


v1.4.1 (2013-11-08)
-------------------

* performance improvements for skip-list deletes


v1.4.1-rc1 (2013-11-07)
-----------------------

* fixed issue #635: Web-Interface should have a "Databases" Menu for Management

* fixed issue #624: Web-Interface is missing a Database selector

* fixed segfault in bitarray query

* fixed issue #656: Cannot create unique index through web interface

* fixed issue #654: bitarray index makes server down

* fixed issue #653: Slow query

* fixed issue #650: Randomness of any() should be improved

* made AQL `DOCUMENT()` function polymorphic and work with just one parameter.

  This allows using the `DOCUMENT` function like this:

      DOCUMENT('users/john')
      DOCUMENT([ 'users/john', 'users/amy' ])

  in addition to the existing use cases:

      DOCUMENT(users, 'users/john')
      DOCUMENT(users, 'john')
      DOCUMENT(users, [ 'users/john' ])
      DOCUMENT(users, [ 'users/john', 'users/amy' ])
      DOCUMENT(users, [ 'john', 'amy' ])

* simplified usage of ArangoDB batch API

  It is not necessary anymore to send the batch boundary in the HTTP `Content-Type`
  header. Previously, the batch API expected the client to send a Content-Type header
  of`multipart/form-data; boundary=<some boundary value>`. This is still supported in
  ArangoDB 2.0, but clients can now also omit this header. If the header is not
  present in a client request, ArangoDB will ignore the request content type and
  read the MIME boundary from the beginning of the request body.

  This also allows using the batch API with the Swagger "Try it out" feature (which is
  not too good at sending a different or even dynamic content-type request header).

* added API method GET `/_api/database/user`

  This returns the list of databases a specific user can see without changing the
  username/passwd.

* issue #424: Documentation about IDs needs to be upgraded


v1.4.0 (2013-10-29)
-------------------

* fixed issue #648: /batch API is missing from Web Interface API Documentation (Swagger)

* fixed issue #647: Icon tooltips missing

* fixed issue #646: index creation in web interface

* fixed issue #645: Allow jumping from edge to linked vertices

* merged PR for issue #643: Some minor corrections and a link to "Downloads"

* fixed issue #642: Completion of error handling

* fixed issue #639: compiling v1.4 on maverick produces warnings on -Wstrict-null-sentinel

* fixed issue #634: Web interface bug: Escape does not always propagate

* fixed issue #620: added startup option `--server.default-api-compatibility`

  This adds the following changes to the ArangoDB server and clients:
  - the server provides a new startup option `--server.default-api-compatibility`.
    This option can be used to determine the compatibility of (some) server API
    return values. The value for this parameter is a server version number,
    calculated as follows: `10000 * major + 100 * minor` (e.g. `10400` for ArangoDB
    1.3). The default value is `10400` (1.4), the minimum allowed value is `10300`
    (1.3).

    When setting this option to a value lower than the current server version,
    the server might respond with old-style results to "old" clients, increasing
    compatibility with "old" (non-up-to-date) clients.

  - the server will on each incoming request check for an HTTP header
    `x-arango-version`. Clients can optionally set this header to the API
    version number they support. For example, if a client sends the HTTP header
    `x-arango-version: 10300`, the server will pick this up and might send ArangoDB
    1.3-style responses in some situations.

    Setting either the startup parameter or using the HTTP header (or both) allows
    running "old" clients with newer versions of ArangoDB, without having to adjust
    the clients too much.

  - the `location` headers returned by the server for the APIs `/_api/document/...`
    and `/_api/collection/...` will have different values depending on the used API
    version. If the API compatibility is `10300`, the `location` headers returned
    will look like this:

        location: /_api/document/....

    whereas when an API compatibility of `10400` or higher is used, the `location`
    headers will look like this:

        location: /_db/<database name>/_api/document/...

  Please note that even in the presence of this, old API versions still may not
  be supported forever by the server.

* fixed issue #643: Some minor corrections and a link to "Downloads" by @frankmayer

* started issue #642: Completion of error handling

* fixed issue #639: compiling v1.4 on maverick produces warnings on
  -Wstrict-null-sentinel

* fixed issue #621: Standard Config needs to be fixed

* added function to manage indexes (web interface)

* improved server shutdown time by signaling shutdown to applicationserver,
  logging, cleanup and compactor threads

* added foxx-manager `replace` command

* added foxx-manager `installed` command (a more intuitive alias for `list`)

* fixed issue #617: Swagger API is missing '/_api/version'

* fixed issue #615: Swagger API: Some commands have no parameter entry forms

* fixed issue #614: API : Typo in : Request URL /_api/database/current

* fixed issue #609: Graph viz tool - different background color

* fixed issue #608: arangosh config files - eventually missing in the manual

* fixed issue #607: Admin interface: no core documentation

* fixed issue #603: Aardvark Foxx App Manager

* fixed a bug in type-mapping between AQL user functions and the AQL layer

  The bug caused errors like the following when working with collection documents
  in an AQL user function:

      TypeError: Cannot assign to read only property '_id' of #<ShapedJson>

* create less system collections when creating a new database

  This is achieved by deferring collection creation until the collections are actually
  needed by ArangoDB. The following collections are affected by the change:
  - `_fishbowl`
  - `_structures`


v1.4.0-beta2 (2013-10-14)
-------------------------

* fixed compaction on Windows

  The compaction on Windows did not ftruncate the cleaned datafiles to a smaller size.
  This has been fixed so not only the content of the files is cleaned but also files
  are re-created with potentially smaller sizes.

* only the following system collections will be excluded from replication from now on:
  - `_replication`
  - `_trx`
  - `_users`
  - `_aal`
  - `_fishbowl`
  - `_modules`
  - `_routing`

  Especially the following system collections will now be included in replication:
  - `_aqlfunctions`
  - `_graphs`

  In previous versions of ArangoDB, all system collections were excluded from the
  replication.

  The change also caused a change in the replication logger and applier:
  in previous versions of ArangoDB, only a collection's id was logged for an operation.
  This has not caused problems for non-system collections but for system collections
  there ids might differ. In addition to a collection id ArangoDB will now also log the
  name of a collection for each replication event.

  The replication applier will now look for the collection name attribute in logged
  events preferably.

* added database selection to arango-dfdb

* provide foxx-manager, arangodump, and arangorestore in Windows build

* ArangoDB 1.4 will refuse to start if option `--javascript.app-path` is not set.

* added startup option `--server.allow-method-override`

  This option can be set to allow overriding the HTTP request method in a request using
  one of the following custom headers:

  - x-http-method-override
  - x-http-method
  - x-method-override

  This allows bypassing proxies and tools that would otherwise just let certain types of
  requests pass. Enabling this option may impose a security risk, so it should only be
  used in very controlled environments.

  The default value for this option is `false` (no method overriding allowed).

* added "details" URL parameter for bulk import API

  Setting the `details` URL parameter to `true` in a call to POST `/_api/import` will make
  the import return details about non-imported documents in the `details` attribute. If
  `details` is `false` or omitted, no `details` attribute will be present in the response.
  This is the same behavior that previous ArangoDB versions exposed.

* added "complete" option for bulk import API

  Setting the `complete` URL parameter to `true` in a call to POST `/_api/import` will make
  the import completely fail if at least one of documents cannot be imported successfully.

  It defaults to `false`, which will make ArangoDB continue importing the other documents
  from the import even if some documents cannot be imported. This is the same behavior that
  previous ArangoDB versions exposed.

* added missing swagger documentation for `/_api/log`

* calling `/_api/logs` (or `/_admin/logs`) is only permitted from the `_system` database now.

  Calling this API method for/from other database will result in an HTTP 400.

' ported fix from https://github.com/novus/nvd3/commit/0894152def263b8dee60192f75f66700cea532cc

  This prevents JavaScript errors from occurring in Chrome when in the admin interface,
  section "Dashboard".

* show current database name in web interface (bottom right corner)

* added missing documentation for /_api/import in swagger API docs

* allow specification of database name for replication sync command replication applier

  This allows syncing from a master database with a different name than the slave database.

* issue #601: Show DB in prompt

  arangosh now displays the database name as part of the prompt by default.

  Can change the prompt by using the `--prompt` option, e.g.

      > arangosh --prompt "my db is named \"%d\"> "


v1.4.0-beta1 (2013-10-01)
-------------------------

* make the Foxx manager use per-database app directories

  Each database now has its own subdirectory for Foxx applications. Each database
  can thus use different Foxx applications if required. A Foxx app for a specific
  database resides in `<app-path>/databases/<database-name>/<app-name>`.

  System apps are shared between all databases. They reside in `<app-path>/system/<app-name>`.

* only trigger an engine reset in development mode for URLs starting with `/dev/`

  This prevents ArangoDB from reloading all Foxx applications when it is not
  actually necessary.

* changed error code from 10 (bad parameter) to 1232 (invalid key generator) for
  errors that are due to an invalid key generator specification when creating a new
  collection

* automatic detection of content-type / mime-type for Foxx assets based on filenames,
  added possibility to override auto detection

* added endpoint management API at `/_api/endpoint`

* changed HTTP return code of PUT `/_api/cursor` from 400 to 404 in case a
  non-existing cursor is referred to

* issue #360: added support for asynchronous requests

  Incoming HTTP requests with the headers `x-arango-async: true` or
  `x-arango-async: store` will be answered by the server instantly with a generic
  HTTP 202 (Accepted) response.

  The actual requests will be queued and processed by the server asynchronously,
  allowing the client to continue sending other requests without waiting for the
  server to process the actually requested operation.

  The exact point in time when a queued request is executed is undefined. If an
  error occurs during execution of an asynchronous request, the client will not
  be notified by the server.

  The maximum size of the asynchronous task queue can be controlled using the new
  option `--scheduler.maximal-queue-size`. If the queue contains this many number of
  tasks and a new asynchronous request comes in, the server will reject it with an
  HTTP 500 (internal server error) response.

  Results of incoming requests marked with header `x-arango-async: true` will be
  discarded by the server immediately. Clients have no way of accessing the result
  of such asynchronously executed request. This is just _fire and forget_.

  To later retrieve the result of an asynchronously executed request, clients can
  mark a request with the header `x-arango-async: keep`. This makes the server
  store the result of the request in memory until explicitly fetched by a client
  via the `/_api/job` API. The `/_api/job` API also provides methods for basic
  inspection of which pending or already finished requests there are on the server,
  plus ways for garbage collecting unneeded results.

* Added new option `--scheduler.maximal-queue-size`.

* issue #590: Manifest Lint

* added data dump and restore tools, arangodump and arangorestore.

  arangodump can be used to create a logical dump of an ArangoDB database, or
  just dedicated collections. It can be used to dump both a collection's structure
  (properties and indexes) and data (documents).

  arangorestore can be used to restore data from a dump created with arangodump.
  arangorestore currently does not re-create any indexes, and doesn't yet handle
  referenced documents in edges properly when doing just partial restores.
  This will be fixed until 1.4 stable.

* introduced `--server.database` option for arangosh, arangoimp, and arangob.

  The option allows these client tools to use a certain database for their actions.
  In arangosh, the current database can be switched at any time using the command

      db._useDatabase(<name>);

  When no database is specified, all client tools will assume they should use the
  default database `_system`. This is done for downwards-compatibility reasons.

* added basic multi database support (alpha)

  New databases can be created using the REST API POST `/_api/database` and the
  shell command `db._createDatabase(<name>)`.

  The default database in ArangoDB is called `_system`. This database is always
  present and cannot be deleted by the user. When an older version of ArangoDB is
  upgraded to 1.4, the previously only database will automatically become the
  `_system` database.

  New databases can be created with the above commands, and can be deleted with the
  REST API DELETE `/_api/database/<name>` or the shell command `db._dropDatabase(<name>);`.

  Deleting databases is still unstable in ArangoDB 1.4 alpha and might crash the
  server. This will be fixed until 1.4 stable.

  To access a specific database via the HTTP REST API, the `/_db/<name>/` prefix
  can be used in all URLs. ArangoDB will check if an incoming request starts with
  this prefix, and will automatically pick the database name from it. If the prefix
  is not there, ArangoDB will assume the request is made for the default database
  (`_system`). This is done for downwards-compatibility reasons.

  That means, the following URL pathnames are logically identical:

      /_api/document/mycollection/1234
      /_db/_system/document/mycollection/1234

  To access a different database (e.g. `test`), the URL pathname would look like this:

      /_db/test/document/mycollection/1234

  New databases can also be created and existing databases can only be dropped from
  within the default database (`_system`). It is not possible to drop the `_system`
  database itself.

  Cross-database operations are unintended and unsupported. The intention of the
  multi-database feature is to have the possibility to have a few databases managed
  by ArangoDB in parallel, but to only access one database at a time from a connection
  or a request.

  When accessing the web interface via the URL pathname `/_admin/html/` or `/_admin/aardvark`,
  the web interface for the default database (`_system`) will be displayed.
  To access the web interface for a different database, the database name can be
  put into the URLs as a prefix, e.g. `/_db/test/_admin/html` or
  `/_db/test/_admin/aardvark`.

  All internal request handlers and also all user-defined request handlers and actions
  (including Foxx) will only get to see the unprefixed URL pathnames (i.e. excluding
  any database name prefix). This is to ensure downwards-compatibility.

  To access the name of the requested database from any action (including Foxx), use
  use `req.database`.

  For example, when calling the URL `/myapp/myaction`, the content of `req.database`
  will be `_system` (the default database because no database got specified) and the
  content of `req.url` will be `/myapp/myaction`.

  When calling the URL `/_db/test/myapp/myaction`, the content of `req.database` will be
  `test`, and the content of `req.url` will still be `/myapp/myaction`.

* Foxx now excludes files starting with . (dot) when bundling assets

  This mitigates problems with editor swap files etc.

* made the web interface a Foxx application

  This change caused the files for the web interface to be moved from `html/admin` to
  `js/apps/aardvark` in the file system.

  The base URL for the admin interface changed from `_admin/html/index.html` to
  `_admin/aardvark/index.html`.

  The "old" redirection to `_admin/html/index.html` will now produce a 404 error.

  When starting ArangoDB with the `--upgrade` option, this will automatically be remedied
  by putting in a redirection from `/` to `/_admin/aardvark/index.html`, and from
  `/_admin/html/index.html` to `/_admin/aardvark/index.html`.

  This also obsoletes the following configuration (command-line) options:
  - `--server.admin-directory`
  - `--server.disable-admin-interface`

  when using these now obsolete options when the server is started, no error is produced
  for downwards-compatibility.

* changed User-Agent value sent by arangoimp, arangosh, and arangod from "VOC-Agent" to
  "ArangoDB"

* changed journal file creation behavior as follows:

  Previously, a journal file for a collection was always created when a collection was
  created. When a journal filled up and became full, the current journal was made a
  datafile, and a new (empty) journal was created automatically. There weren't many
  intended situations when a collection did not have at least one journal.

  This is changed now as follows:
  - when a collection is created, no journal file will be created automatically
  - when there is a write into a collection without a journal, the journal will be
    created lazily
  - when there is a write into a collection with a full journal, a new journal will
    be created automatically

  From the end user perspective, nothing should have changed, except that there is now
  less disk usage for empty collections. Disk usage of infrequently updated collections
  might also be reduced significantly by running the `rotate()` method of a collection,
  and not writing into a collection subsequently.

* added method `collection.rotate()`

  This allows premature rotation of a collection's current journal file into a (read-only)
  datafile. The purpose of using `rotate()` is to prematurely allow compaction (which is
  performed on datafiles only) on data, even if the journal was not filled up completely.

  Using `rotate()` may make sense in the following scenario:

      c = db._create("test");
      for (i = 0; i < 1000; ++i) {
        c.save(...); // insert lots of data here
      }

      ...
      c.truncate(); // collection is now empty
      // only data in datafiles will be compacted by following compaction runs
      // all data in the current journal would not be compacted

      // calling rotate will make the current journal a datafile, and thus make it
      // eligible for compaction
      c.rotate();

  Using `rotate()` may also be useful when data in a collection is known to not change
  in the immediate future. After having completed all write operations on a collection,
  performing a `rotate()` will reduce the size of the current journal to the actually
  required size (remember that journals are pre-allocated with a specific size) before
  making the journal a datafile. Thus `rotate()` may cause disk space savings, even if
  the datafiles does not qualify for compaction after rotation.

  Note: rotating the journal is asynchronous, so that the actual rotation may be executed
  after `rotate()` returns to the caller.

* changed compaction to merge small datafiles together (up to 3 datafiles are merged in
  a compaction run)

  In the regular case, this should leave less small datafiles stay around on disk and allow
  using less file descriptors in total.

* added AQL MINUS function

* added AQL UNION_DISTINCT function (more efficient than combination of `UNIQUE(UNION())`)

* updated mruby to 2013-08-22

* issue #587: Add db._create() in help for startup arangosh

* issue #586: Share a link on installation instructions in the User Manual

* issue #585: Bison 2.4 missing on Mac for custom build

* issue #584: Web interface images broken in devel

* issue #583: Small documentation update

* issue #581: Parameter binding for attributes

* issue #580: Small improvements (by @guidoreina)

* issue #577: Missing documentation for collection figures in implementor manual

* issue #576: Get disk usage for collections and graphs

  This extends the result of the REST API for /_api/collection/figures with
  the attributes `compactors.count`, `compactors.fileSize`, `shapefiles.count`,
  and `shapefiles.fileSize`.

* issue #575: installing devel version on mac (low prio)

* issue #574: Documentation (POST /_admin/routing/reload)

* issue #558: HTTP cursors, allow count to ignore LIMIT


v1.4.0-alpha1 (2013-08-02)
--------------------------

* added replication. check online manual for details.

* added server startup options `--server.disable-replication-logger` and
  `--server.disable-replication-applier`

* removed action deployment tool, this now handled with Foxx and its manager or
  by kaerus node utility

* fixed a server crash when using byExample / firstExample inside a transaction
  and the collection contained a usable hash/skiplist index for the example

* defineHttp now only expects a single context

* added collection detail dialog (web interface)

  Shows collection properties, figures (datafiles, journals, attributes, etc.)
  and indexes.

* added documents filter (web interface)

  Allows searching for documents based on attribute values. One or many filter
  conditions can be defined, using comparison operators such as '==', '<=', etc.

* improved AQL editor (web interface)

  Editor supports keyboard shortcuts (Submit, Undo, Redo, Select).
  Editor allows saving and reusing of user-defined queries.
  Added example queries to AQL editor.
  Added comment button.

* added document import (web interface)

  Allows upload of JSON-data from files. Files must have an extension of .json.

* added dashboard (web interface)

  Shows the status of replication and multiple system charts, e.g.
  Virtual Memory Size, Request Time, HTTP Connections etc.

* added API method `/_api/graph` to query all graphs with all properties.

* added example queries in web interface AQL editor

* added arango.reconnect(<host>) method for arangosh to dynamically switch server or
  user name

* added AQL range operator `..`

  The `..` operator can be used to easily iterate over a sequence of numeric
  values. It will produce a list of values in the defined range, with both bounding
  values included.

  Example:

      2010..2013

  will produce the following result:

      [ 2010, 2011, 2012, 2013 ]

* added AQL RANGE function

* added collection.first(count) and collection.last(count) document access functions

  These functions allow accessing the first or last n documents in a collection. The order
  is determined by document insertion/update time.

* added AQL INTERSECTION function

* INCOMPATIBLE CHANGE: changed AQL user function namespace resolution operator from `:` to `::`

  AQL user-defined functions were introduced in ArangoDB 1.3, and the namespace resolution
  operator for them was the single colon (`:`). A function call looked like this:

      RETURN mygroup:myfunc()

  The single colon caused an ambiguity in the AQL grammar, making it indistinguishable from
  named attributes or the ternary operator in some cases, e.g.

      { mygroup:myfunc ? mygroup:myfunc }

  The change of the namespace resolution operator from `:` to `::` fixes this ambiguity.

  Existing user functions in the database will be automatically fixed when starting ArangoDB
  1.4 with the `--upgrade` option. However, queries using user-defined functions need to be
  adjusted on the client side to use the new operator.

* allow multiple AQL LET declarations separated by comma, e.g.
  LET a = 1, b = 2, c = 3

* more useful AQL error messages

  The error position (line/column) is more clearly indicated for parse errors.
  Additionally, if a query references a collection that cannot be found, the error
  message will give a hint on the collection name

* changed return value for AQL `DOCUMENT` function in case document is not found

  Previously, when the AQL `DOCUMENT` function was called with the id of a document and
  the document could not be found, it returned `undefined`. This value is not part of the
  JSON type system and this has caused some problems.
  Starting with ArangoDB 1.4, the `DOCUMENT` function will return `null` if the document
  looked for cannot be found.

  In case the function is called with a list of documents, it will continue to return all
  found documents, and will not return `null` for non-found documents. This has not changed.

* added single line comments for AQL

  Single line comments can be started with a double forward slash: `//`.
  They end at the end of the line, or the end of the query string, whichever is first.

* fixed documentation issues #567, #568, #571.

* added collection.checksum(<withData>) method to calculate CRC checksums for
  collections

  This can be used to
  - check if data in a collection has changed
  - compare the contents of two collections on different ArangoDB instances

* issue #565: add description line to aal.listAvailable()

* fixed several out-of-memory situations when double freeing or invalid memory
  accesses could happen

* less msyncing during the creation of collections

  This is achieved by not syncing the initial (standard) markers in shapes collections.
  After all standard markers are written, the shapes collection will get synced.

* renamed command-line option `--log.filter` to `--log.source-filter` to avoid
  misunderstandings

* introduced new command-line option `--log.content-filter` to optionally restrict
  logging to just specific log messages (containing the filter string, case-sensitive).

  For example, to filter on just log entries which contain `ArangoDB`, use:

      --log.content-filter "ArangoDB"

* added optional command-line option `--log.requests-file` to log incoming HTTP
  requests to a file.

  When used, all HTTP requests will be logged to the specified file, containing the
  client IP address, HTTP method, requests URL, HTTP response code, and size of the
  response body.

* added a signal handler for SIGUSR1 signal:

  when ArangoDB receives this signal, it will respond all further incoming requests
  with an HTTP 503 (Service Unavailable) error. This will be the case until another
  SIGUSR1 signal is caught. This will make ArangoDB start serving requests regularly
  again. Note: this is not implemented on Windows.

* limited maximum request URI length to 16384 bytes:

  Incoming requests with longer request URIs will be responded to with an HTTP
  414 (Request-URI Too Long) error.

* require version 1.0 or 1.1 in HTTP version signature of requests sent by clients:

  Clients sending requests with a non-HTTP 1.0 or non-HTTP 1.1 version number will
  be served with an HTTP 505 (HTTP Version Not Supported) error.

* updated manual on indexes:

  using system attributes such as `_id`, `_key`, `_from`, `_to`, `_rev` in indexes is
  disallowed and will be rejected by the server. This was the case since ArangoDB 1.3,
  but was not properly documented.

* issue #563: can aal become a default object?

  aal is now a prefab object in arangosh

* prevent certain system collections from being renamed, dropped, or even unloaded.

  Which restrictions there are for which system collections may vary from release to
  release, but users should in general not try to modify system collections directly
  anyway.

  Note: there are no such restrictions for user-created collections.

* issue #559: added Foxx documentation to user manual

* added server startup option `--server.authenticate-system-only`. This option can be
  used to restrict the need for HTTP authentication to internal functionality and APIs,
  such as `/_api/*` and `/_admin/*`.
  Setting this option to `true` will thus force authentication for the ArangoDB APIs
  and the web interface, but allow unauthenticated requests for other URLs (including
  user defined actions and Foxx applications).
  The default value of this option is `false`, meaning that if authentication is turned
  on, authentication is still required for *all* incoming requests. Only by setting the
  option to `true` this restriction is lifted and authentication becomes required for
  URLs starting with `/_` only.

  Please note that authentication still needs to be enabled regularly by setting the
  `--server.disable-authentication` parameter to `false`. Otherwise no authentication
  will be required for any URLs as before.

* protect collections against unloading when there are still document barriers around.

* extended cap constraints to optionally limit the active data size in a collection to
  a specific number of bytes.

  The arguments for creating a cap constraint are now:
  `collection.ensureCapConstraint(<count>, <byteSize>);`

  It is supported to specify just a count as in ArangoDB 1.3 and before, to specify
  just a fileSize, or both. The first met constraint will trigger the automated
  document removal.

* added `db._exists(doc)` and `collection.exists(doc)` for easy document existence checks

* added API `/_api/current-database` to retrieve information about the database the
  client is currently connected to (note: the API `/_api/current-database` has been
  removed in the meantime. The functionality is accessible via `/_api/database/current`
  now).

* ensure a proper order of tick values in datafiles/journals/compactors.
  any new files written will have the _tick values of their markers in order. for
  older files, there are edge cases at the beginning and end of the datafiles when
  _tick values are not properly in order.

* prevent caching of static pages in PathHandler.
  whenever a static page is requested that is served by the general PathHandler, the
  server will respond to HTTP GET requests with a "Cache-Control: max-age=86400" header.

* added "doCompact" attribute when creating collections and to collection.properties().
  The attribute controls whether collection datafiles are compacted.

* changed the HTTP return code from 400 to 404 for some cases when there is a referral
  to a non-existing collection or document.

* introduced error code 1909 `too many iterations` that is thrown when graph traversals
  hit the `maxIterations` threshold.

* optionally limit traversals to a certain number of iterations
  the limitation can be achieved via the traversal API by setting the `maxIterations`
  attribute, and also via the AQL `TRAVERSAL` and `TRAVERSAL_TREE` functions by setting
  the same attribute. If traversals are not limited by the end user, a server-defined
  limit for `maxIterations` may be used to prevent server-side traversals from running
  endlessly.

* added graph traversal API at `/_api/traversal`

* added "API" link in web interface, pointing to REST API generated with Swagger

* moved "About" link in web interface into "links" menu

* allow incremental access to the documents in a collection from out of AQL
  this allows reading documents from a collection chunks when a full collection scan
  is required. memory usage might be must lower in this case and queries might finish
  earlier if there is an additional LIMIT statement

* changed AQL COLLECT to use a stable sort, so any previous SORT order is preserved

* issue #547: Javascript error in the web interface

* issue #550: Make AQL graph functions support key in addition to id

* issue #526: Unable to escape when an errorneous command is entered into the js shell

* issue #523: Graph and vertex methods for the javascript api

* issue #517: Foxx: Route parameters with capital letters fail

* issue #512: Binded Parameters for LIMIT


v1.3.3 (2013-08-01)
-------------------

* issue #570: updateFishbowl() fails once

* updated and fixed generated examples

* issue #559: added Foxx documentation to user manual

* added missing error reporting for errors that happened during import of edges


v1.3.2 (2013-06-21)
-------------------

* fixed memleak in internal.download()

* made the shape-collection journal size adaptive:
  if too big shapes come in, a shape journal will be created with a big-enough size
  automatically. the maximum size of a shape journal is still restricted, but to a
  very big value that should never be reached in practice.

* fixed a segfault that occurred when inserting documents with a shape size bigger
  than the default shape journal size (2MB)

* fixed a locking issue in collection.truncate()

* fixed value overflow in accumulated filesizes reported by collection.figures()

* issue #545: AQL FILTER unnecessary (?) loop

* issue #549: wrong return code with --daemon


v1.3.1 (2013-05-24)
-------------------

* removed currently unused _ids collection

* fixed usage of --temp-path in aranogd and arangosh

* issue #540: suppress return of temporary internal variables in AQL

* issue #530: ReferenceError: ArangoError is not a constructor

* issue #535: Problem with AQL user functions javascript API

* set --javascript.app-path for test execution to prevent startup error

* issue #532: Graph _edgesCache returns invalid data?

* issue #531: Arangod errors

* issue #529: Really weird transaction issue

* fixed usage of --temp-path in aranogd and arangosh


v1.3.0 (2013-05-10)
-------------------

* fixed problem on restart ("datafile-xxx is not sealed") when server was killed
  during a compaction run

* fixed leak when using cursors with very small batchSize

* issue #508: `unregistergroup` function not mentioned in http interface docs

* issue #507: GET /_api/aqlfunction returns code inside parentheses

* fixed issue #489: Bug in aal.install

* fixed issue 505: statistics not populated on MacOS


v1.3.0-rc1 (2013-04-24)
-----------------------

* updated documentation for 1.3.0

* added node modules and npm packages

* changed compaction to only compact datafiles with more at least 10% of dead
  documents (byte size-wise)

* issue #498: fixed reload of authentication info when using
  `require("org/arangodb/users").reload()`

* issue #495: Passing an empty array to create a document results in a
  "phantom" document

* added more precision for requests statistics figures

* added "sum" attribute for individual statistics results in statistics API
  at /_admin/statistics

* made "limit" an optional parameter in AQL function NEAR().
  limit can now be either omitted completely, or set to 0. If so, an internal
  default value (currently 100) will be applied for the limit.

* issue #481

* added "attributes.count" to output of `collection.figures()`
  this also affects the REST API /_api/collection/<name>/figures

* added IndexedPropertyGetter for ShapedJson objects

* added API for user-defined AQL functions

* issue #475: A better error message for deleting a non-existent graph

* issue #474: Web interface problems with the JS Shell

* added missing documentation for AQL UNION function

* added transaction support.
  This provides ACID transactions for ArangoDB. Transactions can be invoked
  using the `db._executeTransaction()` function, or the `/_api/transaction`
  REST API.

* switched to semantic versioning (at least for alpha & alpha naming)

* added saveOrReplace() for server-side JS

v1.3.alpha1 (2013-04-05)
------------------------

* cleanup of Module, Package, ArangoApp and modules "internal", "fs", "console"

* use Error instead of string in throw to allow stack-trace

* issue #454: error while creation of Collection

* make `collection.count()` not recalculate the number of documents on the fly, but
  use some internal document counters.

* issue #457: invalid string value in web interface

* make datafile id (datafile->_fid) identical to the numeric part of the filename.
  E.g. the datafile `journal-123456.db` will now have a datafile marker with the same
  fid (i.e. `123456`) instead of a different value. This change will only affect
  datafiles that are created with 1.3 and not any older files.
  The intention behind this change is to make datafile debugging easier.

* consistently discard document attributes with reserved names (system attributes)
  but without any known meaning, for example `_test`, `_foo`, ...

  Previously, these attributes were saved with the document regularly in some cases,
  but were discarded in other cases.
  Now these attributes are discarded consistently. "Real" system attributes such as
  `_key`, `_from`, `_to` are not affected and will work as before.

  Additionally, attributes with an empty name (``) are discarded when documents are
  saved.

  Though using reserved or empty attribute names in documents was not really and
  consistently supported in previous versions of ArangoDB, this change might cause
  an incompatibility for clients that rely on this feature.

* added server startup flag `--database.force-sync-properties` to force syncing of
  collection properties on collection creation, deletion and on property update.
  The default value is true to mimic the behavior of previous versions of ArangoDB.
  If set to false, collection properties are written to disk but no call to sync()
  is made.

* added detailed output of server version and components for REST APIs
  `/_admin/version` and `/_api/version`. To retrieve this extended information,
  call the REST APIs with URL parameter `details=true`.

* issue #443: For git-based builds include commit hash in version

* adjust startup log output to be more compact, less verbose

* set the required minimum number of file descriptors to 256.
  On server start, this number is enforced on systems that have rlimit. If the limit
  cannot be enforced, starting the server will fail.
  Note: 256 is considered to be the absolute minimum value. Depending on the use case
  for ArangoDB, a much higher number of file descriptors should be used.

  To avoid checking & potentially changing the number of maximum open files, use the
  startup option `--server.descriptors-minimum 0`

* fixed shapedjson to json conversion for special numeric values (NaN, +inf, -inf).
  Before, "NaN", "inf", or "-inf" were written into the JSONified output, but these
  values are not allowed in JSON. Now, "null" is written to the JSONified output as
  required.

* added AQL functions VARIANCE_POPULATION(), VARIANCE_SAMPLE(), STDDEV_POPULATION(),
  STDDEV_SAMPLE(), AVERAGE(), MEDIAN() to calculate statistical values for lists

* added AQL SQRT() function

* added AQL TRIM(), LEFT() and RIGHT() string functions

* fixed issue #436: GET /_api/document on edge

* make AQL REVERSE() and LENGTH() functions work on strings, too

* disabled DOT generation in `make doxygen`. this speeds up docs generation

* renamed startup option `--dispatcher.report-intervall` to `--dispatcher.report-interval`

* renamed startup option `--scheduler.report-intervall` to `--scheduler.report-interval`

* slightly changed output of REST API method /_admin/log.
  Previously, the log messages returned also contained the date and log level, now
  they will only contain the log message, and no date and log level information.
  This information can be re-created by API users from the `timestamp` and `level`
  attributes of the result.

* removed configure option `--enable-zone-debug`
  memory zone debugging is now automatically turned on when compiling with ArangoDB
  `--enable-maintainer-mode`

* removed configure option `--enable-arangob`
  arangob is now always included in the build


v1.2.3 (XXXX-XX-XX)
-------------------

* added optional parameter `edgexamples` for AQL function EDGES() and NEIGHBORS()

* added AQL function NEIGHBORS()

* added freebsd support

* fixed firstExample() query with `_id` and `_key` attributes

* issue triAGENS/ArangoDB-PHP#55: AQL optimizer may have mis-optimized duplicate
  filter statements with limit


v1.2.2 (2013-03-26)
-------------------

* fixed save of objects with common sub-objects

* issue #459: fulltext internal memory allocation didn't scale well
  This fix improves loading times for collections with fulltext indexes that have
  lots of equal words indexed.

* issue #212: auto-increment support

  The feature can be used by creating a collection with the extra `keyOptions`
  attribute as follows:

      db._create("mycollection", { keyOptions: { type: "autoincrement", offset: 1, increment: 10, allowUserKeys: true } });

  The `type` attribute will make sure the keys will be auto-generated if no
  `_key` attribute is specified for a document.

  The `allowUserKeys` attribute determines whether users might still supply own
  `_key` values with documents or if this is considered an error.

  The `increment` value determines the actual increment value, whereas the `offset`
  value can be used to seed to value sequence with a specific starting value.
  This will be useful later in a multi-master setup, when multiple servers can use
  different auto-increment seed values and thus generate non-conflicting auto-increment values.

  The default values currently are:

  - `allowUserKeys`: `true`
  - `offset`: `0`
  - `increment`: `1`

  The only other available key generator type currently is `traditional`.
  The `traditional` key generator will auto-generate keys in a fashion as ArangoDB
  always did (some increasing integer value, with a more or less unpredictable
  increment value).

  Note that for the `traditional` key generator there is only the option to disallow
  user-supplied keys and give the server the sole responsibility for key generation.
  This can be achieved by setting the `allowUserKeys` property to `false`.

  This change also introduces the following errors that API implementors may want to check
  the return values for:

  - 1222: `document key unexpected`: will be raised when a document is created with
    a `_key` attribute, but the underlying collection was set up with the `keyOptions`
    attribute `allowUserKeys: false`.

  - 1225: `out of keys`: will be raised when the auto-increment key generator runs
    out of keys. This may happen when the next key to be generated is 2^64 or higher.
    In practice, this will only happen if the values for `increment` or `offset` are
    not set appropriately, or if users are allowed to supply own keys, those keys
    are near the 2^64 threshold, and later the auto-increment feature kicks in and
    generates keys that cross that threshold.

    In practice it should not occur with proper configuration and proper usage of the
    collections.

  This change may also affect the following REST APIs:
  - POST `/_api/collection`: the server does now accept the optional `keyOptions`
    attribute in the second parameter
  - GET `/_api/collection/properties`: will return the `keyOptions` attribute as part
    of the collection's properties. The previous optional attribute `createOptions`
    is now gone.

* fixed `ArangoStatement.explain()` method with bind variables

* fixed misleading "cursor not found" error message in arangosh that occurred when
  `count()` was called for client-side cursors

* fixed handling of empty attribute names, which may have crashed the server under
  certain circumstances before

* fixed usage of invalid pointer in error message output when index description could
  not be opened


v1.2.1 (2013-03-14)
-------------------

* issue #444: please darken light color in arangosh

* issue #442: pls update post install info on osx

* fixed conversion of special double values (NaN, -inf, +inf) when converting from
  shapedjson to JSON

* fixed compaction of markers (location of _key was not updated correctly in memory,
  leading to _keys pointing to undefined memory after datafile rotation)

* fixed edge index key pointers to use document master pointer plus offset instead
  of direct _key address

* fixed case when server could not create any more journal or compactor files.
  Previously a wrong status code may have been returned, and not being able to create
  a new compactor file may have led to an infinite loop with error message
  "could not create compactor".

* fixed value truncation for numeric filename parts when renaming datafiles/journals


v1.2.0 (2013-03-01)
-------------------

* by default statistics are now switch off; in order to enable comment out
  the "disable-statistics = yes" line in "arangod.conf"

* fixed issue #435: csv parser skips data at buffer border

* added server startup option `--server.disable-statistics` to turn off statistics
  gathering without recompilation of ArangoDB.
  This partly addresses issue #432.

* fixed dropping of indexes without collection name, e.g.
  `db.xxx.dropIndex("123456");`
  Dropping an index like this failed with an assertion error.

* fixed issue #426: arangoimp should be able to import edges into edge collections

* fixed issue #425: In case of conflict ArangoDB returns HTTP 400 Bad request
  (with 1207 Error) instead of HTTP 409 Conflict

* fixed too greedy token consumption in AQL for negative values:
  e.g. in the statement `RETURN { a: 1 -2 }` the minus token was consumed as part
  of the value `-2`, and not interpreted as the binary arithmetic operator


v1.2.beta3 (2013-02-22)
-----------------------

* issue #427: ArangoDB Importer Manual has no navigation links (previous|home|next)

* issue #319: Documentation missing for Emergency console and incomplete for datafile debugger.

* issue #370: add documentation for reloadRouting and flushServerModules

* issue #393: added REST API for user management at /_api/user

* issue #393, #128: added simple cryptographic functions for user actions in module "crypto":
  * require("org/arangodb/crypto").md5()
  * require("org/arangodb/crypto").sha256()
  * require("org/arangodb/crypto").rand()

* added replaceByExample() Javascript and REST API method

* added updateByExample() Javascript and REST API method

* added optional "limit" parameter for removeByExample() Javascript and REST API method

* fixed issue #413

* updated bundled V8 version from 3.9.4 to 3.16.14.1
  Note: the Windows version used a more recent version (3.14.0.1) and was not updated.

* fixed issue #404: keep original request url in request object


v1.2.beta2 (2013-02-15)
-----------------------

* fixed issue #405: 1.2 compile warnings

* fixed issue #333: [debian] Group "arangodb" is not used when starting vie init.d script

* added optional parameter 'excludeSystem' to GET /_api/collection
  This parameter can be used to disable returning system collections in the list
  of all collections.

* added AQL functions KEEP() and UNSET()

* fixed issue #348: "HTTP Interface for Administration and Monitoring"
  documentation errors.

* fix stringification of specific positive int64 values. Stringification of int64
  values with the upper 32 bits cleared and the 33rd bit set were broken.

* issue #395:  Collection properties() function should return 'isSystem' for
  Javascript and REST API

* make server stop after upgrade procedure when invoked with `--upgrade option`.
  When started with the `--upgrade` option, the server will perfom
  the upgrade, and then exit with a status code indicating the result of the
  upgrade (0 = success, 1 = failure). To start the server regularly in either
  daemon or console mode, the `--upgrade` option must not be specified.
  This change was introduced to allow init.d scripts check the result of
  the upgrade procedure, even in case an upgrade was successful.
  this was introduced as part of issue #391.

* added AQL function EDGES()

* added more crash-protection when reading corrupted collections at startup

* added documentation for AQL function CONTAINS()

* added AQL function LIKE()

* replaced redundant error return code 1520 (Unable to open collection) with error code
  1203 (Collection not found). These error codes have the same meanings, but one of
  them was returned from AQL queries only, the other got thrown by other parts of
  ArangoDB. Now, error 1203 (Collection not found) is used in AQL too in case a
  non-existing collection is used.

v1.2.beta1 (2013-02-01)
-----------------------

* fixed issue #382: [Documentation error] Maschine... should be Machine...

* unified history file locations for arangod, arangosh, and arangoirb.
  - The readline history for arangod (emergency console) is now stored in file
    $HOME/.arangod. It was stored in $HOME/.arango before.
  - The readline history for arangosh is still stored in $HOME/.arangosh.
  - The readline history for arangoirb is now stored in $HOME/.arangoirb. It was
    stored in $HOME/.arango-mrb before.

* fixed issue #381: _users user should have a unique constraint

* allow negative list indexes in AQL to access elements from the end of a list,
  e.g. ```RETURN values[-1]``` will return the last element of the `values` list.

* collection ids, index ids, cursor ids, and document revision ids created and
  returned by ArangoDB are now returned as strings with numeric content inside.
  This is done to prevent some value overrun/truncation in any part of the
  complete client/server workflow.
  In ArangoDB 1.1 and before, these values were previously returned as
  (potentially very big) integer values. This may cause problems (clipping, overrun,
  precision loss) for clients that do not support big integers natively and store
  such values in IEEE754 doubles internally. This type loses precision after about
  52 bits and is thus not safe to hold an id.
  Javascript and 32 bit-PHP are examples for clients that may cause such problems.
  Therefore, ids are now returned by ArangoDB as strings, with the string
  content being the integer value as before.

  Example for documents ("_rev" attribute):
  - Document returned by ArangoDB 1.1: { "_rev": 1234, ... }
  - Document returned by ArangoDB 1.2: { "_rev": "1234", ... }

  Example for collections ("id" attribute / "_id" property):
  - Collection returned by ArangoDB 1.1: { "id": 9327643, "name": "test", ... }
  - Collection returned by ArangoDB 1.2: { "id": "9327643", "name": "test", ... }

  Example for cursors ("id" attribute):
  - Collection returned by ArangoDB 1.1: { "id": 11734292, "hasMore": true, ... }
  - Collection returned by ArangoDB 1.2: { "id": "11734292", "hasMore": true, ... }

* global variables are not automatically available anymore when starting the
  arangod Javascript emergency console (i.e. ```arangod --console```).

  Especially, the variables `db`, `edges`, and `internal` are not available
  anymore. `db` and `internal` can be made available in 1.2 by
  ```var db = require("org/arangodb").db;``` and
  ```var internal = require("internal");```, respectively.
  The reason for this change is to get rid of global variables in the server
  because this will allow more specific inclusion of functionality.

  For convenience, the global variable `db` is still available by default in
  arangosh. The global variable `edges`, which since ArangoDB 1.1 was kind of
  a redundant wrapper of `db`, has been removed in 1.2 completely.
  Please use `db` instead, and if creating an edge collection, use the explicit
  ```db._createEdgeCollection()``` command.

* issue #374: prevent endless redirects when calling admin interface with
  unexpected URLs

* issue #373: TRAVERSAL() `trackPaths` option does not work. Instead `paths` does work

* issue #358: added support for CORS

* honor optional waitForSync property for document removal, replace, update, and
  save operations in arangosh. The waitForSync parameter for these operations
  was previously honored by the REST API and on the server-side, but not when
  the waitForSync parameter was specified for a document operation in arangosh.

* calls to db.collection.figures() and /_api/collection/<collection>/figures now
  additionally return the number of shapes used in the collection in the
  extra attribute "shapes.count"

* added AQL TRAVERSAL_TREE() function to return a hierarchical result from a traversal

* added AQL TRAVERSAL() function to return the results from a traversal

* added AQL function ATTRIBUTES() to return the attribute names of a document

* removed internal server-side AQL functions from global scope.

  Now the AQL internal functions can only be accessed via the exports of the
  ahuacatl module, which can be included via ```require("org/arangodb/ahuacatl")```.
  It shouldn't be necessary for clients to access this module at all, but
  internal code may use this module.

  The previously global AQL-related server-side functions were moved to the
  internal namespace. This produced the following function name changes on
  the server:

     old name              new name
     ------------------------------------------------------
     AHUACATL_RUN       => require("internal").AQL_QUERY
     AHUACATL_EXPLAIN   => require("internal").AQL_EXPLAIN
     AHUACATL_PARSE     => require("internal").AQL_PARSE

  Again, clients shouldn't have used these functions at all as there is the
  ArangoStatement object to execute AQL queries.

* fixed issue #366: Edges index returns strange description

* added AQL function MATCHES() to check a document against a list of examples

* added documentation and tests for db.collection.removeByExample

* added --progress option for arangoimp. This will show the percentage of the input
  file that has been processed by arangoimp while the import is still running. It can
  be used as a rough indicator of progress for the entire import.

* make the server log documents that cannot be imported via /_api/import into the
  logfile using the warning log level. This may help finding illegal documents in big
  import runs.

* check on server startup whether the database directory and all collection directories
  are writable. if not, the server startup will be aborted. this prevents serious
  problems with collections being non-writable and this being detected at some pointer
  after the server has been started

* allow the following AQL constructs: FUNC(...)[...], FUNC(...).attribute

* fixed issue #361: Bug in Admin Interface. Header disappears when clicking new collection

* Added in-memory only collections

  Added collection creation parameter "isVolatile":
  if set to true, the collection is created as an in-memory only collection,
  meaning that all document data of that collection will reside in memory only,
  and will not be stored permanently to disk.
  This means that all collection data will be lost when the collection is unloaded
  or the server is shut down.
  As this collection type does not have datafile disk overhead for the regular
  document operations, it may be faster than normal disk-backed collections. The
  actual performance gains strongly depend on the underlying OS, filesystem, and
  settings though.
  This collection type should be used for caches only and not for any sensible data
  that cannot be re-created otherwise.
  Some platforms, namely Windows, currently do not support this collection type.
  When creating an in-memory collection on such platform, an error message will be
  returned by ArangoDB telling the user the platform does not support it.

  Note: in-memory collections are an experimental feature. The feature might
  change drastically or even be removed altogether in a future version of ArangoDB.

* fixed issue #353: Please include "pretty print" in Emergency Console

* fixed issue #352: "pretty print" console.log
  This was achieved by adding the dump() function for the "internal" object

* reduced insertion time for edges index
  Inserting into the edges index now avoids costly comparisons in case of a hash
  collision, reducing the prefilling/loading timer for bigger edge collections

* added fulltext queries to AQL via FULLTEXT() function. This allows search
  fulltext indexes from an AQL query to find matching documents

* added fulltext index type. This index type allows indexing words and prefixes of
  words from a specific document attribute. The index can be queries using a
  SimpleQueryFull object, the HTTP REST API at /_api/simple/fulltext, or via AQL

* added collection.revision() method to determine whether a collection has changed.
  The revision method returns a revision string that can be used by client programs
  for equality/inequality comparisons. The value returned by the revision method
  should be treated by clients as an opaque string and clients should not try to
  figure out the sense of the revision id. This is still useful enough to check
  whether data in a collection has changed.

* issue #346: adaptively determine NUMBER_HEADERS_PER_BLOCK

* issue #338: arangosh cursor positioning problems

* issue #326: use limit optimization with filters

* issue #325: use index to avoid sorting

* issue #324: add limit optimization to AQL

* removed arango-password script and added Javascript functionality to add/delete
  users instead. The functionality is contained in module `users` and can be invoked
  as follows from arangosh and arangod:
  * require("users").save("name", "passwd");
  * require("users").replace("name", "newPasswd");
  * require("users").remove("name");
  * require("users").reload();
  These functions are intentionally not offered via the web interface.
  This also addresses issue #313

* changed print output in arangosh and the web interface for JSON objects.
  Previously, printing a JSON object in arangosh resulted in the attribute values
  being printed as proper JSON, but attribute names were printed unquoted and
  unescaped. This was fine for the purpose of arangosh, but lead to invalid
  JSON being produced. Now, arangosh will produce valid JSON that can be used
  to send it back to ArangoDB or use it with arangoimp etc.

* fixed issue #300: allow importing documents via the REST /_api/import API
  from a JSON list, too.
  So far, the API only supported importing from a format that had one JSON object
  on each line. This is sometimes inconvenient, e.g. when the result of an AQL
  query or any other list is to be imported. This list is a JSON list and does not
  necessary have a document per line if pretty-printed.
  arangoimp now supports the JSON list format, too. However, the format requires
  arangoimp and the server to read the entire dataset at once. If the dataset is
  too big (bigger than --max-upload-size) then the import will be rejected. Even if
  increased, the entire list must fit in memory on both the client and the server,
  and this may be more resource-intensive than importing individual lines in chunks.

* removed unused parameter --reuse-ids for arangoimp. This parameter did not have
  any effect in 1.2, was never publicly announced and did evil (TM) things.

* fixed issue #297 (partly): added whitespace between command line and
  command result in arangosh, added shell colors for better usability

* fixed issue #296: system collections not usable from AQL

* fixed issue #295: deadlock on shutdown

* fixed issue #293: AQL queries should exploit edges index

* fixed issue #292: use index when filtering on _key in AQL

* allow user-definable document keys
  users can now define their own document keys by using the _key attribute
  when creating new documents or edges. Once specified, the value of _key is
  immutable.
  The restrictions for user-defined key values are:
  * the key must be at most 254 bytes long
  * it must consist of the letters a-z (lower or upper case), the digits 0-9,
    the underscore (_) or dash (-) characters only
  * any other characters, especially multi-byte sequences, whitespace or
    punctuation characters cannot be used inside key values

  Specifying a document key is optional when creating new documents. If no
  document key is specified, ArangoDB will create a document key itself.
  There are no guarantees about the format and pattern of auto-generated document
  keys other than the above restrictions.
  Clients should therefore treat auto-generated document keys as opaque values.
  Keys can be used to look up and reference documents, e.g.:
  * saving a document: `db.users.save({ "_key": "fred", ... })`
  * looking up a document: `db.users.document("fred")`
  * referencing other documents: `edges.relations.save("users/fred", "users/john", ...)`

  This change is downwards-compatible to ArangoDB 1.1 because in ArangoDB 1.1
  users were not able to define their own keys. If the user does not supply a _key
  attribute when creating a document, ArangoDB 1.2 will still generate a key of
  its own as ArangoDB 1.1 did. However, all documents returned by ArangoDB 1.2 will
  include a _key attribute and clients should be able to handle that (e.g. by
  ignoring it if not needed). Documents returned will still include the _id attribute
  as in ArangoDB 1.1.

* require collection names everywhere where a collection id was allowed in
  ArangoDB 1.1 & 1.0
  This change requires clients to use a collection name in place of a collection id
  at all places the client deals with collections.
  Examples:
  * creating edges: the _from and _to attributes must now contain collection names instead
    of collection ids: `edges.relations.save("test/my-key1", "test/my-key2", ...)`
  * retrieving edges: the returned _from and _to attributes now will contain collection
    names instead of ids, too: _from: `test/fred` instead of `1234/3455`
  * looking up documents: db.users.document("fred") or db._document("users/fred")

  Collection names must be used in REST API calls instead of collection ids, too.
  This change is thus not completely downwards-compatible to ArangoDB 1.1. ArangoDB 1.1
  required users to use collection ids in many places instead of collection names.
  This was unintuitive and caused overhead in cases when just the collection name was
  known on client-side but not its id. This overhead can now be avoided so clients can
  work with the collection names directly. There is no need to work with collection ids
  on the client side anymore.
  This change will likely require adjustments to API calls issued by clients, and also
  requires a change in how clients handle the _id value of returned documents. Previously,
  the _id value of returned documents contained the collection id, a slash separator and
  the document number. Since 1.2, _id will contain the collection name, a slash separator
  and the document key. The same applies to the _from and _to attribute values of edges
  that are returned by ArangoDB.

  Also removed (now unnecessary) location header in responses of the collections REST API.
  The location header was previously returned because it was necessary for clients.
  When clients created a collection, they specified the collection name. The collection
  id was generated on the server, but the client needed to use the server-generated
  collection id for further API calls, e.g. when creating edges etc. Therefore, the
  full collection URL, also containing the collection id, was returned by the server in
  responses to the collection API, in the HTTP location header.
  Returning the location header has become unnecessary in ArangoDB 1.2 because users
  can access collections by name and do not need to care about collection ids.


v1.1.3 (2013-XX-XX)
-------------------

* fix case when an error message was looked up for an error code but no error
  message was found. In this case a NULL ptr was returned and not checked everywhere.
  The place this error popped up was when inserting into a non-unique hash index
  failed with a specific, invalid error code.

* fixed issue #381:  db._collection("_users").getIndexes();

* fixed issue #379: arango-password fatal issue javscript.startup-directory

* fixed issue #372: Command-Line Options for the Authentication and Authorization


v1.1.2 (2013-01-20)
-------------------

* upgraded to mruby 2013-01-20 583983385b81c21f82704b116eab52d606a609f4

* fixed issue #357: Some spelling and grammar errors

* fixed issue #355: fix quotes in pdf manual

* fixed issue #351: Strange arangosh error message for long running query

* fixed randomly hanging connections in arangosh on MacOS

* added "any" query method: this returns a random document from a collection. It
  is also available via REST HTTP at /_api/simple/any.

* added deployment tool

* added getPeerVertex

* small fix for logging of long messages: the last character of log messages longer
  than 256 bytes was not logged.

* fixed truncation of human-readable log messages for web interface: the trailing \0
  byte was not appended for messages longer than 256 bytes

* fixed issue #341: ArangoDB crashes when stressed with Batch jobs
  Contrary to the issue title, this did not have anything to do with batch jobs but
  with too high memory usage. The memory usage of ArangoDB is now reduced for cases
   when there are lots of small collections with few documents each

* started with issue #317: Feature Request (from Google Groups): DATE handling

* backported issue #300: Extend arangoImp to Allow importing result set-like
  (list of documents) formatted files

* fixed issue #337: "WaitForSync" on new collection does not work on Win/X64

* fixed issue #336: Collections REST API docs

* fixed issue #335: mmap errors due to wrong memory address calculation

* fixed issue #332: arangoimp --use-ids parameter seems to have no impact

* added option '--server.disable-authentication' for arangosh as well. No more passwd
  prompts if not needed

* fixed issue #330: session logging for arangosh

* fixed issue #329: Allow passing script file(s) as parameters for arangosh to run

* fixed issue #328: 1.1 compile warnings

* fixed issue #327: Javascript parse errors in front end


v1.1.1 (2012-12-18)
-------------------

* fixed issue #339: DELETE /_api/cursor/cursor-identifier return incollect errorNum

  The fix for this has led to a signature change of the function actions.resultNotFound().
  The meaning of parameter #3 for This function has changed from the error message string
  to the error code. The error message string is now parameter #4.
  Any client code that uses this function in custom actions must be adjusted.

* fixed issue #321: Problem upgrading arangodb 1.0.4 to 1.1.0 with Homebrew (OSX 10.8.2)

* fixed issue #230: add navigation and search for online documentation

* fixed issue #315: Strange result in PATH

* fixed issue #323: Wrong function returned in error message of AQL CHAR_LENGTH()

* fixed some log errors on startup / shutdown due to pid file handling and changing
  of directories


v1.1.0 (2012-12-05)
-------------------

* WARNING:
  arangod now performs a database version check at startup. It will look for a file
  named "VERSION" in its database directory. If the file is not present, arangod will
  perform an automatic upgrade of the database directory. This should be the normal
  case when upgrading from ArangoDB 1.0 to ArangoDB 1.1.

  If the VERSION file is present but is from an older version of ArangoDB, arangod
  will refuse to start and ask the user to run a manual upgrade first. A manual upgrade
  can be performed by starting arangod with the option `--upgrade`.

  This upgrade procedure shall ensure that users have full control over when they
  perform any updates/upgrades of their data, and can plan backups accordingly. The
  procedure also guarantees that the server is not run without any required system
  collections or with in incompatible data state.

* added AQL function DOCUMENT() to retrieve a document by its _id value

* fixed issue #311: fixed segfault on unload

* fixed issue #309: renamed stub "import" button from web interface

* fixed issue #307: added WaitForSync column in collections list in in web interface

* fixed issue #306: naming in web interface

* fixed issue #304: do not clear AQL query text input when switching tabs in
  web interface

* fixed issue #303: added documentation about usage of var keyword in web interface

* fixed issue #301: PATCH does not work in web interface

# fixed issue #269: fix make distclean & clean

* fixed issue #296: system collections not usable from AQL

* fixed issue #295: deadlock on shutdown

* added collection type label to web interface

* fixed issue #290: the web interface now disallows creating non-edges in edge collections
  when creating collections via the web interface, the collection type must also be
  specified (default is document collection)

* fixed issue #289: tab-completion does not insert any spaces

* fixed issue #282: fix escaping in web interface

* made AQL function NOT_NULL take any number of arguments. Will now return its
  first argument that is not null, or null if all arguments are null. This is downwards
  compatible.

* changed misleading AQL function name NOT_LIST() to FIRST_LIST() and slightly changed
  the behavior. The function will now return its first argument that is a list, or null
  if none of the arguments are lists.
  This is mostly downwards-compatible. The only change to the previous implementation in
  1.1-beta will happen if two arguments were passed and the 1st and 2nd arguments were
  both no lists. In previous 1.1, the 2nd argument was returned as is, but now null
  will be returned.

* add AQL function FIRST_DOCUMENT(), with same behavior as FIRST_LIST(), but working
  with documents instead of lists.

* added UPGRADING help text

* fixed issue #284: fixed Javascript errors when adding edges/vertices without own
  attributes

* fixed issue #283: AQL LENGTH() now works on documents, too

* fixed issue #281: documentation for skip lists shows wrong example

* fixed AQL optimizer bug, related to OR-combined conditions that filtered on the
  same attribute but with different conditions

* fixed issue #277: allow usage of collection names when creating edges
  the fix of this issue also implies validation of collection names / ids passed to
  the REST edge create method. edges with invalid collection ids or names in the
  "from" or "to" values will be rejected and not saved


v1.1.beta2 (2012-11-13)
-----------------------

* fixed arangoirb compilation

* fixed doxygen


v1.1.beta1 (2012-10-24)
-----------------------

* fixed AQL optimizer bug

* WARNING:
  - the user has changed from "arango" to "arangodb", the start script has changed from
    "arangod" to "arangodb", the database directory has changed from "/var/arangodb" to
    "/var/lib/arangodb" to be compliant with various Linux policies

  - In 1.1, we have introduced types for collections: regular documents go into document
    collections, and edges go into edge collections. The prefixing (db.xxx vs. edges.xxx)
    works slightly different in 1.1: edges.xxx can still be used to access collections,
    however, it will not determine the type of existing collections anymore. To create an
    edge collection 1.1, you can use db._createEdgeCollection() or edges._create().
    And there's of course also db._createDocumentCollection().
    db._create() is also still there and will create a document collection by default,
    whereas edges._create() will create an edge collection.

  - the admin web interface that was previously available via the simple URL suffix /
    is now available via a dedicated URL suffix only: /_admin/html
    The reason for this is that routing and URLs are now subject to changes by the end user,
    and only URLs parts prefixed with underscores (e.g. /_admin or /_api) are reserved
    for ArangoDB's internal usage.

* the server now handles requests with invalid Content-Length header values as follows:
  - if Content-Length is negative, the server will respond instantly with HTTP 411
    (length required)

  - if Content-Length is positive but shorter than the supplied body, the server will
    respond with HTTP 400 (bad request)

  - if Content-Length is positive but longer than the supplied body, the server will
    wait for the client to send the missing bytes. The server allows 90 seconds for this
    and will close the connection if the client does not send the remaining data

  - if Content-Length is bigger than the maximum allowed size (512 MB), the server will
    fail with HTTP 413 (request entity too large).

  - if the length of the HTTP headers is greater than the maximum allowed size (1 MB),
    the server will fail with HTTP 431 (request header fields too large)

* issue #265: allow optional base64 encoding/decoding of action response data

* issue #252: create _modules collection using arango-upgrade (note: arango-upgrade was
  finally replaced by the `--upgrade` option for arangod)

* issue #251: allow passing arbitrary options to V8 engine using new command line option:
  --javascript.v8-options. Using this option, the Harmony features or other settings in
  v8 can be enabled if the end user requires them

* issue #248: allow AQL optimizer to pull out completely uncorrelated subqueries to the
  top level, resulting in less repeated evaluation of the subquery

* upgraded to Doxygen 1.8.0

* issue #247: added AQL function MERGE_RECURSIVE

* issue #246: added clear() function in arangosh

* issue #245: Documentation: Central place for naming rules/limits inside ArangoDB

* reduced size of hash index elements by 50 %, allowing more index elements to fit in
  memory

* issue #235: GUI Shell throws Error:ReferenceError: db is not defined

* issue #229: methods marked as "under construction"

* issue #228: remove unfinished APIs (/_admin/config/*)

* having the OpenSSL library installed is now a prerequisite to compiling ArangoDB
  Also removed the --enable-ssl configure option because ssl is always required.

* added AQL functions TO_LIST, NOT_LIST

* issue #224: add optional Content-Id for batch requests

* issue #221: more documentation on AQL explain functionality. Also added
  ArangoStatement.explain() client method

* added db._createStatement() method on server as well (was previously available
  on the client only)

* issue #219: continue in case of "document not found" error in PATHS() function

* issue #213: make waitForSync overridable on specific actions

* changed AQL optimizer to use indexes in more cases. Previously, indexes might
  not have been used when in a reference expression the inner collection was
  specified last. Example: FOR u1 IN users FOR u2 IN users FILTER u1._id == u2._id
  Previously, this only checked whether an index could be used for u2._id (not
  possible). It was not checked whether an index on u1._id could be used (possible).
  Now, for expressions that have references/attribute names on both sides of the
  above as above, indexes are checked for both sides.

* issue #204: extend the CSV import by TSV and by user configurable
  separator character(s)

* issue #180: added support for batch operations

* added startup option --server.backlog-size
  this allows setting the value of the backlog for the listen() system call.
  the default value is 10, the maximum value is platform-dependent

* introduced new configure option "--enable-maintainer-mode" for
  ArangoDB maintainers. this option replaces the previous compile switches
  --with-boost-test, --enable-bison, --enable-flex and --enable-errors-dependency
  the individual configure options have been removed. --enable-maintainer-mode
  turns them all on.

* removed potentially unused configure option --enable-memfail

* fixed issue #197: HTML web interface calls /_admin/user-manager/session

* fixed issue #195: VERSION file in database directory

* fixed issue #193: REST API HEAD request returns a message body on 404

* fixed issue #188: intermittent issues with 1.0.0
  (server-side cursors not cleaned up in all cases, pthreads deadlock issue)

* issue #189: key store should use ISO datetime format bug

* issue #187: run arango-upgrade on server start (note: arango-upgrade was finally
  replaced by the `--upgrade` option for arangod)n

* fixed issue #183: strange unittest error

* fixed issue #182: manual pages

* fixed issue #181: use getaddrinfo

* moved default database directory to "/var/lib/arangodb" in accordance with
  http://www.pathname.com/fhs/pub/fhs-2.3.html

* fixed issue #179: strange text in import manual

* fixed issue #178: test for aragoimp is missing

* fixed issue #177: a misleading error message was returned if unknown variables
  were used in certain positions in an AQL query.

* fixed issue #176: explain how to use AQL from the arangosh

* issue #175: re-added hidden (and deprecated) option --server.http-port. This
  option is only there to be downwards-compatible to Arango 1.0.

* fixed issue #174: missing Documentation for `within`

* fixed issue #170: add db.<coll_name>.all().toArray() to arangosh help screen

* fixed issue #169: missing argument in Simple Queries

* added program arango-upgrade. This program must be run after installing ArangoDB
  and after upgrading from a previous version of ArangoDB. The arango-upgrade script
  will ensure all system collections are created and present in the correct state.
  It will also perform any necessary data updates.
  Note: arango-upgrade was finally replaced by the `--upgrade` option for arangod.

* issue #153: edge collection should be a flag for a collection
  collections now have a type so that the distinction between document and edge
  collections can now be done at runtime using a collection's type value.
  A collection's type can be queried in Javascript using the <collection>.type() method.

  When new collections are created using db._create(), they will be document
  collections by default. When edge._create() is called, an edge collection will be created.
  To explicitly create a collection of a specific/different type, use the methods
  _createDocumentCollection() or _createEdgeCollection(), which are available for
  both the db and the edges object.
  The Javascript objects ArangoEdges and ArangoEdgesCollection have been removed
  completely.
  All internal and test code has been adjusted for this, and client code
  that uses edges.* should also still work because edges is still there and creates
  edge collections when _create() is called.

  INCOMPATIBLE CHANGE: Client code might still need to be changed in the following aspect:
  Previously, collections did not have a type so documents and edges could be inserted
  in the same collection. This is now disallowed. Edges can only be inserted into
  edge collections now. As there were no collection types in 1.0, ArangoDB will perform
  an automatic upgrade when migrating from 1.0 to 1.1.
  The automatic upgrade will check every collection and determine its type as follows:
  - if among the first 50 documents in the collection there are documents with
    attributes "_from" and "_to", the collection is typed as an edge collection
  - if among the first 50 documents in the collection there are no documents with
    attributes "_from" and "_to", the collection is made as a document collection

* issue #150: call V8 garbage collection on server periodically

* issue #110: added support for partial updates

  The REST API for documents now offers an HTTP PATCH method to partially update
  documents. Overwriting/replacing documents is still available via the HTTP PUT method
  as before. The Javascript API in the shell also offers a new update() method in extension to
  the previously existing replace() method.


v1.0.4 (2012-11-12)
-------------------

* issue #275: strange error message in arangosh 1.0.3 at startup


v1.0.3 (2012-11-08)
-------------------

* fixed AQL optimizer bug

* issue #273: fixed segfault in arangosh on HTTP 40x

* issue #265: allow optional base64 encoding/decoding of action response data

* issue #252: _modules collection not created automatically


v1.0.2 (2012-10-22)
-------------------

* repository CentOS-X.Y moved to CentOS-X, same for Debian

* bugfix for rollback from edges

* bugfix for hash indexes

* bugfix for StringBuffer::erase_front

* added autoload for modules

* added AQL function TO_LIST


v1.0.1 (2012-09-30)
-------------------

* draft for issue #165: front-end application howto

* updated mruby to cf8fdea4a6598aa470e698e8cbc9b9b492319d

* fix for issue #190: install doesn't create log directory

* fix for issue #194: potential race condition between creating and dropping collections

* fix for issue #193: REST API HEAD request returns a message body on 404

* fix for issue #188: intermittent issues with 1.0.0

* fix for issue #163: server cannot create collection because of abandoned files

* fix for issue #150: call V8 garbage collection on server periodically


v1.0.0 (2012-08-17)
-------------------

* fix for issue #157: check for readline and ncurses headers, not only libraries


v1.0.beta4 (2012-08-15)
-----------------------

* fix for issue #152: fix memleak for barriers


v1.0.beta3 (2012-08-10)
-----------------------

* fix for issue #151: Memleak, collection data not removed

* fix for issue #149: Inconsistent port for admin interface

* fix for issue #163: server cannot create collection because of abandoned files

* fix for issue #157: check for readline and ncurses headers, not only libraries

* fix for issue #108: db.<collection>.truncate() inefficient

* fix for issue #109: added startup note about cached collection names and how to
  refresh them

* fix for issue #156: fixed memleaks in /_api/import

* fix for issue #59: added tests for /_api/import

* modified return value for calls to /_api/import: now, the attribute "empty" is
  returned as well, stating the number of empty lines in the input. Also changed the
  return value of the error code attribute ("errorNum") from 1100 ("corrupted datafile")
  to 400 ("bad request") in case invalid/unexpected JSON data was sent to the server.
  This error code is more appropriate as no datafile is broken but just input data is
  incorrect.

* fix for issue #152: Memleak for barriers

* fix for issue #151: Memleak, collection data not removed

* value of --database.maximal-journal-size parameter is now validated on startup. If
  value is smaller than the minimum value (currently 1048576), an error is thrown and
  the server will not start. Before this change, the global value of maximal journal
  size was not validated at server start, but only on collection level

* increased sleep value in statistics creation loop from 10 to 500 microseconds. This
  reduces accuracy of statistics values somewhere after the decimal points but saves
  CPU time.

* avoid additional sync() calls when writing partial shape data (attribute name data)
  to disk. sync() will still be called when the shape marker (will be written after
  the attributes) is written to disk

* issue #147: added flag --database.force-sync-shapes to force synching of shape data
  to disk. The default value is true so it is the same behavior as in version 1.0.
  if set to false, shape data is synched to disk if waitForSync for the collection is
  set to true, otherwise, shape data is not synched.

* fix for issue #145: strange issue on Travis: added epsilon for numeric comparison in
  geo index

* fix for issue #136: adjusted message during indexing

* issue #131: added timeout for HTTP keep-alive connections. The default value is 300
  seconds. There is a startup parameter server.keep-alive-timeout to configure the value.
  Setting it to 0 will disable keep-alive entirely on the server.

* fix for issue #137: AQL optimizer should use indexes for ref accesses with
  2 named attributes


v1.0.beta2 (2012-08-03)
-----------------------

* fix for issue #134: improvements for centos RPM

* fixed problem with disable-admin-interface in config file


v1.0.beta1 (2012-07-29)
-----------------------

* fixed issue #118: We need a collection "debugger"

* fixed issue #126: Access-Shaper must be cached

* INCOMPATIBLE CHANGE: renamed parameters "connect-timeout" and "request-timeout"
  for arangosh and arangoimp to "--server.connect-timeout" and "--server.request-timeout"

* INCOMPATIBLE CHANGE: authorization is now required on the server side
  Clients sending requests without HTTP authorization will be rejected with HTTP 401
  To allow backwards compatibility, the server can be started with the option
  "--server.disable-authentication"

* added options "--server.username" and "--server.password" for arangosh and arangoimp
  These parameters must be used to specify the user and password to be used when
  connecting to the server. If no password is given on the command line, arangosh/
  arangoimp will interactively prompt for a password.
  If no user name is specified on the command line, the default user "root" will be
  used.

* added startup option "--server.ssl-cipher-list" to determine which ciphers to
  use in SSL context. also added SSL_OP_CIPHER_SERVER_PREFERENCE to SSL default
  options so ciphers are tried in server and not in client order

* changed default SSL protocol to TLSv1 instead of SSLv2

* changed log-level of SSL-related messages

* added SSL connections if server is compiled with OpenSSL support. Use --help-ssl

* INCOMPATIBLE CHANGE: removed startup option "--server.admin-port".
  The new endpoints feature (see --server.endpoint) allows opening multiple endpoints
  anyway, and the distinction between admin and "other" endpoints can be emulated
  later using privileges.

* INCOMPATIBLE CHANGE: removed startup options "--port", "--server.port", and
  "--server.http-port" for arangod.
  These options have been replaced by the new "--server.endpoint" parameter

* INCOMPATIBLE CHANGE: removed startup option "--server" for arangosh and arangoimp.
  These options have been replaced by the new "--server.endpoint" parameter

* Added "--server.endpoint" option to arangod, arangosh, and arangoimp.
  For arangod, this option allows specifying the bind endpoints for the server
  The server can be bound to one or multiple endpoints at once. For arangosh
  and arangoimp, the option specifies the server endpoint to connect to.
  The following endpoint syntax is currently supported:
  - tcp://host:port or http@tcp://host:port (HTTP over IPv4)
  - tcp://[host]:port or http@tcp://[host]:port (HTTP over IPv6)
  - ssl://host:port or http@tcp://host:port (HTTP over SSL-encrypted IPv4)
  - ssl://[host]:port or http@tcp://[host]:port (HTTP over SSL-encrypted IPv6)
  - unix:///path/to/socket or http@unix:///path/to/socket (HTTP over UNIX socket)

  If no port is specified, the default port of 8529 will be used.

* INCOMPATIBLE CHANGE: removed startup options "--server.require-keep-alive" and
  "--server.secure-require-keep-alive".
  The server will now behave as follows which should be more conforming to the
  HTTP standard:
  * if a client sends a "Connection: close" header, the server will close the
    connection
  * if a client sends a "Connection: keep-alive" header, the server will not
    close the connection
  * if a client does not send any "Connection" header, the server will assume
    "keep-alive" if the request was an HTTP/1.1 request, and "close" if the
    request was an HTTP/1.0 request

* (minimal) internal optimizations for HTTP request parsing and response header
  handling

* fixed Unicode unescaping bugs for \f and surrogate pairs in BasicsC/strings.c

* changed implementation of TRI_BlockCrc32 algorithm to use 8 bytes at a time

* fixed issue #122: arangod doesn't start if <log.file> cannot be created

* fixed issue #121: wrong collection size reported

* fixed issue #98: Unable to change journalSize

* fixed issue #88: fds not closed

* fixed escaping of document data in HTML admin front end

* added HTTP basic authentication, this is always turned on

* added server startup option --server.disable-admin-interface to turn off the
  HTML admin interface

* honor server startup option --database.maximal-journal-size when creating new
  collections without specific journalsize setting. Previously, these
  collections were always created with journal file sizes of 32 MB and the
  --database.maximal-journal-size setting was ignored

* added server startup option --database.wait-for-sync to control the default
  behavior

* renamed "--unit-tests" to "--javascript.unit-tests"


v1.0.alpha3 (2012-06-30)
------------------------

* fixed issue #116: createCollection=create option doesn't work

* fixed issue #115: Compilation issue under OSX 10.7 Lion & 10.8 Mountain Lion
  (homebrew)

* fixed issue #114: image not found

* fixed issue #111: crash during "make unittests"

* fixed issue #104: client.js -> ARANGO_QUIET is not defined


v1.0.alpha2 (2012-06-24)
------------------------

* fixed issue #112: do not accept document with duplicate attribute names

* fixed issue #103: Should we cleanup the directory structure

* fixed issue #100: "count" attribute exists in cursor response with "count:
  false"

* fixed issue #84 explain command

* added new MRuby version (2012-06-02)

* added --log.filter

* cleanup of command line options:
** --startup.directory => --javascript.startup-directory
** --quite => --quiet
** --gc.interval => --javascript.gc-interval
** --startup.modules-path => --javascript.modules-path
** --action.system-directory => --javascript.action-directory
** --javascript.action-threads => removed (is now the same pool as --server.threads)

* various bug-fixes

* support for import

* added option SKIP_RANGES=1 for make unittests

* fixed several range-related assertion failures in the AQL query optimizer

* fixed AQL query optimizations for some edge cases (e.g. nested subqueries with
  invalid constant filter expressions)


v1.0.alpha1 (2012-05-28)
------------------------

Alpha Release of ArangoDB 1.0<|MERGE_RESOLUTION|>--- conflicted
+++ resolved
@@ -1,10 +1,9 @@
 devel
 -----
 
-<<<<<<< HEAD
 * fixed TypeError being thrown instead of validation errors when Foxx manifest
   validation fails
-=======
+
 * fix internal issue #2786: improved confirmation dialog when clicking the
   Truncate button in the Web UI
 
@@ -37,7 +36,6 @@
 * allow usage of floating point values in AQL without leading zeros, e.g.
   `.1234`. Previous versions of ArangoDB required a leading zero in front of
   the decimal separator, i.e `0.1234`.
->>>>>>> 969ceaff
 
 * fixed Foxx complaining about valid `$schema` value in manifest.json
 
